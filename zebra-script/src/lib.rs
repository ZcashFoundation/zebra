//! Zebra script verification wrapping zcashd's zcash_script library
#![doc(html_favicon_url = "https://zfnd.org/wp-content/uploads/2022/03/zebra-favicon-128.png")]
#![doc(html_logo_url = "https://zfnd.org/wp-content/uploads/2022/03/zebra-icon.png")]
#![doc(html_root_url = "https://docs.rs/zebra_script")]
// We allow unsafe code, so we can call zcash_script
#![allow(unsafe_code)]

use core::fmt;
use std::sync::Arc;

use thiserror::Error;

use zcash_script::ZcashScript;

use zebra_chain::{
    parameters::NetworkUpgrade,
    transaction::{HashType, SigHasher, Transaction},
    transparent,
};

/// An Error type representing the error codes returned from zcash_script.
#[derive(Copy, Clone, Debug, Error, PartialEq, Eq)]
#[non_exhaustive]
pub enum Error {
    /// script verification failed
    ScriptInvalid,
<<<<<<< HEAD
=======
    /// could not deserialize tx
    TxDeserialize,
>>>>>>> 89f82526
    /// input index out of bounds
    TxIndex,
<<<<<<< HEAD
=======
    /// tx has an invalid size
    TxSizeMismatch,
>>>>>>> 89f82526
    /// tx is a coinbase transaction and should not be verified
    TxCoinbase,
    /// unknown error from zcash_script: {0}
<<<<<<< HEAD
    #[non_exhaustive]
    Unknown(zcash_script::Error),
=======
    Unknown(zcash_script_error_t),
>>>>>>> 89f82526
}

impl fmt::Display for Error {
    fn fmt(&self, f: &mut fmt::Formatter<'_>) -> fmt::Result {
        f.write_str(&match self {
            Error::ScriptInvalid => "script verification failed".to_owned(),
            Error::TxIndex => "input index out of bounds".to_owned(),
            Error::TxCoinbase => {
                "tx is a coinbase transaction and should not be verified".to_owned()
            }
            Error::Unknown(e) => format!("unknown error from zcash_script: {:?}", e),
        })
    }
}

impl From<zcash_script::Error> for Error {
    #[allow(non_upper_case_globals)]
    fn from(err_code: zcash_script::Error) -> Error {
        match err_code {
            zcash_script::Error::Ok(_) => Error::ScriptInvalid,
            unknown => Error::Unknown(unknown),
        }
    }
}

/// A preprocessed Transaction which can be used to verify scripts within said
/// Transaction.
#[derive(Debug)]
pub struct CachedFfiTransaction {
    /// The deserialized Zebra transaction.
    ///
    /// This field is private so that `transaction`, and `all_previous_outputs` always match.
    transaction: Arc<Transaction>,

    /// The outputs from previous transactions that match each input in the transaction
    /// being verified.
    all_previous_outputs: Vec<transparent::Output>,
}

impl CachedFfiTransaction {
    /// Construct a `PrecomputedTransaction` from a `Transaction` and the outputs
    /// from previous transactions that match each input in the transaction
    /// being verified.
    pub fn new(
        transaction: Arc<Transaction>,
        all_previous_outputs: Vec<transparent::Output>,
    ) -> Self {
        Self {
            transaction,
            all_previous_outputs,
        }
    }

    /// Returns the transparent inputs for this transaction.
    pub fn inputs(&self) -> &[transparent::Input] {
        self.transaction.inputs()
    }

    /// Returns the outputs from previous transactions that match each input in the transaction
    /// being verified.
    pub fn all_previous_outputs(&self) -> &Vec<transparent::Output> {
        &self.all_previous_outputs
    }

    /// Verify if the script in the input at `input_index` of a transaction correctly spends the
    /// matching [`transparent::Output`] it refers to.
    #[allow(clippy::unwrap_in_result)]
    pub fn is_valid(&self, nu: NetworkUpgrade, input_index: usize) -> Result<(), Error> {
        let previous_output = self
            .all_previous_outputs
            .get(input_index)
            .ok_or(Error::TxIndex)?
            .clone();
        let transparent::Output {
            value: _,
            lock_script,
        } = previous_output;
        let script_pub_key: &[u8] = lock_script.as_raw_bytes();

        let flags = zcash_script::VerificationFlags::P2SH
            | zcash_script::VerificationFlags::CHECKLOCKTIMEVERIFY;

        let lock_time = self.transaction.raw_lock_time();
        let is_final = self.transaction.inputs()[input_index].sequence() == u32::MAX;
        let signature_script = match &self.transaction.inputs()[input_index] {
            transparent::Input::PrevOut {
                outpoint: _,
                unlock_script,
                sequence: _,
            } => unlock_script.as_raw_bytes(),
            transparent::Input::Coinbase { .. } => Err(Error::TxCoinbase)?,
        };

<<<<<<< HEAD
        let calculate_sighash = |script_code: &[u8], hash_type: zcash_script::HashType| {
            let script_code_vec = script_code.to_vec();
            let mut our_hash_type = match hash_type.signed_outputs {
                zcash_script::SignedOutputs::All => HashType::ALL,
                zcash_script::SignedOutputs::Single => HashType::SINGLE,
                zcash_script::SignedOutputs::None => HashType::NONE,
            };
            if hash_type.anyone_can_pay {
                our_hash_type |= HashType::ANYONECANPAY;
            }
            Some(
                SigHasher::new(&self.transaction, branch_id, &self.all_previous_outputs)
                    .sighash(our_hash_type, Some((input_index, script_code_vec)))
                    .0,
=======
        let ctx = Box::new(SigHashContext {
            input_index: n_in,
            sighasher: SigHasher::new(&self.transaction, nu, &self.all_previous_outputs),
        });
        // SAFETY: The `script_*` fields are created from a valid Rust `slice`.
        let ret = unsafe {
            zcash_script::zcash_script_verify_callback(
                (&*ctx as *const SigHashContext) as *const c_void,
                Some(sighash),
                lock_time,
                is_final,
                script_pub_key.as_ptr(),
                script_pub_key.len() as u32,
                signature_script.as_ptr(),
                signature_script.len() as u32,
                flags,
                &mut err,
>>>>>>> 89f82526
            )
        };
        zcash_script::CxxRustComparisonInterpreter::verify_callback(
            &calculate_sighash,
            lock_time,
            is_final,
            script_pub_key,
            signature_script,
            flags,
        )
        .map_err(Error::from)
    }

    /// Returns the number of transparent signature operations in the
    /// transparent inputs and outputs of this transaction.
    #[allow(clippy::unwrap_in_result)]
    pub fn legacy_sigop_count(&self) -> Result<u64, Error> {
        let mut count: u64 = 0;

        for input in self.transaction.inputs() {
            count += match input {
                transparent::Input::PrevOut {
                    outpoint: _,
                    unlock_script,
                    sequence: _,
                } => {
                    let script = unlock_script.as_raw_bytes();
                    zcash_script::CxxRustComparisonInterpreter::legacy_sigop_count_script(script)
                        .map_err(Error::from)?
                }
                transparent::Input::Coinbase { .. } => 0,
            } as u64;
        }

        for output in self.transaction.outputs() {
            let script = output.lock_script.as_raw_bytes();
            let ret = zcash_script::CxxRustComparisonInterpreter::legacy_sigop_count_script(script)
                .map_err(Error::from)?;
            count += ret as u64;
        }
        Ok(count)
    }
}

#[cfg(test)]
mod tests {
    use hex::FromHex;
    use std::sync::Arc;
    use zebra_chain::{
        parameters::NetworkUpgrade,
        serialization::{ZcashDeserialize, ZcashDeserializeInto},
        transaction::Transaction,
        transparent::{self, Output},
    };
    use zebra_test::prelude::*;

    lazy_static::lazy_static! {
        pub static ref SCRIPT_PUBKEY: Vec<u8> = <Vec<u8>>::from_hex("76a914f47cac1e6fec195c055994e8064ffccce0044dd788ac")
            .unwrap();
        pub static ref SCRIPT_TX: Vec<u8> = <Vec<u8>>::from_hex("0400008085202f8901fcaf44919d4a17f6181a02a7ebe0420be6f7dad1ef86755b81d5a9567456653c010000006a473044022035224ed7276e61affd53315eca059c92876bc2df61d84277cafd7af61d4dbf4002203ed72ea497a9f6b38eb29df08e830d99e32377edb8a574b8a289024f0241d7c40121031f54b095eae066d96b2557c1f99e40e967978a5fd117465dbec0986ca74201a6feffffff020050d6dc0100000017a9141b8a9bda4b62cd0d0582b55455d0778c86f8628f870d03c812030000001976a914e4ff5512ffafe9287992a1cd177ca6e408e0300388ac62070d0095070d000000000000000000000000")
            .expect("Block bytes are in valid hex representation");
    }

    fn verify_valid_script(
        nu: NetworkUpgrade,
        tx: &[u8],
        amount: u64,
        pubkey: &[u8],
    ) -> Result<()> {
        let transaction =
            tx.zcash_deserialize_into::<Arc<zebra_chain::transaction::Transaction>>()?;
        let output = transparent::Output {
            value: amount.try_into()?,
            lock_script: transparent::Script::new(pubkey),
        };
        let input_index = 0;

        let previous_output = vec![output];
        let verifier = super::CachedFfiTransaction::new(transaction, previous_output);
        verifier.is_valid(nu, input_index)?;

        Ok(())
    }

    #[test]
    fn verify_valid_script_v4() -> Result<()> {
        let _init_guard = zebra_test::init();

        verify_valid_script(
            NetworkUpgrade::Blossom,
            &SCRIPT_TX,
            212 * u64::pow(10, 8),
            &SCRIPT_PUBKEY,
        )
    }

    #[test]
    fn count_legacy_sigops() -> Result<()> {
        let _init_guard = zebra_test::init();

        let transaction =
            SCRIPT_TX.zcash_deserialize_into::<Arc<zebra_chain::transaction::Transaction>>()?;

        let cached_tx = super::CachedFfiTransaction::new(transaction, Vec::new());
        assert_eq!(cached_tx.legacy_sigop_count()?, 1);

        Ok(())
    }

    #[test]
    fn fail_invalid_script() -> Result<()> {
        let _init_guard = zebra_test::init();

        let transaction =
            SCRIPT_TX.zcash_deserialize_into::<Arc<zebra_chain::transaction::Transaction>>()?;
        let coin = u64::pow(10, 8);
        let amount = 211 * coin;
        let output = transparent::Output {
            value: amount.try_into()?,
            lock_script: transparent::Script::new(&SCRIPT_PUBKEY.clone()[..]),
        };
        let input_index = 0;
        let verifier = super::CachedFfiTransaction::new(transaction, vec![output]);
        verifier
            .is_valid(NetworkUpgrade::Blossom, input_index)
            .expect_err("verification should fail");

        Ok(())
    }

    #[test]
    fn reuse_script_verifier_pass_pass() -> Result<()> {
        let _init_guard = zebra_test::init();

        let coin = u64::pow(10, 8);
        let transaction =
            SCRIPT_TX.zcash_deserialize_into::<Arc<zebra_chain::transaction::Transaction>>()?;
        let amount = 212 * coin;
        let output = transparent::Output {
            value: amount.try_into()?,
            lock_script: transparent::Script::new(&SCRIPT_PUBKEY.clone()),
        };

        let verifier = super::CachedFfiTransaction::new(transaction, vec![output]);

        let input_index = 0;

        verifier.is_valid(NetworkUpgrade::Blossom, input_index)?;
        verifier.is_valid(NetworkUpgrade::Blossom, input_index)?;

        Ok(())
    }

    #[test]
    fn reuse_script_verifier_pass_fail() -> Result<()> {
        let _init_guard = zebra_test::init();

        let coin = u64::pow(10, 8);
        let amount = 212 * coin;
        let output = transparent::Output {
            value: amount.try_into()?,
            lock_script: transparent::Script::new(&SCRIPT_PUBKEY.clone()),
        };
        let transaction =
            SCRIPT_TX.zcash_deserialize_into::<Arc<zebra_chain::transaction::Transaction>>()?;

        let verifier = super::CachedFfiTransaction::new(transaction, vec![output]);

        let input_index = 0;

        verifier.is_valid(NetworkUpgrade::Blossom, input_index)?;
        verifier
            .is_valid(NetworkUpgrade::Blossom, input_index + 1)
            .expect_err("verification should fail");

        Ok(())
    }

    #[test]
    fn reuse_script_verifier_fail_pass() -> Result<()> {
        let _init_guard = zebra_test::init();

        let coin = u64::pow(10, 8);
        let amount = 212 * coin;
        let output = transparent::Output {
            value: amount.try_into()?,
            lock_script: transparent::Script::new(&SCRIPT_PUBKEY.clone()),
        };
        let transaction =
            SCRIPT_TX.zcash_deserialize_into::<Arc<zebra_chain::transaction::Transaction>>()?;

        let verifier = super::CachedFfiTransaction::new(transaction, vec![output]);

        let input_index = 0;

        verifier
            .is_valid(NetworkUpgrade::Blossom, input_index + 1)
            .expect_err("verification should fail");
        verifier.is_valid(NetworkUpgrade::Blossom, input_index)?;

        Ok(())
    }

    #[test]
    fn reuse_script_verifier_fail_fail() -> Result<()> {
        let _init_guard = zebra_test::init();

        let coin = u64::pow(10, 8);
        let amount = 212 * coin;
        let output = transparent::Output {
            value: amount.try_into()?,
            lock_script: transparent::Script::new(&SCRIPT_PUBKEY.clone()),
        };
        let transaction =
            SCRIPT_TX.zcash_deserialize_into::<Arc<zebra_chain::transaction::Transaction>>()?;

        let verifier = super::CachedFfiTransaction::new(transaction, vec![output]);

        let input_index = 0;

        verifier
            .is_valid(NetworkUpgrade::Blossom, input_index + 1)
            .expect_err("verification should fail");

        verifier
            .is_valid(NetworkUpgrade::Blossom, input_index + 1)
            .expect_err("verification should fail");

        Ok(())
    }

    #[test]
    fn p2sh() -> Result<()> {
        let _init_guard = zebra_test::init();

        // real tx with txid 51ded0b026f1ff56639447760bcd673b9f4e44a8afbf3af1dbaa6ca1fd241bea
        let serialized_tx = "0400008085202f8901c21354bf2305e474ad695382e68efc06e2f8b83c512496f615d153c2e00e688b00000000fdfd0000483045022100d2ab3e6258fe244fa442cfb38f6cef9ac9a18c54e70b2f508e83fa87e20d040502200eead947521de943831d07a350e45af8e36c2166984a8636f0a8811ff03ed09401473044022013e15d865010c257eef133064ef69a780b4bc7ebe6eda367504e806614f940c3022062fdbc8c2d049f91db2042d6c9771de6f1ef0b3b1fea76c1ab5542e44ed29ed8014c69522103b2cc71d23eb30020a4893982a1e2d352da0d20ee657fa02901c432758909ed8f21029d1e9a9354c0d2aee9ffd0f0cea6c39bbf98c4066cf143115ba2279d0ba7dabe2103e32096b63fd57f3308149d238dcbb24d8d28aad95c0e4e74e3e5e6a11b61bcc453aeffffffff0250954903000000001976a914a5a4e1797dac40e8ce66045d1a44c4a63d12142988acccf41c590000000017a9141c973c68b2acc6d6688eff9c7a9dd122ac1346ab8786c72400000000000000000000000000000000";
        let serialized_output = "4065675c0000000017a914c117756dcbe144a12a7c33a77cfa81aa5aeeb38187";
        let tx = Transaction::zcash_deserialize(&hex::decode(serialized_tx).unwrap().to_vec()[..])
            .unwrap();

        let previous_output =
            Output::zcash_deserialize(&hex::decode(serialized_output).unwrap().to_vec()[..])
                .unwrap();

        let verifier = super::CachedFfiTransaction::new(Arc::new(tx), vec![previous_output]);

        verifier.is_valid(NetworkUpgrade::Nu5, 0)?;

        Ok(())
    }
}<|MERGE_RESOLUTION|>--- conflicted
+++ resolved
@@ -24,27 +24,18 @@
 pub enum Error {
     /// script verification failed
     ScriptInvalid,
-<<<<<<< HEAD
-=======
     /// could not deserialize tx
+    #[non_exhaustive]
     TxDeserialize,
->>>>>>> 89f82526
     /// input index out of bounds
     TxIndex,
-<<<<<<< HEAD
-=======
     /// tx has an invalid size
+    #[non_exhaustive]
     TxSizeMismatch,
->>>>>>> 89f82526
     /// tx is a coinbase transaction and should not be verified
     TxCoinbase,
     /// unknown error from zcash_script: {0}
-<<<<<<< HEAD
-    #[non_exhaustive]
     Unknown(zcash_script::Error),
-=======
-    Unknown(zcash_script_error_t),
->>>>>>> 89f82526
 }
 
 impl fmt::Display for Error {
@@ -138,7 +129,6 @@
             transparent::Input::Coinbase { .. } => Err(Error::TxCoinbase)?,
         };
 
-<<<<<<< HEAD
         let calculate_sighash = |script_code: &[u8], hash_type: zcash_script::HashType| {
             let script_code_vec = script_code.to_vec();
             let mut our_hash_type = match hash_type.signed_outputs {
@@ -153,25 +143,6 @@
                 SigHasher::new(&self.transaction, branch_id, &self.all_previous_outputs)
                     .sighash(our_hash_type, Some((input_index, script_code_vec)))
                     .0,
-=======
-        let ctx = Box::new(SigHashContext {
-            input_index: n_in,
-            sighasher: SigHasher::new(&self.transaction, nu, &self.all_previous_outputs),
-        });
-        // SAFETY: The `script_*` fields are created from a valid Rust `slice`.
-        let ret = unsafe {
-            zcash_script::zcash_script_verify_callback(
-                (&*ctx as *const SigHashContext) as *const c_void,
-                Some(sighash),
-                lock_time,
-                is_final,
-                script_pub_key.as_ptr(),
-                script_pub_key.len() as u32,
-                signature_script.as_ptr(),
-                signature_script.len() as u32,
-                flags,
-                &mut err,
->>>>>>> 89f82526
             )
         };
         zcash_script::CxxRustComparisonInterpreter::verify_callback(
