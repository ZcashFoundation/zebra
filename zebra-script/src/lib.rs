--- conflicted
+++ resolved
@@ -29,13 +29,9 @@
     /// tx is a coinbase transaction and should not be verified
     TxCoinbase,
     /// unknown error from zcash_script: {0}
-<<<<<<< HEAD
     Unknown(zcash_script::Error),
-=======
-    Unknown(zcash_script_error_t),
     /// transaction is invalid according to zebra_chain (not a zcash_script error)
     TxInvalid(#[from] zebra_chain::Error),
->>>>>>> 0883b735
 }
 
 impl fmt::Display for Error {
@@ -46,12 +42,8 @@
             Error::TxCoinbase => {
                 "tx is a coinbase transaction and should not be verified".to_owned()
             }
-<<<<<<< HEAD
             Error::Unknown(e) => format!("unknown error from zcash_script: {:?}", e),
-=======
-            Error::Unknown(e) => format!("unknown error from zcash_script: {e}"),
             Error::TxInvalid(e) => format!("tx is invalid: {e}"),
->>>>>>> 0883b735
         })
     }
 }
@@ -100,44 +92,6 @@
     sighasher: SigHasher,
 }
 
-<<<<<<< HEAD
-=======
-/// A sighash context used for the zcash_script sighash callback.
-struct SigHashContext<'a> {
-    /// The index of the input being verified.
-    input_index: usize,
-    /// The SigHasher for the transaction being verified.
-    sighasher: &'a SigHasher,
-}
-
-/// The sighash callback to use with zcash_script.
-extern "C" fn sighash(
-    sighash_out: *mut u8,
-    sighash_out_len: c_uint,
-    ctx: *const c_void,
-    script_code: *const u8,
-    script_code_len: c_uint,
-    hash_type: c_int,
-) {
-    // SAFETY: `ctx` is a valid SigHashContext because it is always passed to
-    // `zcash_script_verify_callback` which simply forwards it to the callback.
-    // `script_code` and `sighash_out` are valid buffers since they are always
-    //  specified when the callback is called.
-    unsafe {
-        let ctx = ctx as *const SigHashContext;
-        let script_code_vec =
-            std::slice::from_raw_parts(script_code, script_code_len as usize).to_vec();
-        let sighash = (*ctx).sighasher.sighash(
-            HashType::from_bits_truncate(hash_type as u32),
-            Some(((*ctx).input_index, script_code_vec)),
-        );
-        // Sanity check; must always be true.
-        assert_eq!(sighash_out_len, sighash.0.len() as c_uint);
-        std::ptr::copy_nonoverlapping(sighash.0.as_ptr(), sighash_out, sighash.0.len());
-    }
-}
-
->>>>>>> 0883b735
 impl CachedFfiTransaction {
     /// Construct a `PrecomputedTransaction` from a `Transaction` and the outputs
     /// from previous transactions that match each input in the transaction
@@ -200,7 +154,6 @@
             transparent::Input::Coinbase { .. } => Err(Error::TxCoinbase)?,
         };
 
-<<<<<<< HEAD
         let calculate_sighash = |script_code: &[u8], hash_type: zcash_script::HashType| {
             let script_code_vec = script_code.to_vec();
             let mut our_hash_type = match hash_type.signed_outputs {
@@ -212,28 +165,9 @@
                 our_hash_type |= HashType::ANYONECANPAY;
             }
             Some(
-                SigHasher::new(&self.transaction, nu, &self.all_previous_outputs)
+                self.sighasher()
                     .sighash(our_hash_type, Some((input_index, script_code_vec)))
                     .0,
-=======
-        let ctx = Box::new(SigHashContext {
-            input_index: n_in,
-            sighasher: &self.sighasher,
-        });
-        // SAFETY: The `script_*` fields are created from a valid Rust `slice`.
-        let ret = unsafe {
-            zcash_script::zcash_script_verify_callback(
-                (&*ctx as *const SigHashContext) as *const c_void,
-                Some(sighash),
-                lock_time,
-                is_final,
-                script_pub_key.as_ptr(),
-                script_pub_key.len() as u32,
-                signature_script.as_ptr(),
-                signature_script.len() as u32,
-                flags,
-                &mut err,
->>>>>>> 0883b735
             )
         };
         let interpreter = get_interpreter(&calculate_sighash, lock_time, is_final, flags);
@@ -243,40 +177,21 @@
     }
 }
 
-<<<<<<< HEAD
-    /// Returns the number of transparent signature operations in the
-    /// transparent inputs and outputs of this transaction.
-    #[allow(clippy::unwrap_in_result)]
-    pub fn legacy_sigop_count(&self) -> Result<u64, Error> {
-        let mut count: u64 = 0;
-
-        // Create a dummy interpreter since these inputs are not used to count
-        // the sigops
-        let interpreter = get_interpreter(
-            &|_, _| None,
-            0,
-            true,
-            zcash_script::VerificationFlags::P2SH
-                | zcash_script::VerificationFlags::CHECKLOCKTIMEVERIFY,
-        );
-
-        for input in self.transaction.inputs() {
-            count += match input {
-                transparent::Input::PrevOut {
-                    outpoint: _,
-                    unlock_script,
-                    sequence: _,
-                } => {
-                    let script = unlock_script.as_raw_bytes();
-                    interpreter
-                        .legacy_sigop_count_script(script)
-                        .map_err(Error::from)?
-=======
 /// Returns the number of transparent signature operations in the
 /// transparent inputs and outputs of the given transaction.
 #[allow(clippy::unwrap_in_result)]
 pub fn legacy_sigop_count(transaction: &Transaction) -> Result<u64, Error> {
     let mut count: u64 = 0;
+
+    // Create a dummy interpreter since these inputs are not used to count
+    // the sigops
+    let interpreter = get_interpreter(
+        &|_, _| None,
+        0,
+        true,
+        zcash_script::VerificationFlags::P2SH
+            | zcash_script::VerificationFlags::CHECKLOCKTIMEVERIFY,
+    );
 
     for input in transaction.inputs() {
         count += match input {
@@ -286,40 +201,20 @@
                 sequence: _,
             } => {
                 let script = unlock_script.as_raw_bytes();
-                // SAFETY: `script` is created from a valid Rust `slice`.
-                unsafe {
-                    zcash_script::zcash_script_legacy_sigop_count_script(
-                        script.as_ptr(),
-                        script.len() as u32,
-                    )
->>>>>>> 0883b735
-                }
+                interpreter
+                    .legacy_sigop_count_script(script)
+                    .map_err(Error::from)?
             }
             transparent::Input::Coinbase { .. } => 0,
         } as u64;
     }
 
-<<<<<<< HEAD
-        for output in self.transaction.outputs() {
-            let script = output.lock_script.as_raw_bytes();
-            let ret = interpreter
-                .legacy_sigop_count_script(script)
-                .map_err(Error::from)?;
-            count += ret as u64;
-        }
-        Ok(count)
-=======
     for output in transaction.outputs() {
         let script = output.lock_script.as_raw_bytes();
-        // SAFETY: `script` is created from a valid Rust `slice`.
-        let ret = unsafe {
-            zcash_script::zcash_script_legacy_sigop_count_script(
-                script.as_ptr(),
-                script.len() as u32,
-            )
-        };
+        let ret = interpreter
+            .legacy_sigop_count_script(script)
+            .map_err(Error::from)?;
         count += ret as u64;
->>>>>>> 0883b735
     }
     Ok(count)
 }
