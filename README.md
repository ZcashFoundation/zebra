![Zebra logotype](https://www.zfnd.org/images/zebra-logotype.png)

---

[![](https://github.com/ZcashFoundation/zebra/workflows/CI/badge.svg?branch=main)](https://github.com/ZcashFoundation/zebra/actions?query=workflow%3ACI+branch%3Amain)
[![codecov](https://codecov.io/gh/ZcashFoundation/zebra/branch/main/graph/badge.svg)](https://codecov.io/gh/ZcashFoundation/zebra)
![License](https://img.shields.io/badge/license-MIT%2FApache--2.0-blue.svg)

## Contents

- [Contents](#contents)
- [About](#about)
- [Alpha Releases](#alpha-releases)
- [Getting Started](#getting-started)
- [Current Features](#current-features)
- [Known Issues](#known-issues)
- [Future Work](#future-work)
- [Documentation](#documentation)
- [Security](#security)
- [License](#license)

## About

[Zebra](https://zebra.zfnd.org/) is the Zcash Foundation's independent,
consensus-compatible implementation of a Zcash node, currently under
development. It can be used to join the Zcash peer-to-peer network, which helps
keeping Zcash working by validating and broadcasting transactions, and maintaining
the Zcash blockchain state in a distributed manner.
Please [join us on Discord](https://discord.gg/na6QZNd) if you'd
like to find out more or get involved!

<<<<<<< HEAD
Zcash is a cryptocurrency designed to preserve the user's privacy. Like most
cryptocurrencies, it works by a collection of software nodes run by members of
the Zcash community or any other interested parties. The nodes talk to each
other in peer-to-peer fashion in order to maintain the state of the Zcash
blockchain. They also communicate with miners who create news blocks. When a
Zcash user sends Zcash, their wallet broadcasts transactions to these nodes
which will eventually reach miners, and the mined transaction will then go
through Zcash nodes until they reach the recipient's wallet which will report
the received Zcash to the recipient.

The original Zcash node is named `zcashd` and is developed by the Electric Coin
Company as a fork of the original Bitcoin node. Zebra, on the other hand, is
an independent Zcash node implementation developed from scratch. Since they
implement the same protocol, `zcashd` and Zebra nodes can communicate with each
other.

If you just want to send and receive Zcash then you don't need to use Zebra
directly. You can download a Zcash wallet application which will handle that
for you. (Eventually, Zebra can be used by wallets to implement their
functionality.) You would want to run Zebra if you want to contribute to the
Zcash network: the more nodes are run, the more reliable the network will be
in terms of speed and resistance to denial of service attacks, for example.

These are some of advantages or benefits of Zebra:

- Better performance: since it was implemented from scratch, Zebra was able to be
  implemented in a manner that is currently faster than `zcashd`.
- Better security: since it is developed in a memory-safe language (Rust), Zebra
  is less likely to be affected by security bugs that could compromise the
  environment where it is run.
- Better governance: with a new node deployment, there will be more developers
  who can implement different features.
- Dev accessibility: there will be more developers which gives new developers
  options for contributing to protocol development.
- Runtime safety: the detection of consensus bugs can happen quicker, preventing
  the likelihood of black swan events.
- Spec safety: with several node implementations, it is much easier to notice
  bugs and ambiguity in protocol specification.
- User options: different nodes present different features and tradeoffs for
  users to decide on their preferred options.
- Additional contexts: wider target deployments for people to use a consensus
  node in more contexts e.g. mobile, wasm, etc.

## Alpha Releases
=======
## Beta Releases
>>>>>>> 78529bd0

Every few weeks, we release a new Zebra beta [release](https://github.com/ZcashFoundation/zebra/releases).

The goals of the beta release series are for Zebra to act as a fully validating Canopy and NU5 node, except for:

- Mempool transactions
- Block subsidies
- Transaction fees
- Some undocumented rules derived from Bitcoin
- Some consensus rules removed before Canopy activation (Zebra checkpoints on Canopy activation)

Zebra's network stack is interoperable with zcashd.
Zebra implements all the features required to reach Zcash network consensus.

Currently, Zebra does not validate the following Zcash consensus rules:

#### NU5
- ZIP-155 - Parse addrv2 in Zebra
- Full validation of Orchard transactions from NU5 onwards
   - Check that at least one of enableSpendsOrchard or enableOutputsOrchard is set
   - Validation of Orchard anchors
   - Validation of Halo2 proofs
   - Validation of orchard note commitment trees

#### NU4 - Canopy
- Calculation of Block Subsidy and Funding streams
- Validation of coinbase miner subsidy and miner fees
- Validation of shielded outputs for coinbase transactions (ZIP-212/ZIP-213)

#### NU1 - Sapling
- Validation of Sapling anchors
- Validation of sapling note commitment trees
- Validation of JoinSplit proofs using Groth16 verifier

#### NU0 - Overwinter
- ZIP-203: Transaction Expiry consensus rules

#### Sprout
- Validation of Sprout anchors
- Validation of JoinSplit proofs using BCTV14 verifier
- Validation of transaction lock times
- Validation of sprout note commitment trees

It may be
unreliable on Testnet, and under less-than-perfect network conditions. See
our [current features](#current-features) and [roadmap](#future-work) for
details.

## Getting Started

Building `zebrad` requires [Rust](https://www.rust-lang.org/tools/install),
[libclang](https://clang.llvm.org/get_started.html), and a C++ compiler.

### Build and Run Instructions

`zebrad` is still under development, so there is no supported packaging or
install mechanism. To run `zebrad`, follow the instructions to compile `zebrad`
for your platform:

1. Install [`cargo` and `rustc`](https://www.rust-lang.org/tools/install).
2. Install Zebra's build dependencies:
     - **libclang:** the `libclang`, `libclang-dev`, `llvm`, or `llvm-dev` packages, depending on your package manager
     - **clang** or another C++ compiler: `g++`, `Xcode`, or `MSVC`
3. Run `cargo install --locked --git https://github.com/ZcashFoundation/zebra --tag v1.0.0-alpha.19 zebrad`
4. Run `zebrad start` (see [Running Zebra](user/run.md) for more information)

If you're interested in testing out `zebrad` please feel free, but keep in mind
that there is a lot of key functionality still missing.

For more detailed instructions, refer to the [documentation](https://zebra.zfnd.org/user/install.html).

### System Requirements

The recommended requirements for compiling and running `zebrad` are:
- 4+ CPU cores
- 16+ GB RAM
- 50GB+ available disk space for finalized state
- 100+ Mbps network connections

We continuously test that our builds and tests pass on:
- Windows Server 2019
- macOS Big Sur 11.0
- Ubuntu 18.04 / the latest LTS
- Debian Buster

`zebrad` might build and run fine on smaller and slower systems - we haven't
tested its exact limits yet.

For more detailed requirements, refer to the [documentation](https://zebra.zfnd.org/user/requirements.html).

### Network Ports and Data Usage

By default, Zebra uses the following inbound TCP listener ports:
- 8233 on Mainnet
- 18233 on Testnet

`zebrad`'s typical network usage is:
- initial sync: 30 GB download
- ongoing updates: 10-50 MB upload and download per day, depending on peer requests

For more detailed information, refer to the [documentation](https://zebra.zfnd.org/user/run.html).

## Current Features

Network:
- synchronize the chain from peers
- maintain a transaction mempool
- download gossiped blocks and transactions from peers
- answer inbound peer requests for hashes, headers, blocks and transactions

State:
- persist block, transaction, UTXO, and nullifier indexes
- handle chain reorganizations

Proof of Work:
- validate equihash, block difficulty threshold, and difficulty adjustment
- validate transaction merkle roots

Validating proof of work increases the cost of creating a consensus split
between `zebrad` and `zcashd`.

This release also implements some other Zcash consensus rules, to check that
Zebra's [validation architecture](https://zebra.zfnd.org/dev/overview.html#architecture)
supports future work on a
full validating node:
- block and transaction structure
- checkpoint-based verification up to and including Canopy activation
- transaction validation (incomplete)
- transaction cryptography (incomplete)
- transaction scripts (incomplete)
- batch verification (incomplete)

## Known Issues

There are a few bugs in Zebra that we're still working on fixing:
- [When Zebra receives an unexpected network message from a peer, it disconnects from that peer #2107](https://github.com/ZcashFoundation/zebra/issues/2107)
- [A Zebra instance could be used to pollute the peer addresses of other nodes #1889](https://github.com/ZcashFoundation/zebra/issues/1889)
- [Zebra's address book can use all available memory #1873](https://github.com/ZcashFoundation/zebra/issues/1873)
- [Zebra's address book can be flooded or taken over #1869](https://github.com/ZcashFoundation/zebra/issues/1869)
- [Zebra does not evict pre-upgrade peers from the peer set across a network upgrade #706](https://github.com/ZcashFoundation/zebra/issues/706)
- [Zebra accepts non-minimal height encodings #2226](https://github.com/ZcashFoundation/zebra/issues/2226)
- [Zebra nodes continually try to contact peers that always fail #1865](https://github.com/ZcashFoundation/zebra/issues/1865)
- [In rare cases, Zebra panics on shutdown #1678](https://github.com/ZcashFoundation/zebra/issues/1678)
  - For examples, see [#2055](https://github.com/ZcashFoundation/zebra/issues/2055) and [#2209](https://github.com/ZcashFoundation/zebra/issues/2209)
  - These panics can be ignored, unless they happen frequently
- [Interrupt handler does not work when a blocking task is running #1351](https://github.com/ZcashFoundation/zebra/issues/1351)
  - Zebra should eventually exit once the task finishes. Or you can forcibly terminate the process.

Zebra's state commits changes using database transactions.
If you forcibly terminate it, or it panics, any incomplete changes will be rolled back the next time it starts.

## Future Work

In 2021, we intend to finish NU5 validation, start adding RPC support and start adding wallet integrations.
This phased approach allows us to test Zebra's independent implementation of the
consensus rules, before asking users to entrust it with their funds.

Features:
- full consensus rule validation
- wallet functionality
- RPC functionality

Performance and Reliability:
- reliable syncing on Testnet
- reliable syncing under poor network conditions
- batch verification
- performance tuning

## Documentation

The [Zebra website](https://zebra.zfnd.org/) contains user documentation, such
as how to run or configure Zebra, set up metrics integrations, etc., as well as
developer documentation, such as design documents.  We also render [API
documentation](https://doc.zebra.zfnd.org) for the external API of our crates,
as well as [internal documentation](https://doc-internal.zebra.zfnd.org) for
private APIs.
## Security

Zebra has a [responsible disclosure policy](https://github.com/ZcashFoundation/zebra/blob/main/SECURITY.md), which we encourage security researchers to follow.

## License

Zebra is distributed under the terms of both the MIT license
and the Apache License (Version 2.0).

See [LICENSE-APACHE](LICENSE-APACHE) and [LICENSE-MIT](LICENSE-MIT).<|MERGE_RESOLUTION|>--- conflicted
+++ resolved
@@ -29,7 +29,6 @@
 Please [join us on Discord](https://discord.gg/na6QZNd) if you'd
 like to find out more or get involved!
 
-<<<<<<< HEAD
 Zcash is a cryptocurrency designed to preserve the user's privacy. Like most
 cryptocurrencies, it works by a collection of software nodes run by members of
 the Zcash community or any other interested parties. The nodes talk to each
@@ -73,10 +72,7 @@
 - Additional contexts: wider target deployments for people to use a consensus
   node in more contexts e.g. mobile, wasm, etc.
 
-## Alpha Releases
-=======
 ## Beta Releases
->>>>>>> 78529bd0
 
 Every few weeks, we release a new Zebra beta [release](https://github.com/ZcashFoundation/zebra/releases).
 
