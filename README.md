--- conflicted
+++ resolved
@@ -71,15 +71,8 @@
 You can run Zebra using our Docker image.
 This command will run our latest release, and sync it to the tip:
 
-<<<<<<< HEAD
-<!-- TODO: replace with `docker run zfnd/zebra` when we release 1.0.0 -->
-
 ```sh
 docker run zfnd/zebra:1.0.0-rc.1
-=======
-```shell
-docker run --detach zfnd/zebra:1.0.0-rc.0
->>>>>>> 75b23512
 ```
 
 For more information, read our [Docker documentation](book/src/user/docker.md).
