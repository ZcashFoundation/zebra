--- conflicted
+++ resolved
@@ -136,13 +136,8 @@
 2. Install Zebra's build dependencies:
      - **libclang:** the `libclang`, `libclang-dev`, `llvm`, or `llvm-dev` packages, depending on your package manager
      - **clang** or another C++ compiler: `g++`, `Xcode`, or `MSVC`
-<<<<<<< HEAD
 3. Run `cargo install --locked --git https://github.com/ZcashFoundation/zebra --tag v1.0.0-beta.0 zebrad`
-4. Run `zebrad start`
-=======
-3. Run `cargo install --locked --git https://github.com/ZcashFoundation/zebra --tag v1.0.0-alpha.19 zebrad`
 4. Run `zebrad start` (see [Running Zebra](user/run.md) for more information)
->>>>>>> 4367b232
 
 If you're interested in testing out `zebrad` please feel free, but keep in mind
 that there is a lot of key functionality still missing.
