--- conflicted
+++ resolved
@@ -76,15 +76,8 @@
 2. Install Zebra's build dependencies:
      - **libclang:** the `libclang`, `libclang-dev`, `llvm`, or `llvm-dev` packages, depending on your package manager
      - **clang** or another C++ compiler: `g++`, `Xcode`, or `MSVC`
-<<<<<<< HEAD
- 3. Run `cargo install --locked --git https://github.com/ZcashFoundation/zebra --tag v1.0.0-beta.12 zebrad`
-=======
-3. Run `cargo install --locked --git https://github.com/ZcashFoundation/zebra --tag v1.0.0-beta.11 zebrad`
->>>>>>> ad524f25
+3. Run `cargo install --locked --git https://github.com/ZcashFoundation/zebra --tag v1.0.0-beta.12 zebrad`
 4. Run `zebrad start` (see [Running Zebra](https://zebra.zfnd.org/user/run.html) for more information)
-
-If you're interested in testing out `zebrad` please feel free, but keep in mind
-that there is a lot of key functionality still missing.
 
 For more detailed instructions, refer to the [documentation](https://zebra.zfnd.org/user/install.html).
 
