--- conflicted
+++ resolved
@@ -14,11 +14,8 @@
 byteorder = "1.3"
 chrono = "0.4"
 failure = "0.1"
-<<<<<<< HEAD
+serde = { version = "1", features = ["serde_derive"] }
 
-=======
-serde = { version = "1", features = ["serde_derive"] }
->>>>>>> 6f79f284
 tokio = "=0.2.0-alpha.6"
 futures-preview = { version = "=0.3.0-alpha.19", features = ["async-await"] }
 
