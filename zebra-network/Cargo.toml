[package]
name = "zebra-network"
version = "1.0.0-beta.23"
authors = ["Zcash Foundation <zebra@zfnd.org>"]
license = "MIT OR Apache-2.0"
edition = "2021"

# See more keys and their definitions at https://doc.rust-lang.org/cargo/reference/manifest.html

[features]
default = []

# Production features that activate extra dependencies, or extra features in dependencies

progress-bar = [
    "howudoin",
]

# Wait until `arti-client`'s dependency `x25519-dalek v1.2.0` is updated to a higher version. (#5492)
# tor = ["arti-client", "tor-rtcompat"]

# Testing features that activate extra dependencies
proptest-impl = ["proptest", "proptest-derive", "zebra-chain/proptest-impl"]

[dependencies]
bitflags = "2.2.1"
byteorder = "1.4.3"
bytes = "1.4.0"
chrono = { version = "0.4.24", default-features = false, features = ["clock", "std"] }
hex = "0.4.3"
humantime-serde = "1.1.1"
indexmap = { version = "1.9.3", features = ["serde"] }
lazy_static = "1.4.0"
ordered-map = "0.4.2"
pin-project = "1.0.12"
rand = { version = "0.8.5", package = "rand" }
rayon = "1.7.0"
regex = "1.8.1"
serde = { version = "1.0.160", features = ["serde_derive"] }
thiserror = "1.0.40"

futures = "0.3.28"
<<<<<<< HEAD
tokio = { version = "1.27.0", features = ["net", "time", "tracing", "macros", "rt-multi-thread"] }
tokio-stream = { version = "0.1.12", features = ["sync", "time"] }
tokio-util = { version = "0.7.8", features = ["codec"] }
=======
tokio = { version = "1.28.0", features = ["net", "time", "tracing", "macros", "rt-multi-thread"] }
tokio-stream = { version = "0.1.14", features = ["sync", "time"] }
tokio-util = { version = "0.7.7", features = ["codec"] }
>>>>>>> aea3833c
tower = { version = "0.4.13", features = ["retry", "discover", "load", "load-shed", "timeout", "util", "buffer"] }

metrics = "0.21.0"
tracing-futures = "0.2.5"
tracing-error = { version = "0.2.0", features = ["traced-error"] }
tracing = "0.1.37"

# prod feature progress-bar
howudoin = { version = "0.1.2", optional = true }

# tor dependencies
# Wait until `arti-client`'s dependency `x25519-dalek v1.2.0` is updated to a higher version. (#5492)
# arti-client = { version = "0.0.2", optional = true }
# tor-rtcompat  = { version = "0.0.2", optional = true }

# proptest dependencies
proptest = { version = "1.1.0", optional = true }
proptest-derive = { version = "0.3.0", optional = true }

zebra-chain = { path = "../zebra-chain" }

[dev-dependencies]
proptest = "1.1.0"
proptest-derive = "0.3.0"

static_assertions = "1.1.0"
tokio = { version = "1.28.0", features = ["full", "tracing", "test-util"] }
toml = "0.7.3"

zebra-chain = { path = "../zebra-chain", features = ["proptest-impl"] }
zebra-test = { path = "../zebra-test/" }<|MERGE_RESOLUTION|>--- conflicted
+++ resolved
@@ -40,15 +40,9 @@
 thiserror = "1.0.40"
 
 futures = "0.3.28"
-<<<<<<< HEAD
-tokio = { version = "1.27.0", features = ["net", "time", "tracing", "macros", "rt-multi-thread"] }
-tokio-stream = { version = "0.1.12", features = ["sync", "time"] }
-tokio-util = { version = "0.7.8", features = ["codec"] }
-=======
 tokio = { version = "1.28.0", features = ["net", "time", "tracing", "macros", "rt-multi-thread"] }
 tokio-stream = { version = "0.1.14", features = ["sync", "time"] }
-tokio-util = { version = "0.7.7", features = ["codec"] }
->>>>>>> aea3833c
+tokio-util = { version = "0.7.8", features = ["codec"] }
 tower = { version = "0.4.13", features = ["retry", "discover", "load", "load-shed", "timeout", "util", "buffer"] }
 
 metrics = "0.21.0"
