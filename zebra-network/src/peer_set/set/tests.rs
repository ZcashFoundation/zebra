use std::{net::SocketAddr, sync::Arc};

use futures::{channel::mpsc, stream, Stream, StreamExt};
use proptest::{collection::vec, prelude::*};
use proptest_derive::Arbitrary;
use tokio::{
    sync::{broadcast, watch},
    task::JoinHandle,
};
use tower::{
    discover::{Change, Discover},
    BoxError,
};
use tracing::Span;

use zebra_chain::{
    block,
    chain_tip::ChainTip,
    parameters::{Network, NetworkUpgrade},
};

use super::MorePeers;
use crate::{
<<<<<<< HEAD
    peer::{ClientTestHarness, LoadTrackedClient, MinimumPeerVersion},
=======
    address_book::AddressMetrics,
    peer::{
        CancelHeartbeatTask, Client, ClientRequest, ErrorSlot, LoadTrackedClient,
        MinimumPeerVersion,
    },
>>>>>>> a8d2e45e
    peer_set::PeerSet,
    protocol::external::{types::Version, InventoryHash},
    AddressBook, Config,
};

#[cfg(test)]
mod prop;

/// The maximum number of arbitrary peers to generate in [`PeerVersions`].
///
/// This affects the maximum number of peer connections added to the [`PeerSet`] during the tests.
const MAX_PEERS: usize = 20;

/// A helper type to generate arbitrary peer versions which can then become mock peer services.
#[derive(Arbitrary, Debug)]
struct PeerVersions {
    #[proptest(strategy = "vec(any::<Version>(), 1..MAX_PEERS)")]
    peer_versions: Vec<Version>,
}

impl PeerVersions {
    /// Convert the arbitrary peer versions into mock peer services.
    ///
    /// Each peer versions results in a mock peer service, which is returned as a tuple. The first
    /// element is the [`LeadTrackedClient`], which is the actual service for the peer connection.
    /// The second element is a [`ClientTestHarness`], which contains the open endpoints of the
    /// mock channels used by the peer service.
    ///
    /// The clients and the harnesses are collected into separate [`Vec`] lists and returned.
    pub fn mock_peers(&self) -> (Vec<LoadTrackedClient>, Vec<ClientTestHarness>) {
        let mut clients = Vec::with_capacity(self.peer_versions.len());
        let mut harnesses = Vec::with_capacity(self.peer_versions.len());

        for peer_version in &self.peer_versions {
            let (client, harness) = ClientTestHarness::build()
                .with_version(*peer_version)
                .finish();

            clients.push(client.into());
            harnesses.push(harness);
        }

        (clients, harnesses)
    }

    /// Convert the arbitrary peer versions into mock peer services available through a
    /// [`Discover`] compatible stream.
    ///
    /// A tuple is returned, where the first item is a stream with the mock peers available through
    /// a [`Discover`] interface, and the second is a list of harnesses to the mocked services.
    ///
    /// The returned stream never finishes, so it is ready to be passed to the [`PeerSet`]
    /// constructor.
    ///
    /// See [`Self::mock_peers`] for details on how the peers are mocked and on what the harnesses
    /// contain.
    pub fn mock_peer_discovery(
        &self,
    ) -> (
        impl Stream<Item = Result<Change<SocketAddr, LoadTrackedClient>, BoxError>>,
        Vec<ClientTestHarness>,
    ) {
        let (clients, harnesses) = self.mock_peers();
        let fake_ports = 1_u16..;

        let discovered_peers_iterator = fake_ports.zip(clients).map(|(port, client)| {
            let peer_address = SocketAddr::new([127, 0, 0, 1].into(), port);

            Ok(Change::Insert(peer_address, client))
        });

        let discovered_peers = stream::iter(discovered_peers_iterator).chain(stream::pending());

        (discovered_peers, harnesses)
    }
}

/// A helper builder type for creating test [`PeerSet`] instances.
///
/// This helps to reduce repeated boilerplate code. Fields that are not set are configured to use
/// dummy fallbacks.
#[derive(Default)]
struct PeerSetBuilder<D, C> {
    config: Option<Config>,
    discover: Option<D>,
    demand_signal: Option<mpsc::Sender<MorePeers>>,
    handle_rx: Option<tokio::sync::oneshot::Receiver<Vec<JoinHandle<Result<(), BoxError>>>>>,
    inv_stream: Option<broadcast::Receiver<(InventoryHash, SocketAddr)>>,
    address_book: Option<Arc<std::sync::Mutex<AddressBook>>>,
    minimum_peer_version: Option<MinimumPeerVersion<C>>,
}

impl PeerSetBuilder<(), ()> {
    /// Create a new [`PeerSetBuilder`] instance.
    pub fn new() -> Self {
        PeerSetBuilder::default()
    }
}

impl<D, C> PeerSetBuilder<D, C> {
    /// Use the provided `discover` parameter when constructing the [`PeerSet`] instance.
    pub fn with_discover<NewD>(self, discover: NewD) -> PeerSetBuilder<NewD, C> {
        PeerSetBuilder {
            discover: Some(discover),
            config: self.config,
            demand_signal: self.demand_signal,
            handle_rx: self.handle_rx,
            inv_stream: self.inv_stream,
            address_book: self.address_book,
            minimum_peer_version: self.minimum_peer_version,
        }
    }

    /// Use the provided [`MinimumPeerVersion`] instance when constructing the [`PeerSet`] instance.
    pub fn with_minimum_peer_version<NewC>(
        self,
        minimum_peer_version: MinimumPeerVersion<NewC>,
    ) -> PeerSetBuilder<D, NewC> {
        PeerSetBuilder {
            minimum_peer_version: Some(minimum_peer_version),
            config: self.config,
            discover: self.discover,
            demand_signal: self.demand_signal,
            handle_rx: self.handle_rx,
            inv_stream: self.inv_stream,
            address_book: self.address_book,
        }
    }
}

impl<D, C> PeerSetBuilder<D, C>
where
    D: Discover<Key = SocketAddr, Service = LoadTrackedClient> + Unpin,
    D::Error: Into<BoxError>,
    C: ChainTip,
{
    /// Finish building the [`PeerSet`] instance.
    ///
    /// Returns a tuple with the [`PeerSet`] instance and a [`PeerSetGuard`] to keep track of some
    /// endpoints of channels created for the [`PeerSet`].
    pub fn build(self) -> (PeerSet<D, C>, PeerSetGuard) {
        let mut guard = PeerSetGuard::new();

        let config = self.config.unwrap_or_default();
        let discover = self.discover.expect("`discover` must be set");
        let minimum_peer_version = self
            .minimum_peer_version
            .expect("`minimum_peer_version` must be set");

        let demand_signal = self
            .demand_signal
            .unwrap_or_else(|| guard.create_demand_sender());
        let handle_rx = self
            .handle_rx
            .unwrap_or_else(|| guard.create_background_tasks_receiver());
        let inv_stream = self
            .inv_stream
            .unwrap_or_else(|| guard.create_inventory_receiver());

        let address_metrics = guard.prepare_address_book(self.address_book);

        let peer_set = PeerSet::new(
            &config,
            discover,
            demand_signal,
            handle_rx,
            inv_stream,
            address_metrics,
            minimum_peer_version,
        );

        (peer_set, guard)
    }
}

/// A helper type to keep track of some dummy endpoints sent to a test [`PeerSet`] instance.
#[derive(Default)]
pub struct PeerSetGuard {
    background_tasks_sender:
        Option<tokio::sync::oneshot::Sender<Vec<JoinHandle<Result<(), BoxError>>>>>,
    demand_receiver: Option<mpsc::Receiver<MorePeers>>,
    inventory_sender: Option<broadcast::Sender<(InventoryHash, SocketAddr)>>,
    address_book: Option<Arc<std::sync::Mutex<AddressBook>>>,
}

impl PeerSetGuard {
    /// Create a new empty [`PeerSetGuard`] instance.
    pub fn new() -> Self {
        PeerSetGuard::default()
    }

    /// Create a dummy channel for the background tasks sent to the [`PeerSet`].
    ///
    /// The sender is stored inside the [`PeerSetGuard`], while the receiver is returned to be
    /// passed to the [`PeerSet`] constructor.
    pub fn create_background_tasks_receiver(
        &mut self,
    ) -> tokio::sync::oneshot::Receiver<Vec<JoinHandle<Result<(), BoxError>>>> {
        let (sender, receiver) = tokio::sync::oneshot::channel();

        self.background_tasks_sender = Some(sender);

        receiver
    }

    /// Create a dummy channel for the [`PeerSet`] to send demand signals for more peers.
    ///
    /// The receiver is stored inside the [`PeerSetGuard`], while the sender is returned to be
    /// passed to the [`PeerSet`] constructor.
    pub fn create_demand_sender(&mut self) -> mpsc::Sender<MorePeers> {
        let (sender, receiver) = mpsc::channel(1);

        self.demand_receiver = Some(receiver);

        sender
    }

    /// Create a dummy channel for the inventory hashes sent to the [`PeerSet`].
    ///
    /// The sender is stored inside the [`PeerSetGuard`], while the receiver is returned to be
    /// passed to the [`PeerSet`] constructor.
    pub fn create_inventory_receiver(
        &mut self,
    ) -> broadcast::Receiver<(InventoryHash, SocketAddr)> {
        let (sender, receiver) = broadcast::channel(1);

        self.inventory_sender = Some(sender);

        receiver
    }

    /// Prepare an [`AddressBook`] instance to send to the [`PeerSet`].
    ///
    /// If the `maybe_address_book` parameter contains an [`AddressBook`] instance, it is stored
    /// inside the [`PeerSetGuard`] to keep track of it. Otherwise, a new instance is created with
    /// the [`Self::fallback_address_book`] method.
    ///
    /// Returns a metrics watch channel for the [`AddressBook`] instance tracked by the [`PeerSetGuard`],
    /// so it can be passed to the [`PeerSet`] constructor.
    pub fn prepare_address_book(
        &mut self,
        maybe_address_book: Option<Arc<std::sync::Mutex<AddressBook>>>,
    ) -> watch::Receiver<AddressMetrics> {
        let address_book = maybe_address_book.unwrap_or_else(Self::fallback_address_book);
        let metrics_watcher = address_book
            .lock()
            .expect("unexpected panic in previous address book mutex guard")
            .address_metrics_watcher();

        self.address_book = Some(address_book);

        metrics_watcher
    }

    /// Create an empty [`AddressBook`] instance using a dummy local listener address.
    fn fallback_address_book() -> Arc<std::sync::Mutex<AddressBook>> {
        let local_listener = "127.0.0.1:1000"
            .parse()
            .expect("Invalid local listener address");
        let address_book = AddressBook::new(local_listener, Span::none());

        Arc::new(std::sync::Mutex::new(address_book))
    }
}

/// A pair of block height values, where one is before and the other is at or after an arbitrary
/// network upgrade's activation height.
#[derive(Clone, Copy, Debug)]
pub struct BlockHeightPairAcrossNetworkUpgrades {
    /// The network for which the block height values represent heights before and after an
    /// upgrade.
    pub network: Network,

    /// The block height before the network upgrade activation.
    pub before_upgrade: block::Height,

    /// The block height at or after the network upgrade activation.
    pub after_upgrade: block::Height,
}

impl Arbitrary for BlockHeightPairAcrossNetworkUpgrades {
    type Parameters = ();

    fn arbitrary_with((): Self::Parameters) -> Self::Strategy {
        any::<(Network, NetworkUpgrade)>()
            // Filter out genesis upgrade because there is no block height before genesis.
            .prop_filter("no block height before genesis", |(_, upgrade)| {
                !matches!(upgrade, NetworkUpgrade::Genesis)
            })
            // Filter out network upgrades without activation heights.
            .prop_filter_map(
                "missing activation height for network upgrade",
                |(network, upgrade)| {
                    upgrade
                        .activation_height(network)
                        .map(|height| (network, height))
                },
            )
            // Obtain random heights before and after (or at) the network upgrade activation.
            .prop_flat_map(|(network, activation_height)| {
                let before_upgrade_strategy = 0..activation_height.0;
                let after_upgrade_strategy = activation_height.0..;

                (
                    Just(network),
                    before_upgrade_strategy,
                    after_upgrade_strategy,
                )
            })
            // Collect the arbitrary values to build the final type.
            .prop_map(|(network, before_upgrade_height, after_upgrade_height)| {
                BlockHeightPairAcrossNetworkUpgrades {
                    network,
                    before_upgrade: block::Height(before_upgrade_height),
                    after_upgrade: block::Height(after_upgrade_height),
                }
            })
            .boxed()
    }

    type Strategy = BoxedStrategy<Self>;
}<|MERGE_RESOLUTION|>--- conflicted
+++ resolved
@@ -21,15 +21,11 @@
 
 use super::MorePeers;
 use crate::{
-<<<<<<< HEAD
-    peer::{ClientTestHarness, LoadTrackedClient, MinimumPeerVersion},
-=======
     address_book::AddressMetrics,
     peer::{
-        CancelHeartbeatTask, Client, ClientRequest, ErrorSlot, LoadTrackedClient,
-        MinimumPeerVersion,
+        CancelHeartbeatTask, Client, ClientRequest, ClientTestHarness, ErrorSlot,
+        LoadTrackedClient, MinimumPeerVersion,
     },
->>>>>>> a8d2e45e
     peer_set::PeerSet,
     protocol::external::{types::Version, InventoryHash},
     AddressBook, Config,
