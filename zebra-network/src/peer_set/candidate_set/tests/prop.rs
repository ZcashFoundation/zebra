--- conflicted
+++ resolved
@@ -16,8 +16,8 @@
 
 use super::super::{validate_addrs, CandidateSet};
 use crate::{
-    constants::MIN_PEER_CONNECTION_INTERVAL, types::MetaAddr, AddressBook, BoxError, Config,
-    Request, Response,
+    constants::MIN_PEER_CONNECTION_INTERVAL, meta_addr::MetaAddrChange, types::MetaAddr,
+    AddressBook, BoxError, Config, Request, Response,
 };
 
 /// The maximum number of candidates for a "next peer" test.
@@ -90,15 +90,9 @@
     /// Test that new outbound peer connections are rate-limited.
     #[test]
     fn new_outbound_peer_connections_are_rate_limited(
-<<<<<<< HEAD
-        peers in vec(MetaAddr::alternate_change_strategy(), 10),
-        initial_candidates in 0..4usize,
-        extra_candidates in 0..4usize,
-=======
-        peers in vec(MetaAddr::ready_outbound_strategy(), TEST_ADDRESSES),
+        peers in vec(MetaAddrChange::ready_outbound_strategy(), TEST_ADDRESSES),
         initial_candidates in 0..MAX_TEST_CANDIDATES,
         extra_candidates in 0..MAX_TEST_CANDIDATES,
->>>>>>> ea15ad11
     ) {
         zebra_test::init();
 
