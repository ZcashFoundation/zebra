--- conflicted
+++ resolved
@@ -61,25 +61,17 @@
     let (listener, connector) = {
         use tower::timeout::TimeoutLayer;
         let hs_timeout = TimeoutLayer::new(constants::HANDSHAKE_TIMEOUT);
-<<<<<<< HEAD
-        let hs = peer::Handshake::new(
-            config.clone(),
-            inbound_service,
-            timestamp_collector,
-            inv_sender,
-        );
-=======
         use crate::protocol::external::types::PeerServices;
         let hs = peer::Handshake::builder()
             .with_config(config.clone())
             .with_inbound_service(inbound_service)
+            .with_inventory_collector(inv_sender)
             .with_timestamp_collector(timestamp_collector)
             .with_advertised_services(PeerServices::NODE_NETWORK)
             .with_user_agent(crate::constants::USER_AGENT.to_string())
             .want_transactions(true)
             .finish()
             .expect("configured all required parameters");
->>>>>>> f91b91b6
         (
             hs_timeout.layer(hs.clone()),
             hs_timeout.layer(peer::Connector::new(hs)),
