--- conflicted
+++ resolved
@@ -388,22 +388,17 @@
                             let _ = peerset_tx.send(Ok(Change::Insert(addr, client))).await;
                         }
                     }
-<<<<<<< HEAD
-                }
-                .instrument(handshaker_span),
-            );
+                    .instrument(handshaker_span),
+                );
+            }
 
             // Only spawn one inbound connection handshake per `MIN_PEER_CONNECTION_INTERVAL`.
-            // But clear failed connections as fast as possible.
+            // But clear out failed connections as fast as possible.
             //
-            // If there is a flood of connections, this stops Zebra overloading the network with handshake data.
+            // If there is a flood of connections,
+            // this stops Zebra overloading the network with handshake data.
             // Most OSes also limit the number of queued inbound connections on a listener port.
             tokio::time::sleep(constants::MIN_PEER_CONNECTION_INTERVAL).await;
-=======
-                    .instrument(handshaker_span),
-                );
-            }
->>>>>>> 4cdd12e2
         }
     }
 }
