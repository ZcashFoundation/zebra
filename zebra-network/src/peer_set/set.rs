//! Abstractions that represent "the rest of the network".
//!
//! # Implementation
//!
//! The [`PeerSet`] implementation is adapted from the one in the [Tower Balance][tower-balance] crate.
//! As described in that crate's documentation, it:
//!
//! > Distributes requests across inner services using the [Power of Two Choices][p2c].
//! >
//! > As described in the [Finagle Guide][finagle]:
//! >
//! > > The algorithm randomly picks two services from the set of ready endpoints and
//! > > selects the least loaded of the two. By repeatedly using this strategy, we can
//! > > expect a manageable upper bound on the maximum load of any server.
//! > >
//! > > The maximum load variance between any two servers is bound by `ln(ln(n))` where
//! > > `n` is the number of servers in the cluster.
//!
//! The Power of Two Choices should work well for many network requests, but not all of them.
//! Some requests should only be made to a subset of connected peers.
//! For example, a request for a particular inventory item
//! should be made to a peer that has recently advertised that inventory hash.
//! Other requests require broadcasts, such as transaction diffusion.
//!
//! Implementing this specialized routing logic inside the `PeerSet` -- so that
//! it continues to abstract away "the rest of the network" into one endpoint --
//! is not a problem, as the `PeerSet` can simply maintain more information on
//! its peers and route requests appropriately. However, there is a problem with
//! maintaining accurate backpressure information, because the `Service` trait
//! requires that service readiness is independent of the data in the request.
//!
//! For this reason, in the future, this code will probably be refactored to
//! address this backpressure mismatch. One possibility is to refactor the code
//! so that one entity holds and maintains the peer set and metadata on the
//! peers, and each "backpressure category" of request is assigned to different
//! `Service` impls with specialized `poll_ready()` implementations. Another
//! less-elegant solution (which might be useful as an intermediate step for the
//! inventory case) is to provide a way to borrow a particular backing service,
//! say by address.
//!
//! [finagle]: https://twitter.github.io/finagle/guide/Clients.html#power-of-two-choices-p2c-least-loaded
//! [p2c]: http://www.eecs.harvard.edu/~michaelm/postscripts/handbook2001.pdf
//! [tower-balance]: https://crates.io/crates/tower-balance
//!
//! # Behavior During Network Upgrades
//!
//! [ZIP-201] specifies peer behavior during network upgrades:
//!
//! > With scheduled network upgrades, at the activation height, nodes on each consensus branch
//! > should disconnect from nodes on other consensus branches and only accept new incoming
//! > connections from nodes on the same consensus branch.
//!
//! Zebra handles this with the help of [`MinimumPeerVersion`], which determines the minimum peer
//! protocol version to accept based on the current best chain tip height. The minimum version is
//! therefore automatically increased when the block height reaches a network upgrade's activation
//! height. The helper type is then used to:
//!
//! - cancel handshakes to outdated peers, in `handshake::negotiate_version`
//! - cancel requests to and disconnect from peers that have become outdated, in
//!   [`PeerSet::push_unready`]
//! - disconnect from peers that have just responded and became outdated, in
//!   [`PeerSet::poll_unready`]
//! - disconnect from idle peers that have become outdated, in
//!   [`PeerSet::disconnect_from_outdated_peers`]
//!
//! ## Network Coalescence
//!
//! [ZIP-201] also specifies how Zcashd behaves [leading up to a activation
//! height][1]. Since Zcashd limits the number of connections to at most eight
//! peers, it will gradually migrate its connections to up-to-date peers as it
//! approaches the activation height.
//!
//! The motivation for this behavior is to avoid an abrupt partitioning the network, which can lead
//! to isolated peers and increases the chance of an eclipse attack on some peers of the network.
//!
//! Zebra does not gradually migrate its peers as it approaches an activation height. This is
//! because Zebra by default can connect to up to 75 peers, as can be seen in [`Config::default`].
//! Since this is a lot larger than the 8 peers Zcashd connects to, an eclipse attack becomes a lot
//! more costly to execute, and the probability of an abrupt network partition that isolates peers
//! is lower.
//!
//! Even if a Zebra node is manually configured to connect to a smaller number
//! of peers, the [`AddressBook`][2] is configured to hold a large number of
//! peer addresses ([`MAX_ADDRS_IN_ADDRESS_BOOK`][3]). Since the address book
//! prioritizes addresses it trusts (like those that it has successfully
//! connected to before), the node should be able to recover and rejoin the
//! network by itself, as long as the address book is populated with enough
//! entries.
//!
//! [1]: https://zips.z.cash/zip-0201#network-coalescence
//! [2]: crate::AddressBook
//! [3]: crate::constants::MAX_ADDRS_IN_ADDRESS_BOOK
//! [ZIP-201]: https://zips.z.cash/zip-0201

use std::{
    collections::{HashMap, HashSet},
    convert,
    fmt::Debug,
    future::Future,
    marker::PhantomData,
    pin::Pin,
    task::{Context, Poll},
    time::Instant,
};

use futures::{
    channel::{mpsc, oneshot},
    future::{FutureExt, TryFutureExt},
    prelude::*,
    stream::FuturesUnordered,
};
use tokio::{
    sync::{broadcast, oneshot::error::TryRecvError, watch},
    task::JoinHandle,
};
use tower::{
    discover::{Change, Discover},
    load::Load,
    Service,
};

use zebra_chain::chain_tip::ChainTip;

use crate::{
    address_book::AddressMetrics,
    peer::{LoadTrackedClient, MinimumPeerVersion},
    peer_set::{
        unready_service::{Error as UnreadyError, UnreadyService},
        InventoryChange, InventoryRegistry,
    },
    protocol::{
        external::InventoryHash,
        internal::{Request, Response},
    },
    BoxError, Config, PeerError, PeerSocketAddr, SharedPeerError,
};

#[cfg(test)]
mod tests;

/// A signal sent by the [`PeerSet`] when it has no ready peers, and gets a request from Zebra.
///
/// In response to this signal, the crawler tries to open more peer connections.
#[derive(Copy, Clone, Debug, PartialEq, Eq, Hash)]
pub struct MorePeers;

/// A signal sent by the [`PeerSet`] to cancel a [`Client`][1]'s current request
/// or response.
///
/// When it receives this signal, the [`Client`][1] stops processing and exits.
///
/// [1]: crate::peer::Client
#[derive(Copy, Clone, Debug, PartialEq, Eq, Hash)]
pub struct CancelClientWork;

/// A [`tower::Service`] that abstractly represents "the rest of the network".
///
/// # Security
///
/// The `Discover::Key` must be the transient remote address of each peer. This
/// address may only be valid for the duration of a single connection. (For
/// example, inbound connections have an ephemeral remote port, and proxy
/// connections have an ephemeral local or proxy port.)
///
/// Otherwise, malicious peers could interfere with other peers' `PeerSet` state.
pub struct PeerSet<D, C>
where
    D: Discover<Key = PeerSocketAddr, Service = LoadTrackedClient> + Unpin,
    D::Error: Into<BoxError>,
    C: ChainTip,
{
    // Peer Tracking: New Peers
    //
    /// Provides new and deleted peer [`Change`]s to the peer set,
    /// via the [`Discover`] trait implementation.
    discover: D,

    /// A channel that asks the peer crawler task to connect to more peers.
    demand_signal: mpsc::Sender<MorePeers>,

    // Peer Tracking: Ready Peers
    //
    /// Connected peers that are ready to receive requests from Zebra,
    /// or send requests to Zebra.
    ready_services: HashMap<D::Key, D::Service>,

    // Request Routing
    //
    /// A preselected ready service.
    ///
    /// # Correctness
    ///
    /// If this is `Some(addr)`, `addr` must be a key for a peer in `ready_services`.
    /// If that peer is removed from `ready_services`, we must set the preselected peer to `None`.
    ///
    /// This is handled by [`PeerSet::take_ready_service`] and
    /// [`PeerSet::disconnect_from_outdated_peers`].
    preselected_p2c_peer: Option<D::Key>,

    /// Stores gossiped inventory hashes from connected peers.
    ///
    /// Used to route inventory requests to peers that are likely to have it.
    inventory_registry: InventoryRegistry,

    // Peer Tracking: Busy Peers
    //
    /// Connected peers that are handling a Zebra request,
    /// or Zebra is handling one of their requests.
    unready_services: FuturesUnordered<UnreadyService<D::Key, D::Service, Request>>,

    /// Channels used to cancel the request that an unready service is doing.
    cancel_handles: HashMap<D::Key, oneshot::Sender<CancelClientWork>>,

    // Peer Validation
    //
    /// An endpoint to see the minimum peer protocol version in real time.
    ///
    /// The minimum version depends on the block height, and [`MinimumPeerVersion`] listens for
    /// height changes and determines the correct minimum version.
    minimum_peer_version: MinimumPeerVersion<C>,

    /// The configured limit for inbound and outbound connections.
    ///
    /// The peer set panics if this size is exceeded.
    /// If that happens, our connection limit code has a bug.
    peerset_total_connection_limit: usize,

    // Background Tasks
    //
    /// Channel for passing ownership of tokio JoinHandles from PeerSet's background tasks
    ///
    /// The join handles passed into the PeerSet are used populate the `guards` member
    handle_rx: tokio::sync::oneshot::Receiver<Vec<JoinHandle<Result<(), BoxError>>>>,

    /// Unordered set of handles to background tasks associated with the `PeerSet`
    ///
    /// These guards are checked for errors as part of `poll_ready` which lets
    /// the `PeerSet` propagate errors from background tasks back to the user
    guards: futures::stream::FuturesUnordered<JoinHandle<Result<(), BoxError>>>,

    // Metrics and Logging
    //
    /// Address book metrics watch channel.
    ///
    /// Used for logging diagnostics.
    address_metrics: watch::Receiver<AddressMetrics>,

    /// The last time we logged a message about the peer set size
    last_peer_log: Option<Instant>,
}

impl<D, C> Drop for PeerSet<D, C>
where
    D: Discover<Key = PeerSocketAddr, Service = LoadTrackedClient> + Unpin,
    D::Error: Into<BoxError>,
    C: ChainTip,
{
    fn drop(&mut self) {
        self.shut_down_tasks_and_channels()
    }
}

impl<D, C> PeerSet<D, C>
where
    D: Discover<Key = PeerSocketAddr, Service = LoadTrackedClient> + Unpin,
    D::Error: Into<BoxError>,
    C: ChainTip,
{
    /// Construct a peerset which uses `discover` to manage peer connections.
    ///
    /// Arguments:
    /// - `config`: configures the peer set connection limit;
    /// - `discover`: handles peer connects and disconnects;
    /// - `demand_signal`: requests more peers when all peers are busy (unready);
    /// - `handle_rx`: receives background task handles,
    ///                monitors them to make sure they're still running,
    ///                and shuts down all the tasks as soon as one task exits;
    /// - `inv_stream`: receives inventory changes from peers,
    ///                 allowing the peer set to direct inventory requests;
    /// - `address_book`: when peer set is busy, it logs address book diagnostics.
    pub fn new(
        config: &Config,
        discover: D,
        demand_signal: mpsc::Sender<MorePeers>,
        handle_rx: tokio::sync::oneshot::Receiver<Vec<JoinHandle<Result<(), BoxError>>>>,
        inv_stream: broadcast::Receiver<InventoryChange>,
        address_metrics: watch::Receiver<AddressMetrics>,
        minimum_peer_version: MinimumPeerVersion<C>,
    ) -> Self {
        Self {
            // New peers
            discover,
            demand_signal,

            // Ready peers
            ready_services: HashMap::new(),
            // Request Routing
            preselected_p2c_peer: None,
            inventory_registry: InventoryRegistry::new(inv_stream),

            // Busy peers
            unready_services: FuturesUnordered::new(),
            cancel_handles: HashMap::new(),

            // Peer validation
            minimum_peer_version,
            peerset_total_connection_limit: config.peerset_total_connection_limit(),

            // Background tasks
            handle_rx,
            guards: futures::stream::FuturesUnordered::new(),

            // Metrics
            last_peer_log: None,
            address_metrics,
        }
    }

    /// Check background task handles to make sure they're still running.
    ///
    /// If any background task exits, shuts down all other background tasks,
    /// and returns an error.
    fn poll_background_errors(&mut self, cx: &mut Context) -> Result<(), BoxError> {
        if let Some(result) = self.receive_tasks_if_needed() {
            return result;
        }

        match Pin::new(&mut self.guards).poll_next(cx) {
            // All background tasks are still running.
            Poll::Pending => Ok(()),

            Poll::Ready(Some(res)) => {
                info!(
                    background_tasks = %self.guards.len(),
                    "a peer set background task exited, shutting down other peer set tasks"
                );

                self.shut_down_tasks_and_channels();

                // Flatten the join result and inner result,
                // then turn Ok() task exits into errors.
                res.map_err(Into::into)
                    // TODO: replace with Result::flatten when it stabilises (#70142)
                    .and_then(convert::identity)
                    .and(Err("a peer set background task exited".into()))
            }

            Poll::Ready(None) => {
                self.shut_down_tasks_and_channels();
                Err("all peer set background tasks have exited".into())
            }
        }
    }

    /// Receive background tasks, if they've been sent on the channel,
    /// but not consumed yet.
    ///
    /// Returns a result representing the current task state,
    /// or `None` if the background tasks should be polled to check their state.
    fn receive_tasks_if_needed(&mut self) -> Option<Result<(), BoxError>> {
        if self.guards.is_empty() {
            match self.handle_rx.try_recv() {
                // The tasks haven't been sent yet.
                Err(TryRecvError::Empty) => Some(Ok(())),

                // The tasks have been sent, but not consumed.
                Ok(handles) => {
                    // Currently, the peer set treats an empty background task set as an error.
                    //
                    // TODO: refactor `handle_rx` and `guards` into an enum
                    //       for the background task state: Waiting/Running/Shutdown.
                    assert!(
                        !handles.is_empty(),
                        "the peer set requires at least one background task"
                    );

                    self.guards.extend(handles);

                    None
                }

                // The tasks have been sent and consumed, but then they exited.
                //
                // Correctness: the peer set must receive at least one task.
                //
                // TODO: refactor `handle_rx` and `guards` into an enum
                //       for the background task state: Waiting/Running/Shutdown.
                Err(TryRecvError::Closed) => {
                    Some(Err("all peer set background tasks have exited".into()))
                }
            }
        } else {
            None
        }
    }

    /// Shut down:
    /// - services by dropping the service lists
    /// - background tasks via their join handles or cancel handles
    /// - channels by closing the channel
    fn shut_down_tasks_and_channels(&mut self) {
        // Drop services and cancel their background tasks.
        self.preselected_p2c_peer = None;
        self.ready_services = HashMap::new();

        for (_peer_key, handle) in self.cancel_handles.drain() {
            let _ = handle.send(CancelClientWork);
        }
        self.unready_services = FuturesUnordered::new();

        // Close the MorePeers channel for all senders,
        // so we don't add more peers to a shut down peer set.
        self.demand_signal.close_channel();

        // Shut down background tasks.
        self.handle_rx.close();
        self.receive_tasks_if_needed();
        for guard in self.guards.iter() {
            guard.abort();
        }
    }

    /// Check busy peer services for request completion or errors.
    ///
    /// Move newly ready services to the ready list if they are for peers with supported protocol
    /// versions, otherwise they are dropped. Also drop failed services.
    fn poll_unready(&mut self, cx: &mut Context<'_>) {
        loop {
            match Pin::new(&mut self.unready_services).poll_next(cx) {
                // No unready service changes, or empty unready services
                Poll::Pending | Poll::Ready(None) => return,

                // Unready -> Ready
                Poll::Ready(Some(Ok((key, svc)))) => {
                    trace!(?key, "service became ready");
                    let cancel = self.cancel_handles.remove(&key);
                    assert!(cancel.is_some(), "missing cancel handle");

                    if svc.remote_version() >= self.minimum_peer_version.current() {
                        self.ready_services.insert(key, svc);
                    }
                }

                // Unready -> Canceled
                Poll::Ready(Some(Err((key, UnreadyError::Canceled)))) => {
                    // A service be canceled because we've connected to the same service twice.
                    // In that case, there is a cancel handle for the peer address,
                    // but it belongs to the service for the newer connection.
                    trace!(
                        ?key,
                        duplicate_connection = self.cancel_handles.contains_key(&key),
                        "service was canceled, dropping service"
                    );
                }
                Poll::Ready(Some(Err((key, UnreadyError::CancelHandleDropped(_))))) => {
                    // Similarly, services with dropped cancel handes can have duplicates.
                    trace!(
                        ?key,
                        duplicate_connection = self.cancel_handles.contains_key(&key),
                        "cancel handle was dropped, dropping service"
                    );
                }

                // Unready -> Errored
                Poll::Ready(Some(Err((key, UnreadyError::Inner(error))))) => {
                    debug!(%error, "service failed while unready, dropping service");

                    let cancel = self.cancel_handles.remove(&key);
                    assert!(cancel.is_some(), "missing cancel handle");
                }
            }
        }
    }

    /// Checks for newly inserted or removed services.
    ///
    /// Puts inserted services in the unready list.
    /// Drops removed services, after cancelling any pending requests.
    fn poll_discover(&mut self, cx: &mut Context<'_>) -> Poll<Result<(), BoxError>> {
        use futures::ready;
        loop {
            match ready!(Pin::new(&mut self.discover).poll_discover(cx))
                .ok_or("discovery stream closed")?
                .map_err(Into::into)?
            {
                Change::Remove(key) => {
                    trace!(?key, "got Change::Remove from Discover");
                    self.remove(&key);
                }
                Change::Insert(key, svc) => {
                    // We add peers as unready, so that we:
                    // - always do the same checks on every ready peer, and
                    // - check for any errors that happened right after the handshake
                    trace!(?key, "got Change::Insert from Discover");
                    self.remove(&key);
                    self.push_unready(key, svc);
                }
            }
        }
    }

    /// Checks if the minimum peer version has changed, and disconnects from outdated peers.
    fn disconnect_from_outdated_peers(&mut self) {
        if let Some(minimum_version) = self.minimum_peer_version.changed() {
<<<<<<< HEAD
            let preselected_p2c_peer = &mut self.preselected_p2c_peer;

=======
>>>>>>> f2be848d
            self.ready_services.retain(|address, peer| {
                if peer.remote_version() >= minimum_version {
                    true
                } else {
                    if self.preselected_p2c_peer == Some(*address) {
                        self.preselected_p2c_peer = None;
                    }

                    false
                }
            });
        }
    }

    /// Takes a ready service by key, invalidating `preselected_p2c_peer` if needed.
    fn take_ready_service(&mut self, key: &D::Key) -> Option<D::Service> {
        if let Some(svc) = self.ready_services.remove(key) {
            if Some(*key) == self.preselected_p2c_peer {
                self.preselected_p2c_peer = None;
            }

            assert!(
                !self.cancel_handles.contains_key(key),
                "cancel handles are only used for unready service work"
            );

            Some(svc)
        } else {
            None
        }
    }

    /// Remove the service corresponding to `key` from the peer set.
    ///
    /// Drops the service, cancelling any pending request or response to that peer.
    /// If the peer does not exist, does nothing.
    fn remove(&mut self, key: &D::Key) {
        if let Some(ready_service) = self.take_ready_service(key) {
            // A ready service has no work to cancel, so just drop it.
            std::mem::drop(ready_service);
        } else if let Some(handle) = self.cancel_handles.remove(key) {
            // Cancel the work, implicitly dropping the cancel handle.
            // The service future returns a `Canceled` error,
            // making `poll_unready` drop the service.
            let _ = handle.send(CancelClientWork);
        }
    }

    /// Adds a busy service to the unready list if it's for a peer with a supported version,
    /// and adds a cancel handle for the service's current request.
    ///
    /// If the service is for a connection to an outdated peer, the request is cancelled and the
    /// service is dropped.
    fn push_unready(&mut self, key: D::Key, svc: D::Service) {
        let peer_version = svc.remote_version();
        let (tx, rx) = oneshot::channel();

        self.unready_services.push(UnreadyService {
            key: Some(key),
            service: Some(svc),
            cancel: rx,
            _req: PhantomData,
        });

        if peer_version >= self.minimum_peer_version.current() {
            self.cancel_handles.insert(key, tx);
        } else {
            // Cancel any request made to the service because it is using an outdated protocol
            // version.
            let _ = tx.send(CancelClientWork);
        }
    }

    /// Performs P2C on `self.ready_services` to randomly select a less-loaded ready service.
    fn preselect_p2c_peer(&self) -> Option<D::Key> {
        self.select_p2c_peer_from_list(&self.ready_services.keys().copied().collect())
    }

    /// Performs P2C on `ready_service_list` to randomly select a less-loaded ready service.
    #[allow(clippy::unwrap_in_result)]
    fn select_p2c_peer_from_list(&self, ready_service_list: &HashSet<D::Key>) -> Option<D::Key> {
        match ready_service_list.len() {
            0 => None,
            1 => Some(
                *ready_service_list
                    .iter()
                    .next()
                    .expect("just checked there is one service"),
            ),
            len => {
                // If there are only 2 peers, randomise their order.
                // Otherwise, choose 2 random peers in a random order.
                let (a, b) = {
                    let idxs = rand::seq::index::sample(&mut rand::thread_rng(), len, 2);
                    let a = idxs.index(0);
                    let b = idxs.index(1);

                    let a = *ready_service_list
                        .iter()
                        .nth(a)
                        .expect("sample returns valid indexes");
                    let b = *ready_service_list
                        .iter()
                        .nth(b)
                        .expect("sample returns valid indexes");

                    (a, b)
                };

                let a_load = self.query_load(&a).expect("supplied services are ready");
                let b_load = self.query_load(&b).expect("supplied services are ready");

                let selected = if a_load <= b_load { a } else { b };

                trace!(
                    a.key = ?a,
                    a.load = ?a_load,
                    b.key = ?b,
                    b.load = ?b_load,
                    selected = ?selected,
                    ?len,
                    "selected service by p2c"
                );

                Some(selected)
            }
        }
    }

    /// Randomly chooses `max_peers` ready services, ignoring service load.
    ///
    /// The chosen peers are unique, but their order is not fully random.
    fn select_random_ready_peers(&self, max_peers: usize) -> Vec<D::Key> {
        use rand::seq::IteratorRandom;

        self.ready_services
            .keys()
            .copied()
            .choose_multiple(&mut rand::thread_rng(), max_peers)
    }

    /// Accesses a ready endpoint by `key` and returns its current load.
    ///
    /// Returns `None` if the service is not in the ready service list.
    fn query_load(&self, key: &D::Key) -> Option<<D::Service as Load>::Metric> {
        let svc = self.ready_services.get(key);
        svc.map(|svc| svc.load())
    }

    /// Routes a request using P2C load-balancing.
    fn route_p2c(&mut self, req: Request) -> <Self as tower::Service<Request>>::Future {
        let preselected_key = self
            .preselected_p2c_peer
            .expect("ready peer service must have a preselected peer");

        tracing::trace!(?preselected_key, "routing based on p2c");

        let mut svc = self
            .take_ready_service(&preselected_key)
            .expect("ready peer set must have preselected a ready peer");

        let fut = svc.call(req);
        self.push_unready(preselected_key, svc);
        fut.map_err(Into::into).boxed()
    }

    /// Tries to route a request to a ready peer that advertised that inventory,
    /// falling back to a ready peer that isn't missing the inventory.
    ///
    /// If all ready peers are missing the inventory,
    /// returns a synthetic [`NotFoundRegistry`](PeerError::NotFoundRegistry) error.
    ///
    /// Uses P2C to route requests to the least loaded peer in each list.
    fn route_inv(
        &mut self,
        req: Request,
        hash: InventoryHash,
    ) -> <Self as tower::Service<Request>>::Future {
        let advertising_peer_list = self
            .inventory_registry
            .advertising_peers(hash)
            .filter(|&addr| self.ready_services.contains_key(addr))
            .copied()
            .collect();

        // # Security
        //
        // Choose a random, less-loaded peer with the inventory.
        //
        // If we chose the first peer in HashMap order,
        // peers would be able to influence our choice by switching addresses.
        // But we need the choice to be random,
        // so that a peer can't provide all our inventory responses.
        let peer = self.select_p2c_peer_from_list(&advertising_peer_list);

        if let Some(mut svc) = peer.and_then(|key| self.take_ready_service(&key)) {
            let peer = peer.expect("just checked peer is Some");
            tracing::trace!(?hash, ?peer, "routing to a peer which advertised inventory");
            let fut = svc.call(req);
            self.push_unready(peer, svc);
            return fut.map_err(Into::into).boxed();
        }

        let missing_peer_list: HashSet<PeerSocketAddr> = self
            .inventory_registry
            .missing_peers(hash)
            .copied()
            .collect();
        let maybe_peer_list = self
            .ready_services
            .keys()
            .filter(|addr| !missing_peer_list.contains(addr))
            .copied()
            .collect();

        // Security: choose a random, less-loaded peer that might have the inventory.
        let peer = self.select_p2c_peer_from_list(&maybe_peer_list);

        if let Some(mut svc) = peer.and_then(|key| self.take_ready_service(&key)) {
            let peer = peer.expect("just checked peer is Some");
            tracing::trace!(?hash, ?peer, "routing to a peer that might have inventory");
            let fut = svc.call(req);
            self.push_unready(peer, svc);
            return fut.map_err(Into::into).boxed();
        }

        // TODO: reduce this log level after testing #2156 and #2726
        tracing::info!(
            ?hash,
            "all ready peers are missing inventory, failing request"
        );
        async move {
            // Let other tasks run, so a retry request might get different ready peers.
            tokio::task::yield_now().await;

            // # Security
            //
            // Avoid routing requests to peers that are missing inventory.
            // If we kept trying doomed requests, peers that are missing our requested inventory
            // could take up a large amount of our bandwidth and retry limits.
            Err(SharedPeerError::from(PeerError::NotFoundRegistry(vec![
                hash,
            ])))
        }
        .map_err(Into::into)
        .boxed()
    }

    /// Routes the same request to up to `max_peers` ready peers, ignoring return values.
    ///
    /// `max_peers` must be at least one, and at most the number of ready peers.
    fn route_multiple(
        &mut self,
        req: Request,
        max_peers: usize,
    ) -> <Self as tower::Service<Request>>::Future {
        assert!(
            max_peers > 0,
            "requests must be routed to at least one peer"
        );
        assert!(
            max_peers <= self.ready_services.len(),
            "requests can only be routed to ready peers"
        );

        // # Security
        //
        // We choose peers randomly, ignoring load.
        // This avoids favouring malicious peers, because peers can influence their own load.
        //
        // The order of peers isn't completely random,
        // but peer request order is not security-sensitive.

        let futs = FuturesUnordered::new();
        for key in self.select_random_ready_peers(max_peers) {
            let mut svc = self
                .take_ready_service(&key)
                .expect("selected peers are ready");
            futs.push(svc.call(req.clone()).map_err(|_| ()));
            self.push_unready(key, svc);
        }

        async move {
            let results = futs.collect::<Vec<Result<_, _>>>().await;
            tracing::debug!(
                ok.len = results.iter().filter(|r| r.is_ok()).count(),
                err.len = results.iter().filter(|r| r.is_err()).count(),
                "sent peer request to multiple peers"
            );
            Ok(Response::Nil)
        }
        .boxed()
    }

    /// Broadcasts the same request to lots of ready peers, ignoring return values.
    fn route_broadcast(&mut self, req: Request) -> <Self as tower::Service<Request>>::Future {
        // Broadcasts ignore the response
        self.route_multiple(req, self.number_of_peers_to_broadcast())
    }

    /// Given a number of ready peers calculate to how many of them Zebra will
    /// actually send the request to. Return this number.
    pub(crate) fn number_of_peers_to_broadcast(&self) -> usize {
        // We are currently sending broadcast messages to half of the total peers.
        // Round up, so that if we have one ready peer, it gets the request.
        (self.ready_services.len() + 1) / 2
    }

    /// Logs the peer set size.
    fn log_peer_set_size(&mut self) {
        let ready_services_len = self.ready_services.len();
        let unready_services_len = self.unready_services.len();
        trace!(ready_peers = ?ready_services_len, unready_peers = ?unready_services_len);

        if ready_services_len > 0 {
            return;
        }

        // These logs are designed to be human-readable in a terminal, at the
        // default Zebra log level. If you need to know the peer set size for
        // every request, use the trace-level logs, or the metrics exporter.
        if let Some(last_peer_log) = self.last_peer_log {
            // Avoid duplicate peer set logs
            if Instant::now().duration_since(last_peer_log).as_secs() < 60 {
                return;
            }
        } else {
            // Suppress initial logs until the peer set has started up.
            // There can be multiple initial requests before the first peer is
            // ready.
            self.last_peer_log = Some(Instant::now());
            return;
        }

        self.last_peer_log = Some(Instant::now());

        let address_metrics = *self.address_metrics.borrow();
        if unready_services_len == 0 {
            warn!(
                ?address_metrics,
                "network request with no peer connections. Hint: check your network connection"
            );
        } else {
            info!(?address_metrics, "network request with no ready peers: finding more peers, waiting for {} peers to answer requests",
                  unready_services_len);
        }
    }

    /// Updates the peer set metrics.
    ///
    /// # Panics
    ///
    /// If the peer set size exceeds the connection limit.
    fn update_metrics(&self) {
        let num_ready = self.ready_services.len();
        let num_unready = self.unready_services.len();
        let num_peers = num_ready + num_unready;
        metrics::gauge!("pool.num_ready", num_ready as f64);
        metrics::gauge!("pool.num_unready", num_unready as f64);
        metrics::gauge!("zcash.net.peers", num_peers as f64);

        // Security: make sure we haven't exceeded the connection limit
        if num_peers > self.peerset_total_connection_limit {
            let address_metrics = *self.address_metrics.borrow();
            panic!(
                "unexpectedly exceeded configured peer set connection limit: \n\
                 peers: {num_peers:?}, ready: {num_ready:?}, unready: {num_unready:?}, \n\
                 address_metrics: {address_metrics:?}",
            );
        }
    }
}

impl<D, C> Service<Request> for PeerSet<D, C>
where
    D: Discover<Key = PeerSocketAddr, Service = LoadTrackedClient> + Unpin,
    D::Error: Into<BoxError>,
    C: ChainTip,
{
    type Response = Response;
    type Error = BoxError;
    type Future =
        Pin<Box<dyn Future<Output = Result<Self::Response, Self::Error>> + Send + 'static>>;

    fn poll_ready(&mut self, cx: &mut Context<'_>) -> Poll<Result<(), Self::Error>> {
        self.poll_background_errors(cx)?;

        // Update peer statuses
        let _ = self.poll_discover(cx)?;
        self.disconnect_from_outdated_peers();
        self.inventory_registry.poll_inventory(cx)?;
        self.poll_unready(cx);

        self.log_peer_set_size();
        self.update_metrics();

        loop {
            // Re-check that the pre-selected service is ready, in case
            // something has happened since (e.g., it failed, peer closed
            // connection, ...)
            if let Some(key) = self.preselected_p2c_peer {
                trace!(preselected_key = ?key);
                let mut service = self
                    .take_ready_service(&key)
                    .expect("preselected peer must be in the ready list");
                match service.poll_ready(cx) {
                    Poll::Ready(Ok(())) => {
                        trace!("preselected service is still ready, keeping it selected");
                        self.preselected_p2c_peer = Some(key);
                        self.ready_services.insert(key, service);
                        return Poll::Ready(Ok(()));
                    }
                    Poll::Pending => {
                        trace!("preselected service is no longer ready, moving to unready list");
                        self.push_unready(key, service);
                    }
                    Poll::Ready(Err(error)) => {
                        trace!(%error, "preselected service failed, dropping it");
                        std::mem::drop(service);
                    }
                }
            }

            trace!("preselected service was not ready, preselecting another ready service");
            self.preselected_p2c_peer = self.preselect_p2c_peer();
            self.update_metrics();

            if self.preselected_p2c_peer.is_none() {
                // CORRECTNESS
                //
                // If the channel is full, drop the demand signal rather than waiting.
                // If we waited here, the crawler could deadlock sending a request to
                // fetch more peers, because it also empties the channel.
                trace!("no ready services, sending demand signal");
                let _ = self.demand_signal.try_send(MorePeers);

                // CORRECTNESS
                //
                // The current task must be scheduled for wakeup every time we
                // return `Poll::Pending`.
                //
                // As long as there are unready or new peers, this task will run,
                // because:
                // - `poll_discover` schedules this task for wakeup when new
                //   peers arrive.
                // - if there are unready peers, `poll_unready` schedules this
                //   task for wakeup when peer services become ready.
                // - if the preselected peer is not ready, `service.poll_ready`
                //   schedules this task for wakeup when that service becomes
                //   ready.
                //
                // To avoid peers blocking on a full background error channel:
                // - if no background tasks have exited since the last poll,
                //   `poll_background_errors` schedules this task for wakeup when
                //   the next task exits.
                return Poll::Pending;
            }
        }
    }

    fn call(&mut self, req: Request) -> Self::Future {
        let fut = match req {
            // Only do inventory-aware routing on individual items.
            Request::BlocksByHash(ref hashes) if hashes.len() == 1 => {
                let hash = InventoryHash::from(*hashes.iter().next().unwrap());
                self.route_inv(req, hash)
            }
            Request::TransactionsById(ref hashes) if hashes.len() == 1 => {
                let hash = InventoryHash::from(*hashes.iter().next().unwrap());
                self.route_inv(req, hash)
            }

            // Broadcast advertisements to lots of peers
            Request::AdvertiseTransactionIds(_) => self.route_broadcast(req),
            Request::AdvertiseBlock(_) => self.route_broadcast(req),

            // Choose a random less-loaded peer for all other requests
            _ => self.route_p2c(req),
        };
        self.update_metrics();

        fut
    }
}<|MERGE_RESOLUTION|>--- conflicted
+++ resolved
@@ -502,11 +502,6 @@
     /// Checks if the minimum peer version has changed, and disconnects from outdated peers.
     fn disconnect_from_outdated_peers(&mut self) {
         if let Some(minimum_version) = self.minimum_peer_version.changed() {
-<<<<<<< HEAD
-            let preselected_p2c_peer = &mut self.preselected_p2c_peer;
-
-=======
->>>>>>> f2be848d
             self.ready_services.retain(|address, peer| {
                 if peer.remote_version() >= minimum_version {
                     true
