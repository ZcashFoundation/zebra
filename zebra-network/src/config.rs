--- conflicted
+++ resolved
@@ -756,11 +756,8 @@
                              pre_nu6_funding_streams,
                              post_nu6_funding_streams,
                              funding_streams,
-<<<<<<< HEAD
                              checkpoints,
-=======
                              lockbox_disbursements,
->>>>>>> 99c92539
                              ..
                          }| {
                             let mut funding_streams_vec = funding_streams.unwrap_or_default();
@@ -773,11 +770,8 @@
                             RegtestParameters {
                                 activation_heights: activation_heights.unwrap_or_default(),
                                 funding_streams: Some(funding_streams_vec),
-<<<<<<< HEAD
                                 checkpoints: Some(checkpoints),
-=======
                                 lockbox_disbursements,
->>>>>>> 99c92539
                             }
                         },
                     )
