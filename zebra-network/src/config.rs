--- conflicted
+++ resolved
@@ -629,14 +629,9 @@
     {
         #[derive(Deserialize)]
         struct DTestnetParameters {
-<<<<<<< HEAD
             network_name: Option<String>,
             #[serde(default)]
             activation_heights: ConfiguredActivationHeights,
-=======
-            #[serde(default)]
-            pub(super) activation_heights: ConfiguredActivationHeights,
->>>>>>> f1334a83
         }
 
         #[derive(Deserialize)]
@@ -684,22 +679,17 @@
         } = DConfig::deserialize(deserializer)?;
 
         // TODO: Panic here if the initial testnet peers are the default initial testnet peers.
-<<<<<<< HEAD
         let network = if let Some(DTestnetParameters {
             network_name,
             activation_heights,
         }) = testnet_parameters
         {
-=======
-        let network = if let Some(DTestnetParameters { activation_heights }) = testnet_parameters {
->>>>>>> f1334a83
             assert_eq!(
                 network_kind,
                 NetworkKind::Testnet,
                 "set network to 'Testnet' to use configured testnet parameters"
             );
 
-<<<<<<< HEAD
             let mut params_builder = testnet::Parameters::build();
 
             if let Some(network_name) = network_name {
@@ -708,10 +698,6 @@
 
             params_builder
                 .with_activation_heights(activation_heights)
-=======
-            testnet::Parameters::build()
-                .activation_heights(activation_heights)
->>>>>>> f1334a83
                 .to_network()
         } else {
             // Convert to default `Network` for a `NetworkKind` if there are no testnet parameters.
