//! Zebra's per-peer connection state machine.
//!
//! Maps the external Zcash/Bitcoin protocol to Zebra's internal request/response
//! protocol.
//!
//! This module contains a lot of undocumented state, assumptions and invariants.
//! And it's unclear if these assumptions match the `zcashd` implementation.
//! It should be refactored into a cleaner set of request/response pairs (#1515).

use std::{borrow::Cow, collections::HashSet, fmt, pin::Pin, sync::Arc, time::Instant};

use futures::{
    future::{self, Either},
    prelude::*,
    stream::Stream,
};
use rand::{seq::SliceRandom, thread_rng, Rng};
use tokio::time::{sleep, Sleep};
use tower::{Service, ServiceExt};
use tracing_futures::Instrument;

use zebra_chain::{
    block::{self, Block},
    serialization::SerializationError,
    transaction::{UnminedTx, UnminedTxId},
};

use crate::{
    constants::{
        self, MAX_ADDRS_IN_MESSAGE, MAX_OVERLOAD_DROP_PROBABILITY, MIN_OVERLOAD_DROP_PROBABILITY,
        OVERLOAD_PROTECTION_INTERVAL, PEER_ADDR_RESPONSE_LIMIT,
    },
    meta_addr::MetaAddr,
    peer::{
        connection::peer_tx::PeerTx, error::AlreadyErrored, ClientRequest, ClientRequestReceiver,
        ConnectionInfo, ErrorSlot, InProgressClientRequest, MustUseClientResponseSender, PeerError,
        SharedPeerError,
    },
    peer_set::ConnectionTracker,
    protocol::{
        external::{types::Nonce, InventoryHash, Message},
        internal::{InventoryResponse, Request, Response},
    },
    BoxError, MAX_TX_INV_IN_SENT_MESSAGE,
};

use InventoryResponse::*;

mod peer_tx;

#[cfg(test)]
mod tests;

#[derive(Debug)]
pub(super) enum Handler {
    /// Indicates that the handler has finished processing the request.
    /// An error here is scoped to the request.
    Finished(Result<Response, PeerError>),
    Ping(Nonce),
    Peers,
    FindBlocks,
    FindHeaders,
    BlocksByHash {
        pending_hashes: HashSet<block::Hash>,
        blocks: Vec<Arc<Block>>,
    },
    TransactionsById {
        pending_ids: HashSet<UnminedTxId>,
        transactions: Vec<UnminedTx>,
    },
    MempoolTransactionIds,
}

impl fmt::Display for Handler {
    fn fmt(&self, f: &mut fmt::Formatter) -> fmt::Result {
        f.write_str(&match self {
            Handler::Finished(Ok(response)) => format!("Finished({response})"),
            Handler::Finished(Err(error)) => format!("Finished({error})"),

            Handler::Ping(_) => "Ping".to_string(),
            Handler::Peers => "Peers".to_string(),

            Handler::FindBlocks => "FindBlocks".to_string(),
            Handler::FindHeaders => "FindHeaders".to_string(),
            Handler::BlocksByHash {
                pending_hashes,
                blocks,
            } => format!(
                "BlocksByHash {{ pending_hashes: {}, blocks: {} }}",
                pending_hashes.len(),
                blocks.len()
            ),

            Handler::TransactionsById {
                pending_ids,
                transactions,
            } => format!(
                "TransactionsById {{ pending_ids: {}, transactions: {} }}",
                pending_ids.len(),
                transactions.len()
            ),
            Handler::MempoolTransactionIds => "MempoolTransactionIds".to_string(),
        })
    }
}

impl Handler {
    /// Returns the Zebra internal handler type as a string.
    pub fn command(&self) -> Cow<'static, str> {
        match self {
            Handler::Finished(Ok(response)) => format!("Finished({})", response.command()).into(),
            Handler::Finished(Err(error)) => format!("Finished({})", error.kind()).into(),

            Handler::Ping(_) => "Ping".into(),
            Handler::Peers => "Peers".into(),

            Handler::FindBlocks { .. } => "FindBlocks".into(),
            Handler::FindHeaders { .. } => "FindHeaders".into(),

            Handler::BlocksByHash { .. } => "BlocksByHash".into(),
            Handler::TransactionsById { .. } => "TransactionsById".into(),

            Handler::MempoolTransactionIds => "MempoolTransactionIds".into(),
        }
    }

    /// Try to handle `msg` as a response to a client request, possibly consuming
    /// it in the process.
    ///
    /// This function is where we statefully interpret Bitcoin/Zcash messages
    /// into responses to messages in the internal request/response protocol.
    /// This conversion is done by a sequence of (request, message) match arms,
    /// each of which contains the conversion logic for that pair.
    ///
    /// Taking ownership of the message means that we can pass ownership of its
    /// contents to responses without additional copies.  If the message is not
    /// interpretable as a response, we return ownership to the caller.
    ///
    /// Unexpected messages are left unprocessed, and may be rejected later.
    ///
    /// `addr` responses are limited to avoid peer set takeover. Any excess
    /// addresses are stored in `cached_addrs`.
    fn process_message(
        &mut self,
        msg: Message,
        cached_addrs: &mut Vec<MetaAddr>,
    ) -> Option<Message> {
        let mut ignored_msg = None;
        // TODO: can this be avoided?
        let tmp_state = std::mem::replace(self, Handler::Finished(Ok(Response::Nil)));

        debug!(handler = %tmp_state, %msg, "received peer response to Zebra request");

        *self = match (tmp_state, msg) {
            (Handler::Ping(req_nonce), Message::Pong(rsp_nonce)) => {
                if req_nonce == rsp_nonce {
                    Handler::Finished(Ok(Response::Nil))
                } else {
                    Handler::Ping(req_nonce)
                }
            }

            (Handler::Peers, Message::Addr(new_addrs)) => {
                // Security: This method performs security-sensitive operations, see its comments
                // for details.
                let response_addrs =
                    Handler::update_addr_cache(cached_addrs, &new_addrs, PEER_ADDR_RESPONSE_LIMIT);

                debug!(
                    new_addrs = new_addrs.len(),
                    response_addrs = response_addrs.len(),
                    remaining_addrs = cached_addrs.len(),
                    PEER_ADDR_RESPONSE_LIMIT,
                    "responding to Peers request using new and cached addresses",
                );

                Handler::Finished(Ok(Response::Peers(response_addrs)))
            }

            // `zcashd` returns requested transactions in a single batch of messages.
            // Other transaction or non-transaction messages can come before or after the batch.
            // After the transaction batch, `zcashd` sends `notfound` if any transactions are missing:
            // https://github.com/zcash/zcash/blob/e7b425298f6d9a54810cb7183f00be547e4d9415/src/main.cpp#L5617
            (
                Handler::TransactionsById {
                    mut pending_ids,
                    mut transactions,
                },
                Message::Tx(transaction),
            ) => {
                // assumptions:
                //   - the transaction messages are sent in a single continuous batch
                //   - missing transactions are silently skipped
                //     (there is no `notfound` message at the end of the batch)
                if pending_ids.remove(&transaction.id) {
                    // we are in the middle of the continuous transaction messages
                    transactions.push(transaction);
                } else {
                    // We got a transaction we didn't ask for. If the caller doesn't know any of the
                    // transactions, they should have sent a `notfound` with all the hashes, rather
                    // than an unsolicited transaction.
                    //
                    // So either:
                    // 1. The peer implements the protocol badly, skipping `notfound`.
                    //    We should cancel the request, so we don't hang waiting for transactions
                    //    that will never arrive.
                    // 2. The peer sent an unsolicited transaction.
                    //    We should ignore the transaction, and wait for the actual response.
                    //
                    // We end the request, so we don't hang on bad peers (case 1). But we keep the
                    // connection open, so the inbound service can process transactions from good
                    // peers (case 2).
                    ignored_msg = Some(Message::Tx(transaction));
                }

                if ignored_msg.is_some() && transactions.is_empty() {
                    // If we didn't get anything we wanted, retry the request.
                    let missing_transaction_ids = pending_ids.into_iter().map(Into::into).collect();
                    Handler::Finished(Err(PeerError::NotFoundResponse(missing_transaction_ids)))
                } else if pending_ids.is_empty() || ignored_msg.is_some() {
                    // If we got some of what we wanted, let the internal client know.
                    let available = transactions.into_iter().map(InventoryResponse::Available);
                    let missing = pending_ids.into_iter().map(InventoryResponse::Missing);

                    Handler::Finished(Ok(Response::Transactions(
                        available.chain(missing).collect(),
                    )))
                } else {
                    // Keep on waiting for more.
                    Handler::TransactionsById {
                        pending_ids,
                        transactions,
                    }
                }
            }
            // `zcashd` peers actually return this response
            (
                Handler::TransactionsById {
                    pending_ids,
                    transactions,
                },
                Message::NotFound(missing_invs),
            ) => {
                // assumptions:
                //   - the peer eventually returns a transaction or a `notfound` entry
                //     for each hash
                //   - all `notfound` entries are contained in a single message
                //   - the `notfound` message comes after the transaction messages
                //
                // If we're in sync with the peer, then the `notfound` should contain the remaining
                // hashes from the handler. If we're not in sync with the peer, we should return
                // what we got so far.
                let missing_transaction_ids: HashSet<_> = transaction_ids(&missing_invs).collect();
                if missing_transaction_ids != pending_ids {
                    trace!(?missing_invs, ?missing_transaction_ids, ?pending_ids);
                    // if these errors are noisy, we should replace them with debugs
                    debug!("unexpected notfound message from peer: all remaining transaction hashes should be listed in the notfound. Using partial received transactions as the peer response");
                }
                if missing_transaction_ids.len() != missing_invs.len() {
                    trace!(?missing_invs, ?missing_transaction_ids, ?pending_ids);
                    debug!("unexpected notfound message from peer: notfound contains duplicate hashes or non-transaction hashes. Using partial received transactions as the peer response");
                }

                if transactions.is_empty() {
                    // If we didn't get anything we wanted, retry the request.
                    let missing_transaction_ids = pending_ids.into_iter().map(Into::into).collect();
                    Handler::Finished(Err(PeerError::NotFoundResponse(missing_transaction_ids)))
                } else {
                    // If we got some of what we wanted, let the internal client know.
                    let available = transactions.into_iter().map(InventoryResponse::Available);
                    let missing = pending_ids.into_iter().map(InventoryResponse::Missing);

                    Handler::Finished(Ok(Response::Transactions(
                        available.chain(missing).collect(),
                    )))
                }
            }

            // `zcashd` returns requested blocks in a single batch of messages.
            // Other blocks or non-blocks messages can come before or after the batch.
            // `zcashd` silently skips missing blocks, rather than sending a final `notfound` message.
            // https://github.com/zcash/zcash/blob/e7b425298f6d9a54810cb7183f00be547e4d9415/src/main.cpp#L5523
            (
                Handler::BlocksByHash {
                    mut pending_hashes,
                    mut blocks,
                },
                Message::Block(block),
            ) => {
                // assumptions:
                //   - the block messages are sent in a single continuous batch
                //   - missing blocks are silently skipped
                //     (there is no `notfound` message at the end of the batch)
                if pending_hashes.remove(&block.hash()) {
                    // we are in the middle of the continuous block messages
                    blocks.push(block);
                } else {
                    // We got a block we didn't ask for.
                    //
                    // So either:
                    // 1. The response is for a previously cancelled block request.
                    //    We should treat that block as an inbound gossiped block,
                    //    and wait for the actual response.
                    // 2. The peer doesn't know any of the blocks we asked for.
                    //    We should cancel the request, so we don't hang waiting for blocks that
                    //    will never arrive.
                    // 3. The peer sent an unsolicited block.
                    //    We should treat that block as an inbound gossiped block,
                    //    and wait for the actual response.
                    //
                    // We ignore the message, so we don't desynchronize with the peer. This happens
                    // when we cancel a request and send a second different request, but receive a
                    // response for the first request. If we ended the request then, we could send
                    // a third request to the peer, and end up having to end that request as well
                    // when the response for the second request arrives.
                    //
                    // Ignoring the message gives us a chance to synchronize back to the correct
                    // request. If that doesn't happen, this request times out.
                    //
                    // In case 2, if peers respond with a `notfound` message,
                    // the cascading errors don't happen. The `notfound` message cancels our request,
                    // and we know we are in sync with the peer.
                    //
                    // Zebra sends `notfound` in response to block requests, but `zcashd` doesn't.
                    // So we need this message workaround, and the related inventory workarounds.
                    ignored_msg = Some(Message::Block(block));
                }

                if pending_hashes.is_empty() {
                    // If we got everything we wanted, let the internal client know.
                    let available = blocks.into_iter().map(InventoryResponse::Available);
                    Handler::Finished(Ok(Response::Blocks(available.collect())))
                } else {
                    // Keep on waiting for all the blocks we wanted, until we get them or time out.
                    Handler::BlocksByHash {
                        pending_hashes,
                        blocks,
                    }
                }
            }
            // peers are allowed to return this response, but `zcashd` never does
            (
                Handler::BlocksByHash {
                    pending_hashes,
                    blocks,
                },
                Message::NotFound(missing_invs),
            ) => {
                // assumptions:
                //   - the peer eventually returns a block or a `notfound` entry
                //     for each hash
                //   - all `notfound` entries are contained in a single message
                //   - the `notfound` message comes after the block messages
                //
                // If we're in sync with the peer, then the `notfound` should contain the remaining
                // hashes from the handler. If we're not in sync with the peer, we should return
                // what we got so far, and log an error.
                let missing_blocks: HashSet<_> = block_hashes(&missing_invs).collect();
                if missing_blocks != pending_hashes {
                    trace!(?missing_invs, ?missing_blocks, ?pending_hashes);
                    // if these errors are noisy, we should replace them with debugs
                    debug!("unexpected notfound message from peer: all remaining block hashes should be listed in the notfound. Using partial received blocks as the peer response");
                }
                if missing_blocks.len() != missing_invs.len() {
                    trace!(?missing_invs, ?missing_blocks, ?pending_hashes);
                    debug!("unexpected notfound message from peer: notfound contains duplicate hashes or non-block hashes. Using partial received blocks as the peer response");
                }

                if blocks.is_empty() {
                    // If we didn't get anything we wanted, retry the request.
                    let missing_block_hashes = pending_hashes.into_iter().map(Into::into).collect();
                    Handler::Finished(Err(PeerError::NotFoundResponse(missing_block_hashes)))
                } else {
                    // If we got some of what we wanted, let the internal client know.
                    let available = blocks.into_iter().map(InventoryResponse::Available);
                    let missing = pending_hashes.into_iter().map(InventoryResponse::Missing);

                    Handler::Finished(Ok(Response::Blocks(available.chain(missing).collect())))
                }
            }

            // TODO:
            // - use `any(inv)` rather than `all(inv)`?
            (Handler::FindBlocks, Message::Inv(items))
                if items
                    .iter()
                    .all(|item| matches!(item, InventoryHash::Block(_))) =>
            {
                Handler::Finished(Ok(Response::BlockHashes(
                    block_hashes(&items[..]).collect(),
                )))
            }
            (Handler::FindHeaders, Message::Headers(headers)) => {
                Handler::Finished(Ok(Response::BlockHeaders(headers)))
            }

            (Handler::MempoolTransactionIds, Message::Inv(items))
                if items.iter().all(|item| item.unmined_tx_id().is_some()) =>
            {
                Handler::Finished(Ok(Response::TransactionIds(
                    transaction_ids(&items).collect(),
                )))
            }

            // By default, messages are not responses.
            (state, msg) => {
                trace!(?msg, "did not interpret message as response");
                ignored_msg = Some(msg);
                state
            }
        };

        ignored_msg
    }

    /// Adds `new_addrs` to the `cached_addrs` cache, then takes and returns `response_size`
    /// addresses from that cache.
    ///
    /// `cached_addrs` can be empty if the cache is empty. `new_addrs` can be empty or `None` if
    /// there are no new addresses. `response_size` can be zero or `None` if there is no response
    /// needed.
    fn update_addr_cache<'new>(
        cached_addrs: &mut Vec<MetaAddr>,
        new_addrs: impl IntoIterator<Item = &'new MetaAddr>,
        response_size: impl Into<Option<usize>>,
    ) -> Vec<MetaAddr> {
        // # Peer Set Reliability
        //
        // Newly received peers are added to the cache, so that we can use them if the connection
        // doesn't respond to our getaddr requests.
        //
        // Add the new addresses to the end of the cache.
        cached_addrs.extend(new_addrs);

        // # Security
        //
        // We limit how many peer addresses we take from each peer, so that our address book
        // and outbound connections aren't controlled by a single peer (#1869). We randomly select
        // peers, so the remote peer can't control which addresses we choose by changing the order
        // in the messages they send.
        let response_size = response_size.into().unwrap_or_default();

        let mut temp_cache = Vec::new();
        std::mem::swap(cached_addrs, &mut temp_cache);

        // The response is fully shuffled, remaining is partially shuffled.
        let (response, remaining) = temp_cache.partial_shuffle(&mut thread_rng(), response_size);

        // # Security
        //
        // The cache size is limited to avoid memory denial of service.
        //
        // It's ok to just partially shuffle the cache, because it doesn't actually matter which
        // peers we drop. Having excess peers is rare, because most peers only send one large
        // unsolicited peer message when they first connect.
        *cached_addrs = remaining.to_vec();
        cached_addrs.truncate(MAX_ADDRS_IN_MESSAGE);

        response.to_vec()
    }
}

#[derive(Debug)]
#[must_use = "AwaitingResponse.tx.send() must be called before drop"]
pub(super) enum State {
    /// Awaiting a client request or a peer message.
    AwaitingRequest,
    /// Awaiting a peer message we can interpret as a response to a client request.
    AwaitingResponse {
        handler: Handler,
        tx: MustUseClientResponseSender,
        span: tracing::Span,
    },
    /// A failure has occurred and we are shutting down the connection.
    Failed,
}

impl fmt::Display for State {
    fn fmt(&self, f: &mut fmt::Formatter) -> fmt::Result {
        f.write_str(&match self {
            State::AwaitingRequest => "AwaitingRequest".to_string(),
            State::AwaitingResponse { handler, .. } => {
                format!("AwaitingResponse({handler})")
            }
            State::Failed => "Failed".to_string(),
        })
    }
}

impl State {
    /// Returns the Zebra internal state as a string.
    pub fn command(&self) -> Cow<'static, str> {
        match self {
            State::AwaitingRequest => "AwaitingRequest".into(),
            State::AwaitingResponse { handler, .. } => {
                format!("AwaitingResponse({})", handler.command()).into()
            }
            State::Failed => "Failed".into(),
        }
    }
}

/// The outcome of mapping an inbound [`Message`] to a [`Request`].
#[derive(Clone, Debug, Eq, PartialEq)]
#[must_use = "inbound messages must be handled"]
pub enum InboundMessage {
    /// The message was mapped to an inbound [`Request`].
    AsRequest(Request),

    /// The message was consumed by the mapping method.
    ///
    /// For example, it could be cached, treated as an error,
    /// or an internally handled [`Message::Ping`].
    Consumed,

    /// The message was not used by the inbound message handler.
    Unused,
}

impl From<Request> for InboundMessage {
    fn from(request: Request) -> Self {
        InboundMessage::AsRequest(request)
    }
}

/// The channels, services, and associated state for a peer connection.
pub struct Connection<S, Tx>
where
    Tx: Sink<Message, Error = SerializationError> + Unpin,
{
    /// The metadata for the connected peer `service`.
    ///
    /// This field is used for debugging.
    pub connection_info: Arc<ConnectionInfo>,

    /// The state of this connection's current request or response.
    pub(super) state: State,

    /// A timeout for a client request. This is stored separately from
    /// State so that we can move the future out of it independently of
    /// other state handling.
    pub(super) request_timer: Option<Pin<Box<Sleep>>>,

    /// Unused peers from recent `addr` or `addrv2` messages from this peer.
    /// Also holds the initial addresses sent in `version` messages, or guessed from the remote IP.
    ///
    /// When peers send solicited or unsolicited peer advertisements, Zebra puts them in this cache.
    ///
<<<<<<< HEAD
    /// When Zebra's components request peers, some cached peers are consumed and returned as a
    /// synthetic response. This works around `zcashd`'s address response rate-limit.
    ///
    /// The cache is limited to avoid denial of service attacks.
=======
    /// When Zebra's components request peers, some cached peers are randomly selected,
    /// consumed, and returned as a modified response. This works around `zcashd`'s address
    /// response rate-limit.
    ///
    /// The cache size is limited to avoid denial of service attacks.
>>>>>>> f08cc2dc
    pub(super) cached_addrs: Vec<MetaAddr>,

    /// The `inbound` service, used to answer requests from this connection's peer.
    pub(super) svc: S,

    /// A channel for requests that Zebra's internal services want to send to remote peers.
    ///
    /// This channel accepts [`Request`]s, and produces [`InProgressClientRequest`]s.
    pub(super) client_rx: ClientRequestReceiver,

    /// A slot for an error shared between the Connection and the Client that uses it.
    ///
    /// `None` unless the connection or client have errored.
    pub(super) error_slot: ErrorSlot,

    /// A channel for sending Zcash messages to the connected peer.
    ///
    /// This channel accepts [`Message`]s.
    ///
    /// The corresponding peer message receiver is passed to [`Connection::run`].
    pub(super) peer_tx: PeerTx<Tx>,

    /// A connection tracker that reduces the open connection count when dropped.
    /// Used to limit the number of open connections in Zebra.
    ///
    /// This field does nothing until it is dropped.
    ///
    /// # Security
    ///
    /// If this connection tracker or `Connection`s are leaked,
    /// the number of active connections will appear higher than it actually is.
    /// If enough connections leak, Zebra will stop making new connections.
    #[allow(dead_code)]
    pub(super) connection_tracker: ConnectionTracker,

    /// The metrics label for this peer. Usually the remote IP and port.
    pub(super) metrics_label: String,

    /// The state for this peer, when the metrics were last updated.
    pub(super) last_metrics_state: Option<Cow<'static, str>>,

    /// The time of the last overload error response from the inbound
    /// service to a request from this connection,
    /// or None if this connection hasn't yet received an overload error.
    last_overload_time: Option<Instant>,
}

impl<S, Tx> fmt::Debug for Connection<S, Tx>
where
    Tx: Sink<Message, Error = SerializationError> + Unpin,
{
    fn fmt(&self, f: &mut fmt::Formatter) -> fmt::Result {
        // skip the channels, they don't tell us anything useful
        f.debug_struct(std::any::type_name::<Connection<S, Tx>>())
            .field("connection_info", &self.connection_info)
            .field("state", &self.state)
            .field("request_timer", &self.request_timer)
            .field("cached_addrs", &self.cached_addrs.len())
            .field("error_slot", &self.error_slot)
            .field("metrics_label", &self.metrics_label)
            .field("last_metrics_state", &self.last_metrics_state)
            .field("last_overload_time", &self.last_overload_time)
            .finish()
    }
}

impl<S, Tx> Connection<S, Tx>
where
    Tx: Sink<Message, Error = SerializationError> + Unpin,
{
    /// Return a new connection from its channels, services, shared state, and metadata.
    pub(crate) fn new(
        inbound_service: S,
        client_rx: futures::channel::mpsc::Receiver<ClientRequest>,
        error_slot: ErrorSlot,
        peer_tx: Tx,
        connection_tracker: ConnectionTracker,
        connection_info: Arc<ConnectionInfo>,
        initial_cached_addrs: Vec<MetaAddr>,
    ) -> Self {
        let metrics_label = connection_info.connected_addr.get_transient_addr_label();

        Connection {
            connection_info,
            state: State::AwaitingRequest,
            request_timer: None,
            cached_addrs: initial_cached_addrs,
            svc: inbound_service,
            client_rx: client_rx.into(),
            error_slot,
            peer_tx: peer_tx.into(),
            connection_tracker,
            metrics_label,
            last_metrics_state: None,
            last_overload_time: None,
        }
    }
}

impl<S, Tx> Connection<S, Tx>
where
    S: Service<Request, Response = Response, Error = BoxError>,
    S::Error: Into<BoxError>,
    Tx: Sink<Message, Error = SerializationError> + Unpin,
{
    /// Consume this `Connection` to form a spawnable future containing its event loop.
    ///
    /// `peer_rx` is a channel for receiving Zcash [`Message`]s from the connected peer.
    /// The corresponding peer message receiver is [`Connection.peer_tx`].
    pub async fn run<Rx>(mut self, mut peer_rx: Rx)
    where
        Rx: Stream<Item = Result<Message, SerializationError>> + Unpin,
    {
        // At a high level, the event loop we want is as follows: we check for any
        // incoming messages from the remote peer, check if they should be interpreted
        // as a response to a pending client request, and if not, interpret them as a
        // request from the remote peer to our node.
        //
        // We also need to handle those client requests in the first place. The client
        // requests are received from the corresponding `peer::Client` over a bounded
        // channel (with bound 1, to minimize buffering), but there is no relationship
        // between the stream of client requests and the stream of peer messages, so we
        // cannot ignore one kind while waiting on the other. Moreover, we cannot accept
        // a second client request while the first one is still pending.
        //
        // To do this, we inspect the current request state.
        //
        // If there is no pending request, we wait on either an incoming peer message or
        // an incoming request, whichever comes first.
        //
        // If there is a pending request, we wait only on an incoming peer message, and
        // check whether it can be interpreted as a response to the pending request.
        //
        // TODO: turn this comment into a module-level comment, after splitting the module.
        loop {
            self.update_state_metrics(None);

            match self.state {
                State::AwaitingRequest => {
                    trace!("awaiting client request or peer message");
                    // # Correctness
                    //
                    // Currently, select prefers the first future if multiple futures are ready.
                    // We use this behaviour to prioritise messages on each individual peer
                    // connection in this order:
                    // - incoming messages from the remote peer, then
                    // - outgoing messages to the remote peer.
                    //
                    // This improves the performance of peer responses to Zebra requests, and new
                    // peer requests to Zebra's inbound service.
                    //
                    // `futures::StreamExt::next()` is cancel-safe:
                    // <https://docs.rs/tokio/latest/tokio/macro.select.html#cancellation-safety>
                    // This means that messages from the future that isn't selected stay in the stream,
                    // and they will be returned next time the future is checked.
                    //
                    // If an inbound peer message arrives at a ready peer that also has a pending
                    // request from Zebra, we want to process the peer's message first.
                    // If we process the Zebra request first:
                    // - we could misinterpret the inbound peer message as a response to the Zebra
                    //   request, or
                    // - if the peer message is a request to Zebra, and we put the peer in the
                    //   AwaitingResponse state, then we'll correctly ignore the simultaneous Zebra
                    //   request. (Zebra services make multiple requests or retry, so this is ok.)
                    //
                    // # Security
                    //
                    // If a peer sends an uninterrupted series of messages, it will delay any new
                    // requests from Zebra to that individual peer. This is behaviour we want,
                    // because:
                    // - any responses to Zebra's requests to that peer would be slow or timeout,
                    // - the peer will eventually fail a Zebra keepalive check and get disconnected,
                    // - if there are too many inbound messages overall, the inbound service will
                    //   return an overload error and the peer will be disconnected.
                    //
                    // Messages to other peers will continue to be processed concurrently. Some
                    // Zebra services might be temporarily delayed until the peer times out, if a
                    // request to that peer is sent by the service, and the service blocks until
                    // the request completes (or times out).
                    match future::select(peer_rx.next(), self.client_rx.next()).await {
                        Either::Left((None, _)) => {
                            self.fail_with(PeerError::ConnectionClosed).await;
                        }
                        Either::Left((Some(Err(e)), _)) => self.fail_with(e).await,
                        Either::Left((Some(Ok(msg)), _)) => {
                            let unhandled_msg = self.handle_message_as_request(msg).await;

                            if let Some(unhandled_msg) = unhandled_msg {
                                debug!(
                                    %unhandled_msg,
                                    "ignoring unhandled request while awaiting a request"
                                );
                            }
                        }
                        Either::Right((None, _)) => {
                            trace!("client_rx closed, ending connection");

                            // There are no requests to be flushed,
                            // but we need to set an error and update metrics.
                            // (We don't want to log this error, because it's normal behaviour.)
                            self.shutdown_async(PeerError::ClientDropped).await;
                            break;
                        }
                        Either::Right((Some(req), _)) => {
                            let span = req.span.clone();
                            self.handle_client_request(req).instrument(span).await
                        }
                    }
                }

                // Check whether the handler is finished before waiting for a response message,
                // because the response might be `Nil` or synthetic.
                State::AwaitingResponse {
                    handler: Handler::Finished(_),
                    ref span,
                    ..
                } => {
                    // We have to get rid of the span reference so we can tamper with the state.
                    let span = span.clone();
                    trace!(
                        parent: &span,
                        "returning completed response to client request"
                    );

                    // Replace the state with a temporary value,
                    // so we can take ownership of the response sender.
                    let tmp_state = std::mem::replace(&mut self.state, State::Failed);

                    if let State::AwaitingResponse {
                        handler: Handler::Finished(response),
                        tx,
                        ..
                    } = tmp_state
                    {
                        if let Ok(response) = response.as_ref() {
                            debug!(%response, "finished receiving peer response to Zebra request");
                            // Add a metric for inbound responses to outbound requests.
                            metrics::counter!(
                                "zebra.net.in.responses",
                                1,
                                "command" => response.command(),
                                "addr" => self.metrics_label.clone(),
                            );
                        } else {
                            debug!(error = ?response, "error in peer response to Zebra request");
                        }

                        let _ = tx.send(response.map_err(Into::into));
                    } else {
                        unreachable!("already checked for AwaitingResponse");
                    }

                    self.state = State::AwaitingRequest;
                }

                // We're awaiting a response to a client request,
                // so wait on either a peer message, or on a request cancellation.
                State::AwaitingResponse {
                    ref span,
                    ref mut tx,
                    ..
                } => {
                    // we have to get rid of the span reference so we can tamper with the state
                    let span = span.clone();
                    trace!(parent: &span, "awaiting response to client request");
                    let timer_ref = self
                        .request_timer
                        .as_mut()
                        .expect("timeout must be set while awaiting response");

                    // # Security
                    //
                    // select() prefers the first future if multiple futures are ready.
                    //
                    // If multiple futures are ready, we want the priority for each individual
                    // connection to be:
                    // - cancellation, then
                    // - timeout, then
                    // - peer responses.
                    //
                    // (Messages to other peers are processed concurrently.)
                    //
                    // This makes sure a peer can't block disconnection or timeouts by sending too
                    // many messages. It also avoids doing work to process messages after a
                    // connection has failed.
                    let cancel = future::select(tx.cancellation(), timer_ref);
                    match future::select(cancel, peer_rx.next())
                        .instrument(span.clone())
                        .await
                    {
                        Either::Right((None, _)) => {
                            self.fail_with(PeerError::ConnectionClosed).await
                        }
                        Either::Right((Some(Err(e)), _)) => self.fail_with(e).await,
                        Either::Right((Some(Ok(peer_msg)), _cancel)) => {
                            self.update_state_metrics(format!("Out::Rsp::{}", peer_msg.command()));

                            // Try to process the message using the handler.
                            // This extremely awkward construction avoids
                            // keeping a live reference to handler across the
                            // call to handle_message_as_request, which takes
                            // &mut self. This is a sign that we don't properly
                            // factor the state required for inbound and
                            // outbound requests.
                            let request_msg = match self.state {
                                State::AwaitingResponse {
                                    ref mut handler, ..
                                } => span.in_scope(|| handler.process_message(peer_msg, &mut self.cached_addrs)),
                                _ => unreachable!("unexpected state after AwaitingResponse: {:?}, peer_msg: {:?}, client_receiver: {:?}",
                                                  self.state,
                                                  peer_msg,
                                                  self.client_rx,
                                ),
                            };

                            self.update_state_metrics(None);

                            // If the message was not consumed as a response,
                            // check whether it can be handled as a request.
                            let unused_msg = if let Some(request_msg) = request_msg {
                                // do NOT instrument with the request span, this is
                                // independent work
                                self.handle_message_as_request(request_msg).await
                            } else {
                                None
                            };

                            if let Some(unused_msg) = unused_msg {
                                debug!(
                                    %unused_msg,
                                    %self.state,
                                    "ignoring peer message: not a response or a request",
                                );
                            }
                        }
                        Either::Left((Either::Right(_), _peer_fut)) => {
                            trace!(parent: &span, "client request timed out");
                            let e = PeerError::ConnectionReceiveTimeout;

                            // Replace the state with a temporary value,
                            // so we can take ownership of the response sender.
                            self.state = match std::mem::replace(&mut self.state, State::Failed) {
                                // Special case: ping timeouts fail the connection.
                                State::AwaitingResponse {
                                    handler: Handler::Ping(_),
                                    tx,
                                    ..
                                } => {
                                    // We replaced the original state, which means `fail_with` won't see it.
                                    // So we do the state request cleanup manually.
                                    let e = SharedPeerError::from(e);
                                    let _ = tx.send(Err(e.clone()));
                                    self.fail_with(e).await;
                                    State::Failed
                                }
                                // Other request timeouts fail the request.
                                State::AwaitingResponse { tx, .. } => {
                                    let _ = tx.send(Err(e.into()));
                                    State::AwaitingRequest
                                }
                                _ => unreachable!(
                                    "unexpected failed connection state while AwaitingResponse: client_receiver: {:?}",
                                    self.client_rx
                                ),
                            };
                        }
                        Either::Left((Either::Left(_), _peer_fut)) => {
                            // The client receiver was dropped, so we don't need to send on `tx` here.
                            trace!(parent: &span, "client request was cancelled");
                            self.state = State::AwaitingRequest;
                        }
                    }
                }

                // This connection has failed: stop the event loop, and complete the future.
                State::Failed => break,
            }
        }

        // TODO: close peer_rx here, after changing it from a stream to a channel

        let error = self.error_slot.try_get_error();
        assert!(
            error.is_some(),
            "closing connections must call fail_with() or shutdown() to set the error slot"
        );

        self.update_state_metrics(error.expect("checked is_some").to_string());
    }

    /// Fail this connection, log the failure, and shut it down.
    /// See [`Self::shutdown_async()`] for details.
    ///
    /// Use [`Self::shutdown_async()`] to avoid logging the failure,
    /// and [`Self::shutdown()`] from non-async code.
    async fn fail_with(&mut self, error: impl Into<SharedPeerError>) {
        let error = error.into();

        debug!(
            %error,
            client_receiver = ?self.client_rx,
            "failing peer service with error"
        );

        self.shutdown_async(error).await;
    }

    /// Handle an internal client request, possibly generating outgoing messages to the
    /// remote peer.
    ///
    /// NOTE: the caller should use .instrument(msg.span) to instrument the function.
    async fn handle_client_request(&mut self, req: InProgressClientRequest) {
        trace!(?req.request);
        use Request::*;
        use State::*;
        let InProgressClientRequest { request, tx, span } = req;

        if tx.is_canceled() {
            metrics::counter!("peer.canceled", 1);
            debug!(state = %self.state, %request, "ignoring canceled request");

            metrics::counter!(
                "zebra.net.out.requests.canceled",
                1,
                "command" => request.command(),
                "addr" => self.metrics_label.clone(),
            );
            self.update_state_metrics(format!("Out::Req::Canceled::{}", request.command()));

            return;
        }

        debug!(state = %self.state, %request, "sending request from Zebra to peer");

        // Add a metric for outbound requests.
        metrics::counter!(
            "zebra.net.out.requests",
            1,
            "command" => request.command(),
            "addr" => self.metrics_label.clone(),
        );
        self.update_state_metrics(format!("Out::Req::{}", request.command()));

        let new_handler = match (&self.state, request) {
            (Failed, request) => panic!(
                "failed connection cannot handle new request: {:?}, client_receiver: {:?}",
                request,
                self.client_rx
            ),
            (pending @ AwaitingResponse { .. }, request) => panic!(
                "tried to process new request: {:?} while awaiting a response: {:?}, client_receiver: {:?}",
                request,
                pending,
                self.client_rx
            ),

            // Take some cached addresses from the peer connection. This address cache helps
            // work-around a `zcashd` addr response rate-limit.
            (AwaitingRequest, Peers) if !self.cached_addrs.is_empty() => {
                // Security: This method performs security-sensitive operations, see its comments
                // for details.
                let response_addrs = Handler::update_addr_cache(&mut self.cached_addrs, None, PEER_ADDR_RESPONSE_LIMIT);

                debug!(
                    response_addrs = response_addrs.len(),
                    remaining_addrs = self.cached_addrs.len(),
                    PEER_ADDR_RESPONSE_LIMIT,
                    "responding to Peers request using some cached addresses",
                );

                Ok(Handler::Finished(Ok(Response::Peers(response_addrs))))
            }
            (AwaitingRequest, Peers) => self
                .peer_tx
                .send(Message::GetAddr)
                .await
                .map(|()| Handler::Peers),

            (AwaitingRequest, Ping(nonce)) => self
                .peer_tx
                .send(Message::Ping(nonce))
                .await
                .map(|()| Handler::Ping(nonce)),

            (AwaitingRequest, BlocksByHash(hashes)) => {
                self
                    .peer_tx
                    .send(Message::GetData(
                        hashes.iter().map(|h| (*h).into()).collect(),
                    ))
                    .await
                    .map(|()|
                         Handler::BlocksByHash {
                             blocks: Vec::with_capacity(hashes.len()),
                             pending_hashes: hashes,
                         }
                    )
            }
            (AwaitingRequest, TransactionsById(ids)) => {
                self
                    .peer_tx
                    .send(Message::GetData(
                        ids.iter().map(Into::into).collect(),
                    ))
                    .await
                    .map(|()|
                         Handler::TransactionsById {
                             transactions: Vec::with_capacity(ids.len()),
                             pending_ids: ids,
                         })
            }

            (AwaitingRequest, FindBlocks { known_blocks, stop }) => {
                self
                    .peer_tx
                    .send(Message::GetBlocks { known_blocks, stop })
                    .await
                    .map(|()|
                         Handler::FindBlocks
                    )
            }
            (AwaitingRequest, FindHeaders { known_blocks, stop }) => {
                self
                    .peer_tx
                    .send(Message::GetHeaders { known_blocks, stop })
                    .await
                    .map(|()|
                         Handler::FindHeaders
                    )
            }

            (AwaitingRequest, MempoolTransactionIds) => {
                self
                    .peer_tx
                    .send(Message::Mempool)
                    .await
                    .map(|()|
                         Handler::MempoolTransactionIds
                    )
            }

            (AwaitingRequest, PushTransaction(transaction)) => {
                self
                    .peer_tx
                    .send(Message::Tx(transaction))
                    .await
                    .map(|()|
                         Handler::Finished(Ok(Response::Nil))
                    )
            }
            (AwaitingRequest, AdvertiseTransactionIds(hashes)) => {
                let max_tx_inv_in_message: usize = MAX_TX_INV_IN_SENT_MESSAGE
                    .try_into()
                    .expect("constant fits in usize");

                // # Security
                //
                // In most cases, we try to split over-sized requests into multiple network-layer
                // messages. But we are unlikely to reach this limit with the default mempool
                // config, so a gossip like this could indicate a network amplification attack.
                //
                // This limit is particularly important here, because advertisements send the same
                // message to half our available peers.
                //
                // If there are thousands of transactions in the mempool, letting peers know the
                // exact transactions we have isn't that important, so it's ok to drop arbitrary
                // transaction hashes from our response.
                if hashes.len() > max_tx_inv_in_message {
                    debug!(inv_count = ?hashes.len(), ?MAX_TX_INV_IN_SENT_MESSAGE, "unusually large transaction ID gossip");
                }

                let hashes = hashes.into_iter().take(max_tx_inv_in_message).map(Into::into).collect();

                self
                    .peer_tx
                    .send(Message::Inv(hashes))
                    .await
                    .map(|()|
                         Handler::Finished(Ok(Response::Nil))
                    )
            }
            (AwaitingRequest, AdvertiseBlock(hash)) => {
                self
                    .peer_tx
                    .send(Message::Inv(vec![hash.into()]))
                    .await
                    .map(|()|
                         Handler::Finished(Ok(Response::Nil))
                    )
            }
        };

        // Update the connection state with a new handler, or fail with an error.
        match new_handler {
            Ok(handler) => {
                self.state = AwaitingResponse { handler, span, tx };
                self.request_timer = Some(Box::pin(sleep(constants::REQUEST_TIMEOUT)));
            }
            Err(error) => {
                let error = SharedPeerError::from(error);
                let _ = tx.send(Err(error.clone()));
                self.fail_with(error).await;
            }
        };
    }

    /// Handle `msg` as a request from a peer to this Zebra instance.
    ///
    /// If the message is not handled, it is returned.
    // This function has its own span, because we're creating a new work
    // context (namely, the work of processing the inbound msg as a request)
    #[instrument(name = "msg_as_req", skip(self, msg), fields(msg = msg.command()))]
    async fn handle_message_as_request(&mut self, msg: Message) -> Option<Message> {
        trace!(?msg);
        debug!(state = %self.state, %msg, "received inbound peer message");

        self.update_state_metrics(format!("In::Msg::{}", msg.command()));

        use InboundMessage::*;

        let req = match msg {
            Message::Ping(nonce) => {
                trace!(?nonce, "responding to heartbeat");
                if let Err(e) = self.peer_tx.send(Message::Pong(nonce)).await {
                    self.fail_with(e).await;
                }
                Consumed
            }
            // These messages shouldn't be sent outside of a handshake.
            Message::Version { .. } => {
                self.fail_with(PeerError::DuplicateHandshake).await;
                Consumed
            }
            Message::Verack { .. } => {
                self.fail_with(PeerError::DuplicateHandshake).await;
                Consumed
            }
            // These messages should already be handled as a response if they
            // could be a response, so if we see them here, they were either
            // sent unsolicited, or they were sent in response to a canceled request
            // that we've already forgotten about.
            Message::Reject { .. } => {
                debug!(%msg, "got reject message unsolicited or from canceled request");
                Unused
            }
            Message::NotFound { .. } => {
                debug!(%msg, "got notfound message unsolicited or from canceled request");
                Unused
            }
            Message::Pong(_) => {
                debug!(%msg, "got pong message unsolicited or from canceled request");
                Unused
            }
            Message::Block(_) => {
                debug!(%msg, "got block message unsolicited or from canceled request");
                Unused
            }
            Message::Headers(_) => {
                debug!(%msg, "got headers message unsolicited or from canceled request");
                Unused
            }
            // These messages should never be sent by peers.
            Message::FilterLoad { .. }
            | Message::FilterAdd { .. }
            | Message::FilterClear { .. } => {
                // # Security
                //
                // Zcash connections are not authenticated, so malicious nodes can send fake messages,
                // with connected peers' IP addresses in the IP header.
                //
                // Since we can't verify their source, Zebra needs to ignore unexpected messages,
                // because closing the connection could cause a denial of service or eclipse attack.
                debug!(%msg, "got BIP111 message without advertising NODE_BLOOM");

                // Ignored, but consumed because it is technically a protocol error.
                Consumed
            }

            // # Security
            //
            // Zebra crawls the network proactively, and that's the only way peers get into our
            // address book. This prevents peers from filling our address book with malicious peer
            // addresses.
            Message::Addr(ref new_addrs) => {
                // # Peer Set Reliability
                //
                // We keep a list of the unused peer addresses sent by each connection, to work
                // around `zcashd`'s `getaddr` response rate-limit.
                let no_response =
                    Handler::update_addr_cache(&mut self.cached_addrs, new_addrs, None);
                assert_eq!(
                    no_response,
                    Vec::new(),
                    "peers unexpectedly taken from cache"
                );

                debug!(
                    new_addrs = new_addrs.len(),
                    cached_addrs = self.cached_addrs.len(),
                    "adding unsolicited addresses to cached addresses",
                );

                Consumed
            }
            Message::Tx(ref transaction) => Request::PushTransaction(transaction.clone()).into(),
            Message::Inv(ref items) => match &items[..] {
                // We don't expect to be advertised multiple blocks at a time,
                // so we ignore any advertisements of multiple blocks.
                [InventoryHash::Block(hash)] => Request::AdvertiseBlock(*hash).into(),

                // Some peers advertise invs with mixed item types.
                // But we're just interested in the transaction invs.
                //
                // TODO: split mixed invs into multiple requests,
                //       but skip runs of multiple blocks.
                tx_ids if tx_ids.iter().any(|item| item.unmined_tx_id().is_some()) => {
                    Request::AdvertiseTransactionIds(transaction_ids(items).collect()).into()
                }

                // Log detailed messages for ignored inv advertisement messages.
                [] => {
                    debug!(%msg, "ignoring empty inv");

                    // This might be a minor protocol error, or it might mean "not found".
                    Unused
                }
                [InventoryHash::Block(_), InventoryHash::Block(_), ..] => {
                    debug!(%msg, "ignoring inv with multiple blocks");
                    Unused
                }
                _ => {
                    debug!(%msg, "ignoring inv with no transactions");
                    Unused
                }
            },
            Message::GetData(ref items) => match &items[..] {
                // Some peers advertise invs with mixed item types.
                // So we suspect they might do the same with getdata.
                //
                // Since we can only handle one message at a time,
                // we treat it as a block request if there are any blocks,
                // or a transaction request if there are any transactions.
                //
                // TODO: split mixed getdata into multiple requests.
                b_hashes
                    if b_hashes
                        .iter()
                        .any(|item| matches!(item, InventoryHash::Block(_))) =>
                {
                    Request::BlocksByHash(block_hashes(items).collect()).into()
                }
                tx_ids if tx_ids.iter().any(|item| item.unmined_tx_id().is_some()) => {
                    Request::TransactionsById(transaction_ids(items).collect()).into()
                }

                // Log detailed messages for ignored getdata request messages.
                [] => {
                    debug!(%msg, "ignoring empty getdata");

                    // This might be a minor protocol error, or it might mean "not found".
                    Unused
                }
                _ => {
                    debug!(%msg, "ignoring getdata with no blocks or transactions");
                    Unused
                }
            },
            Message::GetAddr => Request::Peers.into(),
            Message::GetBlocks {
                ref known_blocks,
                stop,
            } => Request::FindBlocks {
                known_blocks: known_blocks.clone(),
                stop,
            }
            .into(),
            Message::GetHeaders {
                ref known_blocks,
                stop,
            } => Request::FindHeaders {
                known_blocks: known_blocks.clone(),
                stop,
            }
            .into(),
            Message::Mempool => Request::MempoolTransactionIds.into(),
        };

        // Handle the request, and return unused messages.
        match req {
            AsRequest(req) => {
                self.drive_peer_request(req).await;
                None
            }
            Consumed => None,
            Unused => Some(msg),
        }
    }

    /// Given a `req` originating from the peer, drive it to completion and send
    /// any appropriate messages to the remote peer. If an error occurs while
    /// processing the request (e.g., the service is shedding load), then we call
    /// fail_with to terminate the entire peer connection, shrinking the number
    /// of connected peers.
    async fn drive_peer_request(&mut self, req: Request) {
        trace!(?req);

        // Add a metric for inbound requests
        metrics::counter!(
            "zebra.net.in.requests",
            1,
            "command" => req.command(),
            "addr" => self.metrics_label.clone(),
        );
        self.update_state_metrics(format!("In::Req::{}", req.command()));

        // Give the inbound service time to clear its queue,
        // before sending the next inbound request.
        tokio::task::yield_now().await;

        // # Security
        //
        // Holding buffer slots for a long time can cause hangs:
        // <https://docs.rs/tower/latest/tower/buffer/struct.Buffer.html#a-note-on-choosing-a-bound>
        //
        // The inbound service must be called immediately after a buffer slot is reserved.
        //
        // The inbound service never times out in readiness, because the load shed layer is always
        // ready, and returns an error in response to the request instead.
        if self.svc.ready().await.is_err() {
            self.fail_with(PeerError::ServiceShutdown).await;
            return;
        }

        // Inbound service request timeouts are handled by the timeout layer in `start::start()`.
        let rsp = match self.svc.call(req.clone()).await {
            Err(e) => {
                if e.is::<tower::load_shed::error::Overloaded>() {
                    // # Security
                    //
                    // The peer request queue must have a limited length.
                    // The buffer and load shed layers are added in `start::start()`.
                    tracing::debug!("inbound service is overloaded, may close connection");

                    let now = Instant::now();

                    self.handle_inbound_overload(req, now, PeerError::Overloaded)
                        .await;
                } else if e.is::<tower::timeout::error::Elapsed>() {
                    // # Security
                    //
                    // Peer requests must have a timeout.
                    // The timeout layer is added in `start::start()`.
                    tracing::info!(%req, "inbound service request timed out, may close connection");

                    let now = Instant::now();

                    self.handle_inbound_overload(req, now, PeerError::InboundTimeout)
                        .await;
                } else {
                    // We could send a reject to the remote peer, but that might cause
                    // them to disconnect, and we might be using them to sync blocks.
                    // For similar reasons, we don't want to fail_with() here - we
                    // only close the connection if the peer is doing something wrong.
                    info!(
                        %e,
                        connection_state = ?self.state,
                        client_receiver = ?self.client_rx,
                        "error processing peer request",
                    );
                    self.update_state_metrics(format!("In::Req::{}/Rsp::Error", req.command()));
                }

                return;
            }
            Ok(rsp) => rsp,
        };

        // Add a metric for outbound responses to inbound requests
        metrics::counter!(
            "zebra.net.out.responses",
            1,
            "command" => rsp.command(),
            "addr" => self.metrics_label.clone(),
        );
        self.update_state_metrics(format!("In::Rsp::{}", rsp.command()));

        // TODO: split response handler into its own method
        match rsp.clone() {
            Response::Nil => { /* generic success, do nothing */ }
            Response::Peers(addrs) => {
                if let Err(e) = self.peer_tx.send(Message::Addr(addrs)).await {
                    self.fail_with(e).await;
                }
            }
            Response::Transactions(transactions) => {
                // Generate one tx message per transaction,
                // then a notfound message with all the missing transaction ids.
                let mut missing_ids = Vec::new();

                for transaction in transactions.into_iter() {
                    match transaction {
                        Available(transaction) => {
                            if let Err(e) = self.peer_tx.send(Message::Tx(transaction)).await {
                                self.fail_with(e).await;
                                return;
                            }
                        }
                        Missing(id) => missing_ids.push(id.into()),
                    }
                }

                if !missing_ids.is_empty() {
                    if let Err(e) = self.peer_tx.send(Message::NotFound(missing_ids)).await {
                        self.fail_with(e).await;
                        return;
                    }
                }
            }
            Response::Blocks(blocks) => {
                // Generate one tx message per block,
                // then a notfound message with all the missing block hashes.
                let mut missing_hashes = Vec::new();

                for block in blocks.into_iter() {
                    match block {
                        Available(block) => {
                            if let Err(e) = self.peer_tx.send(Message::Block(block)).await {
                                self.fail_with(e).await;
                                return;
                            }
                        }
                        Missing(hash) => missing_hashes.push(hash.into()),
                    }
                }

                if !missing_hashes.is_empty() {
                    if let Err(e) = self.peer_tx.send(Message::NotFound(missing_hashes)).await {
                        self.fail_with(e).await;
                        return;
                    }
                }
            }
            Response::BlockHashes(hashes) => {
                if let Err(e) = self
                    .peer_tx
                    .send(Message::Inv(hashes.into_iter().map(Into::into).collect()))
                    .await
                {
                    self.fail_with(e).await
                }
            }
            Response::BlockHeaders(headers) => {
                if let Err(e) = self.peer_tx.send(Message::Headers(headers)).await {
                    self.fail_with(e).await
                }
            }
            Response::TransactionIds(hashes) => {
                let max_tx_inv_in_message: usize = MAX_TX_INV_IN_SENT_MESSAGE
                    .try_into()
                    .expect("constant fits in usize");

                // # Security
                //
                // In most cases, we try to split over-sized responses into multiple network-layer
                // messages. But we are unlikely to reach this limit with the default mempool
                // config, so a response like this could indicate a network amplification attack.
                //
                // If there are thousands of transactions in the mempool, letting peers know the
                // exact transactions we have isn't that important, so it's ok to drop arbitrary
                // transaction hashes from our response.
                if hashes.len() > max_tx_inv_in_message {
                    debug!(inv_count = ?hashes.len(), ?MAX_TX_INV_IN_SENT_MESSAGE, "unusually large transaction ID response");
                }

                let hashes = hashes
                    .into_iter()
                    .take(max_tx_inv_in_message)
                    .map(Into::into)
                    .collect();

                if let Err(e) = self.peer_tx.send(Message::Inv(hashes)).await {
                    self.fail_with(e).await
                }
            }
        }

        debug!(state = %self.state, %req, %rsp, "sent Zebra response to peer");

        // Give the inbound service time to clear its queue,
        // before checking the connection for the next inbound or outbound request.
        tokio::task::yield_now().await;
    }

    /// Handle inbound service overload and timeout error responses by randomly terminating some
    /// connections.
    ///
    /// # Security
    ///
    /// When the inbound service is overloaded with requests, Zebra needs to drop some connections,
    /// to reduce the load on the application. But dropping every connection that receives an
    /// `Overloaded` error from the inbound service could cause Zebra to drop too many peer
    /// connections, and stop itself downloading blocks or transactions.
    ///
    /// Malicious or misbehaving peers can also overload the inbound service, and make Zebra drop
    /// its connections to other peers.
    ///
    /// So instead, Zebra drops some overloaded connections at random. If a connection has recently
    /// overloaded the inbound service, it is more likely to be dropped. This makes it harder for a
    /// single peer (or multiple peers) to perform a denial of service attack.
    ///
    /// The inbound connection rate-limit also makes it hard for multiple peers to perform this
    /// attack, because each inbound connection can only send one inbound request before its
    /// probability of being disconnected increases.
    async fn handle_inbound_overload(&mut self, req: Request, now: Instant, error: PeerError) {
        let prev = self.last_overload_time.replace(now);
        let drop_connection_probability = overload_drop_connection_probability(now, prev);

        if thread_rng().gen::<f32>() < drop_connection_probability {
            if matches!(error, PeerError::Overloaded) {
                metrics::counter!("pool.closed.loadshed", 1);
            } else {
                metrics::counter!("pool.closed.inbound.timeout", 1);
            }

            tracing::info!(
                drop_connection_probability = format!("{drop_connection_probability:.3}"),
                remote_user_agent = ?self.connection_info.remote.user_agent,
                negotiated_version = ?self.connection_info.negotiated_version,
                peer = ?self.metrics_label,
                last_peer_state = ?self.last_metrics_state,
                // TODO: remove this detailed debug info once #6506 is fixed
                remote_height = ?self.connection_info.remote.start_height,
                cached_addrs = ?self.cached_addrs.len(),
                connection_state = ?self.state,
                "inbound service {error} error, closing connection",
            );

            self.update_state_metrics(format!("In::Req::{}/Rsp::{error}::Error", req.command()));
            self.fail_with(error).await;
        } else {
            self.update_state_metrics(format!("In::Req::{}/Rsp::{error}::Ignored", req.command()));

            if matches!(error, PeerError::Overloaded) {
                metrics::counter!("pool.ignored.loadshed", 1);
            } else {
                metrics::counter!("pool.ignored.inbound.timeout", 1);
            }
        }
    }
}

/// Returns the probability of dropping a connection where the last overload was at `prev`,
/// and the current overload is `now`.
///
/// # Security
///
/// Connections that haven't seen an overload error in the past OVERLOAD_PROTECTION_INTERVAL
/// have a small chance of being closed (MIN_OVERLOAD_DROP_PROBABILITY).
///
/// Connections that have seen a previous overload error in that time
/// have a higher chance of being dropped up to MAX_OVERLOAD_DROP_PROBABILITY.
/// This probability increases quadratically, so peers that send lots of inbound
/// requests are more likely to be dropped.
///
/// ## Examples
///
/// If a connection sends multiple overloads close together, it is very likely to be
/// disconnected. If a connection has two overloads multiple seconds apart, it is unlikely
/// to be disconnected.
fn overload_drop_connection_probability(now: Instant, prev: Option<Instant>) -> f32 {
    let Some(prev) = prev else {
        return MIN_OVERLOAD_DROP_PROBABILITY;
    };

    let protection_fraction_since_last_overload =
        (now - prev).as_secs_f32() / OVERLOAD_PROTECTION_INTERVAL.as_secs_f32();

    // Quadratically increase the disconnection probability for very recent overloads.
    // Negative values are ignored by clamping to MIN_OVERLOAD_DROP_PROBABILITY.
    let overload_fraction = protection_fraction_since_last_overload.powi(2);

    let probability_range = MAX_OVERLOAD_DROP_PROBABILITY - MIN_OVERLOAD_DROP_PROBABILITY;
    let raw_drop_probability =
        MAX_OVERLOAD_DROP_PROBABILITY - (overload_fraction * probability_range);

    raw_drop_probability.clamp(MIN_OVERLOAD_DROP_PROBABILITY, MAX_OVERLOAD_DROP_PROBABILITY)
}

impl<S, Tx> Connection<S, Tx>
where
    Tx: Sink<Message, Error = SerializationError> + Unpin,
{
    /// Update the connection state metrics for this connection,
    /// using `extra_state_info` as additional state information.
    fn update_state_metrics(&mut self, extra_state_info: impl Into<Option<String>>) {
        let current_metrics_state = if let Some(extra_state_info) = extra_state_info.into() {
            format!("{}::{extra_state_info}", self.state.command()).into()
        } else {
            self.state.command()
        };

        if self.last_metrics_state.as_ref() == Some(&current_metrics_state) {
            return;
        }

        self.erase_state_metrics();

        // Set the new state
        metrics::increment_gauge!(
            "zebra.net.connection.state",
            1.0,
            "command" => current_metrics_state.clone(),
            "addr" => self.metrics_label.clone(),
        );

        self.last_metrics_state = Some(current_metrics_state);
    }

    /// Erase the connection state metrics for this connection.
    fn erase_state_metrics(&mut self) {
        if let Some(last_metrics_state) = self.last_metrics_state.take() {
            metrics::gauge!(
                "zebra.net.connection.state",
                0.0,
                "command" => last_metrics_state,
                "addr" => self.metrics_label.clone(),
            );
        }
    }

    /// Marks the peer as having failed with `error`, and performs connection cleanup,
    /// including async channel closes.
    ///
    /// If the connection has errored already, re-use the original error.
    /// Otherwise, fail the connection with `error`.
    async fn shutdown_async(&mut self, error: impl Into<SharedPeerError>) {
        // Close async channels first, so other tasks can start shutting down.
        // There's nothing we can do about errors while shutting down, and some errors are expected.
        //
        // TODO: close peer_tx and peer_rx in shutdown() and Drop, after:
        // - using channels instead of streams/sinks?
        // - exposing the underlying implementation rather than using generics and closures?
        // - adding peer_rx to the connection struct (optional)
        let _ = self.peer_tx.close().await;

        self.shutdown(error);
    }

    /// Marks the peer as having failed with `error`, and performs connection cleanup.
    /// See [`Self::shutdown_async()`] for details.
    ///
    /// Call [`Self::shutdown_async()`] in async code, because it can shut down more channels.
    fn shutdown(&mut self, error: impl Into<SharedPeerError>) {
        let mut error = error.into();

        // Close channels first, so other tasks can start shutting down.
        self.client_rx.close();

        // Update the shared error slot
        //
        // # Correctness
        //
        // Error slots use a threaded `std::sync::Mutex`, so accessing the slot
        // can block the async task's current thread. We only perform a single
        // slot update per `Client`. We ignore subsequent error slot updates.
        let slot_result = self.error_slot.try_update_error(error.clone());

        if let Err(AlreadyErrored { original_error }) = slot_result {
            debug!(
                new_error = %error,
                %original_error,
                connection_state = ?self.state,
                "multiple errors on connection: \
                 failed connections should stop processing pending requests and responses, \
                 then close the connection"
            );

            error = original_error;
        } else {
            debug!(%error,
                   connection_state = ?self.state,
                   "shutting down peer service with error");
        }

        // Prepare to flush any pending client requests.
        //
        // We've already closed the client channel, so setting State::Failed
        // will make the main loop flush any pending requests.
        //
        // However, we may have an outstanding client request in State::AwaitingResponse,
        // so we need to deal with it first.
        if let State::AwaitingResponse { tx, .. } =
            std::mem::replace(&mut self.state, State::Failed)
        {
            // # Correctness
            //
            // We know the slot has Some(error), because we just set it above,
            // and the error slot is never unset.
            //
            // Accessing the error slot locks a threaded std::sync::Mutex, which
            // can block the current async task thread. We briefly lock the mutex
            // to clone the error.
            let _ = tx.send(Err(error.clone()));
        }

        // Make the timer and metrics consistent with the Failed state.
        self.request_timer = None;
        self.update_state_metrics(None);

        // Finally, flush pending client requests.
        while let Some(InProgressClientRequest { tx, span, .. }) =
            self.client_rx.close_and_flush_next()
        {
            trace!(
                parent: &span,
                %error,
                "sending an error response to a pending request on a failed connection"
            );
            let _ = tx.send(Err(error.clone()));
        }
    }
}

impl<S, Tx> Drop for Connection<S, Tx>
where
    Tx: Sink<Message, Error = SerializationError> + Unpin,
{
    fn drop(&mut self) {
        self.shutdown(PeerError::ConnectionDropped);

        self.erase_state_metrics();
    }
}

/// Map a list of inventory hashes to the corresponding unmined transaction IDs.
/// Non-transaction inventory hashes are skipped.
///
/// v4 transactions use a legacy transaction ID, and
/// v5 transactions use a witnessed transaction ID.
fn transaction_ids(items: &'_ [InventoryHash]) -> impl Iterator<Item = UnminedTxId> + '_ {
    items.iter().filter_map(InventoryHash::unmined_tx_id)
}

/// Map a list of inventory hashes to the corresponding block hashes.
/// Non-block inventory hashes are skipped.
fn block_hashes(items: &'_ [InventoryHash]) -> impl Iterator<Item = block::Hash> + '_ {
    items.iter().filter_map(InventoryHash::block_hash)
}<|MERGE_RESOLUTION|>--- conflicted
+++ resolved
@@ -546,18 +546,11 @@
     ///
     /// When peers send solicited or unsolicited peer advertisements, Zebra puts them in this cache.
     ///
-<<<<<<< HEAD
-    /// When Zebra's components request peers, some cached peers are consumed and returned as a
-    /// synthetic response. This works around `zcashd`'s address response rate-limit.
-    ///
-    /// The cache is limited to avoid denial of service attacks.
-=======
     /// When Zebra's components request peers, some cached peers are randomly selected,
     /// consumed, and returned as a modified response. This works around `zcashd`'s address
     /// response rate-limit.
     ///
     /// The cache size is limited to avoid denial of service attacks.
->>>>>>> f08cc2dc
     pub(super) cached_addrs: Vec<MetaAddr>,
 
     /// The `inbound` service, used to answer requests from this connection's peer.
