--- conflicted
+++ resolved
@@ -107,13 +107,8 @@
             (Testnet(params), Nu6) if params.is_default_testnet() => 170_110,
             (Mainnet, Nu6) => 170_120,
             // FIXME: use proper values for Nu7
-<<<<<<< HEAD
-            (Testnet(params), Nu7) if params.is_default_testnet() => 170_111,
-            (Mainnet, Nu7) => 170_121,
-=======
             (Testnet(params), Nu7) if params.is_default_testnet() => 170_130,
             (Mainnet, Nu7) => 170_140,
->>>>>>> f2b10a52
 
             // It should be fine to reject peers with earlier network protocol versions on custom testnets for now.
             (Testnet(_), _) => CURRENT_NETWORK_PROTOCOL_VERSION.0,
