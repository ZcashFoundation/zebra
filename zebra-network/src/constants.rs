//! Definitions of Zebra network constants, including:
//! - network protocol versions,
//! - network protocol user agents,
//! - peer address limits,
//! - peer connection limits, and
//! - peer connection timeouts.

use std::{collections::HashMap, time::Duration};

use lazy_static::lazy_static;
use regex::Regex;

// TODO: should these constants be split into protocol also?
use crate::protocol::external::types::*;

use zebra_chain::{
    parameters::{
        Network::{self, *},
        NetworkKind,
        NetworkUpgrade::*,
    },
    serialization::Duration32,
};

/// A multiplier used to calculate the inbound connection limit for the peer set,
///
/// When it starts up, Zebra opens [`Config.peerset_initial_target_size`]
/// outbound connections.
///
/// Then it opens additional outbound connections as needed for network requests,
/// and accepts inbound connections initiated by other peers.
///
/// The inbound and outbound connection limits are calculated from:
///
/// The inbound limit is:
/// `Config.peerset_initial_target_size * INBOUND_PEER_LIMIT_MULTIPLIER`.
/// (This is similar to `zcashd`'s default inbound limit.)
///
/// The outbound limit is:
/// `Config.peerset_initial_target_size * OUTBOUND_PEER_LIMIT_MULTIPLIER`.
/// (This is a bit larger than `zcashd`'s default outbound limit.)
///
/// # Security
///
/// Each connection requires one inbound slot and one outbound slot, on two different peers.
/// But some peers only make outbound connections, because they are behind a firewall,
/// or their lister port address is misconfigured.
///
/// Zebra allows extra inbound connection slots,
/// to prevent accidental connection slot exhaustion.
/// (`zcashd` also allows a large number of extra inbound slots.)
///
/// ## Security Tradeoff
///
/// Since the inbound peer limit is higher than the outbound peer limit,
/// Zebra can be connected to a majority of peers
/// that it has *not* chosen from its [`crate::AddressBook`].
///
/// Inbound peer connections are initiated by the remote peer,
/// so inbound peer selection is not controlled by the local node.
/// This means that an attacker can easily become a majority of a node's peers.
///
/// However, connection exhaustion is a higher priority.
pub const INBOUND_PEER_LIMIT_MULTIPLIER: usize = 5;

/// A multiplier used to calculate the outbound connection limit for the peer set,
///
/// See [`INBOUND_PEER_LIMIT_MULTIPLIER`] for details.
pub const OUTBOUND_PEER_LIMIT_MULTIPLIER: usize = 3;

/// The default maximum number of peer connections Zebra will keep for a given IP address
/// before it drops any additional peer connections with that IP.
///
/// This will be used as `Config.max_connections_per_ip` if no valid value is provided.
///
/// Note: Zebra will currently avoid initiating outbound connections where it
///       has recently had a successful handshake with any address
///       on that IP. Zebra will not initiate more than 1 outbound connection
///       to an IP based on the default configuration, but it will accept more inbound
///       connections to an IP.
pub const DEFAULT_MAX_CONNS_PER_IP: usize = 1;

/// The default peerset target size.
///
/// This will be used as `Config.peerset_initial_target_size` if no valid value is provided.
pub const DEFAULT_PEERSET_INITIAL_TARGET_SIZE: usize = 25;

/// The maximum number of peers we will add to the address book after each `getaddr` request.
pub const PEER_ADDR_RESPONSE_LIMIT: usize =
    DEFAULT_PEERSET_INITIAL_TARGET_SIZE * OUTBOUND_PEER_LIMIT_MULTIPLIER / 2;

/// The buffer size for the peer set.
///
/// This should be greater than 1 to avoid sender contention, but also reasonably
/// small, to avoid queueing too many in-flight block downloads. (A large queue
/// of in-flight block downloads can choke a constrained local network
/// connection, or a small peer set on testnet.)
///
/// We assume that Zebra nodes have at least 10 Mbps bandwidth. Therefore, a
/// maximum-sized block can take up to 2 seconds to download. So the peer set
/// buffer adds up to 6 seconds worth of blocks to the queue.
pub const PEERSET_BUFFER_SIZE: usize = 3;

/// The timeout for sending a message to a remote peer,
/// and receiving a response from a remote peer.
pub const REQUEST_TIMEOUT: Duration = Duration::from_secs(20);

/// The timeout for connections and handshakes when connecting to new peers.
///
/// Outbound TCP connections must complete within this timeout,
/// then the handshake messages get an additional `HANDSHAKE_TIMEOUT` to complete.
/// (Inbound TCP accepts can't have a timeout, because they are handled by the OS.)
///
/// This timeout should remain small, because it helps stop slow peers getting
/// into the peer set. This is particularly important for network-constrained
/// nodes, and on testnet.
pub const HANDSHAKE_TIMEOUT: Duration = Duration::from_secs(3);

/// The maximum time difference for two address book changes to be considered concurrent.
///
/// This prevents simultaneous or nearby important changes or connection progress
/// being overridden by less important changes.
///
/// This timeout should be less than:
/// - the [peer reconnection delay](MIN_PEER_RECONNECTION_DELAY), and
/// - the [peer keepalive/heartbeat interval](HEARTBEAT_INTERVAL).
///
/// But more than:
/// - the amount of time between connection events and address book updates,
///   even under heavy load (in tests, we have observed delays up to 500ms),
/// - the delay between an outbound connection failing,
///   and the [CandidateSet](crate::peer_set::CandidateSet) registering the failure, and
/// - the delay between the application closing a connection,
///   and any remaining positive changes from the peer.
pub const CONCURRENT_ADDRESS_CHANGE_PERIOD: Duration = Duration::from_secs(5);

/// We expect to receive a message from a live peer at least once in this time duration.
///
/// This is the sum of:
/// - the interval between connection heartbeats
/// - the timeout of a possible pending (already-sent) request
/// - the timeout for a possible queued request
/// - the timeout for the heartbeat request itself
///
/// This avoids explicit synchronization, but relies on the peer
/// connector actually setting up channels and these heartbeats in a
/// specific manner that matches up with this math.
pub const MIN_PEER_RECONNECTION_DELAY: Duration = Duration::from_secs(59 + 20 + 20 + 20);

/// Zebra rotates its peer inventory registry every time this interval elapses.
///
/// After 2 of these intervals, Zebra's local available and missing inventory entries expire.
pub const INVENTORY_ROTATION_INTERVAL: Duration = Duration::from_secs(53);

/// The default peer address crawler interval.
///
/// This should be at least [`HANDSHAKE_TIMEOUT`] lower than all other crawler
/// intervals.
///
/// This makes the following sequence of events more likely:
/// 1. a peer address crawl,
/// 2. new peer connections,
/// 3. peer requests from other crawlers.
///
/// Using a prime number makes sure that peer address crawls
/// don't synchronise with other crawls.
pub const DEFAULT_CRAWL_NEW_PEER_INTERVAL: Duration = Duration::from_secs(61);

/// The peer address disk cache update interval.
///
/// This should be longer than [`DEFAULT_CRAWL_NEW_PEER_INTERVAL`],
/// but shorter than [`MAX_PEER_ACTIVE_FOR_GOSSIP`].
///
/// We use a short interval so Zebra instances which are restarted frequently
/// still have useful caches.
pub const PEER_DISK_CACHE_UPDATE_INTERVAL: Duration = Duration::from_secs(5 * 60);

/// The maximum number of addresses in the peer disk cache.
///
/// This is chosen to be less than the number of active peers,
/// and approximately the same as the number of seed peers returned by DNS.
/// It is a tradeoff between fingerprinting attacks, DNS pollution risk, and cache pollution risk.
pub const MAX_PEER_DISK_CACHE_SIZE: usize = 75;

/// The maximum duration since a peer was last seen to consider it reachable.
///
/// This is used to prevent Zebra from gossiping addresses that are likely unreachable. Peers that
/// have last been seen more than this duration ago will not be gossiped.
///
/// This is determined as a tradeoff between network health and network view leakage. From the
/// [Bitcoin protocol documentation](https://en.bitcoin.it/wiki/Protocol_documentation#getaddr):
///
/// "The typical presumption is that a node is likely to be active if it has been sending a message
/// within the last three hours."
pub const MAX_PEER_ACTIVE_FOR_GOSSIP: Duration32 = Duration32::from_hours(3);

/// The maximum duration since a peer was last seen to consider reconnecting to it.
///
/// Peers that haven't been seen for more than three days and that had its last connection attempt
/// fail are considered to be offline and Zebra will stop trying to connect to them.
///
/// This is to ensure that Zebra can't have a denial-of-service as a consequence of having too many
/// offline peers that it constantly and uselessly retries to connect to.
pub const MAX_RECENT_PEER_AGE: Duration32 = Duration32::from_days(3);

/// Regular interval for sending keepalive `Ping` messages to each
/// connected peer.
///
/// Using a prime number makes sure that heartbeats don't synchronise with crawls.
pub const HEARTBEAT_INTERVAL: Duration = Duration::from_secs(59);

/// The minimum time between outbound peer connections, implemented by
/// [`CandidateSet::next`][crate::peer_set::CandidateSet::next].
///
/// ## Security
///
/// Zebra resists distributed denial of service attacks by making sure that new outbound peer
/// connections are only initiated after this minimum time has elapsed.
///
/// It also enforces a minimum per-peer reconnection interval, and filters failed outbound peers.
pub const MIN_OUTBOUND_PEER_CONNECTION_INTERVAL: Duration = Duration::from_millis(100);

/// The minimum time between _successful_ inbound peer connections, implemented by
/// `peer_set::initialize::accept_inbound_connections`.
///
/// To support multiple peers connecting simultaneously, this is less than the
/// [`HANDSHAKE_TIMEOUT`].
///
/// ## Security
///
/// Zebra resists distributed denial of service attacks by limiting the inbound connection rate.
/// After a _successful_ inbound connection, new inbound peer connections are only accepted,
/// and our side of the handshake initiated, after this minimum time has elapsed.
///
/// The inbound interval is much longer than the outbound interval, because Zebra does not
/// control the selection or reconnections of inbound peers.
pub const MIN_INBOUND_PEER_CONNECTION_INTERVAL: Duration = Duration::from_secs(1);

/// The minimum time between _failed_ inbound peer connections, implemented by
/// `peer_set::initialize::accept_inbound_connections`.
///
/// This is a tradeoff between:
/// - the memory, CPU, and network usage of each new connection attempt, and
/// - denying service to honest peers due to an attack which makes many inbound connections.
///
/// Attacks that reach this limit should be managed using a firewall or intrusion prevention system.
///
/// ## Security
///
/// Zebra resists distributed denial of service attacks by limiting the inbound connection rate.
/// After a _failed_ inbound connection, new inbound peer connections are only accepted,
/// and our side of the handshake initiated, after this minimum time has elapsed.
pub const MIN_INBOUND_PEER_FAILED_CONNECTION_INTERVAL: Duration = Duration::from_millis(10);

/// The minimum time between successive calls to
/// [`CandidateSet::update`][crate::peer_set::CandidateSet::update].
///
/// Using a prime number makes sure that peer address crawls don't synchronise with other crawls.
///
/// ## Security
///
/// Zebra resists distributed denial of service attacks by making sure that requests for more
/// peer addresses are sent at least [`MIN_PEER_GET_ADDR_INTERVAL`] apart.
pub const MIN_PEER_GET_ADDR_INTERVAL: Duration = Duration::from_secs(31);

/// The combined timeout for all the requests in
/// [`CandidateSet::update`][crate::peer_set::CandidateSet::update].
///
/// `zcashd` doesn't respond to most `getaddr` requests,
/// so this timeout needs to be short.
pub const PEER_GET_ADDR_TIMEOUT: Duration = Duration::from_secs(8);

/// The number of GetAddr requests sent when crawling for new peers.
///
/// # Security
///
/// The fanout should be greater than 2, so that Zebra avoids getting a majority
/// of its initial address book entries from a single peer.
///
/// Zebra regularly crawls for new peers, initiating a new crawl every
/// [`crawl_new_peer_interval`](crate::config::Config.crawl_new_peer_interval).
///
/// TODO: Restore the fanout to 3, once fanouts are limited to the number of ready peers (#2214)
///
/// In #3110, we changed the fanout to 1, to make sure we actually use cached address responses.
/// With a fanout of 3, we were dropping a lot of responses, because the overall crawl timed out.
pub const GET_ADDR_FANOUT: usize = 1;

/// The maximum number of addresses allowed in an `addr` or `addrv2` message.
///
/// `addr`:
/// > The number of IP address entries up to a maximum of 1,000.
///
/// <https://developer.bitcoin.org/reference/p2p_networking.html#addr>
///
/// `addrv2`:
/// > One message can contain up to 1,000 addresses.
/// > Clients MUST reject messages with more addresses.
///
/// <https://zips.z.cash/zip-0155#specification>
pub const MAX_ADDRS_IN_MESSAGE: usize = 1000;

/// The fraction of addresses Zebra sends in response to a `Peers` request.
///
/// Each response contains approximately:
/// `address_book.len() / ADDR_RESPONSE_LIMIT_DENOMINATOR`
/// addresses, selected at random from the address book.
///
/// # Security
///
/// This limit makes sure that Zebra does not reveal its entire address book
/// in a single `Peers` response.
pub const ADDR_RESPONSE_LIMIT_DENOMINATOR: usize = 4;

/// The maximum number of addresses Zebra will keep in its address book.
///
/// This is a tradeoff between:
/// - revealing the whole address book in a few requests,
/// - sending the maximum number of peer addresses, and
/// - making sure the limit code actually gets run.
pub const MAX_ADDRS_IN_ADDRESS_BOOK: usize =
    MAX_ADDRS_IN_MESSAGE * (ADDR_RESPONSE_LIMIT_DENOMINATOR + 1);

/// Truncate timestamps in outbound address messages to this time interval.
///
/// ## SECURITY
///
/// Timestamp truncation prevents a peer from learning exactly when we received
/// messages from each of our peers.
pub const TIMESTAMP_TRUNCATION_SECONDS: u32 = 30 * 60;

/// The Zcash network protocol version implemented by this crate, and advertised
/// during connection setup.
///
/// The current protocol version is checked by our peers. If it is too old,
/// newer peers will disconnect from us.
///
/// The current protocol version typically changes before Mainnet and Testnet
/// network upgrades.
///
/// This version of Zebra draws the current network protocol version from
/// [ZIP-253](https://zips.z.cash/zip-0253).
#[cfg(not(zcash_unstable = "nu6" /* TODO nu7 */ ))]
pub const CURRENT_NETWORK_PROTOCOL_VERSION: Version = Version(170_120);
#[cfg(zcash_unstable = "nu6" /* TODO nu7 */ )]
pub const CURRENT_NETWORK_PROTOCOL_VERSION: Version = Version(170_140);

/// The default RTT estimate for peer responses.
///
/// We choose a high value for the default RTT, so that new peers must prove they
/// are fast, before we prefer them to other peers. This is particularly
/// important on testnet, which has a small number of peers, which are often
/// slow.
///
/// Make the default RTT slightly higher than the request timeout.
pub const EWMA_DEFAULT_RTT: Duration = Duration::from_secs(REQUEST_TIMEOUT.as_secs() + 1);

/// The decay time for the EWMA response time metric used for load balancing.
///
/// This should be much larger than the `SYNC_RESTART_TIMEOUT`, so we choose
/// better peers when we restart the sync.
pub const EWMA_DECAY_TIME_NANOS: f64 = 200.0 * NANOS_PER_SECOND;

/// The number of nanoseconds in one second.
const NANOS_PER_SECOND: f64 = 1_000_000_000.0;

/// The duration it takes for the drop probability of an overloaded connection to
/// reach [`MIN_OVERLOAD_DROP_PROBABILITY`].
///
/// Peer connections that receive multiple overloads have a higher probability of being dropped.
///
/// The probability of a connection being dropped gradually decreases during this interval
/// until it reaches the default drop probability ([`MIN_OVERLOAD_DROP_PROBABILITY`]).
///
/// Increasing this number increases the rate at which connections are dropped.
pub const OVERLOAD_PROTECTION_INTERVAL: Duration = MIN_INBOUND_PEER_CONNECTION_INTERVAL;

/// The minimum probability of dropping a peer connection when it receives an
/// [`Overloaded`](crate::PeerError::Overloaded) error.
pub const MIN_OVERLOAD_DROP_PROBABILITY: f32 = 0.05;

/// The maximum probability of dropping a peer connection when it receives an
/// [`Overloaded`](crate::PeerError::Overloaded) error.
pub const MAX_OVERLOAD_DROP_PROBABILITY: f32 = 0.5;

/// The minimum interval between logging peer set status updates.
pub const MIN_PEER_SET_LOG_INTERVAL: Duration = Duration::from_secs(60);

lazy_static! {
    /// The minimum network protocol version accepted by this crate for each network,
    /// represented as a network upgrade.
    ///
    /// The minimum protocol version is used to check the protocol versions of our
    /// peers during the initial block download. After the initial block download,
    /// we use the current block height to select the minimum network protocol
    /// version.
    ///
    /// If peer versions are too old, we will disconnect from them.
    ///
    /// The minimum network protocol version typically changes after Mainnet and
    /// Testnet network upgrades.
    // TODO: Change `Nu6` to `Nu7` after NU7 activation.
    // TODO: Move the value here to a field on `testnet::Parameters` (#8367)
    // TODO: FIXME: Change `Nu...` to `Nu7` after NU7 activation?
    pub static ref INITIAL_MIN_NETWORK_PROTOCOL_VERSION: HashMap<NetworkKind, Version> = {
        let mut hash_map = HashMap::new();

<<<<<<< HEAD
        hash_map.insert(NetworkKind::Mainnet, Version::min_specified_for_upgrade(&Mainnet, Nu5));
        hash_map.insert(NetworkKind::Testnet, Version::min_specified_for_upgrade(&Network::new_default_testnet(), Nu5));
        hash_map.insert(NetworkKind::Regtest, Version::min_specified_for_upgrade(&Network::new_regtest(None, None, None), Nu5));
=======
        hash_map.insert(NetworkKind::Mainnet, Version::min_specified_for_upgrade(&Mainnet, Nu6));
        hash_map.insert(NetworkKind::Testnet, Version::min_specified_for_upgrade(&Network::new_default_testnet(), Nu6));
        hash_map.insert(NetworkKind::Regtest, Version::min_specified_for_upgrade(&Network::new_regtest(None, None), Nu6));
>>>>>>> be50f7ce

        hash_map
    };

    /// OS-specific error when the port attempting to be opened is already in use.
    pub static ref PORT_IN_USE_ERROR: Regex = if cfg!(unix) {
        #[allow(clippy::trivial_regex)]
        Regex::new(&regex::escape("already in use"))
    } else {
        Regex::new("(access a socket in a way forbidden by its access permissions)|(Only one usage of each socket address)")
    }.expect("regex is valid");
}

/// The timeout for DNS lookups.
///
/// [6.1.3.3 Efficient Resource Usage] from [RFC 1123: Requirements for Internet Hosts]
/// suggest no less than 5 seconds for resolving timeout.
///
/// [RFC 1123: Requirements for Internet Hosts] <https://tools.ietf.org/rfcmarkup?doc=1123>
/// [6.1.3.3  Efficient Resource Usage] <https://tools.ietf.org/rfcmarkup?doc=1123#page-77>
pub const DNS_LOOKUP_TIMEOUT: Duration = Duration::from_secs(5);

#[cfg(test)]
mod tests {
    use zebra_chain::parameters::POST_BLOSSOM_POW_TARGET_SPACING;

    use super::*;

    /// This assures that the `Duration` value we are computing for
    /// [`MIN_PEER_RECONNECTION_DELAY`] actually matches the other const values
    /// it relies on.
    #[test]
    fn ensure_live_peer_duration_value_matches_others() {
        let _init_guard = zebra_test::init();

        let constructed_live_peer_duration =
            HEARTBEAT_INTERVAL + REQUEST_TIMEOUT + REQUEST_TIMEOUT + REQUEST_TIMEOUT;

        assert_eq!(MIN_PEER_RECONNECTION_DELAY, constructed_live_peer_duration);
    }

    /// Make sure that the timeout values are consistent with each other.
    #[test]
    fn ensure_timeouts_consistent() {
        let _init_guard = zebra_test::init();

        assert!(HANDSHAKE_TIMEOUT <= REQUEST_TIMEOUT,
                "Handshakes are requests, so the handshake timeout can't be longer than the timeout for all requests.");
        // This check is particularly important on testnet, which has a small
        // number of peers, which are often slow.
        assert!(EWMA_DEFAULT_RTT > REQUEST_TIMEOUT,
                "The default EWMA RTT should be higher than the request timeout, so new peers are required to prove they are fast, before we prefer them to other peers.");

        let request_timeout_nanos = REQUEST_TIMEOUT.as_secs_f64()
            + f64::from(REQUEST_TIMEOUT.subsec_nanos()) * NANOS_PER_SECOND;

        assert!(EWMA_DECAY_TIME_NANOS > request_timeout_nanos,
                "The EWMA decay time should be higher than the request timeout, so timed out peers are penalised by the EWMA.");

        assert!(
            MIN_PEER_RECONNECTION_DELAY.as_secs() as f32
                / (u32::try_from(MAX_ADDRS_IN_ADDRESS_BOOK).expect("fits in u32")
                    * MIN_OUTBOUND_PEER_CONNECTION_INTERVAL)
                    .as_secs() as f32
                >= 0.2,
            "some peers should get a connection attempt in each connection interval",
        );

        assert!(
            MIN_PEER_RECONNECTION_DELAY.as_secs() as f32
                / (u32::try_from(MAX_ADDRS_IN_ADDRESS_BOOK).expect("fits in u32")
                    * MIN_OUTBOUND_PEER_CONNECTION_INTERVAL)
                    .as_secs() as f32
                <= 2.0,
            "each peer should only have a few connection attempts in each connection interval",
        );
    }

    /// Make sure that peer age limits are consistent with each other.
    #[test]
    fn ensure_peer_age_limits_consistent() {
        let _init_guard = zebra_test::init();

        assert!(
            MAX_PEER_ACTIVE_FOR_GOSSIP <= MAX_RECENT_PEER_AGE,
            "we should only gossip peers we are actually willing to try ourselves"
        );
    }

    /// Make sure the address limits are consistent with each other.
    #[test]
    #[allow(clippy::assertions_on_constants)]
    fn ensure_address_limits_consistent() {
        // Estimated network address book size in November 2023, after the address book limit was increased.
        // Zebra 1.0.0-beta.2 address book metrics in December 2021 showed 4500 peers.
        const TYPICAL_MAINNET_ADDRESS_BOOK_SIZE: usize = 5_500;

        let _init_guard = zebra_test::init();

        assert!(
            MAX_ADDRS_IN_ADDRESS_BOOK >= GET_ADDR_FANOUT * MAX_ADDRS_IN_MESSAGE,
            "the address book should hold at least a fanout's worth of addresses"
        );

        assert!(
            MAX_ADDRS_IN_ADDRESS_BOOK / ADDR_RESPONSE_LIMIT_DENOMINATOR > MAX_ADDRS_IN_MESSAGE,
            "the address book should hold enough addresses for a full response"
        );

        assert!(
            MAX_ADDRS_IN_ADDRESS_BOOK <= TYPICAL_MAINNET_ADDRESS_BOOK_SIZE,
            "the address book limit should actually be used"
        );
    }

    /// Make sure inventory registry rotation is consistent with the target block interval.
    #[test]
    fn ensure_inventory_rotation_consistent() {
        let _init_guard = zebra_test::init();

        assert!(
            INVENTORY_ROTATION_INTERVAL
                < Duration::from_secs(POST_BLOSSOM_POW_TARGET_SPACING.into()),
            "we should expire inventory every time 1-2 new blocks get generated"
        );
    }
}<|MERGE_RESOLUTION|>--- conflicted
+++ resolved
@@ -405,15 +405,9 @@
     pub static ref INITIAL_MIN_NETWORK_PROTOCOL_VERSION: HashMap<NetworkKind, Version> = {
         let mut hash_map = HashMap::new();
 
-<<<<<<< HEAD
-        hash_map.insert(NetworkKind::Mainnet, Version::min_specified_for_upgrade(&Mainnet, Nu5));
-        hash_map.insert(NetworkKind::Testnet, Version::min_specified_for_upgrade(&Network::new_default_testnet(), Nu5));
-        hash_map.insert(NetworkKind::Regtest, Version::min_specified_for_upgrade(&Network::new_regtest(None, None, None), Nu5));
-=======
         hash_map.insert(NetworkKind::Mainnet, Version::min_specified_for_upgrade(&Mainnet, Nu6));
         hash_map.insert(NetworkKind::Testnet, Version::min_specified_for_upgrade(&Network::new_default_testnet(), Nu6));
         hash_map.insert(NetworkKind::Regtest, Version::min_specified_for_upgrade(&Network::new_regtest(None, None), Nu6));
->>>>>>> be50f7ce
 
         hash_map
     };
