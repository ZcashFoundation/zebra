//! Definitions of Zebra network constants, including:
//! - network protocol versions,
//! - network protocol user agents,
//! - peer address limits,
//! - peer connection limits, and
//! - peer connection timeouts.

use std::{collections::HashMap, time::Duration};

use lazy_static::lazy_static;
use regex::Regex;

// TODO: should these constants be split into protocol also?
use crate::protocol::external::types::*;

use zebra_chain::{
    parameters::{
        Network::{self, *},
        NetworkUpgrade::*,
    },
    serialization::Duration32,
};

/// The name of the current Zebra release.
//
// TODO: generate this from crate metadata (#2375)
pub const RELEASE_NAME: &str = "Zebra 1.0.0-rc.5";

/// The date of the current Zebra release.
///
/// This must be a valid `chrono::DateTime` with timezone string.
pub const RELEASE_DATE: &str = "2023-02-23 00:00:00 +00:00";

/// The maximum number of days after `RELEASE_DATE` where a Zebra server can be started.
///
/// Notes:
///
/// - Zebra will refuse to start if the current date is bigger than the `RELEASE_DATE` date plus this number of days.
/// - Zebra release periods are of around 2 weeks.
pub const RELEASE_DURATION_DAYS: u64 = 180;

/// A string which is part of the panic that will be displayed if Zebra release is too old.
pub const EOS_PANIC_MESSAGE_HEADER: &str = "Zebra refuses to run";

/// A multiplier used to calculate the inbound connection limit for the peer set,
///
/// When it starts up, Zebra opens [`Config.peerset_initial_target_size`]
/// outbound connections.
///
/// Then it opens additional outbound connections as needed for network requests,
/// and accepts inbound connections initiated by other peers.
///
/// The inbound and outbound connection limits are calculated from:
///
/// The inbound limit is:
/// `Config.peerset_initial_target_size * INBOUND_PEER_LIMIT_MULTIPLIER`.
/// (This is similar to `zcashd`'s default inbound limit.)
///
/// The outbound limit is:
/// `Config.peerset_initial_target_size * OUTBOUND_PEER_LIMIT_MULTIPLIER`.
/// (This is a bit larger than `zcashd`'s default outbound limit.)
///
/// # Security
///
/// Each connection requires one inbound slot and one outbound slot, on two different peers.
/// But some peers only make outbound connections, because they are behind a firewall,
/// or their lister port address is misconfigured.
///
/// Zebra allows extra inbound connection slots,
/// to prevent accidental connection slot exhaustion.
/// (`zcashd` also allows a large number of extra inbound slots.)
///
/// ## Security Tradeoff
///
/// Since the inbound peer limit is higher than the outbound peer limit,
/// Zebra can be connected to a majority of peers
/// that it has *not* chosen from its [`crate::AddressBook`].
///
/// Inbound peer connections are initiated by the remote peer,
/// so inbound peer selection is not controlled by the local node.
/// This means that an attacker can easily become a majority of a node's peers.
///
/// However, connection exhaustion is a higher priority.
pub const INBOUND_PEER_LIMIT_MULTIPLIER: usize = 5;

/// A multiplier used to calculate the outbound connection limit for the peer set,
///
/// See [`INBOUND_PEER_LIMIT_MULTIPLIER`] for details.
pub const OUTBOUND_PEER_LIMIT_MULTIPLIER: usize = 3;

/// The buffer size for the peer set.
///
/// This should be greater than 1 to avoid sender contention, but also reasonably
/// small, to avoid queueing too many in-flight block downloads. (A large queue
/// of in-flight block downloads can choke a constrained local network
/// connection, or a small peer set on testnet.)
///
/// We assume that Zebra nodes have at least 10 Mbps bandwidth. Therefore, a
/// maximum-sized block can take up to 2 seconds to download. So the peer set
/// buffer adds up to 6 seconds worth of blocks to the queue.
pub const PEERSET_BUFFER_SIZE: usize = 3;

/// The timeout for sending a message to a remote peer,
/// and receiving a response from a remote peer.
pub const REQUEST_TIMEOUT: Duration = Duration::from_secs(20);

/// The timeout for handshakes when connecting to new peers.
///
/// This timeout should remain small, because it helps stop slow peers getting
/// into the peer set. This is particularly important for network-constrained
/// nodes, and on testnet.
pub const HANDSHAKE_TIMEOUT: Duration = Duration::from_secs(3);

/// We expect to receive a message from a live peer at least once in this time duration.
///
/// This is the sum of:
/// - the interval between connection heartbeats
/// - the timeout of a possible pending (already-sent) request
/// - the timeout for a possible queued request
/// - the timeout for the heartbeat request itself
///
/// This avoids explicit synchronization, but relies on the peer
/// connector actually setting up channels and these heartbeats in a
/// specific manner that matches up with this math.
pub const MIN_PEER_RECONNECTION_DELAY: Duration = Duration::from_secs(59 + 20 + 20 + 20);

/// Zebra rotates its peer inventory registry every time this interval elapses.
///
/// After 2 of these intervals, Zebra's local available and missing inventory entries expire.
pub const INVENTORY_ROTATION_INTERVAL: Duration = Duration::from_secs(53);

/// The default peer address crawler interval.
///
/// This should be at least [`HANDSHAKE_TIMEOUT`] lower than all other crawler
/// intervals.
///
/// This makes the following sequence of events more likely:
/// 1. a peer address crawl,
/// 2. new peer connections,
/// 3. peer requests from other crawlers.
///
/// Using a prime number makes sure that peer address crawls
/// don't synchronise with other crawls.
pub const DEFAULT_CRAWL_NEW_PEER_INTERVAL: Duration = Duration::from_secs(61);

/// The maximum duration since a peer was last seen to consider it reachable.
///
/// This is used to prevent Zebra from gossiping addresses that are likely unreachable. Peers that
/// have last been seen more than this duration ago will not be gossiped.
///
/// This is determined as a tradeoff between network health and network view leakage. From the
/// [Bitcoin protocol documentation](https://en.bitcoin.it/wiki/Protocol_documentation#getaddr):
///
/// "The typical presumption is that a node is likely to be active if it has been sending a message
/// within the last three hours."
pub const MAX_PEER_ACTIVE_FOR_GOSSIP: Duration32 = Duration32::from_hours(3);

/// The maximum duration since a peer was last seen to consider reconnecting to it.
///
/// Peers that haven't been seen for more than three days and that had its last connection attempt
/// fail are considered to be offline and Zebra will stop trying to connect to them.
///
/// This is to ensure that Zebra can't have a denial-of-service as a consequence of having too many
/// offline peers that it constantly and uselessly retries to connect to.
pub const MAX_RECENT_PEER_AGE: Duration32 = Duration32::from_days(3);

/// Regular interval for sending keepalive `Ping` messages to each
/// connected peer.
///
/// Using a prime number makes sure that heartbeats don't synchronise with crawls.
pub const HEARTBEAT_INTERVAL: Duration = Duration::from_secs(59);

/// The minimum time between successive calls to
/// [`CandidateSet::next`][crate::peer_set::CandidateSet::next].
///
/// ## Security
///
/// Zebra resists distributed denial of service attacks by making sure that new peer connections
/// are initiated at least [`MIN_PEER_CONNECTION_INTERVAL`] apart.
pub const MIN_PEER_CONNECTION_INTERVAL: Duration = Duration::from_millis(25);

/// The minimum time between successive calls to
/// [`CandidateSet::update`][crate::peer_set::CandidateSet::update].
///
/// Using a prime number makes sure that peer address crawls don't synchronise with other crawls.
///
/// ## Security
///
/// Zebra resists distributed denial of service attacks by making sure that requests for more
/// peer addresses are sent at least [`MIN_PEER_GET_ADDR_INTERVAL`] apart.
pub const MIN_PEER_GET_ADDR_INTERVAL: Duration = Duration::from_secs(31);

/// The combined timeout for all the requests in
/// [`CandidateSet::update`][crate::peer_set::CandidateSet::update].
///
/// `zcashd` doesn't respond to most `getaddr` requests,
/// so this timeout needs to be short.
pub const PEER_GET_ADDR_TIMEOUT: Duration = Duration::from_secs(8);

/// The number of GetAddr requests sent when crawling for new peers.
///
/// # Security
///
/// The fanout should be greater than 2, so that Zebra avoids getting a majority
/// of its initial address book entries from a single peer.
///
/// Zebra regularly crawls for new peers, initiating a new crawl every
/// [`crawl_new_peer_interval`](crate::config::Config.crawl_new_peer_interval).
///
/// TODO: Restore the fanout to 3, once fanouts are limited to the number of ready peers (#2214)
///
/// In #3110, we changed the fanout to 1, to make sure we actually use cached address responses.
/// With a fanout of 3, we were dropping a lot of responses, because the overall crawl timed out.
pub const GET_ADDR_FANOUT: usize = 1;

/// The maximum number of addresses allowed in an `addr` or `addrv2` message.
///
/// `addr`:
/// > The number of IP address entries up to a maximum of 1,000.
///
/// <https://developer.bitcoin.org/reference/p2p_networking.html#addr>
///
/// `addrv2`:
/// > One message can contain up to 1,000 addresses.
/// > Clients MUST reject messages with more addresses.
///
/// <https://zips.z.cash/zip-0155#specification>
pub const MAX_ADDRS_IN_MESSAGE: usize = 1000;

/// The fraction of addresses Zebra sends in response to a `Peers` request.
///
/// Each response contains approximately:
/// `address_book.len() / ADDR_RESPONSE_LIMIT_DENOMINATOR`
/// addresses, selected at random from the address book.
///
/// # Security
///
/// This limit makes sure that Zebra does not reveal its entire address book
/// in a single `Peers` response.
pub const ADDR_RESPONSE_LIMIT_DENOMINATOR: usize = 3;

/// The maximum number of addresses Zebra will keep in its address book.
///
/// This is a tradeoff between:
/// - revealing the whole address book in a few requests,
/// - sending the maximum number of peer addresses, and
/// - making sure the limit code actually gets run.
pub const MAX_ADDRS_IN_ADDRESS_BOOK: usize =
    MAX_ADDRS_IN_MESSAGE * (ADDR_RESPONSE_LIMIT_DENOMINATOR + 1);

/// Truncate timestamps in outbound address messages to this time interval.
///
/// ## SECURITY
///
/// Timestamp truncation prevents a peer from learning exactly when we received
/// messages from each of our peers.
pub const TIMESTAMP_TRUNCATION_SECONDS: u32 = 30 * 60;

<<<<<<< HEAD
=======
/// The User-Agent string provided by the node.
///
/// This must be a valid [BIP 14] user agent.
///
/// [BIP 14]: https://github.com/bitcoin/bips/blob/master/bip-0014.mediawiki
//
// TODO: generate this from crate metadata (#2375)
pub const USER_AGENT: &str = "/Zebra:1.0.0-rc.6/";

>>>>>>> a38d6c6e
/// The Zcash network protocol version implemented by this crate, and advertised
/// during connection setup.
///
/// The current protocol version is checked by our peers. If it is too old,
/// newer peers will disconnect from us.
///
/// The current protocol version typically changes before Mainnet and Testnet
/// network upgrades.
pub const CURRENT_NETWORK_PROTOCOL_VERSION: Version = Version(170_100);

/// The default RTT estimate for peer responses.
///
/// We choose a high value for the default RTT, so that new peers must prove they
/// are fast, before we prefer them to other peers. This is particularly
/// important on testnet, which has a small number of peers, which are often
/// slow.
///
/// Make the default RTT slightly higher than the request timeout.
pub const EWMA_DEFAULT_RTT: Duration = Duration::from_secs(REQUEST_TIMEOUT.as_secs() + 1);

/// The decay time for the EWMA response time metric used for load balancing.
///
/// This should be much larger than the `SYNC_RESTART_TIMEOUT`, so we choose
/// better peers when we restart the sync.
pub const EWMA_DECAY_TIME_NANOS: f64 = 200.0 * NANOS_PER_SECOND;

/// The number of nanoseconds in one second.
const NANOS_PER_SECOND: f64 = 1_000_000_000.0;

lazy_static! {
    /// The minimum network protocol version accepted by this crate for each network,
    /// represented as a network upgrade.
    ///
    /// The minimum protocol version is used to check the protocol versions of our
    /// peers during the initial block download. After the initial block download,
    /// we use the current block height to select the minimum network protocol
    /// version.
    ///
    /// If peer versions are too old, we will disconnect from them.
    ///
    /// The minimum network protocol version typically changes after Mainnet and
    /// Testnet network upgrades.
    pub static ref INITIAL_MIN_NETWORK_PROTOCOL_VERSION: HashMap<Network, Version> = {
        let mut hash_map = HashMap::new();

        hash_map.insert(Mainnet, Version::min_specified_for_upgrade(Mainnet, Nu5));
        hash_map.insert(Testnet, Version::min_specified_for_upgrade(Testnet, Nu5));

        hash_map
    };

    /// OS-specific error when the port attempting to be opened is already in use.
    pub static ref PORT_IN_USE_ERROR: Regex = if cfg!(unix) {
        #[allow(clippy::trivial_regex)]
        Regex::new(&regex::escape("already in use"))
    } else {
        Regex::new("(access a socket in a way forbidden by its access permissions)|(Only one usage of each socket address)")
    }.expect("regex is valid");


    /// The User-Agent string provided by the node.
    ///
    /// This must be a valid [BIP 14] user agent.
    ///
    /// [BIP 14]: https://github.com/bitcoin/bips/blob/master/bip-0014.mediawiki
    pub static ref USER_AGENT: String = format!("/{RELEASE_NAME}/");
}

/// The timeout for DNS lookups.
///
/// [6.1.3.3 Efficient Resource Usage] from [RFC 1123: Requirements for Internet Hosts]
/// suggest no less than 5 seconds for resolving timeout.
///
/// [RFC 1123: Requirements for Internet Hosts] <https://tools.ietf.org/rfcmarkup?doc=1123>
/// [6.1.3.3  Efficient Resource Usage] <https://tools.ietf.org/rfcmarkup?doc=1123#page-77>
pub const DNS_LOOKUP_TIMEOUT: Duration = Duration::from_secs(5);

/// Magic numbers used to identify different Zcash networks.
pub mod magics {
    use super::*;
    /// The production mainnet.
    pub const MAINNET: Magic = Magic([0x24, 0xe9, 0x27, 0x64]);
    /// The testnet.
    pub const TESTNET: Magic = Magic([0xfa, 0x1a, 0xf9, 0xbf]);
}

#[cfg(test)]
mod tests {

    use std::convert::TryFrom;

    use zebra_chain::parameters::POST_BLOSSOM_POW_TARGET_SPACING;

    use super::*;

    /// This assures that the `Duration` value we are computing for
    /// [`MIN_PEER_RECONNECTION_DELAY`] actually matches the other const values
    /// it relies on.
    #[test]
    fn ensure_live_peer_duration_value_matches_others() {
        let _init_guard = zebra_test::init();

        let constructed_live_peer_duration =
            HEARTBEAT_INTERVAL + REQUEST_TIMEOUT + REQUEST_TIMEOUT + REQUEST_TIMEOUT;

        assert_eq!(MIN_PEER_RECONNECTION_DELAY, constructed_live_peer_duration);
    }

    /// Make sure that the timeout values are consistent with each other.
    #[test]
    fn ensure_timeouts_consistent() {
        let _init_guard = zebra_test::init();

        assert!(HANDSHAKE_TIMEOUT <= REQUEST_TIMEOUT,
                "Handshakes are requests, so the handshake timeout can't be longer than the timeout for all requests.");
        // This check is particularly important on testnet, which has a small
        // number of peers, which are often slow.
        assert!(EWMA_DEFAULT_RTT > REQUEST_TIMEOUT,
                "The default EWMA RTT should be higher than the request timeout, so new peers are required to prove they are fast, before we prefer them to other peers.");

        let request_timeout_nanos = REQUEST_TIMEOUT.as_secs_f64()
            + f64::from(REQUEST_TIMEOUT.subsec_nanos()) * NANOS_PER_SECOND;

        assert!(EWMA_DECAY_TIME_NANOS > request_timeout_nanos,
                "The EWMA decay time should be higher than the request timeout, so timed out peers are penalised by the EWMA.");

        assert!(
            u32::try_from(MAX_ADDRS_IN_ADDRESS_BOOK).expect("fits in u32")
                * MIN_PEER_CONNECTION_INTERVAL
                < MIN_PEER_RECONNECTION_DELAY,
            "each peer should get at least one connection attempt in each connection interval",
        );

        assert!(
            MIN_PEER_RECONNECTION_DELAY.as_secs()
                / (u32::try_from(MAX_ADDRS_IN_ADDRESS_BOOK).expect("fits in u32")
                    * MIN_PEER_CONNECTION_INTERVAL)
                    .as_secs()
                <= 2,
            "each peer should only have a few connection attempts in each connection interval",
        );
    }

    /// Make sure that peer age limits are consistent with each other.
    #[test]
    fn ensure_peer_age_limits_consistent() {
        let _init_guard = zebra_test::init();

        assert!(
            MAX_PEER_ACTIVE_FOR_GOSSIP <= MAX_RECENT_PEER_AGE,
            "we should only gossip peers we are actually willing to try ourselves"
        );
    }

    /// Make sure the address limits are consistent with each other.
    #[test]
    #[allow(clippy::assertions_on_constants)]
    fn ensure_address_limits_consistent() {
        // Zebra 1.0.0-beta.2 address book metrics in December 2021.
        const TYPICAL_MAINNET_ADDRESS_BOOK_SIZE: usize = 4_500;

        let _init_guard = zebra_test::init();

        assert!(
            MAX_ADDRS_IN_ADDRESS_BOOK >= GET_ADDR_FANOUT * MAX_ADDRS_IN_MESSAGE,
            "the address book should hold at least a fanout's worth of addresses"
        );

        assert!(
            MAX_ADDRS_IN_ADDRESS_BOOK / ADDR_RESPONSE_LIMIT_DENOMINATOR > MAX_ADDRS_IN_MESSAGE,
            "the address book should hold enough addresses for a full response"
        );

        assert!(
            MAX_ADDRS_IN_ADDRESS_BOOK < TYPICAL_MAINNET_ADDRESS_BOOK_SIZE,
            "the address book limit should actually be used"
        );
    }

    /// Make sure inventory registry rotation is consistent with the target block interval.
    #[test]
    fn ensure_inventory_rotation_consistent() {
        let _init_guard = zebra_test::init();

        assert!(
            INVENTORY_ROTATION_INTERVAL
                < Duration::from_secs(
                    POST_BLOSSOM_POW_TARGET_SPACING
                        .try_into()
                        .expect("non-negative"),
                ),
            "we should expire inventory every time 1-2 new blocks get generated"
        );
    }
}<|MERGE_RESOLUTION|>--- conflicted
+++ resolved
@@ -24,7 +24,7 @@
 /// The name of the current Zebra release.
 //
 // TODO: generate this from crate metadata (#2375)
-pub const RELEASE_NAME: &str = "Zebra 1.0.0-rc.5";
+pub const RELEASE_NAME: &str = "Zebra:1.0.0-rc.6";
 
 /// The date of the current Zebra release.
 ///
@@ -256,18 +256,6 @@
 /// messages from each of our peers.
 pub const TIMESTAMP_TRUNCATION_SECONDS: u32 = 30 * 60;
 
-<<<<<<< HEAD
-=======
-/// The User-Agent string provided by the node.
-///
-/// This must be a valid [BIP 14] user agent.
-///
-/// [BIP 14]: https://github.com/bitcoin/bips/blob/master/bip-0014.mediawiki
-//
-// TODO: generate this from crate metadata (#2375)
-pub const USER_AGENT: &str = "/Zebra:1.0.0-rc.6/";
-
->>>>>>> a38d6c6e
 /// The Zcash network protocol version implemented by this crate, and advertised
 /// during connection setup.
 ///
@@ -327,7 +315,6 @@
         Regex::new("(access a socket in a way forbidden by its access permissions)|(Only one usage of each socket address)")
     }.expect("regex is valid");
 
-
     /// The User-Agent string provided by the node.
     ///
     /// This must be a valid [BIP 14] user agent.
