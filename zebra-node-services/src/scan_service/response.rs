//! `zebra_scan::service::ScanService` response types.

use std::{collections::BTreeMap, sync::mpsc};

use zebra_chain::{block::Height, transaction::Hash};

#[derive(Debug)]
/// Response types for `zebra_scan::service::ScanService`
pub enum Response {
    /// Response to the [`Info`](super::request::Request::Info) request
    Info {
        /// The minimum sapling birthday height for the shielded scanner
        min_sapling_birthday_height: Height,
    },

    /// Response to [`RegisterKeys`](super::request::Request::RegisterKeys) request
    ///
    /// Contains the keys that the scanner accepted.
    RegisteredKeys(Vec<String>),

    /// Response to [`Results`](super::request::Request::Results) request
    ///
    /// We use the nested `BTreeMap` so we don't repeat any piece of response data.
    Results(BTreeMap<String, BTreeMap<Height, Vec<Hash>>>),

    /// Response to [`DeleteKeys`](super::request::Request::DeleteKeys) request
    DeletedKeys,

    /// Response to [`ClearResults`](super::request::Request::ClearResults) request
    ClearedResults,

<<<<<<< HEAD
    /// Response to SubscribeResults request
    SubscribeResults(mpsc::Receiver<Hash>),
=======
    /// Response to `SubscribeResults` request
    SubscribeResults(mpsc::Receiver<Arc<Hash>>),
>>>>>>> 6b8cbf99
}<|MERGE_RESOLUTION|>--- conflicted
+++ resolved
@@ -29,11 +29,6 @@
     /// Response to [`ClearResults`](super::request::Request::ClearResults) request
     ClearedResults,
 
-<<<<<<< HEAD
-    /// Response to SubscribeResults request
+    /// Response to `SubscribeResults` request
     SubscribeResults(mpsc::Receiver<Hash>),
-=======
-    /// Response to `SubscribeResults` request
-    SubscribeResults(mpsc::Receiver<Arc<Hash>>),
->>>>>>> 6b8cbf99
 }