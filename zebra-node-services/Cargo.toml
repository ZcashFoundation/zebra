[package]
name = "zebra-node-services"
version = "2.0.0"
authors = ["Zcash Foundation <zebra@zfnd.org>"]
description = "The interfaces of some Zebra node services"
license = "MIT OR Apache-2.0"
repository = "https://github.com/ZcashFoundation/zebra"
edition = "2021"

readme = "../README.md"
homepage = "https://zfnd.org/zebra/"
# crates.io is limited to 5 keywords and categories
keywords = ["zebra", "zcash"]
# Must be one of <https://crates.io/category_slugs>
categories = ["asynchronous", "cryptography::cryptocurrencies", "network-programming"]

[features]
default = []

# Production features that activate extra dependencies, or extra features in dependencies

# Tool and test features

rpc-client = [
    "color-eyre",
    "jsonrpsee-types",
    "reqwest",
    "serde",
    "serde_json",
]

[dependencies]
<<<<<<< HEAD
zebra-chain = { path = "../zebra-chain" , version = "2.0.0" }
tower = { workspace = true }
=======
zebra-chain = { path = "../zebra-chain" , version = "3.0.0" }
>>>>>>> 148f5775

# Optional dependencies

# Tool and test feature rpc-client
color-eyre = { workspace = true, optional = true }
jsonrpsee-types = { workspace = true, optional = true }
# Security: avoid default dependency on openssl
reqwest = { workspace = true, features = ["rustls-tls"], optional = true }
serde = { workspace = true, optional = true }
serde_json = { workspace = true, optional = true }
tokio = { workspace = true, features = ["time", "sync"] }

[dev-dependencies]

color-eyre = { workspace = true }
reqwest = { workspace = true, features = ["rustls-tls"] }
serde = { workspace = true }
serde_json = { workspace = true }
jsonrpsee-types = { workspace = true }

[lints]
workspace = true<|MERGE_RESOLUTION|>--- conflicted
+++ resolved
@@ -30,12 +30,8 @@
 ]
 
 [dependencies]
-<<<<<<< HEAD
-zebra-chain = { path = "../zebra-chain" , version = "2.0.0" }
+zebra-chain = { path = "../zebra-chain" , version = "3.0.0" }
 tower = { workspace = true }
-=======
-zebra-chain = { path = "../zebra-chain" , version = "3.0.0" }
->>>>>>> 148f5775
 
 # Optional dependencies
 
