[package]
name = "tower-batch-control"
<<<<<<< HEAD
version = "0.2.41-beta.11"
authors = ["Zcash Foundation <zebra@zfnd.org>", "Tower Maintainers <team@tower-rs.com>"]
=======
version = "0.2.41-beta.10"
authors = [
  "Zcash Foundation <zebra@zfnd.org>",
  "Tower Maintainers <team@tower-rs.com>",
]
>>>>>>> c2cfde07
description = "Tower middleware for batch request processing"
# # Legal
#
# This licence is deliberately different to the rest of Zebra.
#
# This code was modified from a 2019 version of:
# https://github.com/tower-rs/tower/tree/master/tower/src/buffer
license = "MIT"
repository = "https://github.com/ZcashFoundation/zebra"
edition = "2021"

# TODO: decide if we want to use the Zebra readme and home page
#readme = "../README.md"
#homepage = "https://zfnd.org/zebra/"
# crates.io is limited to 5 keywords and categories
keywords = ["tower", "batch"]
# Must be one of <https://crates.io/category_slugs>
categories = ["algorithms", "asynchronous"]

[dependencies]
futures = "0.3.30"
futures-core = "0.3.28"
pin-project = "1.1.4"
rayon = "1.8.1"
tokio = { version = "1.36.0", features = ["time", "sync", "tracing", "macros"] }
tokio-util = "0.7.10"
tower = { version = "0.4.13", features = ["util", "buffer"] }
tracing = "0.1.39"
tracing-futures = "0.2.5"

[dev-dependencies]
color-eyre = "0.6.2"
# This is a transitive dependency via color-eyre.
# Enable a feature that makes tinyvec compile much faster.
tinyvec = { version = "1.6.0", features = ["rustc_1_55"] }

ed25519-zebra = "4.0.3"
rand = "0.8.5"

tokio = { version = "1.36.0", features = ["full", "tracing", "test-util"] }
tokio-test = "0.4.3"
tower-fallback = { path = "../tower-fallback/", version = "0.2.41-beta.10" }
tower-test = "0.4.0"

zebra-test = { path = "../zebra-test/", version = "1.0.0-beta.34" }<|MERGE_RESOLUTION|>--- conflicted
+++ resolved
@@ -1,15 +1,7 @@
 [package]
 name = "tower-batch-control"
-<<<<<<< HEAD
 version = "0.2.41-beta.11"
 authors = ["Zcash Foundation <zebra@zfnd.org>", "Tower Maintainers <team@tower-rs.com>"]
-=======
-version = "0.2.41-beta.10"
-authors = [
-  "Zcash Foundation <zebra@zfnd.org>",
-  "Tower Maintainers <team@tower-rs.com>",
-]
->>>>>>> c2cfde07
 description = "Tower middleware for batch request processing"
 # # Legal
 #
