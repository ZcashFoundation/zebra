# Zebra with Docker

The foundation maintains a Docker infrastructure for deploying and testing Zebra.

## Quick Start

To get Zebra quickly up and running, you can use an off-the-rack image from
[Docker Hub](https://hub.docker.com/r/zfnd/zebra/tags):

```shell
docker run --name zebra zfnd/zebra
```

If you want to preserve Zebra's state, you can create a Docker volume:

```shell
docker volume create zebrad-cache
```

And mount it before you start the container:

```shell
<<<<<<< HEAD
git clone --depth 1 --branch v2.2.0 https://github.com/ZcashFoundation/zebra.git
docker build --file docker/Dockerfile --target runtime --tag zebra:local .
docker run --detach zebra:local
```

### Alternatives

See [Building Zebra](https://github.com/ZcashFoundation/zebra#building-zebra) for more information.

## Advanced usage

You're able to specify various parameters when building or launching the Docker image, which are meant to be used by developers and CI pipelines. For example, specifying the Network where Zebra will run (Mainnet, Testnet, etc), or enabling features like metrics with Prometheus.

### Building with Custom Features

Zebra supports various features that can be enabled during build time using the `FEATURES` build argument:

```shell
# Build with specific features
docker build -f ./docker/Dockerfile --target runtime \
    --build-arg FEATURES="default-release-binaries prometheus" \
    --tag zebra:custom .
```

### Building with Metrics Support

For example, if we'd like to enable metrics on the image, we'd build it using the following `build-arg`:

> [!IMPORTANT]
> To fully use and display the metrics, you'll need to run a Prometheus and Grafana server, and configure it to scrape and visualize the metrics endpoint. This is explained in more detailed in the [Metrics](https://zebra.zfnd.org/user/metrics.html#zebra-metrics) section of the User Guide.

```shell
docker build -f ./docker/Dockerfile --target runtime --build-arg FEATURES='default-release-binaries prometheus' --tag local/zebra.mining:latest .
=======
docker run \
  --mount source=zebrad-cache,target=/home/zebra/.cache/zebra \
  --name zebra \
  zfnd/zebra
>>>>>>> f0140a4c
```

You can also use `docker compose`, which we recommend. First get the repo:

```shell
git clone --depth 1 --branch v2.2.0 https://github.com/ZcashFoundation/zebra.git
cd zebra
```

Then run:

```shell
docker compose -f docker/docker-compose.yml up
```

## Custom Images

If you want to use your own images with, for example, some opt-in compilation
features enabled, add the desired features to the `FEATURES` variable in the
`docker/.env` file and build the image:

```shell
docker build \
  --file docker/Dockerfile \
  --env-file docker/.env \
  --target runtime \
  --tag zebra:local \
  .
```

All available Cargo features are listed at
<https://docs.rs/zebrad/latest/zebrad/index.html#zebra-feature-flags>.

## Configuring Zebra

To configure Zebra, edit the `docker/default-zebra-config.toml` config file and
uncomment the `configs` mapping in `docker/docker-compose.yml` so your config
takes effect. You can see if your config works as intended by looking at Zebra's
logs.

Alternatively, you can configure Zebra by setting the environment variables in
the `docker/.env` file. Note that the config options of this file are limited to
the variables already present in the commented out blocks in it and adding new
ones will not be effective. Also note that the values of the variables take
precedence over the values set in the `docker/default-zebra-config.toml` config
file. The `docker/.env` file serves as a quick way to override the most commonly
used settings for Zebra, whereas the `docker/default-zebra-config.toml` file
provides full config capabilities.

### RPC

Zebra's RPC server is disabled by default. To enable it, you need to set its RPC
port. You can do that either in the `docker/default-zebra-config.toml` file or
`docker/.env` file, as described in the two paragraphs above.

When connecting to Zebra's RPC server, your RPC clients need to provide an
authentication cookie to the server or you need to turn the authentication off
in Zebra's config. By default, the cookie file is stored at
`/home/zebra/.cache/zebra/.cookie` in the container. You can print its contents
by running

```bash
docker exec zebra cat /home/zebra/.cache/zebra/.cookie
```

when the `zebra` container is running. Note that Zebra generates the cookie file
only if the RPC server is enabled, and each Zebra instance generates a unique
one. To turn the authentication off, either set `ENABLE_COOKIE_AUTH=false` in
`docker/.env` or set

```toml
[rpc]
enable_cookie_auth = false
```

in `docker/default-zebra-config.toml` and mount this config file into the
container's filesystem in `docker/docker-compose.yml` as described at the
beginning of this section.

## Examples

To make the initial setup of Zebra with other services easier, we provide some
example files for `docker compose`. The following subsections will walk you
through those examples.

### Running Zebra with Lightwalletd

The following command will run Zebra with Lightwalletd:

```shell
docker compose -f docker/docker-compose.lwd.yml up
```

Note that Docker will run Zebra with the RPC server enabled and the cookie
authentication mechanism disabled since Lightwalletd doesn't support it. Instead
of configuring Zebra via the recommended config file or `docker/.env` file, we
configured the RPC server by setting environment variables directly in the
`docker/docker-compose.lwd.yml` file. This is a shortcut we can take when we are
familiar with the `docker/.env` file.

### Running Zebra with Prometheus and Grafana

The following commands will run Zebra with Prometheus and Grafana:

```shell
docker compose -f docker/docker-compose.grafana.yml build --no-cache
docker compose -f docker/docker-compose.grafana.yml up
```

In this example, we build a local Zebra image with the `prometheus` Cargo
compilation feature. Note that we enable this feature by specifying its name in
the build arguments. Having this Cargo feature specified at build time makes
`cargo` compile Zebra with the metrics support for Prometheus enabled. Note that
we also specify this feature as an environment variable at run time. Having this
feature specified at run time makes Docker's entrypoint script configure Zebra
to open a scraping endpoint on `localhost:9999` for Prometheus.

Once all services are up, the Grafana web UI should be available at
`localhost:3000`, the Prometheus web UI should be at `localhost:9090`, and
Zebra's scraping page should be at `localhost:9999`. The default login and
password for Grafana are both `admin`. To make Grafana use Prometheus, you need
to add Prometheus as a data source with the URL `http://localhost:9090` in
Grafana's UI. You can then import various Grafana dashboards from the `grafana`
directory in the Zebra repo.

### Running CI Tests Locally

To run CI tests locally, first set the variables in the `test.env` file to
configure the tests, then run:

```shell
docker-compose -f docker/docker-compose.test.yml up
```<|MERGE_RESOLUTION|>--- conflicted
+++ resolved
@@ -15,15 +15,6 @@
 
 ```shell
 docker volume create zebrad-cache
-```
-
-And mount it before you start the container:
-
-```shell
-<<<<<<< HEAD
-git clone --depth 1 --branch v2.2.0 https://github.com/ZcashFoundation/zebra.git
-docker build --file docker/Dockerfile --target runtime --tag zebra:local .
-docker run --detach zebra:local
 ```
 
 ### Alternatives
@@ -53,13 +44,10 @@
 > To fully use and display the metrics, you'll need to run a Prometheus and Grafana server, and configure it to scrape and visualize the metrics endpoint. This is explained in more detailed in the [Metrics](https://zebra.zfnd.org/user/metrics.html#zebra-metrics) section of the User Guide.
 
 ```shell
-docker build -f ./docker/Dockerfile --target runtime --build-arg FEATURES='default-release-binaries prometheus' --tag local/zebra.mining:latest .
-=======
 docker run \
   --mount source=zebrad-cache,target=/home/zebra/.cache/zebra \
   --name zebra \
   zfnd/zebra
->>>>>>> f0140a4c
 ```
 
 You can also use `docker compose`, which we recommend. First get the repo:
