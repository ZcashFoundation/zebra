--- conflicted
+++ resolved
@@ -172,17 +172,13 @@
 
 4. Repeat step 3 until the dependency warnings are fixed. Adding a single `skip-tree` exception can resolve multiple warnings.
 
-<<<<<<< HEAD
+#### Fixing "unmatched skip root" warnings in `Check deny.toml bans`
+
+1. Run `cargo deny --all-features check bans`, or look at the output of the latest "Check deny.toml bans --all-features" job on the `main` branch
+
+2. If there are any "skip tree root was not found in the dependency graph" warnings, delete those versions from `deny.toml`
+
 ### Fixing Disk Full Errors
-=======
-#### Fixing "unmatched skip root" warnings in `Check deny.toml bans`
-
-1. Run `cargo deny --all-features check bans`, or look at the output of the latest "Check deny.toml bans --all-features" job on the `main` branch
-
-2. If there are any "skip tree root was not found in the dependency graph" warnings, delete those versions from `deny.toml`
-
-### Fixing Disk Full Errors and Zcash Parameter Errors
->>>>>>> bb7eeb6f
 
 If the Docker cached state disks are full, increase the disk sizes in:
 - [deploy-gcp-tests.yml](https://github.com/ZcashFoundation/zebra/blob/main/.github/workflows/deploy-gcp-tests.yml)
