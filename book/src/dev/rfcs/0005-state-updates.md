--- conflicted
+++ resolved
@@ -524,63 +524,36 @@
 
 ## Committing non-finalized blocks
 
-Given the above structures for manipulating the non-finalized state new
-<<<<<<< HEAD
-`non-finalized` blocks are committed in two steps. First we commit the block
-to the in memory state, then we finalize all lowest height blocks that are
-past the reorg limit, finally we process any queued blocks and prune any that
-are now past the reorg limit.
-
-### `pub(super) fn commit_non_finalized_block(&mut self, block: QueuedBlock) -> block::Hash`
-
-1. If the block itself exists in a non-finalized chain, or the finalized chain,
+New `non-finalized` blocks are commited as follows:
+
+### `pub(super) fn queue_and_commit_non_finalized_blocks(&mut self, new: QueuedBlock)`
+
+1. If a duplicate block exists in a non-finalized chain, or the finalized chain,
    it has already been successfully verified:
      - broadcast `Ok(block.hash())` via `block.rsp_tx`, and return
 
-2. If the block itself exists in the queue:
-     - Create an extra receiver using `block.rsp_tx.subscribe`, and include that receiver
-       in the response future
-     - Drop the duplicate block
-
-3. Run contextual validation on `block` against the finalized and non
-   finalized state
-     - contextual validation will reject blocks that are past the reorg limit,
-       because the finalized block at that height is already known.
-
-4. If `block.parent` == `finalized_tip.hash`
-    - Construct a new `chain` with `Chain::default`
-    - call `let hash = chain_set.push_block_on_chain(block, chain)`
-    - add `fork` to `chain_set.chains`
-    - return `hash`
-
-5. Otherwise, commit or queue the block to the non-finalized state with
-   `chain_set.queue(block);`
-
-6. If the best chain is longer than the reorg limit
-    - Finalize all lowest height blocks in the best chain, and commit them to
-    disk with `CommitFinalizedBlock`:
-=======
-`non-finalized` blocks are commited as follows:
-
-### `fn queue_and_commit_non_finalized_blocks(&mut self, new: QueuedBlock)`
-
-1. If the block itself exists in the finalized chain, it has already been
-   successfully verified:
-  - broadcast `Ok(block.hash())` via `block.rsp_tx`, and return
-
-2. Add `block` to `self.queued_blocks`
-
-3. If `block.header.previous_block_hash` is not present in the finalized or
-   non-finalized state return early
-
-4. Else iteratively attempt to process queued blocks by their parent hash
+2. If a duplicate block exists in the queue:
+     - Find the `QueuedBlock` for that existing duplicate block
+     - Create an extra receiver for the existing block, using `block.rsp_tx.subscribe`,
+     - Drop the newly received duplicate block
+     - Return the extra receiver as the response future for the duplicate block request
+
+3. Add `block` to `self.queued_blocks`
+
+4. If `block.header.previous_block_hash` is not present in the finalized or
+   non-finalized state:
+     - Return the receiver for `block.rsp_tx` as the response future for the block request
+
+5. Else iteratively attempt to process queued blocks by their parent hash
    starting with `block.header.previous_block_hash`
 
-5. While there are recently commited parent hashes to process
+6. While there are recently commited parent hashes to process
     - Dequeue all blocks waiting on `parent` with `let queued_children =
       self.queued_blocks.dequeue_children(parent);`
     - for each queued `block`
       - **Run contextual validation** on `block`
+           - contextual validation will reject blocks that are past the reorg limit,
+             because the finalized block at that height is already known.
       - If the block fails contextual validation return the result over the
         associated channel
       - Else if the block's previous hash is the finalized tip add to the
@@ -592,17 +565,15 @@
       - Add `block.hash` to the set of recently commited parent hashes to
         process
 
-6. While the length of the non-finalized portion of the best chain is greater
+7. While the length of the non-finalized portion of the best chain is greater
    than the reorg limit
     - Remove the lowest height block from the non-finalized state with
       `self.mem.finalize();`
     - Commit that block to the finalized state with
       `self.sled.commit_finalized_direct(finalized);`
 
-7. Prune orphaned blocks from `self.queued_blocks` with
+8. Prune orphaned blocks from `self.queued_blocks` with
    `self.queued_blocks.prune_by_height(finalized_height);`
->>>>>>> 855f9b5b
-
 
 ## Sled data structures
 [sled]: #sled
@@ -661,11 +632,7 @@
 a function also called by [`Request::CommitBlock`](#request-commit-block),
 which should:
 
-<<<<<<< HEAD
-### `pub(super) fn commit_finalized_block(&mut self, block: QueuedBlock) -> block::Hash`
-=======
-### `pub fn queue_and_commit_finalized_blocks(&mut self, queued_block: QueuedBlock)`
->>>>>>> 855f9b5b
+### `pub(super) fn queue_and_commit_finalized_blocks(&mut self, queued_block: QueuedBlock)`
 
 1. Obtain the highest entry of `hash_by_height` as `(old_height, old_tip)`.
 Check that `block`'s parent hash is `old_tip` and its height is
@@ -683,8 +650,8 @@
 
 3. If the block is a genesis block, skip any transaction updates.
 
-(Due to a [bug in zcashd](https://github.com/ZcashFoundation/zebra/issues/559), genesis block transactions
-are ignored during validation.)
+    (Due to a [bug in zcashd](https://github.com/ZcashFoundation/zebra/issues/559),
+    genesis block transactions are ignored during validation.)
 
 4.  Update the `sprout_anchors` and `sapling_anchors` trees with the Sprout and Sapling anchors.
 
