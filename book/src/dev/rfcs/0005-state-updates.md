# State Updates

- Feature Name: state_updates
- Start Date: 2020-08-14
- Design PR: https://github.com/ZcashFoundation/zebra/pull/902
- Zebra Issue: https://github.com/ZcashFoundation/zebra/issues/1049


# Summary
[summary]: #summary

Zebra manages chain state in the `zebra-state` crate, which allows state
queries via asynchronous RPC (in the form of a Tower service). The state
system is responsible for contextual verification in the sense of [RFC2],
checking that new blocks are consistent with the existing chain state before
committing them. This RFC describes how the state is represented internally,
and how state updates are performed.

[RFC2]: ./0002-parallel-verification.md

# Motivation
[motivation]: #motivation

We need to be able to access and modify the chain state, and we want to have
a description of how this happens and what guarantees are provided by the
state service.

# Definitions
[definitions]: #definitions

* **state data**: Any data the state service uses to represent chain state.

* **structural/semantic/contextual verification**: as defined in [RFC2].

* **block chain**: A sequence of valid blocks linked by inclusion of the
  previous block hash in the subsequent block. Chains are rooted at the
  *genesis* block and extend to a *tip*.

* **chain state**: The state of the ledger after application of a particular
  sequence of blocks (state transitions).

* **difficulty**: The cumulative proof-of-work from genesis to the chain tip.

* **best chain**: The chain with the greatest difficulty. This chain
  represents the consensus state of the Zcash network and transactions.

* **side chain**: A chain which is not contained in the best chain.
  Side chains are pruned at the reorg limit, when they are no longer
  connected to the finalized state.

* **chain reorganization**: Occurs when a new best chain is found and the
  previous best chain becomes a side chain.

* **reorg limit**: The longest reorganization accepted by `zcashd`, 100 blocks.

* **orphaned block**: A block which is no longer included in the best chain.

* **non-finalized state**: State data corresponding to blocks above the reorg
  limit. This data can change in the event of a chain reorg.

* **finalized state**: State data corresponding to blocks below the reorg
  limit. This data cannot change in the event of a chain reorg.

* **non-finalized tips**: The highest blocks in each non-finalized chain. These
  tips might be at different heights.

* **finalized tip**: The highest block in the finalized state. The tip of the best
  chain is usually 100 blocks (the reorg limit) above the finalized tip. But it can
  be lower during the initial sync, and after a chain reorganization, if the new
  best chain is at a lower height.

# Guide-level explanation
[guide-level-explanation]: #guide-level-explanation

The `zebra-state` crate provides an implementation of the chain state storage
logic in a Zcash consensus node. Its main responsibility is to store chain
state, validating new blocks against the existing chain state in the process,
and to allow later querying of said chain state. `zebra-state` provides this
interface via a `tower::Service` based on the actor model with a
request/response interface for passing messages back and forth between the
state service and the rest of the application.

The main entry point for the `zebra-state` crate is the `init` function. This
function takes a `zebra_state::Config` and constructs a new state service,
which it returns wrapped by a `tower::Buffer`. This service is then interacted
with via the `tower::Service` trait.

```rust
use tower::{Service, ServiceExt};

let state = zebra_state::on_disk::init(state_config, network);
let request = zebra_state::Request::BlockLocator;
let response = state.ready_and().await?.call(request).await?;

assert!(matches!(response, zebra_state::Response::BlockLocator(_)));
```

**Note**: The `tower::Service` API requires that `ready` is always called
exactly once before each `call`. It is up to users of the zebra state service
to uphold this contract.

The `tower::Buffer` wrapper is `Clone`able, allowing shared access to a common state service.  This allows different tasks to share access to the chain state.

The set of operations supported by `zebra-state` are encoded in its `Request`
enum. This enum has one variant for each supported operation.

```rust
pub enum Request {
    CommitBlock {
        block: Arc<Block>,
    },
    CommitFinalizedBlock {
        block: Arc<Block>,
    },
    Depth(Hash),
    Tip,
    BlockLocator,
    Transaction(Hash),
    Block(HashOrHeight),

    // .. some variants omitted
}
```

`zebra-state` breaks down its requests into two categories and provides
different guarantees for each category: requests that modify the state, and requests that
do not. Requests that update the state are guaranteed to run sequentially and
will never race against each other. Requests that read state are done
asynchronously and are guaranteed to read at least the state present at the
time the request was processed by the service, or a later state present at the time the request future is executed. The state service avoids
race conditions between the read state and the written state by doing all
contextual verification internally.

# Reference-level explanation
[reference-level-explanation]: #reference-level-explanation

## State Components

Zcash (as implemented by `zcashd`) differs from Bitcoin in its treatment of
transaction finality. If a new best chain is detected that does not extend
the previous best chain, blocks at the end of the previous best chain become
orphaned (no longer included in the best chain). Their state updates are
therefore no longer included in the best chain's chain state. The process of
rolling back orphaned blocks and applying new blocks is called a chain
reorganization. Bitcoin allows chain reorganizations of arbitrary depth,
while `zcashd` limits chain reorganizations to 100 blocks. (In `zcashd`, the
new best chain must be a side-chain that forked within 100 blocks of the tip
of the current best chain.)

This difference means that in Bitcoin, chain state only has probabilistic
finality, while in Zcash, chain state is final once it is beyond the reorg
limit. To simplify our implementation, we split the representation of the
state data at the finality boundary provided by the reorg limit.

State data from blocks *above* the reorg limit (*non-finalized state*) is
stored in-memory and handles multiple chains. State data from blocks *below*
the reorg limit (*finalized state*) is stored persistently using `sled` and
only tracks a single chain. This allows a simplification of our state
handling, because only finalized data is persistent and the logic for
finalized data handles less invariants.

One downside of this design is that restarting the node loses the last 100
blocks, but node restarts are relatively infrequent and a short re-sync is
cheap relative to the cost of additional implementation complexity.

Another downside of this design is that we do not achieve exactly the same
behavior as `zcashd` in the event of a 51% attack: `zcashd` limits *each* chain
reorganization to 100 blocks, but permits multiple reorgs, while Zebra limits
*all* chain reorgs to 100 blocks. In the event of a successful 51% attack on
Zcash, this could be resolved by wiping the Sled state and re-syncing the new
chain, but in this scenario there are worse problems.

## Service Interface
[service-interface]: #service-interface

The state is accessed asynchronously through a Tower service interface.
Determining what guarantees the state service can and should provide to the
rest of the application requires considering two sets of behaviors:

1. behaviors related to the state's external API (a `Buffer`ed `tower::Service`);
2. behaviors related to the state's internal implementation (using `sled`).

Making this distinction helps us to ensure we don't accidentally leak
"internal" behaviors into "external" behaviors, which would violate
encapsulation and make it more difficult to replace `sled`.

In the first category, our state is presented to the rest of the application
as a `Buffer`ed `tower::Service`. The `Buffer` wrapper allows shared access
to a service using an actor model, moving the service to be shared into a
worker task and passing messages to it over an multi-producer single-consumer
(mpsc) channel. The worker task receives messages and makes `Service::call`s.
The `Service::call` method returns a `Future`, and the service is allowed to
decide how much work it wants to do synchronously (in `call`) and how much
work it wants to do asynchronously (in the `Future` it returns).

This means that our external API ensures that the state service sees a
linearized sequence of state requests, although the exact ordering is
unpredictable when there are multiple senders making requests.

In the second category, the Sled API presents itself synchronously, but
database and tree handles are cloneable and can be moved between threads. All
that's required to process some request asynchronously is to clone the
appropriate handle, move it into an async block, and make the call as part of
the future. (We might want to use Tokio's blocking API for this, but this is
an implementation detail).

Because the state service has exclusive access to the sled database, and the
state service sees a linearized sequence of state requests, we have an easy
way to opt in to asynchronous database access. We can perform sled operations
synchronously in the `Service::call`, waiting for them to complete, and be
sure that all future requests will see the resulting sled state. Or, we can
perform sled operations asynchronously in the future returned by
`Service::call`.

If we perform all *writes* synchronously and allow reads to be either
synchronous or asynchronous, we ensure that writes cannot race each other.
Asynchronous reads are guaranteed to read at least the state present at the
time the request was processed, or a later state.

### Summary

- **Sled reads** may be done synchronously (in `call`) or asynchronously (in
  the `Future`), depending on the context;

- **Sled writes** must be done synchronously (in `call`)

## In-memory data structures
[in-memory]: #in-memory

At a high level, the in-memory data structures store a collection of chains,
each rooted at the highest finalized block. Each chain consists of a map from
heights to blocks. Chains are stored using an ordered map from cumulative work to
chains, so that the map ordering is the ordering of best to worst chains.

### The `Chain` type
[chain-type]: #chain-type


The `Chain` type represents a chain of blocks. Each block represents an
incremental state update, and the `Chain` type caches the cumulative state
update from its root to its tip.

The `Chain` type is used to represent the non-finalized portion of a complete
chain of blocks rooted at the genesis block. The parent block of the root of
a `Chain` is the tip of the finalized portion of the chain. As an exception, the finalized
portion of the chain is initially empty, until the genesis block has been finalized.

The `Chain` type supports several operations to manipulate chains, `push`,
`pop_root`, and `fork`. `push` is the most fundamental operation and handles
contextual validation of chains as they are extended. `pop_root` is provided
for finalization, and is how we move blocks from the non-finalized portion of
the state to the finalized portion. `fork` on the other hand handles creating
new chains for `push` when new blocks arrive whose parent isn't a tip of an
existing chain.

**Note:** The `Chain` type's API is only designed to handle non-finalized
data. The genesis block and all pre sapling blocks are always considered to
be finalized blocks and should not be handled via the `Chain` type through
`CommitBlock`. They should instead be committed directly to the finalized
state with `CommitFinalizedBlock`. This is particularly important with the
genesis block since the `Chain` will panic if used while the finalized state
is completely empty.

The `Chain` type is defined by the following struct and API:

```rust
#[derive(Debug, Default, Clone)]
struct Chain {
    blocks: BTreeMap<block::Height, Arc<Block>>,
    height_by_hash: HashMap<block::Hash, block::Height>,
    tx_by_hash: HashMap<transaction::Hash, (block::Height, usize)>,

    created_utxos: HashSet<transparent::OutPoint>,
    spent_utxos: HashSet<transparent::OutPoint>,
    sprout_anchors: HashSet<sprout::tree::Root>,
    sapling_anchors: HashSet<sapling::tree::Root>,
    sprout_nullifiers: HashSet<sprout::Nullifier>,
    sapling_nullifiers: HashSet<sapling::Nullifier>,
    partial_cumulative_work: PartialCumulativeWork,
}
```

#### `pub fn push(&mut self, block: Arc<Block>)`

Push a block into a chain as the new tip

1. Update cumulative data members
    - Add the block's hash to `height_by_hash`
    - Add work to `self.partial_cumulative_work`
    - For each `transaction` in `block`
      - Add key: `transaction.hash` and value: `(height, tx_index)` to `tx_by_hash`
      - Add created utxos to `self.created_utxos`
      - Add spent utxos to `self.spent_utxos`
      - Add nullifiers to the appropriate `self.<version>_nullifiers`

2. Add block to `self.blocks`

#### `pub fn pop_root(&mut self) -> Arc<Block>`

Remove the lowest height block of the non-finalized portion of a chain.

1. Remove the lowest height block from `self.blocks`

2. Update cumulative data members
    - Remove the block's hash from `self.height_by_hash`
    - Subtract work from `self.partial_cumulative_work`
    - For each `transaction` in `block`
      - Remove `transaction.hash` from `tx_by_hash`
      - Remove created utxos from `self.created_utxos`
      - Remove spent utxos from `self.spent_utxos`
      - Remove the nullifiers from the appropriate `self.<version>_nullifiers`

3. Return the block

#### `pub fn fork(&self, new_tip: block::Hash) -> Option<Self>`

Fork a chain at the block with the given hash, if it is part of this chain.

1. If `self` does not contain `new_tip` return `None`

2. Clone self as `forked`

3. While the tip of `forked` is not equal to `new_tip`
   - call `forked.pop_tip()` and discard the old tip

4. Return `forked`

#### `fn pop_tip(&mut self)`

Remove the highest height block of the non-finalized portion of a chain.

1. Remove the highest height `block` from `self.blocks`

2. Update cumulative data members
    - Remove the corresponding hash from `self.height_by_hash`
    - Subtract work from `self.partial_cumulative_work`
    - for each `transaction` in `block`
      - remove `transaction.hash` from `tx_by_hash`
      - Remove created utxos from `self.created_utxos`
      - Remove spent utxos from `self.spent_utxos`
      - Remove the nullifiers from the appropriate `self.<version>_nullifiers`

#### `Ord`

The `Chain` type implements `Ord` for reorganizing chains. First chains
are compared by their `partial_cumulative_work`. Ties are then broken by
comparing `block::Hash`es of the tips of each chain. (This tie-breaker
means that all `Chain`s in the `ChainSet` must have at least one block.)

**Note**: Unlike `zcashd`, Zebra does not use block arrival times as a
tie-breaker for the best tip. Since Zebra downloads blocks in parallel,
download times are not guaranteed to be unique. Using the `block::Hash`
provides a consistent tip order. (As a side-effect, the tip order is also
consistent after a node restart, and between nodes.)

#### `Default`

The `Chain` type implements `Default` for constructing new chains whose
parent block is the tip of the finalized state. This implementation should be
handled by `#[derive(Default)]`.

1. initialise cumulative data members
    - Construct an empty `self.blocks`, `height_by_hash`, `tx_by_hash`,
    `self.created_utxos`, `self.spent_utxos`, `self.<version>_anchors`,
    `self.<version>_nullifiers`
    - Zero `self.partial_cumulative_work`

**Note:** The `ChainState` can be empty after a restart, because the
non-finalized state is empty.

### `NonFinalizedState` Type
[nonfinalizedstate-type]: #nonfinalizedstate-type

The `NonFinalizedState` type represents the set of all non-finalized state.
It consists of a set of non-finalized but verified chains and a set of
unverified blocks which are waiting for the full context needed to verify
them to become available.

`NonFinalizedState` is defined by the following structure and API:

```rust
/// The state of the chains in memory, including queued blocks.
#[derive(Debug, Default)]
pub struct NonFinalizedState {
    /// Verified, non-finalized chains.
    chain_set: BTreeSet<Chain>,
    /// Blocks awaiting their parent blocks for contextual verification.
    contextual_queue: QueuedBlocks,
}
```

#### `pub fn finalize(&mut self) -> Arc<Block>`

Finalize the lowest height block in the non-finalized portion of the best
chain and updates all side chains to match.

1. Extract the best chain from `self.chain_set` into `best_chain`

2. Extract the rest of the chains into a `side_chains` temporary variable, so
   they can be mutated

3. Remove the lowest height block from the best chain with
   `let finalized_block = best_chain.pop_root();`

4. Add `best_chain` back to `self.chain_set`

5. For each remaining `chain` in `side_chains`
    - remove the lowest height block from `chain`
    - If that block is equal to `finalized_block` add `chain` back to `self.chain_set`
    - Else, drop `chain`

6. Return `finalized_block`

#### `fn commit_block(&mut self, block: Arc<Block>)`

Commit `block` to the non-finalized state.

1. If the block is a pre-Sapling block, panic.

2. If any chains tip hash equal `block.header.previous_block_hash` remove that chain from `self.chain_set`

3. Else Find the first chain that contains `block.parent` and fork it with
  `block.parent` as the new tip
    - `let fork = self.chain_set.iter().find_map(|chain| chain.fork(block.parent));`

4. Else panic, this should be unreachable because `commit_block` is only
   called when `block` is ready to be committed.

5. Push `block` into `parent_chain`

6. Insert `parent_chain` into `self.chain_set`

#### `pub(super) fn commit_new_chain(&mut self, block: Arc<Block>)`

Construct a new chain starting with `block`.

1. Construct a new empty chain

2. `push` `block` into that new chain

3. Insert the new chain into `self.chain_set`

### The `QueuedBlocks` type

The queued blocks type represents the non-finalized blocks that were commited
before their parent blocks were. It is responsible for tracking which blocks
are queued by their parent so they can be commited immediately after the
parent is commited. It also tracks blocks by their height so they can be
discarded if they ever end up below the reorg limit.

`NonFinalizedState` is defined by the following structure and API:

```rust
/// A queue of blocks, awaiting the arrival of parent blocks.
#[derive(Debug, Default)]
struct QueuedBlocks {
    /// Blocks awaiting their parent blocks for contextual verification.
    blocks: HashMap<block::Hash, QueuedBlock>,
    /// Hashes from `queued_blocks`, indexed by parent hash.
    by_parent: HashMap<block::Hash, Vec<block::Hash>>,
    /// Hashes from `queued_blocks`, indexed by block height.
    by_height: BTreeMap<block::Height, Vec<block::Hash>>,
}
```

#### `pub fn queue(&mut self, new: QueuedBlock)`

Add a block to the queue of blocks waiting for their requisite context to
become available.

1. extract the `parent_hash`, `new_hash`, and `new_height` from `new.block`

2. Add `new` to `self.blocks` using `new_hash` as the key

3. Add `new_hash` to the set of hashes in
   `self.by_parent.entry(parent_hash).or_default()`

4. Add `new_hash` to the set of hashes in
   `self.by_height.entry(new_height).or_default()`

#### `pub fn dequeue_children(&mut self, parent: block::Hash) -> Vec<QueuedBlock>`

Dequeue the set of blocks waiting on `parent`.

1. Remove the set of hashes waiting on `parent` from `self.by_parent`

2. Remove and collect each block in that set of hashes from `self.blocks` as
  `queued_children`

3. For each `block` in `queued_children` remove the associated `block.hash`
  from `self.by_height`

4. Return `queued_children`

#### `pub fn prune_by_height(&mut self, finalized_height: block::Height)`

Prune all queued blocks whose height are less than or equal to
`finalized_height`.

1. Split the `by_height` list at the finalized height, removing all heights
   that are below `finalized_height`

2. for each hash in the removed values of `by_height`
    - remove the corresponding block from `self.blocks`
    - remove the block's hash from the list of blocks waiting on
      `block.header.previous_block_hash` from `self.by_parent`


### Summary

- `Chain` represents the non-finalized portion of a single chain

- `NonFinalizedState` represents the non-finalized portion of all chains

- `QueuedBlocks` represents all unverified blocks that are waiting for
  context to be available.

The state service uses the following entry points:
- `commit_block` when it receives new blocks.

- `finalize` to prevent chains in `NonFinalizedState` from growing beyond the reorg limit.

- [FinalizedState.queue_and_commit_finalized_blocks](#committing-finalized-blocks) on the blocks returned by `finalize`, to commit those finalized blocks to disk.

## Committing non-finalized blocks

New `non-finalized` blocks are commited as follows:

<<<<<<< HEAD
### `pub(super) fn queue_and_commit_non_finalized_blocks(&mut self, new: Arc<Block>) -> tokio::sync::oneshot::Receiver<block::Hash>`
=======
#### `pub(super) fn queue_and_commit_non_finalized_blocks(&mut self, new: Arc<Block>) -> tokio::sync::broadcast::Receiver<block::Hash>`
>>>>>>> 4c960c4e

1. If a duplicate block hash exists in a non-finalized chain, or the finalized chain,
   it has already been successfully verified:
     - create a new oneshot channel
     - immediately send `Err(DuplicateBlockHash)` drop the sender
     - return the reciever

2. If a duplicate block hash exists in the queue:
     - Find the `QueuedBlock` for that existing duplicate block
     - create a new channel for the new request
     - replace the old sender in `queued_block` with the new sender
     - send `Err(DuplicateBlockHash)` through the old sender channel
     - continue to use the new receiver

3. Else create a `QueuedBlock` for `block`:
     - Create a `tokio::sync::oneshot` channel
     - Use that channel to create a `QueuedBlock` for `block`
     - Add `block` to `self.queued_blocks`
     - continue to use the new receiver

4. If `block.header.previous_block_hash` is not present in the finalized or
   non-finalized state:
     - Return the receiver for the block's channel

5. Else iteratively attempt to process queued blocks by their parent hash
   starting with `block.header.previous_block_hash`

6. While there are recently commited parent hashes to process
    - Dequeue all blocks waiting on `parent` with `let queued_children =
      self.queued_blocks.dequeue_children(parent);`
    - for each queued `block`
      - **Run contextual validation** on `block`
           - contextual validation will reject blocks that are past the reorg limit,
             because the finalized block at that height is already known.
      - If the block fails contextual validation send the result to the
        associated channel
      - Else if the block's previous hash is the finalized tip add to the
        non-finalized state with `self.mem.commit_new_chain(block)`
      - Else add the new block to an existing non-finalized chain or new fork
        with `self.mem.commit_block(block);`
      - Send `Ok(hash)` over the associated channel to indicate the block
        was successfully commited
      - Add `block.hash` to the set of recently commited parent hashes to
        process

7. While the length of the non-finalized portion of the best chain is greater
   than the reorg limit
    - Remove the lowest height block from the non-finalized state with
      `self.mem.finalize();`
    - Commit that block to the finalized state with
      `self.sled.commit_finalized_direct(finalized);`

8. Prune orphaned blocks from `self.queued_blocks` with
   `self.queued_blocks.prune_by_height(finalized_height);`

9. Return the receiver for the block's channel

## Sled data structures
[sled]: #sled

Sled provides a persistent, thread-safe `BTreeMap<&[u8], &[u8]>`. Each map is
a distinct "tree". Keys are sorted using lex order on byte strings, so
integer values should be stored using big-endian encoding (so that the lex
order on byte strings is the numeric ordering).

We use the following Sled trees:

| Tree                 |                  Keys |                              Values |
|----------------------|-----------------------|-------------------------------------|
| `hash_by_height`     | `BE32(height)`        | `block::Hash`                       |
| `height_by_hash`     | `block::Hash`         | `BE32(height)`                      |
| `block_by_height`    | `BE32(height)`        | `Block`                             |
| `tx_by_hash`         | `transaction::Hash`   | `BE32(height) || BE32(tx_index)`    |
| `utxo_by_outpoint`   | `OutPoint`            | `TransparentOutput`                 |
| `sprout_nullifiers`  | `sprout::Nullifier`   | `()`                                |
| `sapling_nullifiers` | `sapling::Nullifier`  | `()`                                |
| `sprout_anchors`     | `sprout::tree::Root`  | `()`                                |
| `sapling_anchors`    | `sapling::tree::Root` | `()`                                |

Zcash structures are encoded using `ZcashSerialize`/`ZcashDeserialize`.

**Note:** We do not store the cumulative work for the finalized chain, because the finalized work is equal for all non-finalized chains. So the additional non-finalized work can be used to calculate the relative chain order, and choose the best chain.

### Notes on Sled trees

- The `hash_by_height` and `height_by_hash` trees provide the bijection between
  block heights and block hashes.  (Since the Sled state only stores finalized
  state, this is actually a bijection).

- Blocks are stored by height, not by hash.  This has the downside that looking
  up a block by hash requires an extra level of indirection.  The upside is
  that blocks with adjacent heights are adjacent in the database, and many
  common access patterns, such as helping a client sync the chain or doing
  analysis, access blocks in (potentially sparse) height order.  In addition,
  the fact that we commit blocks in order means we're writing only to the end
  of the Sled tree, which may help save space.

- Transaction references are stored as a `(height, index)` pair referencing the
  height of the transaction's parent block and the transaction's index in that
  block.  This would more traditionally be a `(hash, index)` pair, but because
  we store blocks by height, storing the height saves one level of indirection.

## Committing finalized blocks

If the parent block is not committed, add the block to an internal queue for
future processing.  Otherwise, commit the block described below, then
commit any queued children.  (Although the checkpointer generates verified
blocks in order when it completes a checkpoint, the blocks are committed in the
response futures, so they may arrive out of order).

Committing a block to the sled state should be implemented as a wrapper around
a function also called by [`Request::CommitBlock`](#request-commit-block),
which should:

#### `pub(super) fn queue_and_commit_finalized_blocks(&mut self, queued_block: QueuedBlock)`

1. Obtain the highest entry of `hash_by_height` as `(old_height, old_tip)`.
Check that `block`'s parent hash is `old_tip` and its height is
`old_height+1`, or panic. This check is performed as defense-in-depth to
prevent database corruption, but it is the caller's responsibility (e.g. the
zebra-state service's responsibility) to commit finalized blocks in order.

The genesis block does not have a parent block. For genesis blocks,
check that `block`'s parent hash is `null` (all zeroes) and its height is `0`.

2. Insert:
    - `(hash, height)` into `height_by_hash`;
    - `(height, hash)` into `hash_by_height`;
    - `(height, block)` into `block_by_height`.

3. If the block is a genesis block, skip any transaction updates.

    (Due to a [bug in zcashd](https://github.com/ZcashFoundation/zebra/issues/559),
    genesis block transactions are ignored during validation.)

4.  Update the `sprout_anchors` and `sapling_anchors` trees with the Sprout and Sapling anchors.

5. Iterate over the enumerated transactions in the block. For each transaction:

   1. Insert `(transaction_hash, block_height || BE32(tx_index))` to
   `tx_by_hash`;

   2. For each `TransparentInput::PrevOut { outpoint, .. }` in the
   transaction's `inputs()`, remove `outpoint` from `utxo_by_output`.

   3. For each `output` in the transaction's `outputs()`, construct the
   `outpoint` that identifies it, and insert `(outpoint, output)` into
   `utxo_by_output`.

   4. For each [`JoinSplit`] description in the transaction,
   insert `(nullifiers[0],())` and `(nullifiers[1],())` into
   `sprout_nullifiers`.

   5. For each [`Spend`] description in the transaction, insert
   `(nullifier,())` into `sapling_nullifiers`.

**Note**: The Sprout and Sapling anchors are the roots of the Sprout and
Sapling note commitment trees that have already been calculated for the last
transaction(s) in the block that have `JoinSplit`s in the Sprout case and/or
`Spend`/`Output` descriptions in the Sapling case. These should be passed as
fields in the `Commit*Block` requests.

[`JoinSplit`]: https://doc.zebra.zfnd.org/zebra_chain/transaction/struct.JoinSplit.html
[`Spend`]: https://doc.zebra.zfnd.org/zebra_chain/transaction/struct.Spend.html

These updates can be performed in a batch or without necessarily iterating
over all transactions, if the data is available by other means; they're
specified this way for clarity.


## Request / Response API
[request-response]: #request-response

The state API is provided by a pair of `Request`/`Response` enums. Each
`Request` variant corresponds to particular `Response` variants, and it's
fine (and encouraged) for caller code to unwrap the expected variants with
`unreachable!` on the unexpected variants. This is slightly inconvenient but
it means that we have a unified state interface with unified backpressure.

This API includes both write and read calls. Spotting `Commit` requests in
code review should not be a problem, but in the future, if we need to
restrict access to write calls, we could implement a wrapper service that
rejects these, and export "read" and "write" frontends to the same inner service.

### `Request::CommitBlock`
[request-commit-block]: #request-commit-block

```rust
CommitBlock {
    block: Arc<Block>,
    sprout_anchor: sprout::tree::Root,
    sapling_anchor: sapling::tree::Root,
}
```

Performs contextual validation of the given block, committing it to the state
if successful. Returns `Response::Added(block::Hash)` with the hash of
the newly committed block or an error.

### `Request::CommitFinalizedBlock`
[request-commit-finalized-block]: #request-finalized-block

```rust
CommitFinalizedBlock {
    block: Arc<Block>,
    sprout_anchor: sprout::tree::Root,
    sapling_anchor: sapling::tree::Root,
}
```

Commits a finalized block to the sled state, skipping contextual validation.
This is exposed for use in checkpointing, which produces in-order finalized
blocks. Returns `Response::Added(block::Hash)` with the hash of the
committed block if successful.

### `Request::Depth(block::Hash)`
[request-depth]: #request-depth

Computes the depth in the best chain of the block identified by the given
hash, returning

- `Response::Depth(Some(depth))` if the block is in the best chain;
- `Response::Depth(None)` otherwise.

Implemented by querying:

- (non-finalized) the `height_by_hash` map in the best chain, and
- (finalized) the `height_by_hash` tree

### `Request::Tip`
[request-tip]: #request-tip

Returns `Response::Tip(block::Hash)` with the current best chain tip.

Implemented by querying:

- (non-finalized) the highest height block in the best chain
- (finalized) the highest height block in the `hash_by_height` tree, if the `non-finalized` state is empty

### `Request::BlockLocator`
[request-block-locator]: #request-block-locator

Returns `Response::BlockLocator(Vec<block::Hash>)` with hashes starting from
the current chain tip and reaching backwards towards the genesis block. The
first hash is the best chain tip. The last hash is the tip of the finalized
portion of the state. If the finalized and non-finalized states are both
empty, the block locator is also empty.

This can be used by the sync component to request hashes of subsequent
blocks.

Implemented by querying:

- (non-finalized) the `hash_by_height` map in the best chain
- (finalized) the `hash_by_height` tree.

### `Request::Transaction(transaction::Hash)`
[request-transaction]: #request-transaction

Returns

- `Response::Transaction(Some(Transaction))` if the transaction identified by
    the given hash is contained in the state;

- `Response::Transaction(None)` if the transaction identified by the given
    hash is not contained in the state.

Implemented by querying:

- (non-finalized) the `tx_by_hash` map (to get the block that contains the
  transaction) of each chain starting with the best chain, and then find
  block that chain's `blocks` (to get the block containing the transaction
  data)
- (finalized) the `tx_by_hash` tree (to get the block that contains the
  transaction) and then `block_by_height` tree (to get the block containing
  the transaction data), if the transaction is not in any non-finalized chain

### `Request::Block(block::Hash)`
[request-block]: #request-block

Returns

- `Response::Block(Some(Arc<Block>))` if the block identified by the given
    hash is contained in the state;

- `Response::Block(None)` if the block identified by the given hash is not
    contained in the state;

Implemented by querying:

- (non-finalized) the `height_by_hash` of each chain starting with the best
  chain, then find block that chain's `blocks` (to get the block data)
- (finalized) the `height_by_hash` tree (to get the block height) and then
    the `block_by_height` tree (to get the block data), if the block is not in any non-finalized chain

### `Request::AwaitUtxo(OutPoint)`

Returns

- `Response::Utxo(transparent::Output)`

Implemented by querying:

- (non-finalized) if any `Chains` contain `OutPoint` in their `created_utxos`
  get the `transparent::Output` from `OutPoint`'s transaction
- (finalized) else if `OutPoint` is in `utxos_by_outpoint` return the
  associated `transparent::Output`.
- else wait for `OutPoint` to be created as described in [RFC0004]

[RFC0004]: https://zebra.zfnd.org/dev/rfcs/0004-asynchronous-script-verification.html

# Drawbacks
[drawbacks]: #drawbacks

- Restarts can cause `zebrad` to redownload up to the last one hundred blocks
  it verified in the best chain, and potentially some recent side-chain blocks.

- The service interface puts some extra responsibility on callers to ensure
  it is used correctly and does not verify the usage is correct at compile
  time.

- the service API is verbose and requires manually unwrapping enums

- We do not handle reorgs the same way `zcashd` does, and could in theory need
  to delete our entire on disk state and resync the chain in some
  pathological reorg cases.
- testnet rollbacks are infrequent, but possible, due to bugs in testnet
  releases. Each testnet rollback will require additional state service code.<|MERGE_RESOLUTION|>--- conflicted
+++ resolved
@@ -526,11 +526,7 @@
 
 New `non-finalized` blocks are commited as follows:
 
-<<<<<<< HEAD
 ### `pub(super) fn queue_and_commit_non_finalized_blocks(&mut self, new: Arc<Block>) -> tokio::sync::oneshot::Receiver<block::Hash>`
-=======
-#### `pub(super) fn queue_and_commit_non_finalized_blocks(&mut self, new: Arc<Block>) -> tokio::sync::broadcast::Receiver<block::Hash>`
->>>>>>> 4c960c4e
 
 1. If a duplicate block hash exists in a non-finalized chain, or the finalized chain,
    it has already been successfully verified:
