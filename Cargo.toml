[workspace]
members = [
        "zebrad",
        "zebra-chain",
        "zebra-network",
        "zebra-state",
        "zebra-script",
        "zebra-consensus",
        "zebra-rpc",
        "zebra-node-services",
        "zebra-test",
        "zebra-utils",
<<<<<<< HEAD
        # "zebra-scan",
	# "zebra-grpc",
=======
        "zebra-scan",
        "zebra-grpc",
>>>>>>> 79fbc03e
        "tower-batch-control",
        "tower-fallback",
]

# Use the edition 2021 dependency resolver in the workspace, to match the crates
resolver = "2"

# `cargo release` settings

[workspace.dependencies]
incrementalmerkletree = { version = "0.7.0", features = ["legacy-api"] }
orchard = "0.10.0"
sapling-crypto = "0.3.0"
zcash_address = "0.6.0"
zcash_client_backend = "0.14.0"
zcash_encoding = "0.2.1"
zcash_history = "0.4.0"
zcash_keys = "0.4.0"
zcash_primitives = "0.19.0"
zcash_proofs = "0.19.0"
zcash_protocol = "0.4.0"

[workspace.metadata.release]

# We always do releases from the main branch
allow-branch = ["main"]

# Compilation settings

[profile.dev]
panic = "abort"

# Speed up tests by optimizing performance-critical crates

# Cryptographic crates

[profile.dev.package.blake2b_simd]
opt-level = 3

[profile.dev.package.ff]
opt-level = 3

[profile.dev.package.group]
opt-level = 3

[profile.dev.package.pasta_curves]
opt-level = 3

[profile.dev.package.halo2_proofs]
opt-level = 3

[profile.dev.package.halo2_gadgets]
opt-level = 3

[profile.dev.package.bls12_381]
opt-level = 3

[profile.dev.package.byteorder]
opt-level = 3

[profile.dev.package.equihash]
opt-level = 3

[profile.dev.package.zcash_proofs]
opt-level = 3

[profile.dev.package.ring]
opt-level = 3

[profile.dev.package.spin]
opt-level = 3

[profile.dev.package.untrusted]
opt-level = 3


[profile.release]
panic = "abort"

# Speed up release builds and sync tests using link-time optimization.
# Some of Zebra's code is CPU-intensive, and needs extra optimizations for peak performance.
#
# TODO:
# - add "-Clinker-plugin-lto" in .cargo/config.toml to speed up release builds
#     - add "-Clinker=clang -Clink-arg=-fuse-ld=lld" in .cargo/config.toml
# - also use LTO on C/C++ code:
#     - use clang to compile all C/C++ code
#     - add "-flto=thin" to all C/C++ code builds
#     - see https://doc.rust-lang.org/rustc/linker-plugin-lto.html#cc-code-as-a-dependency-in-rust
lto = "thin"
<|MERGE_RESOLUTION|>--- conflicted
+++ resolved
@@ -10,13 +10,8 @@
         "zebra-node-services",
         "zebra-test",
         "zebra-utils",
-<<<<<<< HEAD
-        # "zebra-scan",
-	# "zebra-grpc",
-=======
         "zebra-scan",
         "zebra-grpc",
->>>>>>> 79fbc03e
         "tower-batch-control",
         "tower-fallback",
 ]
