[workspace]
members = [
        "zebrad",
        "zebra-chain",
        "zebra-network",
        "zebra-state",
        "zebra-script",
        "zebra-consensus",
        "zebra-rpc",
        "zebra-node-services",
        "zebra-test",
        "zebra-utils",
        "zebra-scan",
        "zebra-grpc",
        "tower-batch-control",
        "tower-fallback",
]

# Use the edition 2021 dependency resolver in the workspace, to match the crates
resolver = "2"

# `cargo release` settings

[workspace.dependencies]
incrementalmerkletree = { version = "0.8.2", features = ["legacy-api"] }
orchard = "0.11.0"
sapling-crypto = "0.5.0"
zcash_address = "0.7.0"
zcash_client_backend = "0.18"
zcash_encoding = "0.3.0"
zcash_history = "0.4.0"
zcash_keys = "0.8"
zcash_primitives = "0.22.0"
zcash_proofs = "0.22.0"
zcash_transparent = "0.2.3"
zcash_protocol = "0.5.1"
zip32 = "0.2"
abscissa_core = "0.7.0"
atty = "0.2.14"
base64 = "0.22.1"
bellman = "0.14.0"
bincode = "1.3.3"
bitflags = "2.9.0"
bitflags-serde-legacy = "0.1.1"
bitvec = "1.0.1"
blake2b_simd = "1.0.3"
blake2s_simd = "1.0.3"
bls12_381 = "0.8.0"
bs58 = "0.5.1"
byteorder = "1.5.0"
bytes = "1.10.1"
chrono = { version = "0.4.40", default-features = false }
clap = "4.5.35"
color-eyre = { version = "0.6.3", default-features = false }
console-subscriber = "0.4.0"
criterion = "0.5.1"
crossbeam-channel = "0.5.14"
dirs = "6.0.0"
ed25519-zebra = "4.0.3"
elasticsearch = { version = "8.17.0-alpha.1", default-features = false }
<<<<<<< HEAD
equihash = { version = "0.2.1", features = ["solver"] }
ff = "0.13.0"
=======
equihash = "0.2.2"
ff = "0.13.1"
>>>>>>> 4e1bb0e5
futures = "0.3.31"
futures-core = "0.3.28"
futures-util = "0.3.28"
group = "0.13.0"
halo2 = "0.3.0"
hex = "0.4.3"
hex-literal = "0.4.1"
howudoin = "0.1.2"
http-body-util = "0.1.3"
human_bytes = { version = "0.4.3", default-features = false }
humantime = "2.2.0"
humantime-serde = "1.1.1"
hyper = "1.6.0"
hyper-util = "0.1.11"
indexmap = "2.8.0"
indicatif = "0.17.11"
inferno = { version = "0.12.2", default-features = false }
insta = "1.42.2"
itertools = "0.14.0"
jsonrpc = "0.18.0"
jsonrpsee = "0.24.8"
jsonrpsee-proc-macros = "0.24.9"
jsonrpsee-types = "0.24.9"
jubjub = "0.10.0"
lazy_static = "1.4.0"
log = "0.4.27"
metrics = "0.24.1"
metrics-exporter-prometheus = { version = "0.16.2", default-features = false }
mset = "0.1.1"
nix = "0.29.0"
num-integer = "0.1.46"
once_cell = "1.21.3"
ordered-map = "0.4.2"
owo-colors = "4.2.0"
pin-project = "1.1.10"
primitive-types = "0.12.2"
proptest = "1.6.0"
proptest-derive = "0.5.1"
prost = "0.13.5"
quote = "1.0.40"
rand = "0.8.5"
rand_chacha = "0.3.1"
rand_core = "0.6.4"
rayon = "1.10.0"
reddsa = "0.5.1"
redjubjub = "0.8"
regex = "1.11.0"
reqwest = { version = "0.12.15", default-features = false }
ripemd = "0.1.3"
rlimit = "0.10.2"
rocksdb = { version = "0.22.0", default-features = false }
secp256k1 = "0.29"
semver = "1.0.26"
sentry = { version = "0.36.0", default-features = false }
serde = "1.0.219"
serde-big-array = "0.5.1"
serde_json = "1.0.140"
serde_with = "3.12.0"
serde_yml = "0.0.12"
sha2 = "0.10.7"
spandoc = "0.2.2"
static_assertions = "1.1.0"
structopt = "0.3.26"
syn = "2.0.100"
tempfile = "3.19.1"
thiserror = "2.0.12"
thread-priority = "1.2.0"
tinyvec = "1.9.0"
tokio = "1.44.2"
tokio-stream = "0.1.17"
tokio-test = "0.4.4"
tokio-util = "0.7.14"
toml = "0.8.20"
tonic = "0.12.3"
tonic-build = "0.12.3"
tonic-reflection = "0.12.3"
tower = "0.4.13"
tower-test = "0.4.0"
tracing = "0.1.41"
tracing-appender = "0.2.3"
tracing-error = "0.2.1"
tracing-flame = "0.2.0"
tracing-futures = "0.2.5"
tracing-journald = "0.3.0"
tracing-subscriber = "0.3.19"
tracing-test = "0.2.4"
uint = "0.10.0"
vergen = { version = "8.3.2", default-features = false }
wagyu-zcash-parameters = "0.2.0"
x25519-dalek = "2.0.1"
zcash_note_encryption = "0.4.1"
zcash_script = "0.2.0"

[workspace.metadata.release]

# We always do releases from the main branch
allow-branch = ["main"]

# Compilation settings

[profile.dev]
panic = "abort"

# Speed up tests by optimizing performance-critical crates

# Cryptographic crates

[profile.dev.package.blake2b_simd]
opt-level = 3

[profile.dev.package.ff]
opt-level = 3

[profile.dev.package.group]
opt-level = 3

[profile.dev.package.pasta_curves]
opt-level = 3

[profile.dev.package.halo2_proofs]
opt-level = 3

[profile.dev.package.halo2_gadgets]
opt-level = 3

[profile.dev.package.bls12_381]
opt-level = 3

[profile.dev.package.byteorder]
opt-level = 3

[profile.dev.package.equihash]
opt-level = 3

[profile.dev.package.zcash_proofs]
opt-level = 3

[profile.dev.package.ring]
opt-level = 3

[profile.dev.package.spin]
opt-level = 3

[profile.dev.package.untrusted]
opt-level = 3


[profile.release]
panic = "abort"

# Speed up release builds and sync tests using link-time optimization.
# Some of Zebra's code is CPU-intensive, and needs extra optimizations for peak performance.
#
# TODO:
# - add "-Clinker-plugin-lto" in .cargo/config.toml to speed up release builds
#     - add "-Clinker=clang -Clink-arg=-fuse-ld=lld" in .cargo/config.toml
# - also use LTO on C/C++ code:
#     - use clang to compile all C/C++ code
#     - add "-flto=thin" to all C/C++ code builds
#     - see https://doc.rust-lang.org/rustc/linker-plugin-lto.html#cc-code-as-a-dependency-in-rust
lto = "thin"
<|MERGE_RESOLUTION|>--- conflicted
+++ resolved
@@ -58,13 +58,8 @@
 dirs = "6.0.0"
 ed25519-zebra = "4.0.3"
 elasticsearch = { version = "8.17.0-alpha.1", default-features = false }
-<<<<<<< HEAD
-equihash = { version = "0.2.1", features = ["solver"] }
-ff = "0.13.0"
-=======
 equihash = "0.2.2"
 ff = "0.13.1"
->>>>>>> 4e1bb0e5
 futures = "0.3.31"
 futures-core = "0.3.28"
 futures-util = "0.3.28"
