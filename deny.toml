# Note that all fields that take a lint level have these possible values:
# * deny - An error will be produced and the check will fail
# * warn - A warning will be produced, but the check will not fail
# * allow - No warning or error will be produced, though in some cases a note
# will be

# This section is considered when running `cargo deny check bans`.
# More documentation about the 'bans' section can be found here:
# https://embarkstudios.github.io/cargo-deny/checks/bans/cfg.html
[bans]
# Lint level for when multiple versions of the same crate are detected
multiple-versions = "deny"
# The graph highlighting used when creating dotgraphs for crates
# with multiple versions
# * lowest-version - The path to the lowest versioned duplicate is highlighted
# * simplest-path - The path to the version with the fewest edges is highlighted
# * all - Both lowest-version and simplest-path are used
highlight = "all"

# List of crates that are allowed. Use with care!
allow = [
    #{ name = "ansi_term", version = "=0.11.0" },
]

# Certain crates/versions that will be skipped when doing duplicate detection.
skip = [
    #{ name = "ansi_term", version = "=0.11.0" },
]
# Similarly to `skip` allows you to skip certain crates during duplicate
# detection. Unlike skip, it also includes the entire tree of transitive
# dependencies starting at the specified crate, up to a certain depth, which is
# by default infinite
skip-tree = [
    # ticket #2983: criterion dependencies
    { name = "criterion", version = "=0.3.4" },

    # ticket #3000: tower-fallback dependencies
    { name = "pin-project", version = "=0.4.28" },

    # ticket #2981: bindgen dependencies
    { name = "rocksdb", version = "=0.16.0" },

    # ticket #3063: redjubjub dependencies
    { name = "redjubjub", version = "=0.4.0" },

    # ticket #3315: ordered-map dependencies that should be dev-dependencies
    { name = "ordered-map", version = "=0.4.2" },

    # ticket #2984: owo-colors dependencies
    { name = "color-eyre", version = "=0.5.11" },

    # ticket #2998: hdrhistogram dependencies
    { name = "hdrhistogram", version = "=6.3.4" },

    # ticket #2999: http dependencies
    { name = "bytes", version = "=0.5.6" },

    # ticket #3061: reqwest and minreq dependencies
    { name = "webpki-roots", version = "=0.18.0" },

<<<<<<< HEAD
    # ticket #2980: inferno and orchard/cryptographic dependencies
    { name = "orchard", version = "=0.0.0" },
=======
    # ticket #2980: inferno dependency on outdated arrayvec
    { name = "inferno", version = "=0.10.9" },
>>>>>>> e9c2125e

    # upgrade orchard from deprecated `bigint` to `uint`: https://github.com/zcash/orchard/issues/219
    # alternative: downgrade Zebra to `bigint`
    { name = "bigint", version = "=4.4.3" },

    # recent major version bumps
    # we should re-check these dependencies in February 2022

    # wait for lots of crates in the cryptographic ecosystem to upgrade
    { name = "rand", version = "=0.7.3" },

    # wait for lots of crates in the tokio ecosystem to upgrade
    { name = "socket2", version = "=0.3.16" },
]

# This section is considered when running `cargo deny check sources`.
# More documentation about the 'sources' section can be found here:
# https://embarkstudios.github.io/cargo-deny/checks/sources/cfg.html
[sources]
# Lint level for what to happen when a crate from a crate registry that is not
# in the allow list is encountered
unknown-registry = "deny"
# Lint level for what to happen when a crate from a git repository that is not
# in the allow list is encountered
unknown-git = "deny"
# List of URLs for allowed crate registries. Defaults to the crates.io index
# if not specified. If it is specified but empty, no registries are allowed.
allow-registry = ["https://github.com/rust-lang/crates.io-index"]
# List of URLs for allowed Git repositories
allow-git = [
    # ticket #2982: librustzcash and orchard git versions
    "https://github.com/str4d/redjubjub",

    # ticket #2523: replace unmaintained multiset
    "https://github.com/jmitchell/multiset",
]

[sources.allow-org]
github = [
    "ZcashFoundation",
    "zcash",
]<|MERGE_RESOLUTION|>--- conflicted
+++ resolved
@@ -58,13 +58,8 @@
     # ticket #3061: reqwest and minreq dependencies
     { name = "webpki-roots", version = "=0.18.0" },
 
-<<<<<<< HEAD
     # ticket #2980: inferno and orchard/cryptographic dependencies
     { name = "orchard", version = "=0.0.0" },
-=======
-    # ticket #2980: inferno dependency on outdated arrayvec
-    { name = "inferno", version = "=0.10.9" },
->>>>>>> e9c2125e
 
     # upgrade orchard from deprecated `bigint` to `uint`: https://github.com/zcash/orchard/issues/219
     # alternative: downgrade Zebra to `bigint`
