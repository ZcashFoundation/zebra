--- conflicted
+++ resolved
@@ -75,16 +75,12 @@
     # wait for indexmap, toml_edit, serde_json, tower to upgrade
     { name = "hashbrown", version = "=0.12.3" },
 
-<<<<<<< HEAD
     # wait for jsonrpc-http-server to upgrade
     { name = "redox_syscall", version = "=0.2.16" },
 
     # ECC crates
-=======
-    # ECC crates
 
     # (no duplicate dependencies)
->>>>>>> 898b40f9
 
     # zebra-utils dependencies
 
