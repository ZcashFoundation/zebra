# Note that all fields that take a lint level have these possible values:
# * deny - An error will be produced and the check will fail
# * warn - A warning will be produced, but the check will not fail
# * allow - No warning or error will be produced, though in some cases a note
# will be

# This section is considered when running `cargo deny check bans`.
# More documentation about the 'bans' section can be found here:
# https://embarkstudios.github.io/cargo-deny/checks/bans/cfg.html
[bans]
# Lint level for when multiple versions of the same crate are detected
multiple-versions = "deny"
# The graph highlighting used when creating dotgraphs for crates
# with multiple versions
# * lowest-version - The path to the lowest versioned duplicate is highlighted
# * simplest-path - The path to the version with the fewest edges is highlighted
# * all - Both lowest-version and simplest-path are used
highlight = "all"

# List of crates that are allowed. Use with care!
allow = [
    #{ name = "ansi_term", version = "=0.11.0" },
]

# Certain crates/versions that will be skipped when doing duplicate detection.
skip = [
    #{ name = "ansi_term", version = "=0.11.0" },
]
# Similarly to `skip` allows you to skip certain crates during duplicate
# detection. Unlike skip, it also includes the entire tree of transitive
# dependencies starting at the specified crate, up to a certain depth, which is
# by default infinite
skip-tree = [
    # ticket #2983: criterion dependencies
    { name = "criterion", version = "=0.3.4" },

    # ticket #3000: tower-fallback dependencies
    { name = "pin-project", version = "=0.4.28" },

    # ticket #2981: bindgen dependencies
    { name = "rocksdb", version = "=0.16.0" },

    # ticket #3063: redjubjub dependencies
    { name = "redjubjub", version = "=0.4.0" },

    # ticket #3315: ordered-map dependencies that should be dev-dependencies
    { name = "ordered-map", version = "=0.4.2" },

    # ticket #2984: owo-colors dependencies
    { name = "color-eyre", version = "=0.5.11" },

    # tickets #2985 and #2391: tempdir & rand dependencies
    { name = "tempdir", version = "=0.3.7" },

    # ticket #2998: hdrhistogram dependencies
    { name = "hdrhistogram", version = "=6.3.4" },

    # ticket #3061: reqwest and minreq dependencies
    { name = "webpki-roots", version = "=0.18.0" },

    # ticket #2980: inferno dependency on outdated arrayvec
    { name = "inferno", version = "=0.10.9" },

    # upgrade orchard from deprecated `bigint` to `uint`: https://github.com/zcash/orchard/issues/219
    # alternative: downgrade Zebra to `bigint`
    { name = "bigint", version = "=4.4.3" },

    # recent major version bumps
    # we should re-check these dependencies in February 2022

    # wait for lots of crates in the cryptographic ecosystem to upgrade
    { name = "rand", version = "=0.7.3" },

    # wait for lots of crates in the tokio ecosystem to upgrade
<<<<<<< HEAD
    { name = "redox_syscall", version = "=0.1.57" },
    { name = "rustls", version = "=0.19.1" },
=======
>>>>>>> f731c91e
    { name = "socket2", version = "=0.3.16" },
]

# This section is considered when running `cargo deny check sources`.
# More documentation about the 'sources' section can be found here:
# https://embarkstudios.github.io/cargo-deny/checks/sources/cfg.html
[sources]
# Lint level for what to happen when a crate from a crate registry that is not
# in the allow list is encountered
unknown-registry = "deny"
# Lint level for what to happen when a crate from a git repository that is not
# in the allow list is encountered
unknown-git = "deny"
# List of URLs for allowed crate registries. Defaults to the crates.io index
# if not specified. If it is specified but empty, no registries are allowed.
allow-registry = ["https://github.com/rust-lang/crates.io-index"]
# List of URLs for allowed Git repositories
allow-git = [
    # ticket #2982: librustzcash and orchard git versions
    "https://github.com/str4d/redjubjub",

    # ticket #2523: replace unmaintained multiset
    "https://github.com/jmitchell/multiset",
]

[sources.allow-org]
github = [
    "ZcashFoundation",
    "zcash",
]<|MERGE_RESOLUTION|>--- conflicted
+++ resolved
@@ -55,6 +55,9 @@
     # ticket #2998: hdrhistogram dependencies
     { name = "hdrhistogram", version = "=6.3.4" },
 
+    # ticket #2999: http dependencies
+    { name = "bytes", version = "=0.5.6" },
+
     # ticket #3061: reqwest and minreq dependencies
     { name = "webpki-roots", version = "=0.18.0" },
 
@@ -72,11 +75,6 @@
     { name = "rand", version = "=0.7.3" },
 
     # wait for lots of crates in the tokio ecosystem to upgrade
-<<<<<<< HEAD
-    { name = "redox_syscall", version = "=0.1.57" },
-    { name = "rustls", version = "=0.19.1" },
-=======
->>>>>>> f731c91e
     { name = "socket2", version = "=0.3.16" },
 ]
 
