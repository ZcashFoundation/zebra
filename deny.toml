--- conflicted
+++ resolved
@@ -86,19 +86,6 @@
     { name = "thiserror", version = "=1.0.69" },
     { name = "thiserror-impl", version = "=1.0.69" },
 
-<<<<<<< HEAD
-    # Remove after release candicate period is over and the ECC crates are not patched anymore
-    { name = "equihash", version = "=0.2.0" },
-    { name = "f4jumble", version = "=0.1.0" },
-    { name = "incrementalmerkletree", version = "=0.6.0" },
-    { name = "zcash_address", version = "=0.4.0" },
-    { name = "zcash_keys", version = "=0.3.0" },
-    { name = "zcash_primitives", version = "=0.16.0" },
-    { name = "zcash_protocol", version = "=0.2.0" },
-
-    # wait for bip32 to update, and zcash_primitives to update bip32
-    { name = "secp256k1", version = "=0.27.0" }
-=======
     # wait for all librustzcash crates to update sha2, secp256k1, and ripemd
     { name = "sha2", version = "=0.10.8" },
     { name = "ripemd", version = "=0.1.3" },
@@ -117,7 +104,6 @@
 
     # wait for sentry to update windows-core
     { name = "windows-core", version = "=0.52.0" }
->>>>>>> 89f82526
 ]
 
 # This section is considered when running `cargo deny check sources`.
