# Note that all fields that take a lint level have these possible values:
# * deny - An error will be produced and the check will fail
# * warn - A warning will be produced, but the check will not fail
# * allow - No warning or error will be produced, though in some cases a note
# will be

# This section is considered when running `cargo deny check bans`.
# More documentation about the 'bans' section can be found here:
# https://embarkstudios.github.io/cargo-deny/checks/bans/cfg.html
[bans]
# Lint level for when multiple versions of the same crate are detected
multiple-versions = "deny"

# Don't allow wildcard ("any version") dependencies
# TODO: Change to `deny` after we upgrade to crates.io version of the ECC dependencies (#8749).
wildcards = "allow"
# Allow private and dev wildcard dependencies.
# Switch this to `false` when #6924 is implemented.
allow-wildcard-paths = true

# The graph highlighting used when creating dotgraphs for crates
# with multiple versions
# * lowest-version - The path to the lowest versioned duplicate is highlighted
# * simplest-path - The path to the version with the fewest edges is highlighted
# * all - Both lowest-version and simplest-path are used
highlight = "all"

# List of crates that are allowed. Use with care!
#allow = [
#]

# List of crates that can never become Zebra dependencies.
deny = [
    # Often has memory safety vulnerabilities.
    # Enabled by --all-features, use the `cargo hack` script in the deny.toml CI job instead.
    { name = "openssl" },
    { name = "openssl-sys" },
]

# We only use this for some `librustzcash` and `orchard` crates.
# If we add a crate here, duplicate dependencies of that crate are still shown.
#
# Certain crates/versions that will be skipped when doing duplicate detection.
skip = [
    # Allow mixed versions pulled in by transitive dev/test deps vs runtime deps
    # ron 0.7.x is required by insta; 0.8.x is required by config
    { name = "ron", version = "=0.7.1" },

    # Older base64 pulled in via ron/config; newer via networking stack
    { name = "base64", version = "=0.21.7" },

    # Keep older toml_datetime required via jsonrpsee-proc-macros -> toml_edit 0.22.x
    # We can't upgrade jsonrpsee yet to 0.25.x (as it introduces breaking changes)
    { name = "toml_datetime", version = "=0.6.11" },

]

# Similarly to `skip` allows you to skip certain crates during duplicate
# detection. Unlike skip, it also includes the entire tree of transitive
# dependencies starting at the specified crate, up to a certain depth, which is
# by default infinite
skip-tree = [
    # wait for ordered-map to release a dependency fix
    { name = "ordered-map", version = "=0.4.2" },

    # wait for structopt upgrade (or upgrade to clap 4)
    { name = "clap", version = "=2.34.0" },

    # wait for abscissa_core to upgrade
    {name = "tracing-log", version = "=0.1.4" },

    # wait for console-subscriber and tower to update hdrhistogram.
    # also wait for ron to update insta, and wait for tonic update.
    { name = "base64", version = "=0.13.1" },

    # wait for abscissa_core to update toml
    { name = "toml", version = "=0.5.11" },

    # wait for structopt-derive to update heck
    { name = "heck", version = "=0.3.3" },

    # wait for librocksdb-sys to update bindgen to one that uses newer itertools
    { name = "itertools", version = "=0.12.1" },
    { name = "bindgen", version = "=0.69.5" },

    # wait for halo2_gadgets and primitive-types to update uint
    { name = "uint", version = "=0.9.5" },

    # wait for zebra to update tower
    { name = "tower", version = "=0.4.13" },
    { name = "hashbrown", version = "=0.14.5" },

    # wait for zebra to update vergen
    { name = "thiserror", version = "=1.0.69" },
    { name = "thiserror-impl", version = "=1.0.69" },

    # wait for all librustzcash crates to update sha2, secp256k1, and ripemd
    { name = "sha2", version = "=0.10.9" },
    { name = "ripemd", version = "=0.1.3" },

    # wait for zcash_script to update itertools
    { name = "itertools", version = "=0.13.0" },

    # wait for abscissa_core to update synstructure
    { name = "synstructure", version = "=0.12.6" },

    # wait for librustzcash to update tonic
    { name = "tonic", version = "0.12" },
    { name = "prost-types", version = "0.13" },

<<<<<<< HEAD
    { name = "quick-xml", version = "0.37.5" },

=======
    { name = "windows-sys", version = "=0.52.0" },

    { name = "quick-xml", version = "0.37.5" },

    { name = "indexmap", version = "1.9" },

    { name = "hashbrown", version = "0.12" },

    { name = "getrandom", version = "0.2" },

    { name = "rand", version = "0.8" },
    { name = "rand_core", version = "0.6" },
    { name = "rand_chacha", version = "0.3" },
>>>>>>> cbffb49e
]

# This section is considered when running `cargo deny check sources`.
# More documentation about the 'sources' section can be found here:
# https://embarkstudios.github.io/cargo-deny/checks/sources/cfg.html
[sources]
# Lint level for what to happen when a crate from a crate registry that is not
# in the allow list is encountered
unknown-registry = "deny"
# Lint level for what to happen when a crate from a git repository that is not
# in the allow list is encountered
unknown-git = "deny"
# List of URLs for allowed crate registries. Defaults to the crates.io index
# if not specified. If it is specified but empty, no registries are allowed.
allow-registry = ["https://github.com/rust-lang/crates.io-index"]
# List of URLs for allowed Git repositories
allow-git = [
    "https://github.com/zcash/librustzcash.git",
    "https://github.com/zcash/incrementalmerkletree",
    "https://github.com/zcash/orchard",
    "https://github.com/zcash/sapling-crypto"
]

[sources.allow-org]
github = [
]<|MERGE_RESOLUTION|>--- conflicted
+++ resolved
@@ -108,10 +108,6 @@
     { name = "tonic", version = "0.12" },
     { name = "prost-types", version = "0.13" },
 
-<<<<<<< HEAD
-    { name = "quick-xml", version = "0.37.5" },
-
-=======
     { name = "windows-sys", version = "=0.52.0" },
 
     { name = "quick-xml", version = "0.37.5" },
@@ -125,7 +121,6 @@
     { name = "rand", version = "0.8" },
     { name = "rand_core", version = "0.6" },
     { name = "rand_chacha", version = "0.3" },
->>>>>>> cbffb49e
 ]
 
 # This section is considered when running `cargo deny check sources`.
