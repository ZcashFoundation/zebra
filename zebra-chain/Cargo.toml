[package]
name = "zebra-chain"
version = "1.0.0-beta.39"
authors = ["Zcash Foundation <zebra@zfnd.org>"]
description = "Core Zcash data structures"
license = "MIT OR Apache-2.0"
repository = "https://github.com/ZcashFoundation/zebra"
edition = "2021"

readme = "../README.md"
homepage = "https://zfnd.org/zebra/"
# crates.io is limited to 5 keywords and categories
keywords = ["zebra", "zcash"]
# Must be one of <https://crates.io/category_slugs>
categories = ["asynchronous", "cryptography::cryptocurrencies", "encoding"]

[features]
default = []

# Production features that activate extra functionality

# Consensus-critical conversion from JSON to Zcash types
json-conversion = [
    "serde_json",
]

# Async error handling convenience traits
async-error = [
    "tokio",
]

# Mining RPC support
getblocktemplate-rpcs = [
]

# Experimental shielded scanning support
shielded-scan = [
    "zcash_client_backend"
]

# Experimental internal miner support
# TODO: Internal miner feature functionality was removed at https://github.com/ZcashFoundation/zebra/issues/8180
#       See what was removed at https://github.com/ZcashFoundation/zebra/blob/v1.5.1/zebra-chain/Cargo.toml#L38-L43
#       Restore support when conditions are met. https://github.com/ZcashFoundation/zebra/issues/8183
internal-miner = []

# Experimental elasticsearch support
elasticsearch = []

# Test-only features

proptest-impl = [
    "proptest",
    "proptest-derive",
    "rand",
    "rand_chacha",
    "tokio/tracing",
    "zebra-test",
]

bench = ["zebra-test"]

[dependencies]

# Cryptography
bitvec = "1.0.1"
bitflags = "2.5.0"
bitflags-serde-legacy = "0.1.1"
blake2b_simd = "1.0.2"
blake2s_simd = "1.0.2"
bridgetree = "0.4.0"
bs58 = { version = "0.5.1", features = ["check"] }
byteorder = "1.5.0"

# TODO: Internal miner feature functionality was removed at https://github.com/ZcashFoundation/zebra/issues/8180
#       See what was removed at https://github.com/ZcashFoundation/zebra/blob/v1.5.1/zebra-chain/Cargo.toml#L73-L85
#       Restore support when conditions are met. https://github.com/ZcashFoundation/zebra/issues/8183
equihash = "0.2.0"

group = "0.13.0"
incrementalmerkletree.workspace = true
jubjub = "0.10.0"
lazy_static = "1.4.0"
num-integer = "0.1.46"
primitive-types = "0.12.2"
rand_core = "0.6.4"
ripemd = "0.1.3"
# Matches version used by hdwallet
secp256k1 = { version = "0.26.0", features = ["serde"] }
sha2 = { version = "0.10.7", features = ["compress"] }
uint = "0.9.5"
x25519-dalek = { version = "2.0.1", features = ["serde"] }

# ECC deps
halo2 = { package = "halo2_proofs", version = "0.3.0" }
orchard.workspace = true
zcash_encoding.workspace = true
zcash_history.workspace = true
zcash_note_encryption = "0.4.0"
zcash_primitives = { workspace = true, features = ["transparent-inputs"] }
sapling-crypto.workspace = true
zcash_protocol.workspace = true
zcash_address.workspace = true

# Time
chrono = { version = "0.4.38", default-features = false, features = ["clock", "std", "serde"] }
humantime = "2.1.0"

# Error Handling & Formatting
static_assertions = "1.1.0"
thiserror = "1.0.63"
tracing = "0.1.39"

# Serialization
hex = { version = "0.4.3", features = ["serde"] }
serde = { version = "1.0.204", features = ["serde_derive", "rc"] }
serde_with = "3.9.0"
serde-big-array = "0.5.1"

# Processing
futures = "0.3.30"
itertools = "0.13.0"
rayon = "1.10.0"

# ZF deps
ed25519-zebra = "4.0.3"
redjubjub = "0.7.0"
reddsa = "0.5.1"

# Production feature json-conversion
serde_json = { version = "1.0.122", optional = true }

# Production feature async-error and testing feature proptest-impl
tokio = { version = "1.39.2", optional = true }

# Experimental feature shielded-scan
zcash_client_backend = { workspace = true, optional = true }

# Optional testing dependencies
proptest = { version = "1.4.0", optional = true }
proptest-derive = { version = "0.5.0", optional = true }

rand = { version = "0.8.5", optional = true }
rand_chacha = { version = "0.3.1", optional = true }

zebra-test = { path = "../zebra-test/", version = "1.0.0-beta.39", optional = true }

[dev-dependencies]
# Benchmarks
criterion = { version = "0.5.1", features = ["html_reports"] }

# Error Handling & Formatting
color-eyre = "0.6.3"
# This is a transitive dependency via color-eyre.
# Enable a feature that makes tinyvec compile much faster.
tinyvec = { version = "1.8.0", features = ["rustc_1_55"] }
spandoc = "0.2.2"
tracing = "0.1.39"

# Make the optional testing dependencies required
proptest = "1.4.0"
proptest-derive = "0.5.0"

rand = "0.8.5"
rand_chacha = "0.3.1"

tokio = { version = "1.39.2", features = ["full", "tracing", "test-util"] }

zebra-test = { path = "../zebra-test/", version = "1.0.0-beta.39" }

[[bench]]
name = "block"
harness = false
required-features = ["bench"]

[[bench]]
name = "redpallas"
<<<<<<< HEAD
harness = false

[lints.rust]
# TODO: Remove this once it's no longer needed for NU6.
# FIXME: TODO: What about NU7?
unexpected_cfgs = { level = "warn", check-cfg = ['cfg(zcash_unstable, values("nu6", "nu7"))'] }
=======
harness = false
>>>>>>> 2d23d6b0
<|MERGE_RESOLUTION|>--- conflicted
+++ resolved
@@ -175,13 +175,4 @@
 
 [[bench]]
 name = "redpallas"
-<<<<<<< HEAD
-harness = false
-
-[lints.rust]
-# TODO: Remove this once it's no longer needed for NU6.
-# FIXME: TODO: What about NU7?
-unexpected_cfgs = { level = "warn", check-cfg = ['cfg(zcash_unstable, values("nu6", "nu7"))'] }
-=======
-harness = false
->>>>>>> 2d23d6b0
+harness = false