[package]
name = "zebra-chain"
version = "1.0.0-beta.5"
authors = ["Zcash Foundation <zebra@zfnd.org>"]
license = "MIT OR Apache-2.0"
edition = "2021"

# See more keys and their definitions at https://doc.rust-lang.org/cargo/reference/manifest.html

[features]
default = []
proptest-impl = ["proptest", "proptest-derive", "zebra-test", "rand", "rand_chacha", "tokio"]
bench = ["zebra-test"]

[dependencies]
aes = "0.7.5"
bech32 = "0.8.1"
bigint = "4.4.3"
bitvec = "0.22"
bitflags = "1.3.2"
blake2b_simd = "1.0.0"
blake2s_simd = "1.0.0"
bls12_381 = "0.6.0"
bs58 = { version = "0.4.0", features = ["check"] }
byteorder = "1.4.3"
chrono = { version = "0.4.19", features = ["serde"] }
displaydoc = "0.2.3"
fpe = "0.5.1"
futures = "0.3.21"
group = "0.11.0"
halo2 = "=0.1.0-beta.1"
hex = "0.4.3"
incrementalmerkletree = "0.2.0"
itertools = "0.10.3"
jubjub = "0.8.0"
lazy_static = "1.4.0"
ripemd160 = "0.9"
<<<<<<< HEAD
rand_core = "0.6.3"
secp256k1 = { version = "0.21.2", features = ["serde"] }
serde = { version = "1.0.136", features = ["serde_derive", "rc"] }
=======
secp256k1 = { version = "0.21.3", features = ["serde"] }
serde = { version = "1", features = ["serde_derive", "rc"] }
>>>>>>> a0c45122
serde-big-array = "0.3.2"
sha2 = { version = "0.9.9", features=["compress"] }
static_assertions = "1.1.0"
subtle = "2.4.1"
thiserror = "1.0.30"
uint = "0.9.3"
x25519-dalek = { version = "1.2.0", features = ["serde"] }

# TODO: replace with upstream orchard (#3056)
orchard = { git = "https://github.com/ZcashFoundation/orchard.git", rev = "568e24cd5f129158375d7ac7d98c89ebff4f982f" }

# TODO: replace with upstream librustzcash when these changes are merged (#3037)
equihash = { git = "https://github.com/ZcashFoundation/librustzcash.git", tag = "0.5.1-zebra-v1.0.0-beta.4" }
zcash_note_encryption = { git = "https://github.com/ZcashFoundation/librustzcash.git", tag = "0.5.1-zebra-v1.0.0-beta.4" }
zcash_primitives = { git = "https://github.com/ZcashFoundation/librustzcash.git", tag = "0.5.1-zebra-v1.0.0-beta.4" }
zcash_history = { git = "https://github.com/ZcashFoundation/librustzcash.git", tag = "0.5.1-zebra-v1.0.0-beta.4" }

proptest = { version = "0.10.1", optional = true }
proptest-derive = { version = "0.3.0", optional = true }

rand = { version = "0.8.5", optional = true, package = "rand" }
rand_chacha = { version = "0.3.1", optional = true }
tokio = { version = "1.17.0", optional = true }

# ZF deps
ed25519-zebra = "3.0.0"
# TODO: Update to 0.5 release when published
redjubjub = { git = "https://github.com/ZcashFoundation/redjubjub.git", rev = "a32ae3fc871bc72558ac2ce7eac933d1ad5f4a9c" }

zebra-test = { path = "../zebra-test/", optional = true }

[dev-dependencies]
color-eyre = "0.6.0"
criterion = { version = "0.3.5", features = ["html_reports"] }
itertools = "0.10.3"
spandoc = "0.2.1"
tracing = "0.1.31"

proptest = "0.10.1"
proptest-derive = "0.3.0"
rand = { version = "0.8.5", package = "rand" }
rand_chacha = "0.3.1"

tokio = "1.17.0"

zebra-test = { path = "../zebra-test/" }

[[bench]]
name = "block"
harness = false
required-features = ["bench"]

[[bench]]
name = "redpallas"
harness = false<|MERGE_RESOLUTION|>--- conflicted
+++ resolved
@@ -34,15 +34,10 @@
 itertools = "0.10.3"
 jubjub = "0.8.0"
 lazy_static = "1.4.0"
+rand_core = "0.6.3"
 ripemd160 = "0.9"
-<<<<<<< HEAD
-rand_core = "0.6.3"
-secp256k1 = { version = "0.21.2", features = ["serde"] }
 serde = { version = "1.0.136", features = ["serde_derive", "rc"] }
-=======
 secp256k1 = { version = "0.21.3", features = ["serde"] }
-serde = { version = "1", features = ["serde_derive", "rc"] }
->>>>>>> a0c45122
 serde-big-array = "0.3.2"
 sha2 = { version = "0.9.9", features=["compress"] }
 static_assertions = "1.1.0"
