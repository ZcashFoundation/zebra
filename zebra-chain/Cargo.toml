--- conflicted
+++ resolved
@@ -78,11 +78,7 @@
 equihash = "0.2.0"
 
 group = "0.13.0"
-<<<<<<< HEAD
-incrementalmerkletree = "0.6.0"
-=======
 incrementalmerkletree.workspace = true
->>>>>>> 17d7f914
 jubjub = "0.10.0"
 lazy_static = "1.4.0"
 tempfile = "3.11.0"
@@ -99,19 +95,6 @@
 
 # ECC deps
 halo2 = { package = "halo2_proofs", version = "0.3.0" }
-<<<<<<< HEAD
-orchard = "0.9.0"
-zcash_encoding = "0.2.0"
-zcash_history = "0.4.0"
-zcash_note_encryption = "0.4.0"
-# TODO: Revert to a release once librustzcash is released (#8749).
-zcash_primitives = { git = "https://github.com/nuttycom/librustzcash", branch = "private-testnet", features = ["transparent-inputs"] }
-sapling = { package = "sapling-crypto", version = "0.2" }
-# TODO: Revert to a release once librustzcash is released (#8749).
-zcash_protocol = { git = "https://github.com/nuttycom/librustzcash", branch = "private-testnet"}
-# TODO: Revert to a release once librustzcash is released (#8749).
-zcash_address = { git = "https://github.com/nuttycom/librustzcash/", branch = "private-testnet"}
-=======
 orchard.workspace = true
 zcash_encoding.workspace = true
 zcash_history.workspace = true
@@ -120,7 +103,6 @@
 sapling-crypto.workspace = true
 zcash_protocol.workspace = true
 zcash_address.workspace = true
->>>>>>> 17d7f914
 
 # Time
 chrono = { version = "0.4.38", default-features = false, features = ["clock", "std", "serde"] }
@@ -163,13 +145,8 @@
 rand = { version = "0.8.5", optional = true }
 rand_chacha = { version = "0.3.1", optional = true }
 
-<<<<<<< HEAD
-zebra-test = { path = "../zebra-test/", version = "1.0.0-beta.38", optional = true }
-equihash-solver = { version = "0.2.0", git = "https://github.com/ZcashFoundation/librustzcash.git", branch = "equihash-solver-tromp", features = ["solver"], package = "equihash" }
-=======
 zebra-test = { path = "../zebra-test/", version = "1.0.0-beta.39", optional = true }
 
->>>>>>> 17d7f914
 [dev-dependencies]
 # Benchmarks
 criterion = { version = "0.5.1", features = ["html_reports"] }
