[package]
name = "zebra-chain"
version = "1.0.0-beta.7"
authors = ["Zcash Foundation <zebra@zfnd.org>"]
license = "MIT OR Apache-2.0"
edition = "2021"

# See more keys and their definitions at https://doc.rust-lang.org/cargo/reference/manifest.html

[features]
default = []
proptest-impl = ["proptest", "proptest-derive", "zebra-test", "rand", "rand_chacha", "tokio",
"hex/serde", "serde_with"]
bench = ["zebra-test"]

[dependencies]
aes = "0.7.5"
bech32 = "0.8.1"
bigint = "4.4.3"
bitvec = "0.22"
bitflags = "1.3.2"
blake2b_simd = "1.0.0"
blake2s_simd = "1.0.0"
bls12_381 = "0.6.0"
bs58 = { version = "0.4.0", features = ["check"] }
byteorder = "1.4.3"
chrono = { version = "0.4.19", features = ["serde"] }
displaydoc = "0.2.3"
fpe = "0.5.1"
futures = "0.3.21"
group = "0.11.0"
halo2 = { package = "halo2_proofs", version = "=0.1.0-beta.4" }
hex = "0.4.3"
incrementalmerkletree = "0.3.0-beta.2"
itertools = "0.10.3"
jubjub = "0.8.0"
lazy_static = "1.4.0"
rand_core = "0.6.3"
<<<<<<< HEAD
ripemd = "0.1.1"
serde = { version = "1.0.136", features = ["serde_derive", "rc"] }
# Matches version used by hdwallet
=======
ripemd160 = "0.9"

serde = { version = "1.0.136", features = ["serde_derive", "rc"] }
serde_with = { version = "1.12.0", optional = true }
serde-big-array = "0.4.1"

>>>>>>> 90a84013
secp256k1 = { version = "0.21.3", features = ["serde"] }
sha2 = { version = "0.9.9", features=["compress"] }
static_assertions = "1.1.0"
subtle = "2.4.1"
thiserror = "1.0.30"
uint = "0.9.1"
x25519-dalek = { version = "1.2.0", features = ["serde"] }

orchard = "=0.1.0-beta.3"

equihash = "0.1.0"
zcash_note_encryption = "0.1"
zcash_primitives = { version = "0.5", features = ["transparent-inputs"] }
zcash_history = { git = "https://github.com/ZcashFoundation/librustzcash.git", tag = "0.5.1-zebra-v1.0.0-beta.4" }

proptest = { version = "0.10.1", optional = true }
proptest-derive = { version = "0.3.0", optional = true }

rand = { version = "0.8.5", optional = true, package = "rand" }
rand_chacha = { version = "0.3.1", optional = true }
tokio = { version = "1.17.0", optional = true }

# ZF deps
ed25519-zebra = "3.0.0"
# TODO: Update to 0.5 release when published
redjubjub = { git = "https://github.com/ZcashFoundation/redjubjub.git", rev = "a32ae3fc871bc72558ac2ce7eac933d1ad5f4a9c" }

zebra-test = { path = "../zebra-test/", optional = true }

[dev-dependencies]
color-eyre = "0.6.0"
criterion = { version = "0.3.5", features = ["html_reports"] }
itertools = "0.10.3"
spandoc = "0.2.1"
tracing = "0.1.31"

hex = { version = "0.4.3", features = ["serde"] }
serde_with = "1.12.0"

proptest = "0.10.1"
proptest-derive = "0.3.0"
rand = { version = "0.8.5", package = "rand" }
rand_chacha = "0.3.1"

tokio = "1.17.0"

zebra-test = { path = "../zebra-test/" }

[[bench]]
name = "block"
harness = false
required-features = ["bench"]

[[bench]]
name = "redpallas"
harness = false<|MERGE_RESOLUTION|>--- conflicted
+++ resolved
@@ -36,18 +36,12 @@
 jubjub = "0.8.0"
 lazy_static = "1.4.0"
 rand_core = "0.6.3"
-<<<<<<< HEAD
 ripemd = "0.1.1"
-serde = { version = "1.0.136", features = ["serde_derive", "rc"] }
-# Matches version used by hdwallet
-=======
-ripemd160 = "0.9"
 
 serde = { version = "1.0.136", features = ["serde_derive", "rc"] }
 serde_with = { version = "1.12.0", optional = true }
 serde-big-array = "0.4.1"
-
->>>>>>> 90a84013
+# Matches version used by hdwallet
 secp256k1 = { version = "0.21.3", features = ["serde"] }
 sha2 = { version = "0.9.9", features=["compress"] }
 static_assertions = "1.1.0"
