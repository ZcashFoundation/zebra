--- conflicted
+++ resolved
@@ -38,14 +38,10 @@
 proptest-derive = { version = "0.3.0", optional = true }
 
 # ZF deps
-<<<<<<< HEAD
-displaydoc = "0.2.0"
+
+displaydoc = "0.2.1"
 # TODO: upgrade ed25510-zebra to 3 when released: https://github.com/ZcashFoundation/ed25519-zebra/issues/45
 ed25519-zebra = {git = "https://github.com/ZcashFoundation/ed25519-zebra", rev = "539fad040c443302775b0f508e616418825e6c22"}
-=======
-displaydoc = "0.2.1"
-ed25519-zebra = "2"
->>>>>>> f6c56a00
 equihash = "0.1"
 #redjubjub = "0.2"
 redjubjub = {git = "https://github.com/ZcashFoundation/redjubjub", rev = "8101eaff1cb2fca45334f77a65caa4c46e3d545b"}
