[package]
name = "zebra-chain"
version = "1.0.0-beta.36"
authors = ["Zcash Foundation <zebra@zfnd.org>"]
description = "Core Zcash data structures"
license = "MIT OR Apache-2.0"
repository = "https://github.com/ZcashFoundation/zebra"
edition = "2021"

readme = "../README.md"
homepage = "https://zfnd.org/zebra/"
# crates.io is limited to 5 keywords and categories
keywords = ["zebra", "zcash"]
# Must be one of <https://crates.io/category_slugs>
categories = ["asynchronous", "cryptography::cryptocurrencies", "encoding"]

[features]
default = []

# Production features that activate extra functionality

# Consensus-critical conversion from JSON to Zcash types
json-conversion = [
    "serde_json",
]

# Async error handling convenience traits
async-error = [
    "tokio",
]

# Mining RPC support
getblocktemplate-rpcs = [
]

# Experimental shielded scanning support
shielded-scan = [
    "zcash_client_backend"
]

# Experimental internal miner support
# TODO: Internal miner feature functionality was removed at https://github.com/ZcashFoundation/zebra/issues/8180
#       See what was removed at https://github.com/ZcashFoundation/zebra/blob/v1.5.1/zebra-chain/Cargo.toml#L38-L43
#       Restore support when conditions are met. https://github.com/ZcashFoundation/zebra/issues/8183
internal-miner = []

# Experimental elasticsearch support
elasticsearch = []

# Test-only features

proptest-impl = [
    "proptest",
    "proptest-derive",
    "rand",
    "rand_chacha",
    "tokio/tracing",
    "zebra-test",
]

bench = ["zebra-test"]

[dependencies]

# Cryptography
bitvec = "1.0.1"
bitflags = "2.5.0"
bitflags-serde-legacy = "0.1.1"
blake2b_simd = "1.0.2"
blake2s_simd = "1.0.2"
bridgetree = "0.4.0"
bs58 = { version = "0.5.1", features = ["check"] }
byteorder = "1.5.0"

# TODO: Internal miner feature functionality was removed at https://github.com/ZcashFoundation/zebra/issues/8180
#       See what was removed at https://github.com/ZcashFoundation/zebra/blob/v1.5.1/zebra-chain/Cargo.toml#L73-L85
#       Restore support when conditions are met. https://github.com/ZcashFoundation/zebra/issues/8183
equihash = "0.2.0"

group = "0.13.0"
incrementalmerkletree = "0.5.1"
jubjub = "0.10.0"
lazy_static = "1.4.0"
num-integer = "0.1.46"
primitive-types = "0.12.2"
rand_core = "0.6.4"
ripemd = "0.1.3"
# Matches version used by hdwallet
secp256k1 = { version = "0.26.0", features = ["serde"] }
sha2 = { version = "0.10.7", features = ["compress"] }
uint = "0.9.5"
x25519-dalek = { version = "2.0.1", features = ["serde"] }

# ECC deps
halo2 = { package = "halo2_proofs", version = "0.3.0" }
orchard = "0.6.0"
zcash_encoding = "0.2.0"
zcash_history = "0.4.0"
zcash_note_encryption = "0.4.0"
<<<<<<< HEAD
zcash_primitives = { version = "0.13.0-rc.1", features = ["transparent-inputs"] }
zcash_protocol = { version = "0.1.1" }
zcash_address = { version = "0.3.2" }
=======
zcash_primitives = { version = "0.13.0", features = ["transparent-inputs"] }
>>>>>>> 5f698702

# Time
chrono = { version = "0.4.38", default-features = false, features = ["clock", "std", "serde"] }
humantime = "2.1.0"

# Error Handling & Formatting
displaydoc = "0.2.4"
static_assertions = "1.1.0"
thiserror = "1.0.59"
tracing = "0.1.39"

# Serialization
hex = { version = "0.4.3", features = ["serde"] }
serde = { version = "1.0.198", features = ["serde_derive", "rc"] }
serde_with = "3.7.0"
serde-big-array = "0.5.1"

# Processing
futures = "0.3.30"
itertools = "0.12.1"
rayon = "1.10.0"

# ZF deps
ed25519-zebra = "4.0.3"
redjubjub = "0.7.0"
reddsa = "0.5.1"

# Production feature json-conversion
serde_json = { version = "1.0.116", optional = true }

# Production feature async-error and testing feature proptest-impl
tokio = { version = "1.37.0", optional = true }

# Experimental feature shielded-scan
zcash_client_backend = { version = "0.10.0-rc.1", optional = true }

# Optional testing dependencies
proptest = { version = "1.4.0", optional = true }
proptest-derive = { version = "0.4.0", optional = true }

rand = { version = "0.8.5", optional = true }
rand_chacha = { version = "0.3.1", optional = true }

zebra-test = { path = "../zebra-test/", version = "1.0.0-beta.36", optional = true }

[dev-dependencies]
# Benchmarks
criterion = { version = "0.5.1", features = ["html_reports"] }

# Error Handling & Formatting
color-eyre = "0.6.3"
# This is a transitive dependency via color-eyre.
# Enable a feature that makes tinyvec compile much faster.
tinyvec = { version = "1.6.0", features = ["rustc_1_55"] }
spandoc = "0.2.2"
tracing = "0.1.39"

# Make the optional testing dependencies required
proptest = "1.4.0"
proptest-derive = "0.4.0"

rand = "0.8.5"
rand_chacha = "0.3.1"

tokio = { version = "1.37.0", features = ["full", "tracing", "test-util"] }

zebra-test = { path = "../zebra-test/", version = "1.0.0-beta.36" }

[[bench]]
name = "block"
harness = false
required-features = ["bench"]

[[bench]]
name = "redpallas"
harness = false<|MERGE_RESOLUTION|>--- conflicted
+++ resolved
@@ -97,13 +97,9 @@
 zcash_encoding = "0.2.0"
 zcash_history = "0.4.0"
 zcash_note_encryption = "0.4.0"
-<<<<<<< HEAD
-zcash_primitives = { version = "0.13.0-rc.1", features = ["transparent-inputs"] }
+zcash_primitives = { version = "0.13.0", features = ["transparent-inputs"] }
 zcash_protocol = { version = "0.1.1" }
 zcash_address = { version = "0.3.2" }
-=======
-zcash_primitives = { version = "0.13.0", features = ["transparent-inputs"] }
->>>>>>> 5f698702
 
 # Time
 chrono = { version = "0.4.38", default-features = false, features = ["clock", "std", "serde"] }
