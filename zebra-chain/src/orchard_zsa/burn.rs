--- conflicted
+++ resolved
@@ -4,19 +4,12 @@
 
 use halo2::pasta::pallas;
 
-<<<<<<< HEAD
-use group::prime::PrimeCurveAffine;
-
-use crate::{
-    block::MAX_BLOCK_BYTES,
-=======
 use orchard::{note::AssetBase, value::NoteValue};
 
 use zcash_primitives::transaction::components::orchard::{read_burn, write_burn};
 
 use crate::{
     amount::Amount,
->>>>>>> e80bc80d
     orchard::ValueCommitment,
     serialization::{ReadZcashExt, SerializationError, ZcashDeserialize, ZcashSerialize},
 };
@@ -34,20 +27,10 @@
     }
 }
 
-<<<<<<< HEAD
-// Sizes of the serialized values for types in bytes (used for TrustedPreallocate impls)
-const AMOUNT_SIZE: u64 = 8;
-
-// FIXME: is this a correct way to calculate (simple sum of sizes of components)?
-const BURN_ITEM_SIZE: u64 = ASSET_BASE_SIZE + AMOUNT_SIZE;
-
-=======
->>>>>>> e80bc80d
 // FIXME: Define BurnItem (or, even Burn/NoBurn) in Orchard and reuse it here?
 /// Orchard ZSA burn item.
 #[derive(Copy, Clone, Debug, PartialEq, Eq)]
 pub struct BurnItem(AssetBase, NoteValue);
-<<<<<<< HEAD
 
 impl BurnItem {
     /// Returns [`AssetBase`] being burned.
@@ -70,48 +53,6 @@
 impl From<(AssetBase, NoteValue)> for BurnItem {
     fn from(item: (AssetBase, NoteValue)) -> Self {
         Self(item.0, item.1)
-=======
-
-impl BurnItem {
-    /// Returns [`AssetBase`] being burned.
-    pub fn asset(&self) -> AssetBase {
-        self.0
->>>>>>> e80bc80d
-    }
-
-<<<<<<< HEAD
-impl ZcashSerialize for BurnItem {
-    fn zcash_serialize<W: io::Write>(&self, mut writer: W) -> Result<(), io::Error> {
-        let BurnItem(asset_base, amount) = self;
-
-        asset_base.zcash_serialize(&mut writer)?;
-        writer.write_all(&amount.to_bytes())?;
-=======
-    /// Returns the amount being burned.
-    pub fn amount(&self) -> NoteValue {
-        self.1
-    }
->>>>>>> e80bc80d
-
-    /// Returns the raw [`u64`] amount being burned.
-    pub fn raw_amount(&self) -> u64 {
-        self.1.inner()
-    }
-}
-
-<<<<<<< HEAD
-impl ZcashDeserialize for BurnItem {
-    fn zcash_deserialize<R: io::Read>(mut reader: R) -> Result<Self, SerializationError> {
-        let asset_base = AssetBase::zcash_deserialize(&mut reader)?;
-        let mut amount_bytes = [0; 8];
-        reader.read_exact(&mut amount_bytes)?;
-        Ok(Self(asset_base, NoteValue::from_bytes(amount_bytes)))
-=======
-// Convert from burn item type used in `orchard` crate
-impl From<(AssetBase, NoteValue)> for BurnItem {
-    fn from(item: (AssetBase, NoteValue)) -> Self {
-        Self(item.0, item.1)
->>>>>>> e80bc80d
     }
 }
 
@@ -127,10 +68,6 @@
     where
         S: serde::Serializer,
     {
-<<<<<<< HEAD
-        // FIXME: return a custom error with a meaningful description?
-=======
->>>>>>> e80bc80d
         (self.0.to_bytes(), &self.1.inner()).serialize(serializer)
     }
 }
@@ -140,13 +77,7 @@
     where
         D: serde::Deserializer<'de>,
     {
-<<<<<<< HEAD
-        // FIXME: consider another implementation (explicit specifying of [u8; 32] may not look perfect)
         let (asset_base_bytes, amount) = <([u8; 32], u64)>::deserialize(deserializer)?;
-        // FIXME: return custom error with a meaningful description?
-=======
-        let (asset_base_bytes, amount) = <([u8; 32], u64)>::deserialize(deserializer)?;
->>>>>>> e80bc80d
         Ok(BurnItem(
             // FIXME: duplicates the body of AssetBase::zcash_deserialize?
             Option::from(AssetBase::from_bytes(&asset_base_bytes))
@@ -164,13 +95,8 @@
 
 impl From<NoBurn> for ValueCommitment {
     fn from(_burn: NoBurn) -> ValueCommitment {
-        ValueCommitment(pallas::Affine::identity())
-    }
-}
-
-impl AsRef<[BurnItem]> for NoBurn {
-    fn as_ref(&self) -> &[BurnItem] {
-        &[]
+        // FIXME: is there a simpler way to get zero ValueCommitment?
+        ValueCommitment::new(pallas::Scalar::zero(), Amount::zero())
     }
 }
 
