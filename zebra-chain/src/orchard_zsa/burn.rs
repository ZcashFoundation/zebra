--- conflicted
+++ resolved
@@ -15,16 +15,9 @@
 // The size of the Amount type, in bytes
 const AMOUNT_SIZE: u64 = 8;
 
-<<<<<<< HEAD
-// FIXME: is this a correct way to calculate (simple sum of sizes of components)?
-const BURN_ITEM_SIZE: u64 = ASSET_BASE_SIZE + AMOUNT_SIZE;
-
-/// Orchard ZSA burn item.
-=======
 const BURN_ITEM_SIZE: u64 = ASSET_BASE_SIZE + AMOUNT_SIZE;
 
 /// Represents an OrchardZSA burn item.
->>>>>>> 600571d8
 #[derive(Clone, Debug, PartialEq, Eq)]
 pub struct BurnItem(AssetBase, Amount);
 
@@ -68,10 +61,6 @@
     where
         S: serde::Serializer,
     {
-<<<<<<< HEAD
-        // FIXME: return a custom error with a meaningful description?
-=======
->>>>>>> 600571d8
         (self.0.to_bytes(), &self.1).serialize(serializer)
     }
 }
