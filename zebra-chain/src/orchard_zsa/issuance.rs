//! OrchardZSA issuance related functionality.

use std::{fmt::Debug, io};

use nonempty::NonEmpty;

// FIXME: needed for "as_bool" only - consider to implement as_bool locally
use bitvec::macros::internal::funty::Fundamental;

use byteorder::{LittleEndian, ReadBytesExt, WriteBytesExt};

use halo2::pasta::pallas;

// For pallas::Base::from_repr only
use group::ff::PrimeField;

use orchard::{
    issuance::{IssueAction, IssueBundle, Signed},
    keys::IssuanceValidatingKey,
    note::{ExtractedNoteCommitment, RandomSeed, Rho},
    primitives::redpallas::{SigType, Signature, SpendAuth},
    value::NoteValue,
    Address, Note,
};

use crate::{
    block::MAX_BLOCK_BYTES,
    serialization::{
        zcash_serialize_bytes, zcash_serialize_empty_list, ReadZcashExt, SerializationError,
        TrustedPreallocate, ZcashDeserialize, ZcashDeserializeInto, ZcashSerialize,
    },
};

use super::common::ASSET_BASE_SIZE;

/// Wrapper for `IssueBundle` used in the context of Transaction V6. This allows the implementation of
/// a Serde serializer for unit tests within this crate.
#[derive(Clone, Debug, PartialEq, Eq)]
pub struct IssueData(IssueBundle<Signed>);

<<<<<<< HEAD
impl From<IssueBundle<Signed>> for IssueData {
    fn from(inner: IssueBundle<Signed>) -> Self {
        Self(inner)
    }
}

impl IssueData {
    pub(crate) fn note_commitments(&self) -> impl Iterator<Item = pallas::Base> + '_ {
        self.0.actions().iter().flat_map(|action| {
            action.notes().iter().map(|note| {
                // FIXME: Make `ExtractedNoteCommitment::inner` public in `orchard` (this would
                // eliminate the need for the workaround of converting `pallas::Base` from bytes
                // here), or introduce a new public method in `orchard::issuance::IssueBundle` to
                // retrieve note commitments directly from `orchard`.
                pallas::Base::from_repr(ExtractedNoteCommitment::from(note.commitment()).to_bytes())
                    .unwrap()
            })
        })
    }
}

// FIXME: are those values correct (43, 32 etc.)?
=======
// Sizes of the types, in bytes
// FIXME: import from orchard
>>>>>>> a9118735
const ADDRESS_SIZE: u64 = 43;
const NULLIFIER_SIZE: u64 = 32;
const NOTE_VALUE_SIZE: u64 = 4;
const RANDOM_SEED_SIZE: u64 = 32;
// FIXME: is this a correct way to calculate (simple sum of sizes of components)?
const NOTE_SIZE: u64 =
    ADDRESS_SIZE + NOTE_VALUE_SIZE + ASSET_BASE_SIZE + NULLIFIER_SIZE + RANDOM_SEED_SIZE;

// FIXME: duplicates ZcashSerialize for reddsa::Signature in transaction/serialize.rs
// (as Signature from oechard_zsa is formally a different type)
impl<T: SigType> ZcashSerialize for Signature<T> {
    fn zcash_serialize<W: io::Write>(&self, mut writer: W) -> Result<(), io::Error> {
        writer.write_all(&<[u8; 64]>::from(self))?;
        Ok(())
    }
}

// FIXME: duplicates ZcashDeserialize for reddsa::Signature in transaction/serialize.rs
// (as Signature from oechard_zsa is formally a different type)
impl<T: SigType> ZcashDeserialize for Signature<T> {
    fn zcash_deserialize<R: io::Read>(mut reader: R) -> Result<Self, SerializationError> {
        Ok(reader.read_64_bytes()?.into())
    }
}

impl ZcashDeserialize for Signed {
    fn zcash_deserialize<R: io::Read>(mut reader: R) -> Result<Self, SerializationError> {
        let signature = Signature::<SpendAuth>::zcash_deserialize(&mut reader)?;
        Ok(Signed::from_data((&signature).into()))
    }
}

impl ZcashSerialize for IssuanceValidatingKey {
    fn zcash_serialize<W: io::Write>(&self, mut writer: W) -> Result<(), io::Error> {
        writer.write_all(&self.to_bytes())
    }
}

impl ZcashDeserialize for IssuanceValidatingKey {
    fn zcash_deserialize<R: io::Read>(mut reader: R) -> Result<Self, SerializationError> {
        IssuanceValidatingKey::from_bytes(&reader.read_32_bytes()?)
            .ok_or_else(|| SerializationError::Parse("Invalid orchard_zsa IssuanceValidatingKey!"))
    }
}

impl ZcashSerialize for Address {
    fn zcash_serialize<W: io::Write>(&self, mut writer: W) -> Result<(), io::Error> {
        writer.write_all(&self.to_raw_address_bytes())
    }
}

impl ZcashDeserialize for Address {
    fn zcash_deserialize<R: io::Read>(mut reader: R) -> Result<Self, SerializationError> {
        let mut bytes = [0u8; ADDRESS_SIZE as usize];
        reader.read_exact(&mut bytes)?;
        Option::from(Address::from_raw_address_bytes(&bytes))
            .ok_or_else(|| SerializationError::Parse("Invalid orchard_zsa Address!"))
    }
}

impl ZcashSerialize for Rho {
    fn zcash_serialize<W: io::Write>(&self, mut writer: W) -> Result<(), io::Error> {
        writer.write_all(&self.to_bytes())
    }
}

impl ZcashDeserialize for Rho {
    fn zcash_deserialize<R: io::Read>(mut reader: R) -> Result<Self, SerializationError> {
        Option::from(Rho::from_bytes(&reader.read_32_bytes()?))
            .ok_or_else(|| SerializationError::Parse("Invalid orchard_zsa Rho!"))
    }
}

impl ZcashSerialize for RandomSeed {
    fn zcash_serialize<W: io::Write>(&self, mut writer: W) -> Result<(), io::Error> {
        writer.write_all(self.as_bytes())
    }
}

// RandomSeed::zcash_deserialize can't be implemented and used as it requires Nullifier parameter.
// That's why we need to have this function.
fn zcash_deserialize_random_seed<R: io::Read>(
    mut reader: R,
    rho: &Rho,
) -> Result<RandomSeed, SerializationError> {
    Option::from(RandomSeed::from_bytes(reader.read_32_bytes()?, rho))
        .ok_or_else(|| SerializationError::Parse("Invalid orchard_zsa RandomSeed!"))
}

impl ZcashSerialize for NoteValue {
    fn zcash_serialize<W: io::Write>(&self, mut writer: W) -> Result<(), io::Error> {
        // FIXME: use Amount serializer/deserializer?
        writer.write_u64::<LittleEndian>(self.inner())?;
        Ok(())
    }
}

impl ZcashDeserialize for NoteValue {
    fn zcash_deserialize<R: io::Read>(mut reader: R) -> Result<Self, SerializationError> {
        Ok(NoteValue::from_raw(reader.read_u64::<LittleEndian>()?))
    }
}

impl ZcashSerialize for Note {
    fn zcash_serialize<W: io::Write>(&self, mut writer: W) -> Result<(), io::Error> {
        self.recipient().zcash_serialize(&mut writer)?;
        self.value().zcash_serialize(&mut writer)?;
        self.asset().zcash_serialize(&mut writer)?;
        self.rho().zcash_serialize(&mut writer)?;
        self.rseed().zcash_serialize(&mut writer)?;

        Ok(())
    }
}

impl ZcashDeserialize for Note {
    fn zcash_deserialize<R: io::Read>(mut reader: R) -> Result<Self, SerializationError> {
        let recipient = (&mut reader).zcash_deserialize_into()?;
        let value = (&mut reader).zcash_deserialize_into()?;
        let asset = (&mut reader).zcash_deserialize_into()?;
        let rho = (&mut reader).zcash_deserialize_into()?;
        let rseed = zcash_deserialize_random_seed(&mut reader, &rho)?;

        Option::from(Note::from_parts(recipient, value, asset, rho, rseed))
            .ok_or_else(|| SerializationError::Parse("Invalid orchard_zsa Note components!"))
    }
}

impl TrustedPreallocate for Note {
    fn max_allocation() -> u64 {
        (MAX_BLOCK_BYTES - 1) / NOTE_SIZE
    }
}

impl ZcashSerialize for IssueAction {
    fn zcash_serialize<W: io::Write>(&self, mut writer: W) -> Result<(), io::Error> {
        writer.write_u8(self.is_finalized().as_u8())?;
        self.notes().to_vec().zcash_serialize(&mut writer)?;
        zcash_serialize_bytes(&self.asset_desc().to_vec(), &mut writer)?;
        Ok(())
    }
}

impl ZcashDeserialize for IssueAction {
    fn zcash_deserialize<R: io::Read>(mut reader: R) -> Result<Self, SerializationError> {
        let finalize = reader.read_u8()?.as_bool();
        let notes = (&mut reader).zcash_deserialize_into()?;
        let asset_descr = (&mut reader).zcash_deserialize_into()?;
        Ok(IssueAction::from_parts(asset_descr, notes, finalize))
    }
}

impl TrustedPreallocate for IssueAction {
    fn max_allocation() -> u64 {
        (MAX_BLOCK_BYTES - 1) / 3
    }
}

impl ZcashSerialize for IssueBundle<Signed> {
    fn zcash_serialize<W: io::Write>(&self, mut writer: W) -> Result<(), io::Error> {
        // FIXME: try to avoid transforming to Vec (consider implementation of ZcashSerialize for IntoIter generic,
        // or use AtLeastOne).
        // This is how does it work in librustzcash:
        // Vector::write_nonempty(&mut writer, bundle.actions(), |w, action| write_action(action, w))?;
        let actions: Vec<_> = self.actions().clone().into();

        actions.zcash_serialize(&mut writer)?;
        self.ik().zcash_serialize(&mut writer)?;
        writer.write_all(&<[u8; 64]>::from(self.authorization().signature()))?;
        Ok(())
    }
}

impl ZcashSerialize for Option<IssueData> {
    fn zcash_serialize<W: io::Write>(&self, mut writer: W) -> Result<(), io::Error> {
        match self {
            None => {
                // Denoted as `&Option<IssueData>` in the spec (ZIP 230).
                zcash_serialize_empty_list(writer)?;
            }
            Some(issue_data) => {
                issue_data.0.zcash_serialize(&mut writer)?;
            }
        }
        Ok(())
    }
}

// FIXME: We can't split IssueData out of Option<IssueData> deserialization,
// because the counts are read along with the arrays.
impl ZcashDeserialize for Option<IssueData> {
    fn zcash_deserialize<R: io::Read>(mut reader: R) -> Result<Self, SerializationError> {
        let actions: Vec<_> = (&mut reader).zcash_deserialize_into()?;

        if actions.is_empty() {
            Ok(None)
        } else {
            let ik = (&mut reader).zcash_deserialize_into()?;
            let authorization = (&mut reader).zcash_deserialize_into()?;

            Ok(Some(IssueData(IssueBundle::from_parts(
                ik,
                NonEmpty::from_vec(actions).ok_or_else(|| {
                    SerializationError::Parse("Invalid orchard_zsa IssueData - no actions!")
                })?,
                authorization,
            ))))
        }
    }
}

#[cfg(any(test, feature = "proptest-impl"))]
impl serde::Serialize for IssueData {
    fn serialize<S: serde::Serializer>(&self, serializer: S) -> Result<S::Ok, S::Error> {
        // TODO: FIXME: implement Serde serialization here
        "(IssueData)".serialize(serializer)
    }
}<|MERGE_RESOLUTION|>--- conflicted
+++ resolved
@@ -38,7 +38,6 @@
 #[derive(Clone, Debug, PartialEq, Eq)]
 pub struct IssueData(IssueBundle<Signed>);
 
-<<<<<<< HEAD
 impl From<IssueBundle<Signed>> for IssueData {
     fn from(inner: IssueBundle<Signed>) -> Self {
         Self(inner)
@@ -60,11 +59,8 @@
     }
 }
 
-// FIXME: are those values correct (43, 32 etc.)?
-=======
 // Sizes of the types, in bytes
 // FIXME: import from orchard
->>>>>>> a9118735
 const ADDRESS_SIZE: u64 = 43;
 const NULLIFIER_SIZE: u64 = 32;
 const NOTE_VALUE_SIZE: u64 = 4;
