--- conflicted
+++ resolved
@@ -33,12 +33,8 @@
 #[derive(Clone, Debug, PartialEq, Eq)]
 pub struct IssueData(IssueBundle<Signed>);
 
-<<<<<<< HEAD
-// FIXME: are those values correct (43, 32 etc.)?
-=======
 // Sizes of the types, in bytes
 // FIXME: import from orchard
->>>>>>> 757a789a
 const ADDRESS_SIZE: u64 = 43;
 const NULLIFIER_SIZE: u64 = 32;
 const NOTE_VALUE_SIZE: u64 = 4;
