--- conflicted
+++ resolved
@@ -13,15 +13,10 @@
 mod burn;
 mod issuance;
 
-<<<<<<< HEAD
 pub(crate) use burn::{Burn, NoBurn};
 pub(crate) use issuance::IssueData;
 
 pub use burn::BurnItem;
 
 // FIXME: should asset_state mod be pub and these structs be pub as well?
-pub use asset_state::{AssetBase, AssetState, AssetStateChange, IssuedAssets, IssuedAssetsChange};
-=======
-pub(crate) use burn::{Burn, BurnItem, NoBurn};
-pub(crate) use issuance::IssueData;
->>>>>>> e80bc80d
+pub use asset_state::{AssetBase, AssetState, AssetStateChange, IssuedAssets, IssuedAssetsChange};