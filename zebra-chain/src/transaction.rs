//! Transactions and transaction-related structures.

use halo2::pasta::pallas;
use serde::{Deserialize, Serialize};

mod hash;
mod joinsplit;
mod lock_time;
mod memo;
mod serialize;
mod sighash;
mod txid;

#[cfg(any(test, feature = "proptest-impl"))]
pub mod arbitrary;
#[cfg(test)]
mod tests;

pub use hash::Hash;
pub use joinsplit::JoinSplitData;
pub use lock_time::LockTime;
pub use memo::Memo;
pub use sapling::FieldNotPresent;
pub use sighash::HashType;
pub use sighash::SigHash;

use crate::{
    amount::{Amount, Error as AmountError, NegativeAllowed, NonNegative},
    block, orchard,
    parameters::NetworkUpgrade,
    primitives::{Bctv14Proof, Groth16Proof},
    sapling, sprout,
    transparent::{
        self,
        CoinbaseSpendRestriction::{self, *},
    },
    value_balance::ValueBalance,
};

use std::collections::HashMap;

/// A Zcash transaction.
///
/// A transaction is an encoded data structure that facilitates the transfer of
/// value between two public key addresses on the Zcash ecosystem. Everything is
/// designed to ensure that transactions can created, propagated on the network,
/// validated, and finally added to the global ledger of transactions (the
/// blockchain).
///
/// Zcash has a number of different transaction formats. They are represented
/// internally by different enum variants. Because we checkpoint on Canopy
/// activation, we do not validate any pre-Sapling transaction types.
#[derive(Clone, Debug, PartialEq, Eq, Serialize, Deserialize)]
// XXX consider boxing the Optional fields of V4 and V5 txs
#[allow(clippy::large_enum_variant)]
pub enum Transaction {
    /// A fully transparent transaction (`version = 1`).
    V1 {
        /// The transparent inputs to the transaction.
        inputs: Vec<transparent::Input>,
        /// The transparent outputs from the transaction.
        outputs: Vec<transparent::Output>,
        /// The earliest time or block height that this transaction can be added to the
        /// chain.
        lock_time: LockTime,
    },
    /// A Sprout transaction (`version = 2`).
    V2 {
        /// The transparent inputs to the transaction.
        inputs: Vec<transparent::Input>,
        /// The transparent outputs from the transaction.
        outputs: Vec<transparent::Output>,
        /// The earliest time or block height that this transaction can be added to the
        /// chain.
        lock_time: LockTime,
        /// The JoinSplit data for this transaction, if any.
        joinsplit_data: Option<JoinSplitData<Bctv14Proof>>,
    },
    /// An Overwinter transaction (`version = 3`).
    V3 {
        /// The transparent inputs to the transaction.
        inputs: Vec<transparent::Input>,
        /// The transparent outputs from the transaction.
        outputs: Vec<transparent::Output>,
        /// The earliest time or block height that this transaction can be added to the
        /// chain.
        lock_time: LockTime,
        /// The latest block height that this transaction can be added to the chain.
        expiry_height: block::Height,
        /// The JoinSplit data for this transaction, if any.
        joinsplit_data: Option<JoinSplitData<Bctv14Proof>>,
    },
    /// A Sapling transaction (`version = 4`).
    V4 {
        /// The transparent inputs to the transaction.
        inputs: Vec<transparent::Input>,
        /// The transparent outputs from the transaction.
        outputs: Vec<transparent::Output>,
        /// The earliest time or block height that this transaction can be added to the
        /// chain.
        lock_time: LockTime,
        /// The latest block height that this transaction can be added to the chain.
        expiry_height: block::Height,
        /// The JoinSplit data for this transaction, if any.
        joinsplit_data: Option<JoinSplitData<Groth16Proof>>,
        /// The sapling shielded data for this transaction, if any.
        sapling_shielded_data: Option<sapling::ShieldedData<sapling::PerSpendAnchor>>,
    },
    /// A `version = 5` transaction, which supports `Sapling` and `Orchard`.
    V5 {
        /// The Network Upgrade for this transaction.
        ///
        /// Derived from the ConsensusBranchId field.
        network_upgrade: NetworkUpgrade,
        /// The earliest time or block height that this transaction can be added to the
        /// chain.
        lock_time: LockTime,
        /// The latest block height that this transaction can be added to the chain.
        expiry_height: block::Height,
        /// The transparent inputs to the transaction.
        inputs: Vec<transparent::Input>,
        /// The transparent outputs from the transaction.
        outputs: Vec<transparent::Output>,
        /// The sapling shielded data for this transaction, if any.
        sapling_shielded_data: Option<sapling::ShieldedData<sapling::SharedAnchor>>,
        /// The orchard data for this transaction, if any.
        orchard_shielded_data: Option<orchard::ShieldedData>,
    },
}

impl Transaction {
    // hashes

    /// Compute the hash (id) of this transaction.
    pub fn hash(&self) -> Hash {
        Hash::from(self)
    }

    /// Calculate the sighash for the current transaction
    ///
    /// # Details
    ///
    /// The `input` argument indicates the transparent Input for which we are
    /// producing a sighash. It is comprised of the index identifying the
    /// transparent::Input within the transaction and the transparent::Output
    /// representing the UTXO being spent by that input.
    ///
    /// # Panics
    ///
    /// - if passed in any NetworkUpgrade from before NetworkUpgrade::Overwinter
    /// - if called on a v1 or v2 transaction
    /// - if the input index points to a transparent::Input::CoinBase
    /// - if the input index is out of bounds for self.inputs()
    pub fn sighash(
        &self,
        network_upgrade: NetworkUpgrade,
        hash_type: sighash::HashType,
        input: Option<(u32, transparent::Output)>,
    ) -> SigHash {
        sighash::SigHasher::new(self, hash_type, network_upgrade, input).sighash()
    }

    // other properties

    /// Does this transaction have transparent or shielded inputs?
    ///
    /// "[Sapling onward] If effectiveVersion < 5, then at least one of tx_in_count,
    /// nSpendsSapling, and nJoinSplit MUST be nonzero.
    ///
    /// [NU5 onward] If effectiveVersion ≥ 5 then this condition MUST hold:
    /// tx_in_count > 0 or nSpendsSapling > 0 or (nActionsOrchard > 0 and enableSpendsOrchard = 1)."
    ///
    /// https://zips.z.cash/protocol/protocol.pdf#txnconsensus
    pub fn has_transparent_or_shielded_inputs(&self) -> bool {
        !self.inputs().is_empty() || self.has_shielded_inputs()
    }

    /// Does this transaction have shielded inputs?
    ///
    /// See [`has_transparent_or_shielded_inputs`] for details.
    pub fn has_shielded_inputs(&self) -> bool {
        self.joinsplit_count() > 0
            || self.sapling_spends_per_anchor().count() > 0
            || (self.orchard_actions().count() > 0
                && self
                    .orchard_flags()
                    .unwrap_or_else(orchard::Flags::empty)
                    .contains(orchard::Flags::ENABLE_SPENDS))
    }

    /// Does this transaction have transparent or shielded outputs?
    ///
    /// "[Sapling onward] If effectiveVersion < 5, then at least one of tx_out_count,
    /// nOutputsSapling, and nJoinSplit MUST be nonzero.
    ///
    /// [NU5 onward] If effectiveVersion ≥ 5 then this condition MUST hold:
    /// tx_out_count > 0 or nOutputsSapling > 0 or (nActionsOrchard > 0 and enableOutputsOrchard = 1)."
    ///
    /// https://zips.z.cash/protocol/protocol.pdf#txnconsensus
    pub fn has_transparent_or_shielded_outputs(&self) -> bool {
        !self.outputs().is_empty() || self.has_shielded_outputs()
    }

    /// Does this transaction have shielded outputs?
    ///
    /// See [`has_transparent_or_shielded_outputs`] for details.
    pub fn has_shielded_outputs(&self) -> bool {
        self.joinsplit_count() > 0
            || self.sapling_outputs().count() > 0
            || (self.orchard_actions().count() > 0
                && self
                    .orchard_flags()
                    .unwrap_or_else(orchard::Flags::empty)
                    .contains(orchard::Flags::ENABLE_OUTPUTS))
    }

    /// Returns the [`CoinbaseSpendRestriction`] for this transaction,
    /// assuming it is mined at `spend_height`.
    pub fn coinbase_spend_restriction(
        &self,
        spend_height: block::Height,
    ) -> CoinbaseSpendRestriction {
        if self.outputs().is_empty() {
            // we know this transaction must have shielded outputs,
            // because of other consensus rules
            OnlyShieldedOutputs { spend_height }
        } else {
            SomeTransparentOutputs
        }
    }

    // header

    /// Return if the `fOverwintered` flag of this transaction is set.
    pub fn is_overwintered(&self) -> bool {
        match self {
            Transaction::V1 { .. } | Transaction::V2 { .. } => false,
            Transaction::V3 { .. } | Transaction::V4 { .. } | Transaction::V5 { .. } => true,
        }
    }

    /// Return the version of this transaction.
    pub fn version(&self) -> u32 {
        match self {
            Transaction::V1 { .. } => 1,
            Transaction::V2 { .. } => 2,
            Transaction::V3 { .. } => 3,
            Transaction::V4 { .. } => 4,
            Transaction::V5 { .. } => 5,
        }
    }

    /// Get this transaction's lock time.
    pub fn lock_time(&self) -> LockTime {
        match self {
            Transaction::V1 { lock_time, .. } => *lock_time,
            Transaction::V2 { lock_time, .. } => *lock_time,
            Transaction::V3 { lock_time, .. } => *lock_time,
            Transaction::V4 { lock_time, .. } => *lock_time,
            Transaction::V5 { lock_time, .. } => *lock_time,
        }
    }

    /// Get this transaction's expiry height, if any.
    pub fn expiry_height(&self) -> Option<block::Height> {
        match self {
            Transaction::V1 { .. } => None,
            Transaction::V2 { .. } => None,
            Transaction::V3 { expiry_height, .. } => Some(*expiry_height),
            Transaction::V4 { expiry_height, .. } => Some(*expiry_height),
            Transaction::V5 { expiry_height, .. } => Some(*expiry_height),
        }
    }

    /// Get this transaction's network upgrade field, if any.
    /// This field is serialized as `nConsensusBranchId` ([7.1]).
    ///
    /// [7.1]: https://zips.z.cash/protocol/nu5.pdf#txnencodingandconsensus
    pub fn network_upgrade(&self) -> Option<NetworkUpgrade> {
        match self {
            Transaction::V1 { .. }
            | Transaction::V2 { .. }
            | Transaction::V3 { .. }
            | Transaction::V4 { .. } => None,
            Transaction::V5 {
                network_upgrade, ..
            } => Some(*network_upgrade),
        }
    }

    // transparent

    /// Access the transparent inputs of this transaction, regardless of version.
    pub fn inputs(&self) -> &[transparent::Input] {
        match self {
            Transaction::V1 { ref inputs, .. } => inputs,
            Transaction::V2 { ref inputs, .. } => inputs,
            Transaction::V3 { ref inputs, .. } => inputs,
            Transaction::V4 { ref inputs, .. } => inputs,
            Transaction::V5 { ref inputs, .. } => inputs,
        }
    }

    /// Modify the transparent inputs of this transaction, regardless of version.
    #[cfg(any(test, feature = "proptest-impl"))]
    pub fn inputs_mut(&mut self) -> &mut Vec<transparent::Input> {
        match self {
            Transaction::V1 { ref mut inputs, .. } => inputs,
            Transaction::V2 { ref mut inputs, .. } => inputs,
            Transaction::V3 { ref mut inputs, .. } => inputs,
            Transaction::V4 { ref mut inputs, .. } => inputs,
            Transaction::V5 { ref mut inputs, .. } => inputs,
        }
    }

    /// Access the transparent outputs of this transaction, regardless of version.
    pub fn outputs(&self) -> &[transparent::Output] {
        match self {
            Transaction::V1 { ref outputs, .. } => outputs,
            Transaction::V2 { ref outputs, .. } => outputs,
            Transaction::V3 { ref outputs, .. } => outputs,
            Transaction::V4 { ref outputs, .. } => outputs,
            Transaction::V5 { ref outputs, .. } => outputs,
        }
    }

    /// Modify the transparent outputs of this transaction, regardless of version.
    #[cfg(any(test, feature = "proptest-impl"))]
    pub fn outputs_mut(&mut self) -> &mut Vec<transparent::Output> {
        match self {
            Transaction::V1 {
                ref mut outputs, ..
            } => outputs,
            Transaction::V2 {
                ref mut outputs, ..
            } => outputs,
            Transaction::V3 {
                ref mut outputs, ..
            } => outputs,
            Transaction::V4 {
                ref mut outputs, ..
            } => outputs,
            Transaction::V5 {
                ref mut outputs, ..
            } => outputs,
        }
    }

    /// Returns `true` if this transaction is a coinbase transaction.
    pub fn is_coinbase(&self) -> bool {
        self.inputs().len() == 1
            && matches!(
                self.inputs().get(0),
                Some(transparent::Input::Coinbase { .. })
            )
    }

    /// Returns `true` if transaction contains any coinbase inputs.
    pub fn contains_coinbase_input(&self) -> bool {
        self.inputs()
            .iter()
            .any(|input| matches!(input, transparent::Input::Coinbase { .. }))
    }

    /// Returns `true` if transaction contains any `PrevOut` inputs.
    ///
    /// `PrevOut` inputs are also known as `transparent` inputs in the spec.
    pub fn contains_prevout_input(&self) -> bool {
        self.inputs()
            .iter()
            .any(|input| matches!(input, transparent::Input::PrevOut { .. }))
    }

    // sprout

    /// Returns the number of `JoinSplit`s in this transaction, regardless of version.
    pub fn joinsplit_count(&self) -> usize {
        match self {
            // JoinSplits with Bctv14 Proofs
            Transaction::V2 {
                joinsplit_data: Some(joinsplit_data),
                ..
            }
            | Transaction::V3 {
                joinsplit_data: Some(joinsplit_data),
                ..
            } => joinsplit_data.joinsplits().count(),
            // JoinSplits with Groth Proofs
            Transaction::V4 {
                joinsplit_data: Some(joinsplit_data),
                ..
            } => joinsplit_data.joinsplits().count(),
            // No JoinSplits
            Transaction::V1 { .. }
            | Transaction::V2 {
                joinsplit_data: None,
                ..
            }
            | Transaction::V3 {
                joinsplit_data: None,
                ..
            }
            | Transaction::V4 {
                joinsplit_data: None,
                ..
            }
            | Transaction::V5 { .. } => 0,
        }
    }

    /// Returns the `vpub_old` fields from `JoinSplit`s in this transaction, regardless of version.
    ///
    /// This value is removed from the transparent value pool of this transaction, and added to the
    /// sprout value pool.
    pub fn sprout_pool_added_values(&self) -> Box<dyn Iterator<Item = &Amount<NonNegative>> + '_> {
        match self {
            // JoinSplits with Bctv14 Proofs
            Transaction::V2 {
                joinsplit_data: Some(joinsplit_data),
                ..
            }
            | Transaction::V3 {
                joinsplit_data: Some(joinsplit_data),
                ..
            } => Box::new(
                joinsplit_data
                    .joinsplits()
                    .map(|joinsplit| &joinsplit.vpub_old),
            ),
            // JoinSplits with Groth Proofs
            Transaction::V4 {
                joinsplit_data: Some(joinsplit_data),
                ..
            } => Box::new(
                joinsplit_data
                    .joinsplits()
                    .map(|joinsplit| &joinsplit.vpub_old),
            ),
            // No JoinSplits
            Transaction::V1 { .. }
            | Transaction::V2 {
                joinsplit_data: None,
                ..
            }
            | Transaction::V3 {
                joinsplit_data: None,
                ..
            }
            | Transaction::V4 {
                joinsplit_data: None,
                ..
            }
            | Transaction::V5 { .. } => Box::new(std::iter::empty()),
        }
    }

    /// Access the sprout::Nullifiers in this transaction, regardless of version.
    pub fn sprout_nullifiers(&self) -> Box<dyn Iterator<Item = &sprout::Nullifier> + '_> {
        // This function returns a boxed iterator because the different
        // transaction variants end up having different iterator types
        // (we could extract bctv and groth as separate iterators, then chain
        // them together, but that would be much harder to read and maintain)
        match self {
            // JoinSplits with Bctv14 Proofs
            Transaction::V2 {
                joinsplit_data: Some(joinsplit_data),
                ..
            }
            | Transaction::V3 {
                joinsplit_data: Some(joinsplit_data),
                ..
            } => Box::new(joinsplit_data.nullifiers()),
            // JoinSplits with Groth Proofs
            Transaction::V4 {
                joinsplit_data: Some(joinsplit_data),
                ..
            } => Box::new(joinsplit_data.nullifiers()),
            // No JoinSplits
            Transaction::V1 { .. }
            | Transaction::V2 {
                joinsplit_data: None,
                ..
            }
            | Transaction::V3 {
                joinsplit_data: None,
                ..
            }
            | Transaction::V4 {
                joinsplit_data: None,
                ..
            }
            | Transaction::V5 { .. } => Box::new(std::iter::empty()),
        }
    }

    // sapling

    /// Iterate over the sapling [`Spend`](sapling::Spend)s for this transaction,
    /// returning `Spend<PerSpendAnchor>` regardless of the underlying
    /// transaction version.
    ///
    /// Shared anchors in V5 transactions are copied into each sapling spend.
    /// This allows the same code to validate spends from V4 and V5 transactions.
    ///
    /// # Correctness
    ///
    /// Do not use this function for serialization.
    pub fn sapling_spends_per_anchor(
        &self,
    ) -> Box<dyn Iterator<Item = sapling::Spend<sapling::PerSpendAnchor>> + '_> {
        match self {
            Transaction::V4 {
                sapling_shielded_data: Some(sapling_shielded_data),
                ..
            } => Box::new(sapling_shielded_data.spends_per_anchor()),
            Transaction::V5 {
                sapling_shielded_data: Some(sapling_shielded_data),
                ..
            } => Box::new(sapling_shielded_data.spends_per_anchor()),

            // No Spends
            Transaction::V1 { .. }
            | Transaction::V2 { .. }
            | Transaction::V3 { .. }
            | Transaction::V4 {
                sapling_shielded_data: None,
                ..
            }
            | Transaction::V5 {
                sapling_shielded_data: None,
                ..
            } => Box::new(std::iter::empty()),
        }
    }

    /// Iterate over the sapling [`Output`](sapling::Output)s for this
    /// transaction
    pub fn sapling_outputs(&self) -> Box<dyn Iterator<Item = &sapling::Output> + '_> {
        match self {
            Transaction::V4 {
                sapling_shielded_data: Some(sapling_shielded_data),
                ..
            } => Box::new(sapling_shielded_data.outputs()),
            Transaction::V5 {
                sapling_shielded_data: Some(sapling_shielded_data),
                ..
            } => Box::new(sapling_shielded_data.outputs()),

            // No Outputs
            Transaction::V1 { .. }
            | Transaction::V2 { .. }
            | Transaction::V3 { .. }
            | Transaction::V4 {
                sapling_shielded_data: None,
                ..
            }
            | Transaction::V5 {
                sapling_shielded_data: None,
                ..
            } => Box::new(std::iter::empty()),
        }
    }

    /// Access the sapling::Nullifiers in this transaction, regardless of version.
    pub fn sapling_nullifiers(&self) -> Box<dyn Iterator<Item = &sapling::Nullifier> + '_> {
        // This function returns a boxed iterator because the different
        // transaction variants end up having different iterator types
        match self {
            // Spends with Groth Proofs
            Transaction::V4 {
                sapling_shielded_data: Some(sapling_shielded_data),
                ..
            } => Box::new(sapling_shielded_data.nullifiers()),
            Transaction::V5 {
                sapling_shielded_data: Some(sapling_shielded_data),
                ..
            } => Box::new(sapling_shielded_data.nullifiers()),

            // No Spends
            Transaction::V1 { .. }
            | Transaction::V2 { .. }
            | Transaction::V3 { .. }
            | Transaction::V4 {
                sapling_shielded_data: None,
                ..
            }
            | Transaction::V5 {
                sapling_shielded_data: None,
                ..
            } => Box::new(std::iter::empty()),
        }
    }

    /// Access the note commitments in this transaction, regardless of version.
    pub fn sapling_note_commitments(&self) -> Box<dyn Iterator<Item = &jubjub::Fq> + '_> {
        // This function returns a boxed iterator because the different
        // transaction variants end up having different iterator types
        match self {
            // Spends with Groth16 Proofs
            Transaction::V4 {
                sapling_shielded_data: Some(sapling_shielded_data),
                ..
            } => Box::new(sapling_shielded_data.note_commitments()),
            Transaction::V5 {
                sapling_shielded_data: Some(sapling_shielded_data),
                ..
            } => Box::new(sapling_shielded_data.note_commitments()),

            // No Spends
            Transaction::V1 { .. }
            | Transaction::V2 { .. }
            | Transaction::V3 { .. }
            | Transaction::V4 {
                sapling_shielded_data: None,
                ..
            }
            | Transaction::V5 {
                sapling_shielded_data: None,
                ..
            } => Box::new(std::iter::empty()),
        }
    }

    /// Return if the transaction has any Sapling shielded data.
    pub fn has_sapling_shielded_data(&self) -> bool {
        match self {
            Transaction::V1 { .. } | Transaction::V2 { .. } | Transaction::V3 { .. } => false,
            Transaction::V4 {
                sapling_shielded_data,
                ..
            } => sapling_shielded_data.is_some(),
            Transaction::V5 {
                sapling_shielded_data,
                ..
            } => sapling_shielded_data.is_some(),
        }
    }

    // orchard

    /// Access the [`orchard::ShieldedData`] in this transaction, if there are any,
    /// regardless of version.
    pub fn orchard_shielded_data(&self) -> Option<&orchard::ShieldedData> {
        match self {
            // Maybe Orchard shielded data
            Transaction::V5 {
                orchard_shielded_data,
                ..
            } => orchard_shielded_data.as_ref(),

            // No Orchard shielded data
            Transaction::V1 { .. }
            | Transaction::V2 { .. }
            | Transaction::V3 { .. }
            | Transaction::V4 { .. } => None,
        }
    }

    /// Iterate over the [`orchard::Action`]s in this transaction, if there are any,
    /// regardless of version.
    pub fn orchard_actions(&self) -> impl Iterator<Item = &orchard::Action> {
        self.orchard_shielded_data()
            .into_iter()
            .map(orchard::ShieldedData::actions)
            .flatten()
    }

    /// Access the [`orchard::Nullifier`]s in this transaction, if there are any,
    /// regardless of version.
    pub fn orchard_nullifiers(&self) -> impl Iterator<Item = &orchard::Nullifier> {
        self.orchard_shielded_data()
            .into_iter()
            .map(orchard::ShieldedData::nullifiers)
            .flatten()
    }

    /// Access the note commitments in this transaction, if there are any,
    /// regardless of version.
    pub fn orchard_note_commitments(&self) -> impl Iterator<Item = &pallas::Base> {
        self.orchard_shielded_data()
            .into_iter()
            .map(orchard::ShieldedData::note_commitments)
            .flatten()
    }

    /// Access the [`orchard::Flags`] in this transaction, if there is any,
    /// regardless of version.
    pub fn orchard_flags(&self) -> Option<orchard::shielded_data::Flags> {
        self.orchard_shielded_data()
            .map(|orchard_shielded_data| orchard_shielded_data.flags)
    }

<<<<<<< HEAD
    /// Return if the transaction has any Orchard shielded data.
    pub fn has_orchard_shielded_data(&self) -> bool {
        self.orchard_shielded_data().is_some()
=======
    // value balances

    /// Return the transparent value balance.
    ///
    /// The change in the value of the transparent pool.
    /// The sum of the outputs spent by transparent inputs in `tx_in` fields,
    /// minus the sum of newly created outputs in `tx_out` fields.
    ///
    /// https://zebra.zfnd.org/dev/rfcs/0012-value-pools.html#definitions
    fn transparent_value_balance(
        &self,
        utxos: &HashMap<transparent::OutPoint, transparent::Utxo>,
    ) -> Result<ValueBalance<NegativeAllowed>, AmountError> {
        let inputs = self.inputs();
        let outputs = self.outputs();
        let input_value_balance: Amount = inputs
            .iter()
            .map(|i| i.value(utxos))
            .sum::<Result<Amount, AmountError>>()?;

        let output_value_balance: Amount<NegativeAllowed> = outputs
            .iter()
            .map(|o| o.value())
            .sum::<Result<Amount, AmountError>>()?;

        Ok(ValueBalance::from_transparent_amount(
            (input_value_balance - output_value_balance)?,
        ))
    }

    /// Return the sprout value balance
    ///
    /// The change in the sprout value pool.
    /// The sum of all sprout `vpub_old` fields, minus the sum of all `vpub_new` fields.
    ///
    /// https://zebra.zfnd.org/dev/rfcs/0012-value-pools.html#definitions
    fn sprout_value_balance(&self) -> Result<ValueBalance<NegativeAllowed>, AmountError> {
        let joinsplit_amounts = match self {
            Transaction::V2 { joinsplit_data, .. } | Transaction::V3 { joinsplit_data, .. } => {
                joinsplit_data.as_ref().map(JoinSplitData::value_balance)
            }
            Transaction::V4 { joinsplit_data, .. } => {
                joinsplit_data.as_ref().map(JoinSplitData::value_balance)
            }
            Transaction::V1 { .. } | Transaction::V5 { .. } => None,
        };

        joinsplit_amounts
            .into_iter()
            .fold(Ok(Amount::zero()), |accumulator, value| {
                accumulator.and_then(|sum| sum + value)
            })
            .map(ValueBalance::from_sprout_amount)
    }

    /// Return the sapling value balance.
    ///
    /// The change in the sapling value pool.
    /// The negation of the sum of all `valueBalanceSapling` fields.
    ///
    /// https://zebra.zfnd.org/dev/rfcs/0012-value-pools.html#definitions
    fn sapling_value_balance(&self) -> Result<ValueBalance<NegativeAllowed>, AmountError> {
        let sapling_amounts = match self {
            Transaction::V4 {
                sapling_shielded_data,
                ..
            } => sapling_shielded_data
                .as_ref()
                .map(sapling::ShieldedData::value_balance),
            Transaction::V5 {
                sapling_shielded_data,
                ..
            } => sapling_shielded_data
                .as_ref()
                .map(sapling::ShieldedData::value_balance),
            Transaction::V1 { .. } | Transaction::V2 { .. } | Transaction::V3 { .. } => None,
        };

        sapling_amounts
            .into_iter()
            .fold(Ok(Amount::zero()), |accumulator, value| {
                accumulator.and_then(|sum| sum + value)
            })
            .map(|amount| ValueBalance::from_sapling_amount(-amount))
    }

    /// Return the orchard value balance.
    ///
    /// The change in the orchard value pool.
    /// The negation of the sum of all `valueBalanceOrchard` fields.
    ///
    /// https://zebra.zfnd.org/dev/rfcs/0012-value-pools.html#definitions
    fn orchard_value_balance(&self) -> Result<ValueBalance<NegativeAllowed>, AmountError> {
        let orchard = self
            .orchard_shielded_data()
            .iter()
            .map(|o| o.value_balance())
            .sum::<Result<Amount, AmountError>>()?;

        Ok(ValueBalance::from_orchard_amount(-orchard))
    }

    /// Get all the value balances for this transaction.
    ///
    /// `utxos` must contain the utxos of every input in the transaction,
    /// including UTXOs created by earlier transactions in this block.
    pub fn value_balance(
        &self,
        utxos: &HashMap<transparent::OutPoint, transparent::Utxo>,
    ) -> Result<ValueBalance<NegativeAllowed>, AmountError> {
        let mut value_balance = ValueBalance::zero();

        value_balance.set_transparent_value_balance(self.transparent_value_balance(utxos)?);
        value_balance.set_sprout_value_balance(self.sprout_value_balance()?);
        value_balance.set_sapling_value_balance(self.sapling_value_balance()?);
        value_balance.set_orchard_value_balance(self.orchard_value_balance()?);

        Ok(value_balance)
>>>>>>> f59d5527
    }
}<|MERGE_RESOLUTION|>--- conflicted
+++ resolved
@@ -690,11 +690,11 @@
             .map(|orchard_shielded_data| orchard_shielded_data.flags)
     }
 
-<<<<<<< HEAD
     /// Return if the transaction has any Orchard shielded data.
     pub fn has_orchard_shielded_data(&self) -> bool {
         self.orchard_shielded_data().is_some()
-=======
+    }
+
     // value balances
 
     /// Return the transparent value balance.
@@ -813,6 +813,5 @@
         value_balance.set_orchard_value_balance(self.orchard_value_balance()?);
 
         Ok(value_balance)
->>>>>>> f59d5527
     }
 }