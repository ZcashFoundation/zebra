//! Transactions and transaction-related structures.

use std::{collections::HashMap, fmt, iter};

use halo2::pasta::pallas;

mod auth_digest;
mod hash;
mod joinsplit;
mod lock_time;
mod memo;
mod serialize;
mod sighash;
mod txid;
mod unmined;

#[cfg(feature = "getblocktemplate-rpcs")]
pub mod builder;

#[cfg(any(test, feature = "proptest-impl"))]
#[allow(clippy::unwrap_in_result)]
pub mod arbitrary;
#[cfg(test)]
mod tests;

pub use auth_digest::AuthDigest;
pub use hash::{Hash, WtxId};
pub use joinsplit::JoinSplitData;
pub use lock_time::LockTime;
pub use memo::Memo;
pub use sapling::FieldNotPresent;
pub use serialize::{
    SerializedTransaction, MIN_TRANSPARENT_TX_SIZE, MIN_TRANSPARENT_TX_V4_SIZE,
    MIN_TRANSPARENT_TX_V5_SIZE,
};
pub use sighash::{HashType, SigHash, SigHasher};
pub use unmined::{
    zip317, UnminedTx, UnminedTxId, VerifiedUnminedTx, MEMPOOL_TRANSACTION_COST_THRESHOLD,
};

use crate::{
    amount::{Amount, Error as AmountError, NegativeAllowed, NonNegative},
    block, orchard,
    parameters::{ConsensusBranchId, NetworkUpgrade},
    primitives::{ed25519, Bctv14Proof, Groth16Proof},
    sapling,
    serialization::ZcashSerialize,
    sprout,
    transparent::{
        self, outputs_from_utxos,
        CoinbaseSpendRestriction::{self, *},
    },
    value_balance::{ValueBalance, ValueBalanceError},
};

#[cfg(feature = "tx_v6")]
use crate::orchard_zsa;

/// A Zcash transaction.
///
/// A transaction is an encoded data structure that facilitates the transfer of
/// value between two public key addresses on the Zcash ecosystem. Everything is
/// designed to ensure that transactions can be created, propagated on the
/// network, validated, and finally added to the global ledger of transactions
/// (the blockchain).
///
/// Zcash has a number of different transaction formats. They are represented
/// internally by different enum variants. Because we checkpoint on Canopy
/// activation, we do not validate any pre-Sapling transaction types.
#[derive(Clone, Debug, PartialEq, Eq)]
#[cfg_attr(
    any(test, feature = "proptest-impl", feature = "elasticsearch"),
    derive(Serialize)
)]
pub enum Transaction {
    /// A fully transparent transaction (`version = 1`).
    V1 {
        /// The transparent inputs to the transaction.
        inputs: Vec<transparent::Input>,
        /// The transparent outputs from the transaction.
        outputs: Vec<transparent::Output>,
        /// The earliest time or block height that this transaction can be added to the
        /// chain.
        lock_time: LockTime,
    },
    /// A Sprout transaction (`version = 2`).
    V2 {
        /// The transparent inputs to the transaction.
        inputs: Vec<transparent::Input>,
        /// The transparent outputs from the transaction.
        outputs: Vec<transparent::Output>,
        /// The earliest time or block height that this transaction can be added to the
        /// chain.
        lock_time: LockTime,
        /// The JoinSplit data for this transaction, if any.
        joinsplit_data: Option<JoinSplitData<Bctv14Proof>>,
    },
    /// An Overwinter transaction (`version = 3`).
    V3 {
        /// The transparent inputs to the transaction.
        inputs: Vec<transparent::Input>,
        /// The transparent outputs from the transaction.
        outputs: Vec<transparent::Output>,
        /// The earliest time or block height that this transaction can be added to the
        /// chain.
        lock_time: LockTime,
        /// The latest block height that this transaction can be added to the chain.
        expiry_height: block::Height,
        /// The JoinSplit data for this transaction, if any.
        joinsplit_data: Option<JoinSplitData<Bctv14Proof>>,
    },
    /// A Sapling transaction (`version = 4`).
    V4 {
        /// The transparent inputs to the transaction.
        inputs: Vec<transparent::Input>,
        /// The transparent outputs from the transaction.
        outputs: Vec<transparent::Output>,
        /// The earliest time or block height that this transaction can be added to the
        /// chain.
        lock_time: LockTime,
        /// The latest block height that this transaction can be added to the chain.
        expiry_height: block::Height,
        /// The JoinSplit data for this transaction, if any.
        joinsplit_data: Option<JoinSplitData<Groth16Proof>>,
        /// The sapling shielded data for this transaction, if any.
        sapling_shielded_data: Option<sapling::ShieldedData<sapling::PerSpendAnchor>>,
    },
    /// A `version = 5` transaction , which supports Orchard, Sapling, and transparent, but not Sprout.
    V5 {
        /// The Network Upgrade for this transaction.
        ///
        /// Derived from the ConsensusBranchId field.
        network_upgrade: NetworkUpgrade,
        /// The earliest time or block height that this transaction can be added to the
        /// chain.
        lock_time: LockTime,
        /// The latest block height that this transaction can be added to the chain.
        expiry_height: block::Height,
        /// The transparent inputs to the transaction.
        inputs: Vec<transparent::Input>,
        /// The transparent outputs from the transaction.
        outputs: Vec<transparent::Output>,
        /// The sapling shielded data for this transaction, if any.
        sapling_shielded_data: Option<sapling::ShieldedData<sapling::SharedAnchor>>,
        /// The orchard data for this transaction, if any.
        orchard_shielded_data: Option<orchard::ShieldedData<orchard::OrchardVanilla>>,
    },
    /// A `version = 6` transaction , OrchardZSA, Orchard, Sapling and transparent, but not Sprout.
    #[cfg(feature = "tx_v6")]
    V6 {
        /// The Network Upgrade for this transaction.
        ///
        /// Derived from the ConsensusBranchId field.
        network_upgrade: NetworkUpgrade,
        /// The earliest time or block height that this transaction can be added to the
        /// chain.
        lock_time: LockTime,
        /// The latest block height that this transaction can be added to the chain.
        expiry_height: block::Height,
        /// The transparent inputs to the transaction.
        inputs: Vec<transparent::Input>,
        /// The transparent outputs from the transaction.
        outputs: Vec<transparent::Output>,
        /// The sapling shielded data for this transaction, if any.
        sapling_shielded_data: Option<sapling::ShieldedData<sapling::SharedAnchor>>,
        /// The OrchardZSA shielded data for this transaction, if any.
        orchard_shielded_data: Option<orchard::ShieldedData<orchard::OrchardZSA>>,
        /// The OrchardZSA issuance data for this transaction, if any.
        orchard_zsa_issue_data: Option<orchard_zsa::IssueData>,
    },
}

impl fmt::Display for Transaction {
    fn fmt(&self, f: &mut fmt::Formatter<'_>) -> fmt::Result {
        let mut fmter = f.debug_struct("Transaction");

        fmter.field("version", &self.version());

        if let Some(network_upgrade) = self.network_upgrade() {
            fmter.field("network_upgrade", &network_upgrade);
        }

        if let Some(lock_time) = self.lock_time() {
            fmter.field("lock_time", &lock_time);
        }

        if let Some(expiry_height) = self.expiry_height() {
            fmter.field("expiry_height", &expiry_height);
        }

        fmter.field("transparent_inputs", &self.inputs().len());
        fmter.field("transparent_outputs", &self.outputs().len());
        fmter.field("sprout_joinsplits", &self.joinsplit_count());
        fmter.field("sapling_spends", &self.sapling_spends_per_anchor().count());
        fmter.field("sapling_outputs", &self.sapling_outputs().count());
        fmter.field("orchard_actions", &self.orchard_action_count());

        fmter.field("unmined_id", &self.unmined_id());

        fmter.finish()
    }
}

<<<<<<< HEAD
// Define the macro to include the V6 variant.
// Needed only with the `tx-v6` feature to avoid duplicating code.
#[cfg(feature = "tx-v6")]
macro_rules! tx_v5_and_v6 {
    { $($fields:tt)* } => {
        Transaction::V5 { $($fields)* } | Transaction::V6 { $($fields)* }
    };
}

/// Same as above, without the V6 arm.
#[cfg(not(feature = "tx-v6"))]
macro_rules! tx_v5_and_v6 {
    { $($fields:tt)* } => {
        Transaction::V5 { $($fields)* }
    };
}

pub(crate) use tx_v5_and_v6;

=======
// Macro to get a specific field from an Orchard shielded data struct.
// Returns `None` for transaction versions that don't support Orchard (V1-V4).
// This avoids repeating the same match block pattern across multiple accessor methods.
macro_rules! orchard_shielded_data_field {
    ($self:expr, $field:ident) => {
        match $self {
            // No Orchard shielded data
            Transaction::V1 { .. }
            | Transaction::V2 { .. }
            | Transaction::V3 { .. }
            | Transaction::V4 { .. } => None,

            Transaction::V5 {
                orchard_shielded_data,
                ..
            } => orchard_shielded_data.as_ref().map(|data| data.$field),

            #[cfg(feature = "tx_v6")]
            Transaction::V6 {
                orchard_shielded_data,
                ..
            } => orchard_shielded_data.as_ref().map(|data| data.$field),
        }
    };
}

>>>>>>> 7cf475f9
impl Transaction {
    // identifiers and hashes

    /// Compute the hash (mined transaction ID) of this transaction.
    ///
    /// The hash uniquely identifies mined v5/v6 transactions,
    /// and all v1-v4 transactions, whether mined or unmined.
    pub fn hash(&self) -> Hash {
        Hash::from(self)
    }

    /// Compute the unmined transaction ID of this transaction.
    ///
    /// This ID uniquely identifies unmined transactions,
    /// regardless of version.
    pub fn unmined_id(&self) -> UnminedTxId {
        UnminedTxId::from(self)
    }

    /// Calculate the sighash for the current transaction.
    ///
    /// If you need to compute multiple sighashes for the same transactions,
    /// it's more efficient to use [`Transaction::sighasher()`].
    ///
    /// # Details
    ///
    /// `all_previous_outputs` represents the UTXOs being spent by each input
    /// in the transaction.
    ///
    /// The `input_index_script_code` tuple indicates the index of the
    /// transparent Input for which we are producing a sighash and the
    /// respective script code being validated, or None if it's a shielded
    /// input.
    ///
    /// # Panics
    ///
    /// - if passed in any NetworkUpgrade from before NetworkUpgrade::Overwinter
    /// - if called on a v1 or v2 transaction
    /// - if the input index points to a transparent::Input::CoinBase
    /// - if the input index is out of bounds for self.inputs()
    pub fn sighash(
        &self,
        branch_id: ConsensusBranchId,
        hash_type: sighash::HashType,
        all_previous_outputs: &[transparent::Output],
        input_index_script_code: Option<(usize, Vec<u8>)>,
    ) -> SigHash {
        sighash::SigHasher::new(self, branch_id, all_previous_outputs)
            .sighash(hash_type, input_index_script_code)
    }

    /// Return a [`SigHasher`] for this transaction.
    pub fn sighasher<'a>(
        &'a self,
        branch_id: ConsensusBranchId,
        all_previous_outputs: &'a [transparent::Output],
    ) -> sighash::SigHasher {
        sighash::SigHasher::new(self, branch_id, all_previous_outputs)
    }

    /// Compute the authorizing data commitment of this transaction as specified
    /// in [ZIP-244].
    ///
    /// Returns None for pre-v5 transactions.
    ///
    /// [ZIP-244]: https://zips.z.cash/zip-0244.
    pub fn auth_digest(&self) -> Option<AuthDigest> {
        match self {
            Transaction::V1 { .. }
            | Transaction::V2 { .. }
            | Transaction::V3 { .. }
            | Transaction::V4 { .. } => None,
            Transaction::V5 { .. } => Some(AuthDigest::from(self)),
            #[cfg(feature = "tx_v6")]
            Transaction::V6 { .. } => Some(AuthDigest::from(self)),
        }
    }

    // other properties

    /// Does this transaction have transparent or shielded inputs?
    pub fn has_transparent_or_shielded_inputs(&self) -> bool {
        !self.inputs().is_empty() || self.has_shielded_inputs()
    }

    /// Does this transaction have shielded inputs?
    ///
    /// See [`Self::has_transparent_or_shielded_inputs`] for details.
    pub fn has_shielded_inputs(&self) -> bool {
        // FIXME: is it correct to use orchard_flags_union here?
        self.joinsplit_count() > 0
            || self.sapling_spends_per_anchor().count() > 0
            || (self.orchard_action_count() > 0
                && self
                    .orchard_flags_union()
                    .unwrap_or_else(orchard::Flags::empty)
                    .contains(orchard::Flags::ENABLE_SPENDS))
    }

    /// Does this transaction have shielded outputs?
    ///
    /// See [`Self::has_transparent_or_shielded_outputs`] for details.
    pub fn has_shielded_outputs(&self) -> bool {
        // FIXME: is it correct to use orchard_flags_union here?
        self.joinsplit_count() > 0
            || self.sapling_outputs().count() > 0
            || (self.orchard_action_count() > 0
                && self
                    .orchard_flags_union()
                    .unwrap_or_else(orchard::Flags::empty)
                    .contains(orchard::Flags::ENABLE_OUTPUTS))
    }

    /// Does this transaction have transparent or shielded outputs?
    pub fn has_transparent_or_shielded_outputs(&self) -> bool {
        !self.outputs().is_empty() || self.has_shielded_outputs()
    }

    /// Does this transaction has at least one flag when we have at least one orchard action?
    pub fn has_enough_orchard_flags(&self) -> bool {
        if self.version() < 5 || self.orchard_action_count() == 0 {
            return true;
        }
        self.orchard_flags_union()
            .unwrap_or_else(orchard::Flags::empty)
            .intersects(orchard::Flags::ENABLE_SPENDS | orchard::Flags::ENABLE_OUTPUTS)
    }

    /// Returns the [`CoinbaseSpendRestriction`] for this transaction,
    /// assuming it is mined at `spend_height`.
    pub fn coinbase_spend_restriction(
        &self,
        spend_height: block::Height,
    ) -> CoinbaseSpendRestriction {
        if self.outputs().is_empty() {
            // we know this transaction must have shielded outputs,
            // because of other consensus rules
            OnlyShieldedOutputs { spend_height }
        } else {
            SomeTransparentOutputs
        }
    }

    // header

    /// Return if the `fOverwintered` flag of this transaction is set.
    pub fn is_overwintered(&self) -> bool {
        match self {
            Transaction::V1 { .. } | Transaction::V2 { .. } => false,
            Transaction::V3 { .. } | Transaction::V4 { .. } | Transaction::V5 { .. } => true,
            #[cfg(feature = "tx_v6")]
            Transaction::V6 { .. } => true,
        }
    }

    /// Return the version of this transaction.
    pub fn version(&self) -> u32 {
        match self {
            Transaction::V1 { .. } => 1,
            Transaction::V2 { .. } => 2,
            Transaction::V3 { .. } => 3,
            Transaction::V4 { .. } => 4,
            Transaction::V5 { .. } => 5,
<<<<<<< HEAD
            #[cfg(feature = "tx-v6")]
            Transaction::V6 { .. } => if self.network_upgrade().unwrap() == NetworkUpgrade::Swap { 8 } else { 6 } // TODO clean this up or introduce V8
=======
            #[cfg(feature = "tx_v6")]
            Transaction::V6 { .. } => 6,
>>>>>>> 7cf475f9
        }
    }

    /// Get this transaction's lock time.
    pub fn lock_time(&self) -> Option<LockTime> {
        let lock_time = match self {
            Transaction::V1 { lock_time, .. }
            | Transaction::V2 { lock_time, .. }
            | Transaction::V3 { lock_time, .. }
            | Transaction::V4 { lock_time, .. }
            | Transaction::V5 { lock_time, .. } => *lock_time,
            #[cfg(feature = "tx_v6")]
            Transaction::V6 { lock_time, .. } => *lock_time,
        };

        // `zcashd` checks that the block height is greater than the lock height.
        // This check allows the genesis block transaction, which would otherwise be invalid.
        // (Or have to use a lock time.)
        //
        // It matches the `zcashd` check here:
        // https://github.com/zcash/zcash/blob/1a7c2a3b04bcad6549be6d571bfdff8af9a2c814/src/main.cpp#L720
        if lock_time == LockTime::unlocked() {
            return None;
        }

        // Consensus rule:
        //
        // > The transaction must be finalized: either its locktime must be in the past (or less
        // > than or equal to the current block height), or all of its sequence numbers must be
        // > 0xffffffff.
        //
        // In `zcashd`, this rule applies to both coinbase and prevout input sequence numbers.
        //
        // Unlike Bitcoin, Zcash allows transactions with no transparent inputs. These transactions
        // only have shielded inputs. Surprisingly, the `zcashd` implementation ignores the lock
        // time in these transactions. `zcashd` only checks the lock time when it finds a
        // transparent input sequence number that is not `u32::MAX`.
        //
        // https://developer.bitcoin.org/devguide/transactions.html#non-standard-transactions
        let has_sequence_number_enabling_lock_time = self
            .inputs()
            .iter()
            .map(transparent::Input::sequence)
            .any(|sequence_number| sequence_number != u32::MAX);

        if has_sequence_number_enabling_lock_time {
            Some(lock_time)
        } else {
            None
        }
    }

    /// Get the raw lock time value.
    pub fn raw_lock_time(&self) -> u32 {
        let lock_time = match self {
            Transaction::V1 { lock_time, .. }
            | Transaction::V2 { lock_time, .. }
            | Transaction::V3 { lock_time, .. }
            | Transaction::V4 { lock_time, .. }
            | Transaction::V5 { lock_time, .. } => *lock_time,
            #[cfg(feature = "tx_v6")]
            Transaction::V6 { lock_time, .. } => *lock_time,
        };
        let mut lock_time_bytes = Vec::new();
        lock_time
            .zcash_serialize(&mut lock_time_bytes)
            .expect("lock_time should serialize");
        u32::from_le_bytes(
            lock_time_bytes
                .try_into()
                .expect("should serialize as 4 bytes"),
        )
    }

    /// Returns `true` if this transaction's `lock_time` is a [`LockTime::Time`].
    /// Returns `false` if it is a [`LockTime::Height`] (locked or unlocked), is unlocked,
    /// or if the transparent input sequence numbers have disabled lock times.
    pub fn lock_time_is_time(&self) -> bool {
        if let Some(lock_time) = self.lock_time() {
            return lock_time.is_time();
        }

        false
    }

    /// Get this transaction's expiry height, if any.
    pub fn expiry_height(&self) -> Option<block::Height> {
        match self {
            Transaction::V1 { .. } | Transaction::V2 { .. } => None,
            Transaction::V3 { expiry_height, .. }
            | Transaction::V4 { expiry_height, .. }
            | Transaction::V5 { expiry_height, .. } => match expiry_height {
                // Consensus rule:
                // > No limit: To set no limit on transactions (so that they do not expire), nExpiryHeight should be set to 0.
                // https://zips.z.cash/zip-0203#specification
                block::Height(0) => None,
                block::Height(expiry_height) => Some(block::Height(*expiry_height)),
            },
            #[cfg(feature = "tx_v6")]
            Transaction::V6 { expiry_height, .. } => match expiry_height {
                block::Height(0) => None,
                block::Height(expiry_height) => Some(block::Height(*expiry_height)),
            },
        }
    }

    /// Get this transaction's network upgrade field, if any.
    /// This field is serialized as `nConsensusBranchId` ([7.1]).
    ///
    /// [7.1]: https://zips.z.cash/protocol/nu5.pdf#txnencodingandconsensus
    pub fn network_upgrade(&self) -> Option<NetworkUpgrade> {
        match self {
            Transaction::V1 { .. }
            | Transaction::V2 { .. }
            | Transaction::V3 { .. }
            | Transaction::V4 { .. } => None,
            Transaction::V5 {
                network_upgrade, ..
            } => Some(*network_upgrade),
            #[cfg(feature = "tx_v6")]
            Transaction::V6 {
                network_upgrade, ..
            } => Some(*network_upgrade),
        }
    }

    // transparent

    /// Access the transparent inputs of this transaction, regardless of version.
    pub fn inputs(&self) -> &[transparent::Input] {
        match self {
            Transaction::V1 { ref inputs, .. } => inputs,
            Transaction::V2 { ref inputs, .. } => inputs,
            Transaction::V3 { ref inputs, .. } => inputs,
            Transaction::V4 { ref inputs, .. } => inputs,
            Transaction::V5 { ref inputs, .. } => inputs,
            #[cfg(feature = "tx_v6")]
            Transaction::V6 { ref inputs, .. } => inputs,
        }
    }

    /// Access the [`transparent::OutPoint`]s spent by this transaction's [`transparent::Input`]s.
    pub fn spent_outpoints(&self) -> impl Iterator<Item = transparent::OutPoint> + '_ {
        self.inputs()
            .iter()
            .filter_map(transparent::Input::outpoint)
    }

    /// Access the transparent outputs of this transaction, regardless of version.
    pub fn outputs(&self) -> &[transparent::Output] {
        match self {
            Transaction::V1 { ref outputs, .. } => outputs,
            Transaction::V2 { ref outputs, .. } => outputs,
            Transaction::V3 { ref outputs, .. } => outputs,
            Transaction::V4 { ref outputs, .. } => outputs,
            Transaction::V5 { ref outputs, .. } => outputs,
            #[cfg(feature = "tx_v6")]
            Transaction::V6 { ref outputs, .. } => outputs,
        }
    }

    /// Returns `true` if this transaction has valid inputs for a coinbase
    /// transaction, that is, has a single input and it is a coinbase input
    /// (null prevout).
    pub fn is_coinbase(&self) -> bool {
        self.inputs().len() == 1
            && matches!(
                self.inputs().first(),
                Some(transparent::Input::Coinbase { .. })
            )
    }

    /// Returns `true` if this transaction has valid inputs for a non-coinbase
    /// transaction, that is, does not have any coinbase input (non-null prevouts).
    ///
    /// Note that it's possible for a transaction return false in both
    /// [`Transaction::is_coinbase`] and [`Transaction::is_valid_non_coinbase`],
    /// though those transactions will be rejected.
    pub fn is_valid_non_coinbase(&self) -> bool {
        self.inputs()
            .iter()
            .all(|input| matches!(input, transparent::Input::PrevOut { .. }))
    }

    // sprout

    /// Returns the Sprout `JoinSplit<Groth16Proof>`s in this transaction, regardless of version.
    pub fn sprout_groth16_joinsplits(
        &self,
    ) -> Box<dyn Iterator<Item = &sprout::JoinSplit<Groth16Proof>> + '_> {
        match self {
            // JoinSplits with Groth16 Proofs
            Transaction::V4 {
                joinsplit_data: Some(joinsplit_data),
                ..
            } => Box::new(joinsplit_data.joinsplits()),

            // No JoinSplits / JoinSplits with BCTV14 proofs
            Transaction::V1 { .. }
            | Transaction::V2 { .. }
            | Transaction::V3 { .. }
            | Transaction::V4 {
                joinsplit_data: None,
                ..
            }
            | Transaction::V5 { .. } => Box::new(std::iter::empty()),
            #[cfg(feature = "tx_v6")]
            Transaction::V6 { .. } => Box::new(std::iter::empty()),
        }
    }

    /// Returns the number of `JoinSplit`s in this transaction, regardless of version.
    pub fn joinsplit_count(&self) -> usize {
        match self {
            // JoinSplits with Bctv14 Proofs
            Transaction::V2 {
                joinsplit_data: Some(joinsplit_data),
                ..
            }
            | Transaction::V3 {
                joinsplit_data: Some(joinsplit_data),
                ..
            } => joinsplit_data.joinsplits().count(),
            // JoinSplits with Groth Proofs
            Transaction::V4 {
                joinsplit_data: Some(joinsplit_data),
                ..
            } => joinsplit_data.joinsplits().count(),
            // No JoinSplits
            Transaction::V1 { .. }
            | Transaction::V2 {
                joinsplit_data: None,
                ..
            }
            | Transaction::V3 {
                joinsplit_data: None,
                ..
            }
            | Transaction::V4 {
                joinsplit_data: None,
                ..
            }
            | Transaction::V5 { .. } => 0,
            #[cfg(feature = "tx_v6")]
            Transaction::V6 { .. } => 0,
        }
    }

    /// Access the sprout::Nullifiers in this transaction, regardless of version.
    pub fn sprout_nullifiers(&self) -> Box<dyn Iterator<Item = &sprout::Nullifier> + '_> {
        // This function returns a boxed iterator because the different
        // transaction variants end up having different iterator types
        // (we could extract bctv and groth as separate iterators, then chain
        // them together, but that would be much harder to read and maintain)
        match self {
            // JoinSplits with Bctv14 Proofs
            Transaction::V2 {
                joinsplit_data: Some(joinsplit_data),
                ..
            }
            | Transaction::V3 {
                joinsplit_data: Some(joinsplit_data),
                ..
            } => Box::new(joinsplit_data.nullifiers()),
            // JoinSplits with Groth Proofs
            Transaction::V4 {
                joinsplit_data: Some(joinsplit_data),
                ..
            } => Box::new(joinsplit_data.nullifiers()),
            // No JoinSplits
            Transaction::V1 { .. }
            | Transaction::V2 {
                joinsplit_data: None,
                ..
            }
            | Transaction::V3 {
                joinsplit_data: None,
                ..
            }
            | Transaction::V4 {
                joinsplit_data: None,
                ..
            }
            | Transaction::V5 { .. } => Box::new(std::iter::empty()),
            #[cfg(feature = "tx_v6")]
            Transaction::V6 { .. } => Box::new(std::iter::empty()),
        }
    }

    /// Access the JoinSplit public validating key in this transaction,
    /// regardless of version, if any.
    pub fn sprout_joinsplit_pub_key(&self) -> Option<ed25519::VerificationKeyBytes> {
        match self {
            // JoinSplits with Bctv14 Proofs
            Transaction::V2 {
                joinsplit_data: Some(joinsplit_data),
                ..
            }
            | Transaction::V3 {
                joinsplit_data: Some(joinsplit_data),
                ..
            } => Some(joinsplit_data.pub_key),
            // JoinSplits with Groth Proofs
            Transaction::V4 {
                joinsplit_data: Some(joinsplit_data),
                ..
            } => Some(joinsplit_data.pub_key),
            // No JoinSplits
            Transaction::V1 { .. }
            | Transaction::V2 {
                joinsplit_data: None,
                ..
            }
            | Transaction::V3 {
                joinsplit_data: None,
                ..
            }
            | Transaction::V4 {
                joinsplit_data: None,
                ..
            }
            | Transaction::V5 { .. } => None,
            #[cfg(feature = "tx_v6")]
            Transaction::V6 { .. } => None,
        }
    }

    /// Return if the transaction has any Sprout JoinSplit data.
    pub fn has_sprout_joinsplit_data(&self) -> bool {
        match self {
            // No JoinSplits
            Transaction::V1 { .. } | Transaction::V5 { .. } => false,

            #[cfg(feature = "tx_v6")]
            Transaction::V6 { .. } => false,

            // JoinSplits-on-BCTV14
            Transaction::V2 { joinsplit_data, .. } | Transaction::V3 { joinsplit_data, .. } => {
                joinsplit_data.is_some()
            }

            // JoinSplits-on-Groth16
            Transaction::V4 { joinsplit_data, .. } => joinsplit_data.is_some(),
        }
    }

    /// Returns the Sprout note commitments in this transaction.
    pub fn sprout_note_commitments(
        &self,
    ) -> Box<dyn Iterator<Item = &sprout::commitment::NoteCommitment> + '_> {
        match self {
            // Return [`NoteCommitment`]s with [`Bctv14Proof`]s.
            Transaction::V2 {
                joinsplit_data: Some(joinsplit_data),
                ..
            }
            | Transaction::V3 {
                joinsplit_data: Some(joinsplit_data),
                ..
            } => Box::new(joinsplit_data.note_commitments()),

            // Return [`NoteCommitment`]s with [`Groth16Proof`]s.
            Transaction::V4 {
                joinsplit_data: Some(joinsplit_data),
                ..
            } => Box::new(joinsplit_data.note_commitments()),

            // Return an empty iterator.
            Transaction::V2 {
                joinsplit_data: None,
                ..
            }
            | Transaction::V3 {
                joinsplit_data: None,
                ..
            }
            | Transaction::V4 {
                joinsplit_data: None,
                ..
            }
            | Transaction::V1 { .. }
            | Transaction::V5 { .. } => Box::new(std::iter::empty()),
            #[cfg(feature = "tx_v6")]
            Transaction::V6 { .. } => Box::new(std::iter::empty()),
        }
    }

    // sapling

    /// Access the deduplicated [`sapling::tree::Root`]s in this transaction,
    /// regardless of version.
    pub fn sapling_anchors(&self) -> Box<dyn Iterator<Item = sapling::tree::Root> + '_> {
        // This function returns a boxed iterator because the different
        // transaction variants end up having different iterator types
        match self {
            Transaction::V4 {
                sapling_shielded_data: Some(sapling_shielded_data),
                ..
            } => Box::new(sapling_shielded_data.anchors()),

            Transaction::V5 {
                sapling_shielded_data: Some(sapling_shielded_data),
                ..
            } => Box::new(sapling_shielded_data.anchors()),

            #[cfg(feature = "tx_v6")]
            Transaction::V6 {
                sapling_shielded_data: Some(sapling_shielded_data),
                ..
            } => Box::new(sapling_shielded_data.anchors()),

            // No Spends
            Transaction::V1 { .. }
            | Transaction::V2 { .. }
            | Transaction::V3 { .. }
            | Transaction::V4 {
                sapling_shielded_data: None,
                ..
            }
            | Transaction::V5 {
                sapling_shielded_data: None,
                ..
            } => Box::new(std::iter::empty()),
            #[cfg(feature = "tx_v6")]
            Transaction::V6 {
                sapling_shielded_data: None,
                ..
            } => Box::new(std::iter::empty()),
        }
    }

    /// Iterate over the sapling [`Spend`](sapling::Spend)s for this transaction,
    /// returning `Spend<PerSpendAnchor>` regardless of the underlying
    /// transaction version.
    ///
    /// Shared anchors in V5/V6 transactions are copied into each sapling spend.
    /// This allows the same code to validate spends from V4 and V5/V6 transactions.
    ///
    /// # Correctness
    ///
    /// Do not use this function for serialization.
    pub fn sapling_spends_per_anchor(
        &self,
    ) -> Box<dyn Iterator<Item = sapling::Spend<sapling::PerSpendAnchor>> + '_> {
        match self {
            Transaction::V4 {
                sapling_shielded_data: Some(sapling_shielded_data),
                ..
            } => Box::new(sapling_shielded_data.spends_per_anchor()),
            Transaction::V5 {
                sapling_shielded_data: Some(sapling_shielded_data),
                ..
            } => Box::new(sapling_shielded_data.spends_per_anchor()),

            #[cfg(feature = "tx_v6")]
            Transaction::V6 {
                sapling_shielded_data: Some(sapling_shielded_data),
                ..
            } => Box::new(sapling_shielded_data.spends_per_anchor()),

            // No Spends
            Transaction::V1 { .. }
            | Transaction::V2 { .. }
            | Transaction::V3 { .. }
            | Transaction::V4 {
                sapling_shielded_data: None,
                ..
            }
            | Transaction::V5 {
                sapling_shielded_data: None,
                ..
            } => Box::new(std::iter::empty()),
            #[cfg(feature = "tx_v6")]
            Transaction::V6 {
                sapling_shielded_data: None,
                ..
            } => Box::new(std::iter::empty()),
        }
    }

    /// Iterate over the sapling [`Output`](sapling::Output)s for this
    /// transaction
    pub fn sapling_outputs(&self) -> Box<dyn Iterator<Item = &sapling::Output> + '_> {
        match self {
            Transaction::V4 {
                sapling_shielded_data: Some(sapling_shielded_data),
                ..
            } => Box::new(sapling_shielded_data.outputs()),
            Transaction::V5 {
                sapling_shielded_data: Some(sapling_shielded_data),
                ..
            } => Box::new(sapling_shielded_data.outputs()),
            #[cfg(feature = "tx_v6")]
            Transaction::V6 {
                sapling_shielded_data: Some(sapling_shielded_data),
                ..
            } => Box::new(sapling_shielded_data.outputs()),

            // No Outputs
            Transaction::V1 { .. }
            | Transaction::V2 { .. }
            | Transaction::V3 { .. }
            | Transaction::V4 {
                sapling_shielded_data: None,
                ..
            }
            | Transaction::V5 {
                sapling_shielded_data: None,
                ..
            } => Box::new(std::iter::empty()),
            #[cfg(feature = "tx_v6")]
            Transaction::V6 {
                sapling_shielded_data: None,
                ..
            } => Box::new(std::iter::empty()),
        }
    }

    /// Access the sapling::Nullifiers in this transaction, regardless of version.
    pub fn sapling_nullifiers(&self) -> Box<dyn Iterator<Item = &sapling::Nullifier> + '_> {
        // This function returns a boxed iterator because the different
        // transaction variants end up having different iterator types
        match self {
            // Spends with Groth Proofs
            Transaction::V4 {
                sapling_shielded_data: Some(sapling_shielded_data),
                ..
            } => Box::new(sapling_shielded_data.nullifiers()),
            Transaction::V5 {
                sapling_shielded_data: Some(sapling_shielded_data),
                ..
            } => Box::new(sapling_shielded_data.nullifiers()),

            #[cfg(feature = "tx_v6")]
            Transaction::V6 {
                sapling_shielded_data: Some(sapling_shielded_data),
                ..
            } => Box::new(sapling_shielded_data.nullifiers()),

            // No Spends
            Transaction::V1 { .. }
            | Transaction::V2 { .. }
            | Transaction::V3 { .. }
            | Transaction::V4 {
                sapling_shielded_data: None,
                ..
            }
            | Transaction::V5 {
                sapling_shielded_data: None,
                ..
            } => Box::new(std::iter::empty()),
            #[cfg(feature = "tx_v6")]
            Transaction::V6 {
                sapling_shielded_data: None,
                ..
            } => Box::new(std::iter::empty()),
        }
    }

    /// Returns the Sapling note commitments in this transaction, regardless of version.
    pub fn sapling_note_commitments(&self) -> Box<dyn Iterator<Item = &jubjub::Fq> + '_> {
        // This function returns a boxed iterator because the different
        // transaction variants end up having different iterator types
        match self {
            // Spends with Groth16 Proofs
            Transaction::V4 {
                sapling_shielded_data: Some(sapling_shielded_data),
                ..
            } => Box::new(sapling_shielded_data.note_commitments()),
            Transaction::V5 {
                sapling_shielded_data: Some(sapling_shielded_data),
                ..
            } => Box::new(sapling_shielded_data.note_commitments()),

            #[cfg(feature = "tx_v6")]
            Transaction::V6 {
                sapling_shielded_data: Some(sapling_shielded_data),
                ..
            } => Box::new(sapling_shielded_data.note_commitments()),

            // No Spends
            Transaction::V1 { .. }
            | Transaction::V2 { .. }
            | Transaction::V3 { .. }
            | Transaction::V4 {
                sapling_shielded_data: None,
                ..
            }
            | Transaction::V5 {
                sapling_shielded_data: None,
                ..
            } => Box::new(std::iter::empty()),
            #[cfg(feature = "tx_v6")]
            Transaction::V6 {
                sapling_shielded_data: None,
                ..
            } => Box::new(std::iter::empty()),
        }
    }

    /// Return if the transaction has any Sapling shielded data.
    pub fn has_sapling_shielded_data(&self) -> bool {
        match self {
            Transaction::V1 { .. } | Transaction::V2 { .. } | Transaction::V3 { .. } => false,
            Transaction::V4 {
                sapling_shielded_data,
                ..
            } => sapling_shielded_data.is_some(),
            Transaction::V5 {
                sapling_shielded_data,
                ..
            } => sapling_shielded_data.is_some(),
            #[cfg(feature = "tx_v6")]
            Transaction::V6 {
                sapling_shielded_data,
                ..
            } => sapling_shielded_data.is_some(),
        }
    }

    // orchard

    /// Iterate over the [`orchard::Action`]s in this transaction.
    pub fn orchard_action_count(&self) -> usize {
        match self {
            Transaction::V1 { .. }
            | Transaction::V2 { .. }
            | Transaction::V3 { .. }
            | Transaction::V4 { .. } => 0,

            Transaction::V5 {
                orchard_shielded_data,
                ..
            } => orchard_shielded_data
                .iter()
                .flat_map(orchard::ShieldedData::actions)
                .count(),

            #[cfg(feature = "tx_v6")]
            Transaction::V6 {
                orchard_shielded_data,
                ..
            } => orchard_shielded_data
                .iter()
                .flat_map(orchard::ShieldedData::actions)
                .count(),
        }
    }

    /// Access the [`orchard::Nullifier`]s in this transaction.
    pub fn orchard_nullifiers(&self) -> Box<dyn Iterator<Item = &orchard::Nullifier> + '_> {
        match self {
            Transaction::V1 { .. }
            | Transaction::V2 { .. }
            | Transaction::V3 { .. }
            | Transaction::V4 { .. } => Box::new(std::iter::empty()),

            Transaction::V5 {
                orchard_shielded_data,
                ..
            } => Box::new(
                orchard_shielded_data
                    .iter()
                    .flat_map(orchard::ShieldedData::nullifiers),
            ),

            #[cfg(feature = "tx_v6")]
            Transaction::V6 {
                orchard_shielded_data,
                ..
            } => Box::new(
                orchard_shielded_data
                    .iter()
                    .flat_map(orchard::ShieldedData::nullifiers),
            ),
        }
    }

    /// Access the note commitments in this transaction.
    pub fn orchard_note_commitments(&self) -> Box<dyn Iterator<Item = pallas::Base> + '_> {
        match self {
            Transaction::V1 { .. }
            | Transaction::V2 { .. }
            | Transaction::V3 { .. }
            | Transaction::V4 { .. } => Box::new(std::iter::empty()),

            Transaction::V5 {
                orchard_shielded_data,
                ..
            } => Box::new(
                orchard_shielded_data
                    .iter()
                    .flat_map(orchard::ShieldedData::note_commitments)
                    .cloned(),
            ),
            #[cfg(feature = "tx_v6")]
            Transaction::V6 {
                orchard_shielded_data,
                orchard_zsa_issue_data,
                ..
            } => Box::new(
                orchard_shielded_data
                    .iter()
                    .flat_map(orchard::ShieldedData::note_commitments)
                    .cloned()
                    .chain(
                        orchard_zsa_issue_data
                            .iter()
                            .flat_map(orchard_zsa::IssueData::note_commitments),
                    ),
            ),
        }
    }

    /// Access the Orchard issue data in this transaction, if any,
    /// regardless of version.
    #[cfg(feature = "tx_v6")]
    pub fn orchard_issue_data(&self) -> &Option<orchard_zsa::IssueData> {
        match self {
            Transaction::V1 { .. }
            | Transaction::V2 { .. }
            | Transaction::V3 { .. }
            | Transaction::V4 { .. }
            | Transaction::V5 { .. } => &None,

            Transaction::V6 {
                orchard_zsa_issue_data,
                ..
            } => orchard_zsa_issue_data,
        }
    }

    /// Access the Orchard asset burns in this transaction, if there are any,
    /// regardless of version.
    #[cfg(feature = "tx_v6")]
    pub fn orchard_burns(&self) -> Box<dyn Iterator<Item = &orchard_zsa::BurnItem> + '_> {
        match self {
            Transaction::V1 { .. }
            | Transaction::V2 { .. }
            | Transaction::V3 { .. }
            | Transaction::V4 { .. }
            | Transaction::V5 { .. } => Box::new(std::iter::empty()),

            Transaction::V6 {
                orchard_shielded_data,
                ..
            } => Box::new(orchard_shielded_data.iter().flat_map(|data| {
                data.action_groups
                    .iter()
                    .flat_map(|action_group| action_group.burn.as_ref().iter())
            })),
        }
    }

    /// Access the [`orchard::Flags`] in this transaction, if there is any,
    /// regardless of version.
    pub fn orchard_flags_union(&self) -> Option<orchard::shielded_data::Flags> {
        match self {
            // No Orchard shielded data
            Transaction::V1 { .. }
            | Transaction::V2 { .. }
            | Transaction::V3 { .. }
            | Transaction::V4 { .. } => None,

            Transaction::V5 {
                orchard_shielded_data,
                ..
            } => orchard_shielded_data
                .as_ref()
                .map(|data| data.flags_union()),

            #[cfg(feature = "tx-v6")]
            Transaction::V6 {
                orchard_shielded_data,
                ..
            } => orchard_shielded_data
                .as_ref()
                .map(|data| data.flags_union()),
        }
    }

    /// Access the [`orchard::tree::Root`] in this transaction, if there is any,
    /// regardless of version.
    pub fn orchard_shared_anchors(&self) -> Box<dyn Iterator<Item = orchard::tree::Root> + '_> {
        match self {
            // No Orchard shielded data
            Transaction::V1 { .. }
            | Transaction::V2 { .. }
            | Transaction::V3 { .. }
            | Transaction::V4 { .. } => Box::new(std::iter::empty()),

            Transaction::V5 {
                orchard_shielded_data,
                ..
            } => Box::new(
                orchard_shielded_data
                    .iter()
                    .flat_map(orchard::ShieldedData::shared_anchors),
            ),

            #[cfg(feature = "tx-v6")]
            Transaction::V6 {
                orchard_shielded_data,
                ..
            } => Box::new(
                orchard_shielded_data
                    .iter()
                    .flat_map(orchard::ShieldedData::shared_anchors),
            ),
        }
    }

    /// Return if the transaction has any Orchard shielded data,
    /// regardless of version.
    pub fn has_orchard_shielded_data(&self) -> bool {
        // FIXME: avoid code duplication with orchard_value_balance
        let value_balance = match self {
            // No Orchard shielded data
            Transaction::V1 { .. }
            | Transaction::V2 { .. }
            | Transaction::V3 { .. }
            | Transaction::V4 { .. } => None,

            Transaction::V5 {
                orchard_shielded_data,
                ..
            } => orchard_shielded_data
                .as_ref()
                .map(|data| data.value_balance()),

            #[cfg(feature = "tx-v6")]
            Transaction::V6 {
                orchard_shielded_data,
                ..
            } => orchard_shielded_data
                .as_ref()
                .map(|data| data.value_balance()),
        };

        value_balance.is_some()
    }

    // value balances

    /// Return the transparent value balance,
    /// using the outputs spent by this transaction.
    ///
    /// See `transparent_value_balance` for details.
    #[allow(clippy::unwrap_in_result)]
    fn transparent_value_balance_from_outputs(
        &self,
        outputs: &HashMap<transparent::OutPoint, transparent::Output>,
    ) -> Result<ValueBalance<NegativeAllowed>, ValueBalanceError> {
        let input_value = self
            .inputs()
            .iter()
            .map(|i| i.value_from_outputs(outputs))
            .sum::<Result<Amount<NonNegative>, AmountError>>()
            .map_err(ValueBalanceError::Transparent)?
            .constrain()
            .expect("conversion from NonNegative to NegativeAllowed is always valid");

        let output_value = self
            .outputs()
            .iter()
            .map(|o| o.value())
            .sum::<Result<Amount<NonNegative>, AmountError>>()
            .map_err(ValueBalanceError::Transparent)?
            .constrain()
            .expect("conversion from NonNegative to NegativeAllowed is always valid");

        (input_value - output_value)
            .map(ValueBalance::from_transparent_amount)
            .map_err(ValueBalanceError::Transparent)
    }

    /// Returns the `vpub_old` fields from `JoinSplit`s in this transaction,
    /// regardless of version, in the order they appear in the transaction.
    ///
    /// These values are added to the sprout chain value pool,
    /// and removed from the value pool of this transaction.
    pub fn output_values_to_sprout(&self) -> Box<dyn Iterator<Item = &Amount<NonNegative>> + '_> {
        match self {
            // JoinSplits with Bctv14 Proofs
            Transaction::V2 {
                joinsplit_data: Some(joinsplit_data),
                ..
            }
            | Transaction::V3 {
                joinsplit_data: Some(joinsplit_data),
                ..
            } => Box::new(
                joinsplit_data
                    .joinsplits()
                    .map(|joinsplit| &joinsplit.vpub_old),
            ),
            // JoinSplits with Groth Proofs
            Transaction::V4 {
                joinsplit_data: Some(joinsplit_data),
                ..
            } => Box::new(
                joinsplit_data
                    .joinsplits()
                    .map(|joinsplit| &joinsplit.vpub_old),
            ),
            // No JoinSplits
            Transaction::V1 { .. }
            | Transaction::V2 {
                joinsplit_data: None,
                ..
            }
            | Transaction::V3 {
                joinsplit_data: None,
                ..
            }
            | Transaction::V4 {
                joinsplit_data: None,
                ..
            }
            | Transaction::V5 { .. } => Box::new(std::iter::empty()),
            #[cfg(feature = "tx_v6")]
            Transaction::V6 { .. } => Box::new(std::iter::empty()),
        }
    }

    /// Returns the `vpub_new` fields from `JoinSplit`s in this transaction,
    /// regardless of version, in the order they appear in the transaction.
    ///
    /// These values are removed from the value pool of this transaction.
    /// and added to the sprout chain value pool.
    pub fn input_values_from_sprout(&self) -> Box<dyn Iterator<Item = &Amount<NonNegative>> + '_> {
        match self {
            // JoinSplits with Bctv14 Proofs
            Transaction::V2 {
                joinsplit_data: Some(joinsplit_data),
                ..
            }
            | Transaction::V3 {
                joinsplit_data: Some(joinsplit_data),
                ..
            } => Box::new(
                joinsplit_data
                    .joinsplits()
                    .map(|joinsplit| &joinsplit.vpub_new),
            ),
            // JoinSplits with Groth Proofs
            Transaction::V4 {
                joinsplit_data: Some(joinsplit_data),
                ..
            } => Box::new(
                joinsplit_data
                    .joinsplits()
                    .map(|joinsplit| &joinsplit.vpub_new),
            ),
            // No JoinSplits
            Transaction::V1 { .. }
            | Transaction::V2 {
                joinsplit_data: None,
                ..
            }
            | Transaction::V3 {
                joinsplit_data: None,
                ..
            }
            | Transaction::V4 {
                joinsplit_data: None,
                ..
            }
            | Transaction::V5 { .. } => Box::new(std::iter::empty()),
            #[cfg(feature = "tx_v6")]
            Transaction::V6 { .. } => Box::new(std::iter::empty()),
        }
    }

    /// Return a list of sprout value balances,
    /// the changes in the transaction value pool due to each sprout `JoinSplit`.
    ///
    /// Each value balance is the sprout `vpub_new` field, minus the `vpub_old` field.
    ///
    /// See [`sprout_value_balance`][svb] for details.
    ///
    /// [svb]: crate::transaction::Transaction::sprout_value_balance
    fn sprout_joinsplit_value_balances(
        &self,
    ) -> impl Iterator<Item = ValueBalance<NegativeAllowed>> + '_ {
        let joinsplit_value_balances = match self {
            Transaction::V2 {
                joinsplit_data: Some(joinsplit_data),
                ..
            }
            | Transaction::V3 {
                joinsplit_data: Some(joinsplit_data),
                ..
            } => joinsplit_data.joinsplit_value_balances(),
            Transaction::V4 {
                joinsplit_data: Some(joinsplit_data),
                ..
            } => joinsplit_data.joinsplit_value_balances(),
            Transaction::V1 { .. }
            | Transaction::V2 {
                joinsplit_data: None,
                ..
            }
            | Transaction::V3 {
                joinsplit_data: None,
                ..
            }
            | Transaction::V4 {
                joinsplit_data: None,
                ..
            }
            | Transaction::V5 { .. } => Box::new(iter::empty()),
            #[cfg(feature = "tx_v6")]
            Transaction::V6 { .. } => Box::new(iter::empty()),
        };

        joinsplit_value_balances.map(ValueBalance::from_sprout_amount)
    }

    /// Return the sprout value balance,
    /// the change in the transaction value pool due to sprout `JoinSplit`s.
    ///
    /// The sum of all sprout `vpub_new` fields, minus the sum of all `vpub_old` fields.
    ///
    /// Positive values are added to this transaction's value pool,
    /// and removed from the sprout chain value pool.
    /// Negative values are removed from this transaction,
    /// and added to the sprout pool.
    ///
    /// <https://zebra.zfnd.org/dev/rfcs/0012-value-pools.html#definitions>
    fn sprout_value_balance(&self) -> Result<ValueBalance<NegativeAllowed>, ValueBalanceError> {
        self.sprout_joinsplit_value_balances().sum()
    }

    /// Return the sapling value balance,
    /// the change in the transaction value pool due to sapling `Spend`s and `Output`s.
    ///
    /// Returns the `valueBalanceSapling` field in this transaction.
    ///
    /// Positive values are added to this transaction's value pool,
    /// and removed from the sapling chain value pool.
    /// Negative values are removed from this transaction,
    /// and added to sapling pool.
    ///
    /// <https://zebra.zfnd.org/dev/rfcs/0012-value-pools.html#definitions>
    pub fn sapling_value_balance(&self) -> ValueBalance<NegativeAllowed> {
        let sapling_value_balance = match self {
            Transaction::V4 {
                sapling_shielded_data: Some(sapling_shielded_data),
                ..
            } => sapling_shielded_data.value_balance,
            Transaction::V5 {
                sapling_shielded_data: Some(sapling_shielded_data),
                ..
            } => sapling_shielded_data.value_balance,
            #[cfg(feature = "tx_v6")]
            Transaction::V6 {
                sapling_shielded_data: Some(sapling_shielded_data),
                ..
            } => sapling_shielded_data.value_balance,

            Transaction::V1 { .. }
            | Transaction::V2 { .. }
            | Transaction::V3 { .. }
            | Transaction::V4 {
                sapling_shielded_data: None,
                ..
            }
            | Transaction::V5 {
                sapling_shielded_data: None,
                ..
            } => Amount::zero(),
            #[cfg(feature = "tx_v6")]
            Transaction::V6 {
                sapling_shielded_data: None,
                ..
            } => Amount::zero(),
        };

        ValueBalance::from_sapling_amount(sapling_value_balance)
    }

    /// Return the orchard value balance, the change in the transaction value
    /// pool due to [`orchard::Action`]s.
    ///
    /// Returns the `valueBalanceOrchard` field in this transaction.
    ///
    /// Positive values are added to this transaction's value pool,
    /// and removed from the orchard chain value pool.
    /// Negative values are removed from this transaction,
    /// and added to orchard pool.
    ///
    /// <https://zebra.zfnd.org/dev/rfcs/0012-value-pools.html#definitions>
    pub fn orchard_value_balance(&self) -> ValueBalance<NegativeAllowed> {
        let value_balance = match self {
            // No Orchard shielded data
            Transaction::V1 { .. }
            | Transaction::V2 { .. }
            | Transaction::V3 { .. }
            | Transaction::V4 { .. } => None,

            Transaction::V5 {
                orchard_shielded_data,
                ..
            } => orchard_shielded_data
                .as_ref()
                .map(|data| data.value_balance()),

            #[cfg(feature = "tx-v6")]
            Transaction::V6 {
                orchard_shielded_data,
                ..
            } => orchard_shielded_data
                .as_ref()
                .map(|data| data.value_balance()),
        };

        ValueBalance::from_orchard_amount(value_balance.unwrap_or_else(Amount::zero))
    }

    /// Returns the value balances for this transaction using the provided transparent outputs.
    pub(crate) fn value_balance_from_outputs(
        &self,
        outputs: &HashMap<transparent::OutPoint, transparent::Output>,
    ) -> Result<ValueBalance<NegativeAllowed>, ValueBalanceError> {
        self.transparent_value_balance_from_outputs(outputs)?
            + self.sprout_value_balance()?
            + self.sapling_value_balance()
            + self.orchard_value_balance()
    }

    /// Returns the value balances for this transaction.
    ///
    /// These are the changes in the transaction value pool, split up into transparent, Sprout,
    /// Sapling, and Orchard values.
    ///
    /// Calculated as the sum of the inputs and outputs from each pool, or the sum of the value
    /// balances from each pool.
    ///
    /// Positive values are added to this transaction's value pool, and removed from the
    /// corresponding chain value pool. Negative values are removed from this transaction, and added
    /// to the corresponding pool.
    ///
    /// <https://zebra.zfnd.org/dev/rfcs/0012-value-pools.html#definitions>
    ///
    /// `utxos` must contain the utxos of every input in the transaction, including UTXOs created by
    /// earlier transactions in this block.
    ///
    /// ## Note
    ///
    /// The chain value pool has the opposite sign to the transaction value pool.
    pub fn value_balance(
        &self,
        utxos: &HashMap<transparent::OutPoint, transparent::Utxo>,
    ) -> Result<ValueBalance<NegativeAllowed>, ValueBalanceError> {
        self.value_balance_from_outputs(&outputs_from_utxos(utxos.clone()))
    }
}

#[cfg(any(test, feature = "proptest-impl"))]
impl Transaction {
    /// Modify the expiry height of this transaction.
    ///
    /// # Panics
    ///
    /// - if called on a v1 or v2 transaction
    pub fn expiry_height_mut(&mut self) -> &mut block::Height {
        match self {
            Transaction::V1 { .. } | Transaction::V2 { .. } => {
                panic!("v1 and v2 transactions are not supported")
            }
            Transaction::V3 {
                ref mut expiry_height,
                ..
            }
            | Transaction::V4 {
                ref mut expiry_height,
                ..
            }
            | Transaction::V5 {
                ref mut expiry_height,
                ..
            } => expiry_height,
            #[cfg(feature = "tx_v6")]
            Transaction::V6 {
                ref mut expiry_height,
                ..
            } => expiry_height,
        }
    }

    /// Modify the transparent inputs of this transaction, regardless of version.
    pub fn inputs_mut(&mut self) -> &mut Vec<transparent::Input> {
        match self {
            Transaction::V1 { ref mut inputs, .. } => inputs,
            Transaction::V2 { ref mut inputs, .. } => inputs,
            Transaction::V3 { ref mut inputs, .. } => inputs,
            Transaction::V4 { ref mut inputs, .. } => inputs,
            Transaction::V5 { ref mut inputs, .. } => inputs,
            #[cfg(feature = "tx_v6")]
            Transaction::V6 { ref mut inputs, .. } => inputs,
        }
    }

    /// Modify the `value_balance` field from the `orchard::ShieldedData` in this transaction,
    /// regardless of version.
    ///
    /// See `orchard_value_balance` for details.
    pub fn orchard_value_balance_mut(&mut self) -> Option<&mut Amount<NegativeAllowed>> {
        match self {
            Transaction::V5 {
                orchard_shielded_data: Some(orchard_shielded_data),
                ..
            } => Some(&mut orchard_shielded_data.value_balance),

            #[cfg(feature = "tx_v6")]
            Transaction::V6 {
                orchard_shielded_data: Some(orchard_shielded_data),
                ..
            } => Some(&mut orchard_shielded_data.value_balance),

            Transaction::V1 { .. }
            | Transaction::V2 { .. }
            | Transaction::V3 { .. }
            | Transaction::V4 { .. }
            | Transaction::V5 {
                orchard_shielded_data: None,
                ..
            } => None,

            #[cfg(feature = "tx_v6")]
            Transaction::V6 {
                orchard_shielded_data: None,
                ..
            } => None,
        }
    }

    /// Modify the `value_balance` field from the `sapling::ShieldedData` in this transaction,
    /// regardless of version.
    ///
    /// See `sapling_value_balance` for details.
    pub fn sapling_value_balance_mut(&mut self) -> Option<&mut Amount<NegativeAllowed>> {
        match self {
            Transaction::V4 {
                sapling_shielded_data: Some(sapling_shielded_data),
                ..
            } => Some(&mut sapling_shielded_data.value_balance),
            Transaction::V5 {
                sapling_shielded_data: Some(sapling_shielded_data),
                ..
            } => Some(&mut sapling_shielded_data.value_balance),
            #[cfg(feature = "tx_v6")]
            Transaction::V6 {
                sapling_shielded_data: Some(sapling_shielded_data),
                ..
            } => Some(&mut sapling_shielded_data.value_balance),
            Transaction::V1 { .. }
            | Transaction::V2 { .. }
            | Transaction::V3 { .. }
            | Transaction::V4 {
                sapling_shielded_data: None,
                ..
            }
            | Transaction::V5 {
                sapling_shielded_data: None,
                ..
            } => None,
            #[cfg(feature = "tx_v6")]
            Transaction::V6 {
                sapling_shielded_data: None,
                ..
            } => None,
        }
    }

    /// Modify the `vpub_new` fields from `JoinSplit`s in this transaction,
    /// regardless of version, in the order they appear in the transaction.
    ///
    /// See `input_values_from_sprout` for details.
    pub fn input_values_from_sprout_mut(
        &mut self,
    ) -> Box<dyn Iterator<Item = &mut Amount<NonNegative>> + '_> {
        match self {
            // JoinSplits with Bctv14 Proofs
            Transaction::V2 {
                joinsplit_data: Some(joinsplit_data),
                ..
            }
            | Transaction::V3 {
                joinsplit_data: Some(joinsplit_data),
                ..
            } => Box::new(
                joinsplit_data
                    .joinsplits_mut()
                    .map(|joinsplit| &mut joinsplit.vpub_new),
            ),
            // JoinSplits with Groth Proofs
            Transaction::V4 {
                joinsplit_data: Some(joinsplit_data),
                ..
            } => Box::new(
                joinsplit_data
                    .joinsplits_mut()
                    .map(|joinsplit| &mut joinsplit.vpub_new),
            ),
            // No JoinSplits
            Transaction::V1 { .. }
            | Transaction::V2 {
                joinsplit_data: None,
                ..
            }
            | Transaction::V3 {
                joinsplit_data: None,
                ..
            }
            | Transaction::V4 {
                joinsplit_data: None,
                ..
            }
            | Transaction::V5 { .. } => Box::new(std::iter::empty()),
            #[cfg(feature = "tx_v6")]
            Transaction::V6 { .. } => Box::new(std::iter::empty()),
        }
    }

    /// Modify the `vpub_old` fields from `JoinSplit`s in this transaction,
    /// regardless of version, in the order they appear in the transaction.
    ///
    /// See `output_values_to_sprout` for details.
    pub fn output_values_to_sprout_mut(
        &mut self,
    ) -> Box<dyn Iterator<Item = &mut Amount<NonNegative>> + '_> {
        match self {
            // JoinSplits with Bctv14 Proofs
            Transaction::V2 {
                joinsplit_data: Some(joinsplit_data),
                ..
            }
            | Transaction::V3 {
                joinsplit_data: Some(joinsplit_data),
                ..
            } => Box::new(
                joinsplit_data
                    .joinsplits_mut()
                    .map(|joinsplit| &mut joinsplit.vpub_old),
            ),
            // JoinSplits with Groth16 Proofs
            Transaction::V4 {
                joinsplit_data: Some(joinsplit_data),
                ..
            } => Box::new(
                joinsplit_data
                    .joinsplits_mut()
                    .map(|joinsplit| &mut joinsplit.vpub_old),
            ),
            // No JoinSplits
            Transaction::V1 { .. }
            | Transaction::V2 {
                joinsplit_data: None,
                ..
            }
            | Transaction::V3 {
                joinsplit_data: None,
                ..
            }
            | Transaction::V4 {
                joinsplit_data: None,
                ..
            }
            | Transaction::V5 { .. } => Box::new(std::iter::empty()),
            #[cfg(feature = "tx_v6")]
            Transaction::V6 { .. } => Box::new(std::iter::empty()),
        }
    }

    /// Modify the transparent output values of this transaction, regardless of version.
    pub fn output_values_mut(&mut self) -> impl Iterator<Item = &mut Amount<NonNegative>> {
        self.outputs_mut()
            .iter_mut()
            .map(|output| &mut output.value)
    }

    /// Modify the transparent outputs of this transaction, regardless of version.
    pub fn outputs_mut(&mut self) -> &mut Vec<transparent::Output> {
        match self {
            Transaction::V1 {
                ref mut outputs, ..
            } => outputs,
            Transaction::V2 {
                ref mut outputs, ..
            } => outputs,
            Transaction::V3 {
                ref mut outputs, ..
            } => outputs,
            Transaction::V4 {
                ref mut outputs, ..
            } => outputs,
            Transaction::V5 {
                ref mut outputs, ..
            } => outputs,
            #[cfg(feature = "tx_v6")]
            Transaction::V6 {
                ref mut outputs, ..
            } => outputs,
        }
    }
}<|MERGE_RESOLUTION|>--- conflicted
+++ resolved
@@ -201,54 +201,6 @@
     }
 }
 
-<<<<<<< HEAD
-// Define the macro to include the V6 variant.
-// Needed only with the `tx-v6` feature to avoid duplicating code.
-#[cfg(feature = "tx-v6")]
-macro_rules! tx_v5_and_v6 {
-    { $($fields:tt)* } => {
-        Transaction::V5 { $($fields)* } | Transaction::V6 { $($fields)* }
-    };
-}
-
-/// Same as above, without the V6 arm.
-#[cfg(not(feature = "tx-v6"))]
-macro_rules! tx_v5_and_v6 {
-    { $($fields:tt)* } => {
-        Transaction::V5 { $($fields)* }
-    };
-}
-
-pub(crate) use tx_v5_and_v6;
-
-=======
-// Macro to get a specific field from an Orchard shielded data struct.
-// Returns `None` for transaction versions that don't support Orchard (V1-V4).
-// This avoids repeating the same match block pattern across multiple accessor methods.
-macro_rules! orchard_shielded_data_field {
-    ($self:expr, $field:ident) => {
-        match $self {
-            // No Orchard shielded data
-            Transaction::V1 { .. }
-            | Transaction::V2 { .. }
-            | Transaction::V3 { .. }
-            | Transaction::V4 { .. } => None,
-
-            Transaction::V5 {
-                orchard_shielded_data,
-                ..
-            } => orchard_shielded_data.as_ref().map(|data| data.$field),
-
-            #[cfg(feature = "tx_v6")]
-            Transaction::V6 {
-                orchard_shielded_data,
-                ..
-            } => orchard_shielded_data.as_ref().map(|data| data.$field),
-        }
-    };
-}
-
->>>>>>> 7cf475f9
 impl Transaction {
     // identifiers and hashes
 
@@ -412,13 +364,14 @@
             Transaction::V3 { .. } => 3,
             Transaction::V4 { .. } => 4,
             Transaction::V5 { .. } => 5,
-<<<<<<< HEAD
-            #[cfg(feature = "tx-v6")]
-            Transaction::V6 { .. } => if self.network_upgrade().unwrap() == NetworkUpgrade::Swap { 8 } else { 6 } // TODO clean this up or introduce V8
-=======
-            #[cfg(feature = "tx_v6")]
-            Transaction::V6 { .. } => 6,
->>>>>>> 7cf475f9
+            #[cfg(feature = "tx_v6")]
+            Transaction::V6 { .. } => {
+                if self.network_upgrade().unwrap() == NetworkUpgrade::Swap {
+                    8
+                } else {
+                    6
+                }
+            } // TODO clean this up or introduce V8
         }
     }
 
@@ -1190,7 +1143,7 @@
                 .as_ref()
                 .map(|data| data.flags_union()),
 
-            #[cfg(feature = "tx-v6")]
+            #[cfg(feature = "tx_v6")]
             Transaction::V6 {
                 orchard_shielded_data,
                 ..
@@ -1219,7 +1172,7 @@
                     .flat_map(orchard::ShieldedData::shared_anchors),
             ),
 
-            #[cfg(feature = "tx-v6")]
+            #[cfg(feature = "tx_v6")]
             Transaction::V6 {
                 orchard_shielded_data,
                 ..
@@ -1249,7 +1202,7 @@
                 .as_ref()
                 .map(|data| data.value_balance()),
 
-            #[cfg(feature = "tx-v6")]
+            #[cfg(feature = "tx_v6")]
             Transaction::V6 {
                 orchard_shielded_data,
                 ..
@@ -1527,7 +1480,7 @@
                 .as_ref()
                 .map(|data| data.value_balance()),
 
-            #[cfg(feature = "tx-v6")]
+            #[cfg(feature = "tx_v6")]
             Transaction::V6 {
                 orchard_shielded_data,
                 ..
