--- conflicted
+++ resolved
@@ -1069,11 +1069,7 @@
     /// Access the Orchard issue data in this transaction, if any,
     /// regardless of version.
     #[cfg(feature = "tx-v6")]
-<<<<<<< HEAD
-    fn orchard_issue_data(&self) -> &Option<orchard_zsa::IssueData> {
-=======
     pub fn orchard_issue_data(&self) -> &Option<orchard_zsa::IssueData> {
->>>>>>> c006f8a8
         match self {
             Transaction::V1 { .. }
             | Transaction::V2 { .. }
@@ -1088,18 +1084,6 @@
         }
     }
 
-<<<<<<< HEAD
-    /// Access the Orchard issuance actions in this transaction, if there are any,
-    /// regardless of version.
-    #[cfg(feature = "tx-v6")]
-    pub fn orchard_issue_actions(&self) -> impl Iterator<Item = &::orchard::issuance::IssueAction> {
-        self.orchard_issue_data()
-            .iter()
-            .flat_map(orchard_zsa::IssueData::actions)
-    }
-
-=======
->>>>>>> c006f8a8
     /// Access the Orchard asset burns in this transaction, if there are any,
     /// regardless of version.
     #[cfg(feature = "tx-v6")]
@@ -1115,19 +1099,11 @@
             Transaction::V6 {
                 orchard_shielded_data,
                 ..
-<<<<<<< HEAD
             } => Box::new(orchard_shielded_data.iter().flat_map(|data| {
                 data.action_groups
                     .iter()
                     .flat_map(|action_group| action_group.burn.as_ref().iter())
             })),
-=======
-            } => Box::new(
-                orchard_shielded_data
-                    .iter()
-                    .flat_map(|data| data.burn.as_ref().iter()),
-            ),
->>>>>>> c006f8a8
         }
     }
 
