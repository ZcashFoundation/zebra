--- conflicted
+++ resolved
@@ -28,16 +28,12 @@
     block, orchard,
     parameters::NetworkUpgrade,
     primitives::{Bctv14Proof, Groth16Proof},
-<<<<<<< HEAD
     sapling, sprout,
     transparent::{
         self,
         CoinbaseSpendRestriction::{self, *},
     },
-=======
-    sapling, sprout, transparent,
     value_balance::ValueBalance,
->>>>>>> ee3c992c
 };
 
 use std::collections::HashMap;
