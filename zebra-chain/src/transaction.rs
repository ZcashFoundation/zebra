--- conflicted
+++ resolved
@@ -53,76 +53,8 @@
     value_balance::{ValueBalance, ValueBalanceError},
 };
 
-<<<<<<< HEAD
 #[cfg(feature = "tx_v6")]
 use crate::orchard_zsa;
-=======
-// FIXME: doc this
-// Move down
-macro_rules! orchard_shielded_data_iter {
-    ($self:expr, $mapper:expr) => {
-        match $self {
-            // No Orchard shielded data
-            Transaction::V1 { .. }
-            | Transaction::V2 { .. }
-            | Transaction::V3 { .. }
-            | Transaction::V4 { .. } => Box::new(std::iter::empty()),
-
-            Transaction::V5 {
-                orchard_shielded_data,
-                ..
-            } => Box::new(orchard_shielded_data.into_iter().flat_map($mapper)),
-
-            #[cfg(feature = "tx-v6")]
-            Transaction::V6 {
-                orchard_shielded_data,
-                ..
-            } => Box::new(orchard_shielded_data.into_iter().flat_map($mapper)),
-        }
-    };
-}
-
-// FIXME: doc this
-// Move down
-macro_rules! orchard_shielded_data_method {
-    ($self:expr, $method:ident) => {
-        match $self {
-            // No Orchard shielded data
-            Transaction::V1 { .. }
-            | Transaction::V2 { .. }
-            | Transaction::V3 { .. }
-            | Transaction::V4 { .. } => None,
-
-            Transaction::V5 {
-                orchard_shielded_data,
-                ..
-            } => orchard_shielded_data.as_ref().map(|data| data.$method()),
-
-            #[cfg(feature = "tx-v6")]
-            Transaction::V6 {
-                orchard_shielded_data,
-                ..
-            } => orchard_shielded_data.as_ref().map(|data| data.$method()),
-        }
-    };
-}
-
-// FIXME:
-// Define the macro for including the V6 pattern
-#[cfg(feature = "tx-v6")]
-macro_rules! tx_v5_and_v6 {
-    { $($fields:tt)* } => {
-        Transaction::V5 { $($fields)* } | Transaction::V6 { $($fields)* }
-    };
-}
-
-#[cfg(not(feature = "tx-v6"))]
-macro_rules! tx_v5_and_v6 {
-    { $($fields:tt)* } => {
-        Transaction::V5 { $($fields)* }
-    };
-}
->>>>>>> 5612c75a
 
 #[cfg(feature = "tx_v6")]
 pub mod versioned_sig;
@@ -275,8 +207,8 @@
 // Macro to get a specific field from an Orchard shielded data struct.
 // Returns `None` for transaction versions that don't support Orchard (V1-V4).
 // This avoids repeating the same match block pattern across multiple accessor methods.
-macro_rules! orchard_shielded_data_field {
-    ($self:expr, $field:ident) => {
+macro_rules! orchard_shielded_data_map {
+    ($self:expr, $data:ident => $body:expr) => {
         match $self {
             // No Orchard shielded data
             Transaction::V1 { .. }
@@ -287,13 +219,13 @@
             Transaction::V5 {
                 orchard_shielded_data,
                 ..
-            } => orchard_shielded_data.as_ref().map(|data| data.$field),
+            } => orchard_shielded_data.as_ref().map(|$data| $body),
 
             #[cfg(feature = "tx_v6")]
             Transaction::V6 {
                 orchard_shielded_data,
                 ..
-            } => orchard_shielded_data.as_ref().map(|data| data.$field),
+            } => orchard_shielded_data.as_ref().map(|$data| $body),
         }
     };
 }
@@ -1180,19 +1112,42 @@
     /// Access the [`orchard::Flags`] in this transaction, if there is any,
     /// regardless of version.
     pub fn orchard_flags_union(&self) -> Option<orchard::shielded_data::Flags> {
-        orchard_shielded_data_method!(self, flags_union)
+        orchard_shielded_data_map!(self, d => d.flags_union())
     }
 
     /// Access the [`orchard::tree::Root`] in this transaction, if there is any,
     /// regardless of version.
     pub fn orchard_shared_anchors(&self) -> Box<dyn Iterator<Item = orchard::tree::Root> + '_> {
-        orchard_shielded_data_iter!(self, orchard::ShieldedData::shared_anchors)
+        match self {
+            Transaction::V1 { .. }
+            | Transaction::V2 { .. }
+            | Transaction::V3 { .. }
+            | Transaction::V4 { .. } => Box::new(std::iter::empty()),
+
+            Transaction::V5 {
+                orchard_shielded_data,
+                ..
+            } => Box::new(
+                orchard_shielded_data
+                    .iter()
+                    .flat_map(orchard::ShieldedData::shared_anchors),
+            ),
+            #[cfg(feature = "tx_v6")]
+            Transaction::V6 {
+                orchard_shielded_data,
+                ..
+            } => Box::new(
+                orchard_shielded_data
+                    .iter()
+                    .flat_map(orchard::ShieldedData::shared_anchors),
+            ),
+        }
     }
 
     /// Return if the transaction has any Orchard shielded data,
     /// regardless of version.
     pub fn has_orchard_shielded_data(&self) -> bool {
-        orchard_shielded_data_method!(self, value_balance).is_some()
+        orchard_shielded_data_map!(self, d => d.value_balance()).is_some()
     }
 
     // value balances
@@ -1448,7 +1403,7 @@
     /// <https://zebra.zfnd.org/dev/rfcs/0012-value-pools.html#definitions>
     pub fn orchard_value_balance(&self) -> ValueBalance<NegativeAllowed> {
         let orchard_value_balance =
-            orchard_shielded_data_method!(self, value_balance).unwrap_or_else(Amount::zero);
+            orchard_shielded_data_map!(self, d => d.value_balance()).unwrap_or_else(Amount::zero);
 
         ValueBalance::from_orchard_amount(orchard_value_balance)
     }
