//! An implementation of the [ZIP-317] fee calculations for [UnminedTx]s:
//! - [conventional fee](https://zips.z.cash/zip-0317#fee-calculation)
//! - [block production transaction weight](https://zips.z.cash/zip-0317#block-production)

use std::cmp::max;

<<<<<<< HEAD
use thiserror::Error;
=======
use num_integer::div_ceil;
>>>>>>> 1461c912

use crate::{
    amount::{Amount, NonNegative},
    block::MAX_BLOCK_BYTES,
    serialization::ZcashSerialize,
    transaction::{Transaction, UnminedTx},
};

#[cfg(test)]
mod tests;

/// The marginal fee for the ZIP-317 fee calculation, in zatoshis per logical action.
//
// TODO: allow Amount<NonNegative> in constants
const MARGINAL_FEE: u64 = 5_000;

/// The number of grace logical actions allowed by the ZIP-317 fee calculation.
const GRACE_ACTIONS: u32 = 2;

/// The standard size of p2pkh inputs for the ZIP-317 fee calculation, in bytes.
const P2PKH_STANDARD_INPUT_SIZE: usize = 150;

/// The standard size of p2pkh outputs for the ZIP-317 fee calculation, in bytes.
const P2PKH_STANDARD_OUTPUT_SIZE: usize = 34;

/// The recommended weight ratio cap for ZIP-317 block production.
/// `weight_ratio_cap` in ZIP-317.
const BLOCK_PRODUCTION_WEIGHT_RATIO_CAP: f32 = 4.0;

/// The minimum fee for the block production weight ratio calculation, in zatoshis.
/// If a transaction has a lower fee, this value is used instead.
///
/// This avoids special handling for transactions with zero weight.
const MIN_BLOCK_PRODUCTION_SUBSTITUTE_FEE: i64 = 1;

/// The ZIP-317 recommended limit on the number of unpaid actions per block.
/// `block_unpaid_action_limit` in ZIP-317.
pub const BLOCK_PRODUCTION_UNPAID_ACTION_LIMIT: u32 = 50;

/// Returns the conventional fee for `transaction`, as defined by [ZIP-317].
///
/// [ZIP-317]: https://zips.z.cash/zip-0317#fee-calculation
pub fn conventional_fee(transaction: &Transaction) -> Amount<NonNegative> {
    // zcash_primitives checks for non-p2pkh inputs, but Zebra doesn't.
    // Conventional fees are only used in the standard rules for mempool eviction
    // and block production, so these implementations are compatible.
    //
    // <https://github.com/zcash/librustzcash/blob/main/zcash_primitives/src/transaction/fees/zip317.rs#L135>

    let marginal_fee: Amount<NonNegative> = MARGINAL_FEE.try_into().expect("fits in amount");

    // marginal_fee * max(logical_actions, GRACE_ACTIONS)
    let conventional_fee = marginal_fee * conventional_actions(transaction).into();

    conventional_fee.expect("conventional fee is positive and limited by serialized size limit")
}

/// Returns the number of unpaid actions for `transaction`, as defined by [ZIP-317].
///
/// [ZIP-317]: https://zips.z.cash/zip-0317#block-production
pub fn unpaid_actions(transaction: &UnminedTx, miner_fee: Amount<NonNegative>) -> u32 {
    // max(logical_actions, GRACE_ACTIONS)
    let conventional_actions = conventional_actions(&transaction.transaction);

    // floor(tx.fee / marginal_fee)
    let marginal_fee_weight_ratio = miner_fee / MARGINAL_FEE;
    let marginal_fee_weight_ratio: i64 = marginal_fee_weight_ratio
        .expect("marginal fee is not zero")
        .into();

    // max(0, conventional_actions - marginal_fee_weight_ratio)
    //
    // Subtracting MAX_MONEY/5000 from a u32 can't go above i64::MAX.
    let unpaid_actions = i64::from(conventional_actions) - marginal_fee_weight_ratio;

    unpaid_actions.try_into().unwrap_or_default()
}

/// Returns the block production fee weight ratio for `transaction`, as defined by [ZIP-317].
///
/// This calculation will always return a positive, non-zero value.
///
/// [ZIP-317]: https://zips.z.cash/zip-0317#block-production
pub fn conventional_fee_weight_ratio(
    transaction: &UnminedTx,
    miner_fee: Amount<NonNegative>,
) -> f32 {
    // Check that this function will always return a positive, non-zero value.
    //
    // The maximum number of logical actions in a block is actually
    // MAX_BLOCK_BYTES / MIN_ACTION_BYTES. MIN_ACTION_BYTES is currently
    // the minimum transparent output size, but future transaction versions could change this.
    assert!(
        MIN_BLOCK_PRODUCTION_SUBSTITUTE_FEE as f32 / MAX_BLOCK_BYTES as f32 > 0.0,
        "invalid block production constants: the minimum fee ratio must not be zero"
    );

    let miner_fee = max(miner_fee.into(), MIN_BLOCK_PRODUCTION_SUBSTITUTE_FEE) as f32;

    let conventional_fee = i64::from(transaction.conventional_fee) as f32;

    let uncapped_weight = miner_fee / conventional_fee;

    uncapped_weight.min(BLOCK_PRODUCTION_WEIGHT_RATIO_CAP)
}

/// Returns the conventional actions for `transaction`, `max(logical_actions, GRACE_ACTIONS)`,
/// as defined by [ZIP-317].
///
/// [ZIP-317]: https://zips.z.cash/zip-0317#fee-calculation
fn conventional_actions(transaction: &Transaction) -> u32 {
    let tx_in_total_size: usize = transaction
        .inputs()
        .iter()
        .map(|input| input.zcash_serialized_size())
        .sum();

    let tx_out_total_size: usize = transaction
        .outputs()
        .iter()
        .map(|output| output.zcash_serialized_size())
        .sum();

    let n_join_split = transaction.joinsplit_count();
    let n_spends_sapling = transaction.sapling_spends_per_anchor().count();
    let n_outputs_sapling = transaction.sapling_outputs().count();
    let n_actions_orchard = transaction.orchard_actions().count();

    let tx_in_logical_actions = div_ceil(tx_in_total_size, P2PKH_STANDARD_INPUT_SIZE);
    let tx_out_logical_actions = div_ceil(tx_out_total_size, P2PKH_STANDARD_OUTPUT_SIZE);

    let logical_actions = max(tx_in_logical_actions, tx_out_logical_actions)
        + 2 * n_join_split
        + max(n_spends_sapling, n_outputs_sapling)
        + n_actions_orchard;
    let logical_actions: u32 = logical_actions
        .try_into()
        .expect("transaction items are limited by serialized size limit");

    max(GRACE_ACTIONS, logical_actions)
<<<<<<< HEAD
}

/// Divide `quotient` by `divisor`, rounding the result up to the nearest integer.
///
/// # Correctness
///
/// `quotient + divisor` must be less than `usize::MAX`.
/// `divisor` must not be zero.
//
// TODO: replace with usize::div_ceil() when int_roundings stabilises:
// https://github.com/rust-lang/rust/issues/88581
fn div_ceil(quotient: usize, divisor: usize) -> usize {
    // Rust uses truncated integer division, so this is equivalent to:
    // `ceil(quotient/divisor)`
    // as long as the addition doesn't overflow or underflow.
    (quotient + divisor - 1) / divisor
}

/// Make ZIP-317 checks before inserting a transaction into the mempool.
pub fn mempool_checks(
    unpaid_actions: u32,
    miner_fee: Amount<NonNegative>,
    conventional_fee: Amount<NonNegative>,
) -> Result<(), Error> {
    // Check unpaid actions is below the threshold.
    if unpaid_actions > BLOCK_PRODUCTION_UNPAID_ACTION_LIMIT {
        return Err(Error::UnpaidActions);
    }

    // Check the fee is not below the calculated conventional fee for the transaction.
    if miner_fee < conventional_fee {
        return Err(Error::MinerFee);
    }

    Ok(())
}

/// Errors related to ZIP-317.
#[derive(Error, Copy, Clone, Debug, PartialEq, Eq)]
#[allow(missing_docs)]
pub enum Error {
    #[error("Unpaid actions is higher than the limit")]
    UnpaidActions,

    #[error("Transaction fee is too low")]
    MinerFee,
=======
>>>>>>> 1461c912
}<|MERGE_RESOLUTION|>--- conflicted
+++ resolved
@@ -4,11 +4,8 @@
 
 use std::cmp::max;
 
-<<<<<<< HEAD
+use num_integer::div_ceil;
 use thiserror::Error;
-=======
-use num_integer::div_ceil;
->>>>>>> 1461c912
 
 use crate::{
     amount::{Amount, NonNegative},
@@ -149,23 +146,6 @@
         .expect("transaction items are limited by serialized size limit");
 
     max(GRACE_ACTIONS, logical_actions)
-<<<<<<< HEAD
-}
-
-/// Divide `quotient` by `divisor`, rounding the result up to the nearest integer.
-///
-/// # Correctness
-///
-/// `quotient + divisor` must be less than `usize::MAX`.
-/// `divisor` must not be zero.
-//
-// TODO: replace with usize::div_ceil() when int_roundings stabilises:
-// https://github.com/rust-lang/rust/issues/88581
-fn div_ceil(quotient: usize, divisor: usize) -> usize {
-    // Rust uses truncated integer division, so this is equivalent to:
-    // `ceil(quotient/divisor)`
-    // as long as the addition doesn't overflow or underflow.
-    (quotient + divisor - 1) / divisor
 }
 
 /// Make ZIP-317 checks before inserting a transaction into the mempool.
@@ -196,6 +176,4 @@
 
     #[error("Transaction fee is too low")]
     MinerFee,
-=======
->>>>>>> 1461c912
 }