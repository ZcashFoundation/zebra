//! Arbitrary data generation for transaction proptests

use std::{cmp::max, collections::HashMap, ops::Neg, sync::Arc};

use chrono::{TimeZone, Utc};
use proptest::{array, collection::vec, option, prelude::*, test_runner::TestRunner};
use reddsa::{orchard::Binding, Signature};

use crate::{
    amount::{self, Amount, NegativeAllowed, NonNegative},
    at_least_one,
    block::{self, arbitrary::MAX_PARTIAL_CHAIN_BLOCKS},
    orchard,
    parameters::{Network, NetworkUpgrade},
    primitives::{Bctv14Proof, Groth16Proof, Halo2Proof, ZkSnarkProof},
    sapling::{self, AnchorVariant, PerSpendAnchor, SharedAnchor},
    serialization::ZcashDeserializeInto,
    sprout, transparent,
    value_balance::{ValueBalance, ValueBalanceError},
    LedgerState,
};

#[cfg(feature = "tx-v6")]
use crate::orchard_zsa::IssueData;

use itertools::Itertools;

use super::{
    FieldNotPresent, JoinSplitData, LockTime, Memo, Transaction, UnminedTx, VerifiedUnminedTx,
};

/// The maximum number of arbitrary transactions, inputs, or outputs.
///
/// This size is chosen to provide interesting behaviour, but not be too large
/// for debugging.
pub const MAX_ARBITRARY_ITEMS: usize = 4;

// TODO: if needed, fixup transaction outputs
//       (currently 0..=9 outputs, consensus rules require 1..)
impl Transaction {
    /// Generate a proptest strategy for V1 Transactions
    pub fn v1_strategy(ledger_state: LedgerState) -> BoxedStrategy<Self> {
        (
            transparent::Input::vec_strategy(&ledger_state, MAX_ARBITRARY_ITEMS),
            vec(any::<transparent::Output>(), 0..MAX_ARBITRARY_ITEMS),
            any::<LockTime>(),
        )
            .prop_map(|(inputs, outputs, lock_time)| Transaction::V1 {
                inputs,
                outputs,
                lock_time,
            })
            .boxed()
    }

    /// Generate a proptest strategy for V2 Transactions
    pub fn v2_strategy(ledger_state: LedgerState) -> BoxedStrategy<Self> {
        (
            transparent::Input::vec_strategy(&ledger_state, MAX_ARBITRARY_ITEMS),
            vec(any::<transparent::Output>(), 0..MAX_ARBITRARY_ITEMS),
            any::<LockTime>(),
            option::of(any::<JoinSplitData<Bctv14Proof>>()),
        )
            .prop_map(
                |(inputs, outputs, lock_time, joinsplit_data)| Transaction::V2 {
                    inputs,
                    outputs,
                    lock_time,
                    joinsplit_data,
                },
            )
            .boxed()
    }

    /// Generate a proptest strategy for V3 Transactions
    pub fn v3_strategy(ledger_state: LedgerState) -> BoxedStrategy<Self> {
        (
            transparent::Input::vec_strategy(&ledger_state, MAX_ARBITRARY_ITEMS),
            vec(any::<transparent::Output>(), 0..MAX_ARBITRARY_ITEMS),
            any::<LockTime>(),
            any::<block::Height>(),
            option::of(any::<JoinSplitData<Bctv14Proof>>()),
        )
            .prop_map(
                |(inputs, outputs, lock_time, expiry_height, joinsplit_data)| Transaction::V3 {
                    inputs,
                    outputs,
                    lock_time,
                    expiry_height,
                    joinsplit_data,
                },
            )
            .boxed()
    }

    /// Generate a proptest strategy for V4 Transactions
    pub fn v4_strategy(ledger_state: LedgerState) -> BoxedStrategy<Self> {
        (
            transparent::Input::vec_strategy(&ledger_state, MAX_ARBITRARY_ITEMS),
            vec(any::<transparent::Output>(), 0..MAX_ARBITRARY_ITEMS),
            any::<LockTime>(),
            any::<block::Height>(),
            option::of(any::<JoinSplitData<Groth16Proof>>()),
            option::of(any::<sapling::ShieldedData<sapling::PerSpendAnchor>>()),
        )
            .prop_map(
                move |(
                    inputs,
                    outputs,
                    lock_time,
                    expiry_height,
                    joinsplit_data,
                    sapling_shielded_data,
                )| {
                    Transaction::V4 {
                        inputs,
                        outputs,
                        lock_time,
                        expiry_height,
                        joinsplit_data: if ledger_state.height.is_min() {
                            // The genesis block should not contain any joinsplits.
                            None
                        } else {
                            joinsplit_data
                        },
                        sapling_shielded_data: if ledger_state.height.is_min() {
                            // The genesis block should not contain any shielded data.
                            None
                        } else {
                            sapling_shielded_data
                        },
                    }
                },
            )
            .boxed()
    }

    /// Helper function to generate the common transaction fields.
    /// This function is generic over the Orchard shielded data type.
    fn v5_v6_strategy_common<V: orchard::OrchardFlavorExt + 'static>(
        ledger_state: LedgerState,
    ) -> impl Strategy<
        Value = (
            NetworkUpgrade,
            LockTime,
            block::Height,
            Vec<transparent::Input>,
            Vec<transparent::Output>,
            Option<sapling::ShieldedData<sapling::SharedAnchor>>,
            Option<orchard::ShieldedData<V>>,
        ),
    > + 'static {
        (
            NetworkUpgrade::branch_id_strategy(),
            any::<LockTime>(),
            any::<block::Height>(),
            transparent::Input::vec_strategy(&ledger_state, MAX_ARBITRARY_ITEMS),
            vec(any::<transparent::Output>(), 0..MAX_ARBITRARY_ITEMS),
            option::of(any::<sapling::ShieldedData<sapling::SharedAnchor>>()),
            option::of(any::<orchard::ShieldedData<V>>()),
        )
            .prop_map(
                move |(
                    network_upgrade,
                    lock_time,
                    expiry_height,
                    inputs,
                    outputs,
                    sapling_shielded_data,
                    orchard_shielded_data,
                )| {
                    // Apply conditional logic based on ledger_state
                    let network_upgrade = if ledger_state.transaction_has_valid_network_upgrade() {
                        ledger_state.network_upgrade()
                    } else {
                        network_upgrade
                    };

                    let sapling_shielded_data = if ledger_state.height.is_min() {
                        // The genesis block should not contain any shielded data.
                        None
                    } else {
                        sapling_shielded_data
                    };

                    let orchard_shielded_data = if ledger_state.height.is_min() {
                        // The genesis block should not contain any shielded data.
                        None
                    } else {
                        orchard_shielded_data
                    };

                    (
                        network_upgrade,
                        lock_time,
                        expiry_height,
                        inputs,
                        outputs,
                        sapling_shielded_data,
                        orchard_shielded_data,
                    )
                },
            )
    }

    /// Generate a proptest strategy for V5 Transactions
    pub fn v5_strategy(ledger_state: LedgerState) -> BoxedStrategy<Transaction> {
        Self::v5_v6_strategy_common::<orchard::OrchardVanilla>(ledger_state)
            .prop_map(
                move |(
                    network_upgrade,
                    lock_time,
                    expiry_height,
                    inputs,
                    outputs,
                    sapling_shielded_data,
                    orchard_shielded_data,
                )| Transaction::V5 {
                    network_upgrade,
                    lock_time,
                    expiry_height,
                    inputs,
                    outputs,
                    sapling_shielded_data,
                    orchard_shielded_data,
                },
            )
            .boxed()
    }

    /// Generate a proptest strategy for V6 Transactions
    #[cfg(feature = "tx-v6")]
    pub fn v6_strategy(ledger_state: LedgerState) -> BoxedStrategy<Transaction> {
        Self::v5_v6_strategy_common::<orchard::OrchardZSA>(ledger_state)
            .prop_flat_map(|common_fields| {
                // FIXME: Can IssueData present in V6 transaction without orchard::ShieldedData?
                // If no, we possibly need to use something like prop_filter_map to filter wrong
                // combnations (orchard_shielded_data: None, orchard_zsa_issue_data: Some)
                option::of(any::<IssueData>())
                    .prop_map(move |issue_data| (common_fields.clone(), issue_data))
            })
            .prop_map(
                |(
                    (
                        network_upgrade,
                        lock_time,
                        expiry_height,
                        inputs,
                        outputs,
                        sapling_shielded_data,
                        orchard_shielded_data,
                    ),
                    orchard_zsa_issue_data,
                )| Transaction::V6 {
                    network_upgrade,
                    lock_time,
                    expiry_height,
                    inputs,
                    outputs,
                    sapling_shielded_data,
                    orchard_shielded_data,
                    orchard_zsa_issue_data,
                },
            )
            .boxed()
    }

    /// Proptest Strategy for creating a Vector of transactions where the first
    /// transaction is always the only coinbase transaction
    pub fn vec_strategy(
        mut ledger_state: LedgerState,
        len: usize,
    ) -> BoxedStrategy<Vec<Arc<Self>>> {
        // TODO: fixup coinbase miner subsidy
        let coinbase = Transaction::arbitrary_with(ledger_state.clone()).prop_map(Arc::new);
        ledger_state.has_coinbase = false;
        let remainder = vec(
            Transaction::arbitrary_with(ledger_state).prop_map(Arc::new),
            0..=len,
        );

        (coinbase, remainder)
            .prop_map(|(first, mut remainder)| {
                remainder.insert(0, first);
                remainder
            })
            .boxed()
    }

    /// Apply `f` to the transparent output, `v_sprout_new`, and `v_sprout_old` values
    /// in this transaction, regardless of version.
    pub fn for_each_value_mut<F>(&mut self, mut f: F)
    where
        F: FnMut(&mut Amount<NonNegative>),
    {
        for output_value in self.output_values_mut() {
            f(output_value);
        }

        for sprout_added_value in self.output_values_to_sprout_mut() {
            f(sprout_added_value);
        }
        for sprout_removed_value in self.input_values_from_sprout_mut() {
            f(sprout_removed_value);
        }
    }

    /// Apply `f` to the sapling value balance and orchard value balance
    /// in this transaction, regardless of version.
    pub fn for_each_value_balance_mut<F>(&mut self, mut f: F)
    where
        F: FnMut(&mut Amount<NegativeAllowed>),
    {
        if let Some(sapling_value_balance) = self.sapling_value_balance_mut() {
            f(sapling_value_balance);
        }

        if let Some(orchard_value_balance) = self.orchard_value_balance_mut() {
            f(orchard_value_balance);
        }
    }

    /// Fixup transparent values and shielded value balances,
    /// so that transaction and chain value pools won't overflow MAX_MONEY.
    ///
    /// These fixes are applied to coinbase and non-coinbase transactions.
    //
    // TODO: do we want to allow overflow, based on an arbitrary bool?
    pub fn fix_overflow(&mut self) {
        fn scale_to_avoid_overflow<C: amount::Constraint>(amount: &mut Amount<C>)
        where
            Amount<C>: Copy,
        {
            const POOL_COUNT: u64 = 4;

            let max_arbitrary_items: u64 = MAX_ARBITRARY_ITEMS.try_into().unwrap();
            let max_partial_chain_blocks: u64 = MAX_PARTIAL_CHAIN_BLOCKS.try_into().unwrap();

            // inputs/joinsplits/spends|outputs/actions * pools * transactions
            let transaction_pool_scaling_divisor =
                max_arbitrary_items * POOL_COUNT * max_arbitrary_items;
            // inputs/joinsplits/spends|outputs/actions * transactions * blocks
            let chain_pool_scaling_divisor =
                max_arbitrary_items * max_arbitrary_items * max_partial_chain_blocks;
            let scaling_divisor = max(transaction_pool_scaling_divisor, chain_pool_scaling_divisor);

            *amount = (*amount / scaling_divisor).expect("divisor is not zero");
        }

        self.for_each_value_mut(scale_to_avoid_overflow);
        self.for_each_value_balance_mut(scale_to_avoid_overflow);
    }

    /// Fixup transparent values and shielded value balances,
    /// so that this transaction passes the "non-negative chain value pool" checks.
    /// (These checks use the sum of unspent outputs for each transparent and shielded pool.)
    ///
    /// These fixes are applied to coinbase and non-coinbase transactions.
    ///
    /// `chain_value_pools` contains the chain value pool balances,
    /// as of the previous transaction in this block
    /// (or the last transaction in the previous block).
    ///
    /// `outputs` must contain all the [`transparent::Output`]s spent in this transaction.
    ///
    /// Currently, these fixes almost always leave some remaining value in each transparent
    /// and shielded chain value pool.
    ///
    /// Before fixing the chain value balances, this method calls `fix_overflow`
    /// to make sure that transaction and chain value pools don't overflow MAX_MONEY.
    ///
    /// After fixing the chain value balances, this method calls `fix_remaining_value`
    /// to fix the remaining value in the transaction value pool.
    ///
    /// Returns the remaining transaction value, and the updated chain value balances.
    ///
    /// # Panics
    ///
    /// If any spent [`transparent::Output`] is missing from
    /// [`transparent::OutPoint`]s.
    //
    // TODO: take some extra arbitrary flags, which select between zero and non-zero
    //       remaining value in each chain value pool
    pub fn fix_chain_value_pools(
        &mut self,
        chain_value_pools: ValueBalance<NonNegative>,
        outputs: &HashMap<transparent::OutPoint, transparent::Output>,
    ) -> Result<(Amount<NonNegative>, ValueBalance<NonNegative>), ValueBalanceError> {
        self.fix_overflow();

        // a temporary value used to check that inputs don't break the chain value balance
        // consensus rules
        let mut input_chain_value_pools = chain_value_pools;

        for input in self.inputs() {
            input_chain_value_pools = input_chain_value_pools
                .add_transparent_input(input, outputs)
                .expect("find_valid_utxo_for_spend only spends unspent transparent outputs");
        }

        // update the input chain value pools,
        // zeroing any inputs that would exceed the input value

        // TODO: consensus rule: normalise sprout JoinSplit values
        //       so at least one of the values in each JoinSplit is zero
        for input in self.input_values_from_sprout_mut() {
            match input_chain_value_pools
                .add_chain_value_pool_change(ValueBalance::from_sprout_amount(input.neg()))
            {
                Ok(new_chain_pools) => input_chain_value_pools = new_chain_pools,
                // set the invalid input value to zero
                Err(_) => *input = Amount::zero(),
            }
        }

        // positive value balances subtract from the chain value pool

        let sapling_input = self.sapling_value_balance().constrain::<NonNegative>();
        if let Ok(sapling_input) = sapling_input {
            match input_chain_value_pools.add_chain_value_pool_change(-sapling_input) {
                Ok(new_chain_pools) => input_chain_value_pools = new_chain_pools,
                Err(_) => *self.sapling_value_balance_mut().unwrap() = Amount::zero(),
            }
        }

        let orchard_input = self.orchard_value_balance().constrain::<NonNegative>();
        if let Ok(orchard_input) = orchard_input {
            match input_chain_value_pools.add_chain_value_pool_change(-orchard_input) {
                Ok(new_chain_pools) => input_chain_value_pools = new_chain_pools,
                Err(_) => *self.orchard_value_balance_mut().unwrap() = Amount::zero(),
            }
        }

        let remaining_transaction_value = self.fix_remaining_value(outputs)?;

        // check our calculations are correct
        let transaction_chain_value_pool_change =
            self
            .value_balance_from_outputs(outputs)
            .expect("chain value pool and remaining transaction value fixes produce valid transaction value balances")
            .neg();

        let chain_value_pools = chain_value_pools
            .add_transaction(self, outputs)
            .unwrap_or_else(|err| {
                panic!(
                    "unexpected chain value pool error: {err:?}, \n\
                     original chain value pools: {chain_value_pools:?}, \n\
                     transaction chain value change: {transaction_chain_value_pool_change:?}, \n\
                     input-only transaction chain value pools: {input_chain_value_pools:?}, \n\
                     calculated remaining transaction value: {remaining_transaction_value:?}",
                )
            });

        Ok((remaining_transaction_value, chain_value_pools))
    }

    /// Returns the total input value of this transaction's value pool.
    ///
    /// This is the sum of transparent inputs, sprout input values,
    /// and if positive, the sapling and orchard value balances.
    ///
    /// `outputs` must contain all the [`transparent::Output`]s spent in this transaction.
    fn input_value_pool(
        &self,
        outputs: &HashMap<transparent::OutPoint, transparent::Output>,
    ) -> Result<Amount<NonNegative>, ValueBalanceError> {
        let transparent_inputs = self
            .inputs()
            .iter()
            .map(|input| input.value_from_outputs(outputs))
            .sum::<Result<Amount<NonNegative>, amount::Error>>()
            .map_err(ValueBalanceError::Transparent)?;
        // TODO: fix callers which cause overflows, check for:
        //       cached `outputs` that don't go through `fix_overflow`, and
        //       values much larger than MAX_MONEY
        //.expect("chain is limited to MAX_MONEY");

        let sprout_inputs = self
            .input_values_from_sprout()
            .sum::<Result<Amount<NonNegative>, amount::Error>>()
            .expect("chain is limited to MAX_MONEY");

        // positive value balances add to the transaction value pool
        let sapling_input = self
            .sapling_value_balance()
            .sapling_amount()
            .constrain::<NonNegative>()
            .unwrap_or_else(|_| Amount::zero());

        let orchard_input = self
            .orchard_value_balance()
            .orchard_amount()
            .constrain::<NonNegative>()
            .unwrap_or_else(|_| Amount::zero());

        let transaction_input_value_pool =
            (transparent_inputs + sprout_inputs + sapling_input + orchard_input)
                .expect("chain is limited to MAX_MONEY");

        Ok(transaction_input_value_pool)
    }

    /// Fixup non-coinbase transparent values and shielded value balances,
    /// so that this transaction passes the "non-negative remaining transaction value"
    /// check. (This check uses the sum of inputs minus outputs.)
    ///
    /// Returns the remaining transaction value.
    ///
    /// `outputs` must contain all the [`transparent::Output`]s spent in this transaction.
    ///
    /// Currently, these fixes almost always leave some remaining value in the
    /// transaction value pool.
    ///
    /// # Panics
    ///
    /// If any spent [`transparent::Output`] is missing from
    /// [`transparent::OutPoint`]s.
    //
    // TODO: split this method up, after we've implemented chain value balance adjustments
    //
    // TODO: take an extra arbitrary bool, which selects between zero and non-zero
    //       remaining value in the transaction value pool
    pub fn fix_remaining_value(
        &mut self,
        outputs: &HashMap<transparent::OutPoint, transparent::Output>,
    ) -> Result<Amount<NonNegative>, ValueBalanceError> {
        if self.is_coinbase() {
            // TODO: if needed, fixup coinbase:
            // - miner subsidy
            // - founders reward or funding streams (hopefully not?)
            // - remaining transaction value

            // Act as if the generated test case spends all the miner subsidy, miner fees, and
            // founders reward / funding stream correctly.
            return Ok(Amount::zero());
        }

        let mut remaining_input_value = self.input_value_pool(outputs)?;

        // assign remaining input value to outputs,
        // zeroing any outputs that would exceed the input value

        for output_value in self.output_values_mut() {
            if remaining_input_value >= *output_value {
                remaining_input_value = (remaining_input_value - *output_value)
                    .expect("input >= output so result is always non-negative");
            } else {
                *output_value = Amount::zero();
            }
        }

        for output_value in self.output_values_to_sprout_mut() {
            if remaining_input_value >= *output_value {
                remaining_input_value = (remaining_input_value - *output_value)
                    .expect("input >= output so result is always non-negative");
            } else {
                *output_value = Amount::zero();
            }
        }

        if let Some(value_balance) = self.sapling_value_balance_mut() {
            if let Ok(output_value) = value_balance.neg().constrain::<NonNegative>() {
                if remaining_input_value >= output_value {
                    remaining_input_value = (remaining_input_value - output_value)
                        .expect("input >= output so result is always non-negative");
                } else {
                    *value_balance = Amount::zero();
                }
            }
        }

        if let Some(value_balance) = self.orchard_value_balance_mut() {
            if let Ok(output_value) = value_balance.neg().constrain::<NonNegative>() {
                if remaining_input_value >= output_value {
                    remaining_input_value = (remaining_input_value - output_value)
                        .expect("input >= output so result is always non-negative");
                } else {
                    *value_balance = Amount::zero();
                }
            }
        }

        // check our calculations are correct
        let remaining_transaction_value = self
            .value_balance_from_outputs(outputs)
            .expect("chain is limited to MAX_MONEY")
            .remaining_transaction_value()
            .unwrap_or_else(|err| {
                panic!(
                    "unexpected remaining transaction value: {err:?}, \
                     calculated remaining input value: {remaining_input_value:?}"
                )
            });
        assert_eq!(
            remaining_input_value,
            remaining_transaction_value,
            "fix_remaining_value and remaining_transaction_value calculated different remaining values"
        );

        Ok(remaining_transaction_value)
    }
}

impl Arbitrary for Memo {
    type Parameters = ();

    fn arbitrary_with(_args: Self::Parameters) -> Self::Strategy {
        (vec(any::<u8>(), 512))
            .prop_map(|v| {
                let mut bytes = [0; 512];
                bytes.copy_from_slice(v.as_slice());
                Memo(Box::new(bytes))
            })
            .boxed()
    }

    type Strategy = BoxedStrategy<Self>;
}

/// Generates arbitrary [`LockTime`]s.
impl Arbitrary for LockTime {
    type Parameters = ();

    fn arbitrary_with(_args: ()) -> Self::Strategy {
        prop_oneof![
            (block::Height::MIN.0..=LockTime::MAX_HEIGHT.0)
                .prop_map(|n| LockTime::Height(block::Height(n))),
            (LockTime::MIN_TIMESTAMP..=LockTime::MAX_TIMESTAMP).prop_map(|n| {
                LockTime::Time(
                    Utc.timestamp_opt(n, 0)
                        .single()
                        .expect("in-range number of seconds and valid nanosecond"),
                )
            })
        ]
        .boxed()
    }

    type Strategy = BoxedStrategy<Self>;
}

impl<P: ZkSnarkProof + Arbitrary + 'static> Arbitrary for JoinSplitData<P> {
    type Parameters = ();

    fn arbitrary_with(_args: Self::Parameters) -> Self::Strategy {
        (
            any::<sprout::JoinSplit<P>>(),
            vec(any::<sprout::JoinSplit<P>>(), 0..MAX_ARBITRARY_ITEMS),
            array::uniform32(any::<u8>()),
            vec(any::<u8>(), 64),
        )
            .prop_map(|(first, rest, pub_key_bytes, sig_bytes)| Self {
                first,
                rest,
                pub_key: ed25519_zebra::VerificationKeyBytes::from(pub_key_bytes),
                sig: ed25519_zebra::Signature::from({
                    let mut b = [0u8; 64];
                    b.copy_from_slice(sig_bytes.as_slice());
                    b
                }),
            })
            .boxed()
    }

    type Strategy = BoxedStrategy<Self>;
}

impl<AnchorV> Arbitrary for sapling::ShieldedData<AnchorV>
where
    AnchorV: AnchorVariant + Clone + std::fmt::Debug + 'static,
    sapling::TransferData<AnchorV>: Arbitrary,
{
    type Parameters = ();

    fn arbitrary_with(_args: Self::Parameters) -> Self::Strategy {
        (
            any::<Amount>(),
            any::<sapling::TransferData<AnchorV>>(),
            vec(any::<u8>(), 64),
        )
            .prop_map(|(value_balance, transfers, sig_bytes)| Self {
                value_balance,
                transfers,
                binding_sig: redjubjub::Signature::from({
                    let mut b = [0u8; 64];
                    b.copy_from_slice(sig_bytes.as_slice());
                    b
                }),
            })
            .boxed()
    }

    type Strategy = BoxedStrategy<Self>;
}

impl Arbitrary for sapling::TransferData<PerSpendAnchor> {
    type Parameters = ();

    fn arbitrary_with(_args: Self::Parameters) -> Self::Strategy {
        vec(any::<sapling::Output>(), 0..MAX_ARBITRARY_ITEMS)
            .prop_flat_map(|outputs| {
                (
                    if outputs.is_empty() {
                        // must have at least one spend or output
                        vec(
                            any::<sapling::Spend<PerSpendAnchor>>(),
                            1..MAX_ARBITRARY_ITEMS,
                        )
                    } else {
                        vec(
                            any::<sapling::Spend<PerSpendAnchor>>(),
                            0..MAX_ARBITRARY_ITEMS,
                        )
                    },
                    Just(outputs),
                )
            })
            .prop_map(|(spends, outputs)| {
                if !spends.is_empty() {
                    sapling::TransferData::SpendsAndMaybeOutputs {
                        shared_anchor: FieldNotPresent,
                        spends: spends.try_into().unwrap(),
                        maybe_outputs: outputs,
                    }
                } else if !outputs.is_empty() {
                    sapling::TransferData::JustOutputs {
                        outputs: outputs.try_into().unwrap(),
                    }
                } else {
                    unreachable!("there must be at least one generated spend or output")
                }
            })
            .boxed()
    }

    type Strategy = BoxedStrategy<Self>;
}

impl Arbitrary for sapling::TransferData<SharedAnchor> {
    type Parameters = ();

    fn arbitrary_with(_args: Self::Parameters) -> Self::Strategy {
        vec(any::<sapling::Output>(), 0..MAX_ARBITRARY_ITEMS)
            .prop_flat_map(|outputs| {
                (
                    any::<sapling::tree::Root>(),
                    if outputs.is_empty() {
                        // must have at least one spend or output
                        vec(
                            any::<sapling::Spend<SharedAnchor>>(),
                            1..MAX_ARBITRARY_ITEMS,
                        )
                    } else {
                        vec(
                            any::<sapling::Spend<SharedAnchor>>(),
                            0..MAX_ARBITRARY_ITEMS,
                        )
                    },
                    Just(outputs),
                )
            })
            .prop_map(|(shared_anchor, spends, outputs)| {
                if !spends.is_empty() {
                    sapling::TransferData::SpendsAndMaybeOutputs {
                        shared_anchor,
                        spends: spends.try_into().unwrap(),
                        maybe_outputs: outputs,
                    }
                } else if !outputs.is_empty() {
                    sapling::TransferData::JustOutputs {
                        outputs: outputs.try_into().unwrap(),
                    }
                } else {
                    unreachable!("there must be at least one generated spend or output")
                }
            })
            .boxed()
    }

    type Strategy = BoxedStrategy<Self>;
}

impl<V: orchard::OrchardFlavorExt + 'static> Arbitrary for orchard::ShieldedData<V>
// FIXME: remove the following lines
// FIXME: define the constraint in OrchardFlavorExt?
//where
//    <V::EncryptedNote as Arbitrary>::Strategy: 'static,
{
    type Parameters = ();

    fn arbitrary_with(_args: Self::Parameters) -> Self::Strategy {
        (
            any::<orchard::shielded_data::Flags>(),
            any::<Amount>(),
            any::<orchard::tree::Root>(),
            any::<Halo2Proof>(),
            vec(
                any::<orchard::shielded_data::AuthorizedAction<V>>(),
                1..MAX_ARBITRARY_ITEMS,
            ),
            any::<BindingSignature>(),
            #[cfg(feature = "tx-v6")]
            any::<V::BurnType>(),
        )
            .prop_map(|props| {
                #[cfg(not(feature = "tx-v6"))]
                let (flags, value_balance, shared_anchor, proof, actions, binding_sig) = props;

                #[cfg(feature = "tx-v6")]
                let (flags, value_balance, shared_anchor, proof, actions, binding_sig, burn) =
                    props;

                Self {
                    flags,
                    value_balance,
                    shared_anchor,
                    proof,
                    actions: actions
                        .try_into()
                        .expect("arbitrary vector size range produces at least one action"),
                    binding_sig: binding_sig.0,
                    #[cfg(feature = "tx-v6")]
                    burn,
                }
            })
            .boxed()
    }

    type Strategy = BoxedStrategy<Self>;
}

#[derive(Copy, Clone, Debug, Eq, PartialEq)]
struct BindingSignature(pub(crate) Signature<Binding>);

impl Arbitrary for BindingSignature {
    type Parameters = ();

    fn arbitrary_with(_args: Self::Parameters) -> Self::Strategy {
        (vec(any::<u8>(), 64))
            .prop_filter_map(
                "zero Signature::<Binding> values are invalid",
                |sig_bytes| {
                    let mut b = [0u8; 64];
                    b.copy_from_slice(sig_bytes.as_slice());
                    if b == [0u8; 64] {
                        return None;
                    }
                    Some(BindingSignature(Signature::<Binding>::from(b)))
                },
            )
            .boxed()
    }

    type Strategy = BoxedStrategy<Self>;
}

impl Arbitrary for Transaction {
    type Parameters = LedgerState;

    fn arbitrary_with(ledger_state: Self::Parameters) -> Self::Strategy {
        match ledger_state.transaction_version_override() {
            Some(1) => return Self::v1_strategy(ledger_state),
            Some(2) => return Self::v2_strategy(ledger_state),
            Some(3) => return Self::v3_strategy(ledger_state),
            Some(4) => return Self::v4_strategy(ledger_state),
            Some(5) => return Self::v5_strategy(ledger_state),
            #[cfg(feature = "tx-v6")]
            Some(6) => return Self::v6_strategy(ledger_state),
            Some(_) => unreachable!("invalid transaction version in override"),
            None => {}
        }

        match ledger_state.network_upgrade() {
            NetworkUpgrade::Genesis | NetworkUpgrade::BeforeOverwinter => {
                Self::v1_strategy(ledger_state)
            }
            NetworkUpgrade::Overwinter => Self::v2_strategy(ledger_state),
            NetworkUpgrade::Sapling => Self::v3_strategy(ledger_state),
            NetworkUpgrade::Blossom | NetworkUpgrade::Heartwood | NetworkUpgrade::Canopy => {
                Self::v4_strategy(ledger_state)
            }
<<<<<<< HEAD
            // FIXME: should v6_strategy be included here?
            NetworkUpgrade::Nu5 | NetworkUpgrade::Nu6 => prop_oneof![
=======
            NetworkUpgrade::Nu5 | NetworkUpgrade::Nu6 | NetworkUpgrade::Nu7 => prop_oneof![
>>>>>>> d0ecf966
                Self::v4_strategy(ledger_state.clone()),
                Self::v5_strategy(ledger_state)
            ]
            .boxed(),
            // FIXME: process NetworkUpgrade::Nu7 properly, with v6 strategy
        }
    }

    type Strategy = BoxedStrategy<Self>;
}

impl Arbitrary for UnminedTx {
    type Parameters = ();

    fn arbitrary_with(_args: Self::Parameters) -> Self::Strategy {
        any::<Transaction>().prop_map_into().boxed()
    }

    type Strategy = BoxedStrategy<Self>;
}

impl Arbitrary for VerifiedUnminedTx {
    type Parameters = ();

    fn arbitrary_with(_args: Self::Parameters) -> Self::Strategy {
        (
            any::<UnminedTx>(),
            any::<Amount<NonNegative>>(),
            any::<u64>(),
            any::<(u16, u16)>().prop_map(|(unpaid_actions, conventional_actions)| {
                (
                    unpaid_actions % conventional_actions.saturating_add(1),
                    conventional_actions,
                )
            }),
            any::<f32>(),
        )
            .prop_map(
                |(
                    transaction,
                    miner_fee,
                    legacy_sigop_count,
                    (conventional_actions, mut unpaid_actions),
                    fee_weight_ratio,
                )| {
                    if unpaid_actions > conventional_actions {
                        unpaid_actions = conventional_actions;
                    }

                    let conventional_actions = conventional_actions as u32;
                    let unpaid_actions = unpaid_actions as u32;

                    Self {
                        transaction,
                        miner_fee,
                        legacy_sigop_count,
                        conventional_actions,
                        unpaid_actions,
                        fee_weight_ratio,
                    }
                },
            )
            .boxed()
    }
    type Strategy = BoxedStrategy<Self>;
}

// Utility functions

/// Convert `trans` into a fake v5 transaction,
/// converting sapling shielded data from v4 to v5 if possible.
pub fn transaction_to_fake_v5(
    trans: &Transaction,
    network: &Network,
    height: block::Height,
) -> Transaction {
    use Transaction::*;

    let block_nu = NetworkUpgrade::current(network, height);

    match trans {
        V1 {
            inputs,
            outputs,
            lock_time,
        } => V5 {
            network_upgrade: block_nu,
            inputs: inputs.to_vec(),
            outputs: outputs.to_vec(),
            lock_time: *lock_time,
            expiry_height: height,
            sapling_shielded_data: None,
            orchard_shielded_data: None,
        },
        V2 {
            inputs,
            outputs,
            lock_time,
            ..
        } => V5 {
            network_upgrade: block_nu,
            inputs: inputs.to_vec(),
            outputs: outputs.to_vec(),
            lock_time: *lock_time,
            expiry_height: height,
            sapling_shielded_data: None,
            orchard_shielded_data: None,
        },
        V3 {
            inputs,
            outputs,
            lock_time,
            ..
        } => V5 {
            network_upgrade: block_nu,
            inputs: inputs.to_vec(),
            outputs: outputs.to_vec(),
            lock_time: *lock_time,
            expiry_height: height,
            sapling_shielded_data: None,
            orchard_shielded_data: None,
        },
        V4 {
            inputs,
            outputs,
            lock_time,
            sapling_shielded_data,
            ..
        } => V5 {
            network_upgrade: block_nu,
            inputs: inputs.to_vec(),
            outputs: outputs.to_vec(),
            lock_time: *lock_time,
            expiry_height: height,
            sapling_shielded_data: sapling_shielded_data
                .clone()
                .and_then(sapling_shielded_v4_to_fake_v5),
            orchard_shielded_data: None,
        },
        v5 @ V5 { .. } => v5.clone(),
        #[cfg(feature = "tx-v6")]
        V6 {
            inputs,
            outputs,
            lock_time,
            sapling_shielded_data,
            orchard_shielded_data: _,
            ..
        } => V5 {
            network_upgrade: block_nu,
            inputs: inputs.clone(),
            outputs: outputs.clone(),
            lock_time: *lock_time,
            expiry_height: height,
            sapling_shielded_data: sapling_shielded_data.clone(),
            // FIXME: is it possible to convert V6 shielded data to V5?
            // FIXME: add another function for V6, like transaction_to_fake_v6?
            //orchard_shielded_data: orchard_shielded_data.clone(),
            orchard_shielded_data: None,
        },
    }
}

/// Convert a v4 sapling shielded data into a fake v5 sapling shielded data,
/// if possible.
fn sapling_shielded_v4_to_fake_v5(
    v4_shielded: sapling::ShieldedData<PerSpendAnchor>,
) -> Option<sapling::ShieldedData<SharedAnchor>> {
    use sapling::ShieldedData;
    use sapling::TransferData::*;

    let unique_anchors: Vec<_> = v4_shielded
        .spends()
        .map(|spend| spend.per_spend_anchor)
        .unique()
        .collect();

    let fake_spends: Vec<_> = v4_shielded
        .spends()
        .cloned()
        .map(sapling_spend_v4_to_fake_v5)
        .collect();

    let transfers = match v4_shielded.transfers {
        SpendsAndMaybeOutputs { maybe_outputs, .. } => {
            let shared_anchor = match unique_anchors.as_slice() {
                [unique_anchor] => *unique_anchor,
                // Multiple different anchors, can't convert to v5
                _ => return None,
            };

            SpendsAndMaybeOutputs {
                shared_anchor,
                spends: fake_spends.try_into().unwrap(),
                maybe_outputs,
            }
        }
        JustOutputs { outputs } => JustOutputs { outputs },
    };

    let fake_shielded_v5 = ShieldedData::<SharedAnchor> {
        value_balance: v4_shielded.value_balance,
        transfers,
        binding_sig: v4_shielded.binding_sig,
    };

    Some(fake_shielded_v5)
}

/// Convert a v4 sapling spend into a fake v5 sapling spend.
fn sapling_spend_v4_to_fake_v5(
    v4_spend: sapling::Spend<PerSpendAnchor>,
) -> sapling::Spend<SharedAnchor> {
    use sapling::Spend;

    Spend::<SharedAnchor> {
        cv: v4_spend.cv,
        per_spend_anchor: FieldNotPresent,
        nullifier: v4_spend.nullifier,
        rk: v4_spend.rk,
        zkproof: v4_spend.zkproof,
        spend_auth_sig: v4_spend.spend_auth_sig,
    }
}

/// Iterate over V4 transactions in the block test vectors for the specified `network`.
pub fn test_transactions(
    network: &Network,
) -> impl DoubleEndedIterator<Item = (block::Height, Arc<Transaction>)> {
    let blocks = network.block_iter();

    transactions_from_blocks(blocks)
}

/// Generate an iterator over fake V5 transactions.
///
/// These transactions are converted from non-V5 transactions that exist in the provided network
/// blocks.
pub fn fake_v5_transactions_for_network<'b>(
    network: &'b Network,
    blocks: impl DoubleEndedIterator<Item = (&'b u32, &'b &'static [u8])> + 'b,
) -> impl DoubleEndedIterator<Item = Transaction> + 'b {
    transactions_from_blocks(blocks)
        .map(move |(height, transaction)| transaction_to_fake_v5(&transaction, network, height))
}

/// Generate an iterator over ([`block::Height`], [`Arc<Transaction>`]).
pub fn transactions_from_blocks<'a>(
    blocks: impl DoubleEndedIterator<Item = (&'a u32, &'a &'static [u8])> + 'a,
) -> impl DoubleEndedIterator<Item = (block::Height, Arc<Transaction>)> + 'a {
    blocks.flat_map(|(&block_height, &block_bytes)| {
        let block = block_bytes
            .zcash_deserialize_into::<block::Block>()
            .expect("block is structurally valid");

        block
            .transactions
            .into_iter()
            .map(move |transaction| (block::Height(block_height), transaction))
    })
}

// FIXME: make it a generic to support V6?
/// Modify a V5 transaction to insert fake Orchard shielded data.
///
/// Creates a fake instance of [`orchard::ShieldedData`] with one fake action. Note that both the
/// action and the shielded data are invalid and shouldn't be used in tests that require them to be
/// valid.
///
/// A mutable reference to the inserted shielded data is returned, so that the caller can further
/// customize it if required.
///
/// # Panics
///
/// Panics if the transaction to be modified is not V5.
pub fn insert_fake_orchard_shielded_data(
    transaction: &mut Transaction,
) -> &mut orchard::ShieldedData<orchard::OrchardVanilla> {
    // Create a dummy action
    let mut runner = TestRunner::default();
    let dummy_action = orchard::Action::arbitrary()
        .new_tree(&mut runner)
        .unwrap()
        .current();

    // Pair the dummy action with a fake signature
    let dummy_authorized_action = orchard::AuthorizedAction {
        action: dummy_action,
        spend_auth_sig: Signature::from([0u8; 64]),
    };

    // Place the dummy action inside the Orchard shielded data
    let dummy_shielded_data = orchard::ShieldedData::<orchard::OrchardVanilla> {
        flags: orchard::Flags::empty(),
        value_balance: Amount::try_from(0).expect("invalid transaction amount"),
        shared_anchor: orchard::tree::Root::default(),
        proof: Halo2Proof(vec![]),
        actions: at_least_one![dummy_authorized_action],
        binding_sig: Signature::from([0u8; 64]),
        #[cfg(feature = "tx-v6")]
        burn: Default::default(),
    };

    // Replace the shielded data in the transaction
    match transaction {
        Transaction::V5 {
            orchard_shielded_data,
            ..
        } => {
            *orchard_shielded_data = Some(dummy_shielded_data);

            orchard_shielded_data
                .as_mut()
                .expect("shielded data was just inserted")
        }
        _ => panic!("Fake V5 transaction is not V5"),
    }
}<|MERGE_RESOLUTION|>--- conflicted
+++ resolved
@@ -880,12 +880,8 @@
             NetworkUpgrade::Blossom | NetworkUpgrade::Heartwood | NetworkUpgrade::Canopy => {
                 Self::v4_strategy(ledger_state)
             }
-<<<<<<< HEAD
             // FIXME: should v6_strategy be included here?
-            NetworkUpgrade::Nu5 | NetworkUpgrade::Nu6 => prop_oneof![
-=======
             NetworkUpgrade::Nu5 | NetworkUpgrade::Nu6 | NetworkUpgrade::Nu7 => prop_oneof![
->>>>>>> d0ecf966
                 Self::v4_strategy(ledger_state.clone()),
                 Self::v5_strategy(ledger_state)
             ]
