// XXX this name seems too long?
use crate::note_commitment_tree::SaplingNoteTreeRootHash;
use crate::notes::sapling;
use crate::proofs::Groth16Proof;
use crate::redjubjub::{self, Binding, SpendAuth};
use crate::serde_helpers;
use futures::future::Either;

/// A _Spend Description_, as described in [protocol specification §7.3][ps].
///
/// [ps]: https://zips.z.cash/protocol/protocol.pdf#spendencoding
#[derive(Clone, Debug, PartialEq, Eq, Serialize, Deserialize)]
pub struct Spend {
    /// A value commitment to the value of the input note.
    ///
    /// XXX refine to a specific type.
    pub cv: [u8; 32],
    /// A root of the Sapling note commitment tree at some block height in the past.
    pub anchor: SaplingNoteTreeRootHash,
    /// The nullifier of the input note.
    pub nullifier: crate::nullifier::sapling::Nullifier,
    /// The randomized public key for `spend_auth_sig`.
    pub rk: redjubjub::PublicKeyBytes<SpendAuth>,
    /// The ZK spend proof.
    pub zkproof: Groth16Proof,
    /// A signature authorizing this spend.
    pub spend_auth_sig: redjubjub::Signature<SpendAuth>,
}

<<<<<<< HEAD
#[cfg(test)]
impl Arbitrary for Spend {
    type Parameters = ();

    fn arbitrary_with(_args: Self::Parameters) -> Self::Strategy {
        (
            array::uniform32(any::<u8>()),
            any::<SaplingNoteTreeRootHash>(),
            array::uniform32(any::<u8>()),
            array::uniform32(any::<u8>()),
            any::<Groth16Proof>(),
            vec(any::<u8>(), 64),
        )
            .prop_map(
                |(cv_bytes, anchor, nullifier_bytes, rpk_bytes, proof, sig_bytes)| Self {
                    anchor,
                    cv: cv_bytes,
                    nullifier: nullifier_bytes.into(),
                    rk: redjubjub::PublicKeyBytes::from(rpk_bytes),
                    zkproof: proof,
                    spend_auth_sig: redjubjub::Signature::from({
                        let mut b = [0u8; 64];
                        b.copy_from_slice(sig_bytes.as_slice());
                        b
                    }),
                },
            )
            .boxed()
    }

    type Strategy = BoxedStrategy<Self>;
}

=======
>>>>>>> 51f6ce86
/// A _Output Description_, as described in [protocol specification §7.4][ps].
///
/// [ps]: https://zips.z.cash/protocol/protocol.pdf#outputencoding
#[derive(Clone, Debug, PartialEq, Serialize, Deserialize)]
pub struct Output {
    /// A value commitment to the value of the input note.
    ///
    /// XXX refine to a specific type.
    pub cv: [u8; 32],
    /// The u-coordinate of the note commitment for the output note.
    ///
    /// XXX refine to a specific type.
    pub cmu: [u8; 32],
    /// An encoding of an ephemeral Jubjub public key.
    #[serde(with = "serde_helpers::AffinePoint")]
    pub ephemeral_key: jubjub::AffinePoint,
    /// A ciphertext component for the encrypted output note.
    pub enc_ciphertext: sapling::EncryptedCiphertext,
    /// A ciphertext component for the encrypted output note.
    pub out_ciphertext: sapling::OutCiphertext,
    /// The ZK output proof.
    pub zkproof: Groth16Proof,
}

impl Eq for Output {}

/// Sapling-on-Groth16 spend and output descriptions.
#[derive(Clone, Debug, Serialize, Deserialize)]
pub struct ShieldedData {
    /// Either a spend or output description.
    ///
    /// Storing this separately ensures that it is impossible to construct
    /// an invalid `ShieldedData` with no spends or outputs.
    ///
    /// However, it's not necessary to access or process `first` and `rest`
    /// separately, as the [`ShieldedData::spends`] and [`ShieldedData::outputs`]
    /// methods provide iterators over all of the [`SpendDescription`]s and
    /// [`Output`]s.
    #[serde(with = "serde_helpers::Either")]
    pub first: Either<Spend, Output>,
    /// The rest of the [`Spend`]s for this transaction.
    ///
    /// Note that the [`ShieldedData::spends`] method provides an iterator
    /// over all spend descriptions.
    pub rest_spends: Vec<Spend>,
    /// The rest of the [`Output`]s for this transaction.
    ///
    /// Note that the [`ShieldedData::outputs`] method provides an iterator
    /// over all output descriptions.
    pub rest_outputs: Vec<Output>,
    /// A signature on the transaction hash.
    pub binding_sig: redjubjub::Signature<Binding>,
}

impl ShieldedData {
    /// Iterate over the [`Spend`]s for this transaction.
    pub fn spends(&self) -> impl Iterator<Item = &Spend> {
        match self.first {
            Either::Left(ref spend) => Some(spend),
            Either::Right(_) => None,
        }
        .into_iter()
        .chain(self.rest_spends.iter())
    }

    /// Iterate over the [`Output`]s for this transaction.
    pub fn outputs(&self) -> impl Iterator<Item = &Output> {
        match self.first {
            Either::Left(_) => None,
            Either::Right(ref output) => Some(output),
        }
        .into_iter()
        .chain(self.rest_outputs.iter())
    }
}

// Technically, it's possible to construct two equivalent representations
// of a ShieldedData with at least one spend and at least one output, depending
// on which goes in the `first` slot.  This is annoying but a smallish price to
// pay for structural validity.

impl std::cmp::PartialEq for ShieldedData {
    fn eq(&self, other: &Self) -> bool {
        // First check that the lengths match, so we know it is safe to use zip,
        // which truncates to the shorter of the two iterators.
        if self.spends().count() != other.spends().count() {
            return false;
        }
        if self.outputs().count() != other.outputs().count() {
            return false;
        }

        // Now check that the binding_sig, spends, outputs match.
        self.binding_sig == other.binding_sig
            && self.spends().zip(other.spends()).all(|(a, b)| a == b)
            && self.outputs().zip(other.outputs()).all(|(a, b)| a == b)
    }
}

impl std::cmp::Eq for ShieldedData {}<|MERGE_RESOLUTION|>--- conflicted
+++ resolved
@@ -27,42 +27,6 @@
     pub spend_auth_sig: redjubjub::Signature<SpendAuth>,
 }
 
-<<<<<<< HEAD
-#[cfg(test)]
-impl Arbitrary for Spend {
-    type Parameters = ();
-
-    fn arbitrary_with(_args: Self::Parameters) -> Self::Strategy {
-        (
-            array::uniform32(any::<u8>()),
-            any::<SaplingNoteTreeRootHash>(),
-            array::uniform32(any::<u8>()),
-            array::uniform32(any::<u8>()),
-            any::<Groth16Proof>(),
-            vec(any::<u8>(), 64),
-        )
-            .prop_map(
-                |(cv_bytes, anchor, nullifier_bytes, rpk_bytes, proof, sig_bytes)| Self {
-                    anchor,
-                    cv: cv_bytes,
-                    nullifier: nullifier_bytes.into(),
-                    rk: redjubjub::PublicKeyBytes::from(rpk_bytes),
-                    zkproof: proof,
-                    spend_auth_sig: redjubjub::Signature::from({
-                        let mut b = [0u8; 64];
-                        b.copy_from_slice(sig_bytes.as_slice());
-                        b
-                    }),
-                },
-            )
-            .boxed()
-    }
-
-    type Strategy = BoxedStrategy<Self>;
-}
-
-=======
->>>>>>> 51f6ce86
 /// A _Output Description_, as described in [protocol specification §7.4][ps].
 ///
 /// [ps]: https://zips.z.cash/protocol/protocol.pdf#outputencoding
