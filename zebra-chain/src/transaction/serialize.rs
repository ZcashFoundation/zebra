--- conflicted
+++ resolved
@@ -10,11 +10,7 @@
 
 use crate::{
     block::MAX_BLOCK_BYTES,
-<<<<<<< HEAD
-    orchard::{ActionGroup, OrchardVanilla, OrchardZSA, ShieldedDataFlavor},
-=======
-    orchard::{OrchardVanilla, ShieldedDataFlavor},
->>>>>>> e03c7e57
+    orchard::{ActionGroup, OrchardVanilla, ShieldedDataFlavor},
     parameters::{OVERWINTER_VERSION_GROUP_ID, SAPLING_VERSION_GROUP_ID, TX_V5_VERSION_GROUP_ID},
     primitives::{Halo2Proof, ZkSnarkProof},
     serialization::{
@@ -406,20 +402,19 @@
 #[allow(clippy::unwrap_in_result)]
 impl ZcashSerialize for orchard::ShieldedData<OrchardZSA> {
     fn zcash_serialize<W: io::Write>(&self, mut writer: W) -> Result<(), io::Error> {
-<<<<<<< HEAD
         #[cfg(not(feature = "zsa-swap"))]
         assert!(
             self.action_groups.len() == 1,
             "V6 transaction must contain exactly one action group"
         );
 
+        // Denoted as `nActionGroupsOrchard` in the spec  (ZIP 230) (must be one for V6/NU7).
+        let csm = CompactSizeMessage::try_from(self.action_groups.len())
+            .unwrap_or_else(|_| unreachable!());
+        csm.zcash_serialize(&mut writer)?;
+
         // FIXME: consider using use zcash_serialize_external_count for or Vec::zcash_serialize
         for action_group in self.action_groups.iter() {
-            // Denoted as `nActionGroupsOrchard` in the spec  (ZIP 230) (must be one for V6/NU7).
-            CompactSizeMessage::try_from(self.action_groups.len())
-                .expect("nActionGroupsOrchard should convert to CompactSizeMessage")
-                .zcash_serialize(&mut writer)?;
-
             // Split the AuthorizedAction
             let (actions, sigs): (Vec<orchard::Action<OrchardZSA>>, Vec<Signature<SpendAuth>>) =
                 action_group
@@ -438,67 +433,22 @@
             // Denoted as `anchorOrchard` in the spec.
             action_group.shared_anchor.zcash_serialize(&mut writer)?;
 
+            // Denoted as `nAGExpiryHeight` in the spec  (ZIP 230) (must be zero for V6/NU7).
+            writer.write_u32::<LittleEndian>(0)?;
+
+            // Denoted as `vAssetBurn` in the spec (ZIP 230).
+            action_group.burn.zcash_serialize(&mut writer)?;
+
             // Denoted as `sizeProofsOrchard` and `proofsOrchard` in the spec.
             action_group.proof.zcash_serialize(&mut writer)?;
 
-            // Denoted as `nAGExpiryHeight` in the spec  (ZIP 230) (must be zero for V6/NU7).
-            writer.write_u32::<LittleEndian>(0)?;
-
-            // Denoted as `vAssetBurn` in the spec (ZIP 230).
-            #[cfg(feature = "zsa-swap")]
-            action_group.burn.zcash_serialize(&mut writer)?;
-
             // Denoted as `vSpendAuthSigsOrchard` in the spec.
             zcash_serialize_external_count(&sigs, &mut writer)?;
         }
-=======
-        // Denoted as `nActionGroupsOrchard` in the spec  (ZIP 230) (must be one for V6/NU7).
-        let csm = CompactSizeMessage::try_from(1).unwrap_or_else(|_| unreachable!());
-        csm.zcash_serialize(&mut writer)?;
-
-        // Split the AuthorizedAction
-        let (actions, sigs): (Vec<orchard::Action<OrchardZSA>>, Vec<Signature<SpendAuth>>) = self
-            .actions
-            .iter()
-            .cloned()
-            .map(orchard::AuthorizedAction::into_parts)
-            .unzip();
-
-        // Denoted as `nActionsOrchard` and `vActionsOrchard` in the spec.
-        actions.zcash_serialize(&mut writer)?;
-
-        // Denoted as `flagsOrchard` in the spec.
-        self.flags.zcash_serialize(&mut writer)?;
-
-        // Denoted as `anchorOrchard` in the spec.
-        self.shared_anchor.zcash_serialize(&mut writer)?;
-
-        // Denoted as `nAGExpiryHeight` in the spec  (ZIP 230) (must be zero for V6/NU7).
-        writer.write_u32::<LittleEndian>(0)?;
-
-        // Denoted as `vAssetBurn` in the spec (ZIP 230).
-        self.burn.zcash_serialize(&mut writer)?;
-
-        // Denoted as `sizeProofsOrchard` and `proofsOrchard` in the spec.
-        self.proof.zcash_serialize(&mut writer)?;
-
-        // Denoted as `vSpendAuthSigsOrchard` in the spec.
-        zcash_serialize_external_count(&sigs, &mut writer)?;
->>>>>>> e03c7e57
 
         // Denoted as `valueBalanceOrchard` in the spec.
         self.value_balance.zcash_serialize(&mut writer)?;
 
-<<<<<<< HEAD
-        // Denoted as `vAssetBurn` in the spec (ZIP 230).
-        #[cfg(not(feature = "zsa-swap"))]
-        self.action_groups
-            .first()
-            .burn
-            .zcash_serialize(&mut writer)?;
-
-=======
->>>>>>> e03c7e57
         // Denoted as `bindingSigOrchard` in the spec.
         self.binding_sig.zcash_serialize(&mut writer)?;
 
@@ -575,17 +525,10 @@
                 shared_anchor,
                 proof,
                 actions,
-                burn: Default::default(),
+                #[cfg(feature = "tx-v6")]
+                burn: NoBurn,
             }),
             value_balance,
-<<<<<<< HEAD
-=======
-            #[cfg(feature = "tx-v6")]
-            burn: NoBurn,
-            shared_anchor,
-            proof,
-            actions,
->>>>>>> e03c7e57
             binding_sig,
         }))
     }
@@ -615,7 +558,6 @@
             ));
         }
 
-<<<<<<< HEAD
         let mut action_groups = Vec::with_capacity(n_action_groups);
 
         // FIXME: use zcash_deserialize_external_count for or Vec::zcash_deserialize for allocation safety
@@ -641,37 +583,23 @@
             // Consensus: type is `{0 .. 𝑞_ℙ − 1}`. See [`orchard::tree::Root::zcash_deserialize`].
             let shared_anchor: orchard::tree::Root = (&mut reader).zcash_deserialize_into()?;
 
+            // Denoted as `nAGExpiryHeight` in the spec  (ZIP 230) (must be zero for V6/NU7).
+            let n_ag_expiry_height = reader.read_u32::<LittleEndian>()?;
+            if n_ag_expiry_height != 0 {
+                return Err(SerializationError::Parse(
+                    "nAGExpiryHeight must be zero for NU7",
+                ));
+            }
+
+            // Denoted as `vAssetBurn` in the spec  (ZIP 230).
+            let burn = (&mut reader).zcash_deserialize_into()?;
+
             // Denoted as `sizeProofsOrchard` and `proofsOrchard` in the spec.
             // Consensus: type is `ZKAction.Proof`, i.e. a byte sequence.
             // https://zips.z.cash/protocol/protocol.pdf#halo2encoding
             let proof: Halo2Proof = (&mut reader).zcash_deserialize_into()?;
 
-            // Denoted as `nAGExpiryHeight` in the spec  (ZIP 230) (must be zero for V6/NU7).
-            let n_ag_expiry_height = reader.read_u32::<LittleEndian>()?;
-            if n_ag_expiry_height != 0 {
-                return Err(SerializationError::Parse("nAGExpiryHeight for V6/NU7"));
-            }
-=======
-        // Denoted as `nActionsOrchard` and `vActionsOrchard` in the spec.
-        let actions: Vec<orchard::Action<OrchardZSA>> = (&mut reader).zcash_deserialize_into()?;
-
-        // Denoted as `flagsOrchard` in the spec.
-        // Consensus: type of each flag is 𝔹, i.e. a bit. This is enforced implicitly
-        // in [`Flags::zcash_deserialized`].
-        let flags: orchard::Flags = (&mut reader).zcash_deserialize_into()?;
->>>>>>> e03c7e57
-
-            // Denoted as `vAssetBurn` in the spec  (ZIP 230).
-            #[cfg(feature = "zsa-swap")]
-            let burn = (&mut reader).zcash_deserialize_into()?;
-            #[cfg(not(feature = "zsa-swap"))]
-            let burn = Default::default();
-
             // Denoted as `vSpendAuthSigsOrchard` in the spec.
-            // Consensus: this validates the `spendAuthSig` elements, whose type is
-            // SpendAuthSig^{Orchard}.Signature, i.e.
-            // B^Y^{[ceiling(ℓ_G/8) + ceiling(bitlength(𝑟_G)/8)]} i.e. 64 bytes
-            // See [`Signature::zcash_deserialize`].
             let sigs: Vec<Signature<SpendAuth>> =
                 zcash_deserialize_external_count(actions.len(), &mut reader)?;
 
@@ -684,7 +612,6 @@
                 })
                 .collect();
 
-<<<<<<< HEAD
             let actions: AtLeastOne<orchard::AuthorizedAction<OrchardZSA>> =
                 authorized_actions.try_into()?;
 
@@ -698,37 +625,7 @@
         }
 
         // Denoted as `valueBalanceOrchard` in the spec.
-        let value_balance: amount::Amount = (&mut reader).zcash_deserialize_into()?;
-
-        // Denoted as `vAssetBurn` in the spec  (ZIP 230).
-        #[cfg(not(feature = "zsa-swap"))]
-        {
-            action_groups[0].burn = (&mut reader).zcash_deserialize_into()?;
-        }
-=======
-        // Denoted as `nAGExpiryHeight` in the spec  (ZIP 230) (must be zero for V6/NU7).
-        let n_ag_expiry_height = reader.read_u32::<LittleEndian>()?;
-        if n_ag_expiry_height != 0 {
-            return Err(SerializationError::Parse(
-                "nAGExpiryHeight must be zero for NU7",
-            ));
-        }
-
-        // Denoted as `vAssetBurn` in the spec  (ZIP 230).
-        let burn = (&mut reader).zcash_deserialize_into()?;
-
-        // Denoted as `sizeProofsOrchard` and `proofsOrchard` in the spec.
-        // Consensus: type is `ZKAction.Proof`, i.e. a byte sequence.
-        // https://zips.z.cash/protocol/protocol.pdf#halo2encoding
-        let proof: Halo2Proof = (&mut reader).zcash_deserialize_into()?;
-
-        // Denoted as `vSpendAuthSigsOrchard` in the spec.
-        let sigs: Vec<Signature<SpendAuth>> =
-            zcash_deserialize_external_count(actions.len(), &mut reader)?;
-
-        // Denoted as `valueBalanceOrchard` in the spec.
         let value_balance: Amount = (&mut reader).zcash_deserialize_into()?;
->>>>>>> e03c7e57
 
         // Denoted as `bindingSigOrchard` in the spec.
         let binding_sig: Signature<Binding> = (&mut reader).zcash_deserialize_into()?;
@@ -1372,15 +1269,6 @@
 /// v5 transactions also have an expiry height and a consensus branch ID.
 pub const MIN_TRANSPARENT_TX_V5_SIZE: u64 = MIN_TRANSPARENT_TX_SIZE + 4 + 4;
 
-<<<<<<< HEAD
-/// The minimum transaction size for v6 transactions.
-///
-#[allow(clippy::empty_line_after_doc_comments)]
-/// FIXME: remove "clippy" line above, uncomment line below and specify a proper value and description.
-//pub const MIN_TRANSPARENT_TX_V6_SIZE: u64 = MIN_TRANSPARENT_TX_V5_SIZE;
-
-=======
->>>>>>> e03c7e57
 /// No valid Zcash message contains more transactions than can fit in a single block
 ///
 /// `tx` messages contain a single transaction, and `block` messages are limited to the maximum
