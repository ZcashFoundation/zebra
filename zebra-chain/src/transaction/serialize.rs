--- conflicted
+++ resolved
@@ -10,11 +10,7 @@
 
 use crate::{
     block::MAX_BLOCK_BYTES,
-<<<<<<< HEAD
-    orchard::{OrchardVanilla, ShieldedDataFlavor},
-=======
-    orchard::{ActionGroup, OrchardVanilla, OrchardZSA, ShieldedDataFlavor},
->>>>>>> 5612c75a
+    orchard::{ActionGroup, OrchardVanilla, ShieldedDataFlavor},
     parameters::{OVERWINTER_VERSION_GROUP_ID, SAPLING_VERSION_GROUP_ID, TX_V5_VERSION_GROUP_ID},
     primitives::{Halo2Proof, ZkSnarkProof},
     serialization::{
@@ -409,67 +405,31 @@
 #[allow(clippy::unwrap_in_result)]
 impl ZcashSerialize for orchard::ShieldedData<OrchardZSA> {
     fn zcash_serialize<W: io::Write>(&self, mut writer: W) -> Result<(), io::Error> {
-<<<<<<< HEAD
-        // Denoted as `nActionGroupsOrchard` in the spec (ZIP 230).
-        // TxV6 currently supports only one action group.
-        CompactSizeMessage::try_from(1)
-            .unwrap_or_else(|_| unreachable!())
-            .zcash_serialize(&mut writer)?;
-
-        // Split the AuthorizedAction
-        let (actions, sigs): (
-            Vec<orchard::Action<OrchardZSA>>,
-            Vec<VersionedSigV0<Signature<SpendAuth>>>,
-        ) = self
-            .actions
-            .iter()
-            .cloned()
-            .map(orchard::AuthorizedAction::into_parts)
-            .map(|(action, sig)| (action, VersionedSigV0::new(sig)))
-            .unzip();
-
-        // Denoted as `nActionsOrchard` and `vActionsOrchard` in the spec.
-        actions.zcash_serialize(&mut writer)?;
-
-        // Denoted as `flagsOrchard` in the spec.
-        self.flags.zcash_serialize(&mut writer)?;
-
-        // Denoted as `anchorOrchard` in the spec.
-        self.shared_anchor.zcash_serialize(&mut writer)?;
-
-        // Denoted as `nAGExpiryHeight` in the spec  (ZIP 230) (must be zero for V6/NU7).
-        writer.write_u32::<LittleEndian>(0)?;
-
-        // Denoted as `vAssetBurn` in the spec (ZIP 230).
-        self.burn.zcash_serialize(&mut writer)?;
-
-        // Denoted as `sizeProofsOrchard` and `proofsOrchard` in the spec.
-        self.proof.zcash_serialize(&mut writer)?;
-
-        // Denoted as `vSpendAuthSigsOrchard` in the spec.
-        zcash_serialize_external_count(&sigs, &mut writer)?;
-=======
         #[cfg(not(feature = "zsa-swap"))]
         assert!(
             self.action_groups.len() == 1,
-            "V6 transaction must contain exactly one action group"
+            "TxV6 currently supports only one action group"
         );
+
+        // Denoted as `nActionGroupsOrchard` in the spec (ZIP 230).
+        // TxV6 currently supports only one action group.
+        CompactSizeMessage::try_from(self.action_groups.len())
+            .expect("nActionGroupsOrchard should convert to CompactSizeMessage")
+            .zcash_serialize(&mut writer)?;
 
         // FIXME: consider using use zcash_serialize_external_count for or Vec::zcash_serialize
         for action_group in self.action_groups.iter() {
-            // Denoted as `nActionGroupsOrchard` in the spec  (ZIP 230) (must be one for V6/NU7).
-            CompactSizeMessage::try_from(self.action_groups.len())
-                .expect("nActionGroupsOrchard should convert to CompactSizeMessage")
-                .zcash_serialize(&mut writer)?;
-
             // Split the AuthorizedAction
-            let (actions, sigs): (Vec<orchard::Action<OrchardZSA>>, Vec<Signature<SpendAuth>>) =
-                action_group
-                    .actions
-                    .iter()
-                    .cloned()
-                    .map(orchard::AuthorizedAction::into_parts)
-                    .unzip();
+            let (actions, sigs): (
+                Vec<orchard::Action<OrchardZSA>>,
+                Vec<VersionedSigV0<Signature<SpendAuth>>>,
+            ) = action_group
+                .actions
+                .iter()
+                .cloned()
+                .map(orchard::AuthorizedAction::into_parts)
+                .map(|(action, sig)| (action, VersionedSigV0::new(sig)))
+                .unzip();
 
             // Denoted as `nActionsOrchard` and `vActionsOrchard` in the spec.
             actions.zcash_serialize(&mut writer)?;
@@ -480,34 +440,27 @@
             // Denoted as `anchorOrchard` in the spec.
             action_group.shared_anchor.zcash_serialize(&mut writer)?;
 
+            // Denoted as `nAGExpiryHeight` in the spec (ZIP 230).
+            #[cfg(not(feature = "zsa-swap"))]
+            assert!(
+                action_group.expiry_height == 0,
+                "nAGExpiryHeight must be zero for TxV6"
+            );
+            writer.write_u32::<LittleEndian>(action_group.expiry_height)?;
+
+            // Denoted as `vAssetBurn` in the spec (ZIP 230).
+            action_group.burn.zcash_serialize(&mut writer)?;
+
             // Denoted as `sizeProofsOrchard` and `proofsOrchard` in the spec.
             action_group.proof.zcash_serialize(&mut writer)?;
 
-            // Denoted as `nAGExpiryHeight` in the spec  (ZIP 230) (must be zero for V6/NU7).
-            writer.write_u32::<LittleEndian>(0)?;
-
-            // Denoted as `vAssetBurn` in the spec (ZIP 230).
-            #[cfg(feature = "zsa-swap")]
-            action_group.burn.zcash_serialize(&mut writer)?;
-
             // Denoted as `vSpendAuthSigsOrchard` in the spec.
             zcash_serialize_external_count(&sigs, &mut writer)?;
         }
->>>>>>> 5612c75a
 
         // Denoted as `valueBalanceOrchard` in the spec.
         self.value_balance.zcash_serialize(&mut writer)?;
 
-<<<<<<< HEAD
-=======
-        // Denoted as `vAssetBurn` in the spec (ZIP 230).
-        #[cfg(not(feature = "zsa-swap"))]
-        self.action_groups
-            .first()
-            .burn
-            .zcash_serialize(&mut writer)?;
-
->>>>>>> 5612c75a
         // Denoted as `bindingSigOrchard` in the spec.
         VersionedSigV0::new(self.binding_sig).zcash_serialize(&mut writer)?;
 
@@ -582,19 +535,14 @@
             action_groups: AtLeastOne::from_one(ActionGroup {
                 flags,
                 shared_anchor,
+                #[cfg(feature = "tx_v6")]
+                expiry_height: 0,
+                #[cfg(feature = "tx_v6")]
+                burn: NoBurn,
                 proof,
                 actions,
-                burn: Default::default(),
             }),
             value_balance,
-<<<<<<< HEAD
-            #[cfg(feature = "tx_v6")]
-            burn: NoBurn,
-            shared_anchor,
-            proof,
-            actions,
-=======
->>>>>>> 5612c75a
             binding_sig,
         }))
     }
@@ -606,14 +554,7 @@
 #[cfg(feature = "tx_v6")]
 impl ZcashDeserialize for Option<orchard::ShieldedData<OrchardZSA>> {
     fn zcash_deserialize<R: io::Read>(mut reader: R) -> Result<Self, SerializationError> {
-<<<<<<< HEAD
         // Denoted as `nActionGroupsOrchard` in the spec (ZIP 230).
-        // TxV6 currently supports only one action group.
-=======
-        // FIXME: Implement deserialization of multiple action groups (under a feature flag)
-
-        // Denoted as `nActionGroupsOrchard` in the spec (ZIP 230) (must be one for V6/NU7).
->>>>>>> 5612c75a
         let n_action_groups: usize = (&mut reader)
             .zcash_deserialize_into::<CompactSizeMessage>()?
             .into();
@@ -625,19 +566,10 @@
         #[cfg(not(feature = "zsa-swap"))]
         if n_action_groups != 1 {
             return Err(SerializationError::Parse(
-                "V6 transaction must contain exactly one action group",
+                "TxV6 currently supports only one action group.",
             ));
         }
 
-<<<<<<< HEAD
-        // Denoted as `nActionsOrchard` and `vActionsOrchard` in the spec.
-        let actions: Vec<orchard::Action<OrchardZSA>> = (&mut reader).zcash_deserialize_into()?;
-
-        // Denoted as `flagsOrchard` in the spec.
-        // Consensus: type of each flag is 𝔹, i.e. a bit. This is enforced implicitly
-        // in [`Flags::zcash_deserialized`].
-        let flags: orchard::Flags = (&mut reader).zcash_deserialize_into()?;
-=======
         let mut action_groups = Vec::with_capacity(n_action_groups);
 
         // FIXME: use zcash_deserialize_external_count for or Vec::zcash_deserialize for allocation safety
@@ -646,14 +578,6 @@
             let actions: Vec<orchard::Action<OrchardZSA>> =
                 (&mut reader).zcash_deserialize_into()?;
 
-            // # Consensus
-            //
-            // > Elements of an Action description MUST be canonical encodings of the types given above.
-            //
-            // https://zips.z.cash/protocol/protocol.pdf#actiondesc
-            //
-            // Some Action elements are validated in this function; they are described below.
-
             // Denoted as `flagsOrchard` in the spec.
             // Consensus: type of each flag is 𝔹, i.e. a bit. This is enforced implicitly
             // in [`Flags::zcash_deserialized`].
@@ -663,106 +587,56 @@
             // Consensus: type is `{0 .. 𝑞_ℙ − 1}`. See [`orchard::tree::Root::zcash_deserialize`].
             let shared_anchor: orchard::tree::Root = (&mut reader).zcash_deserialize_into()?;
 
+            // Denoted as `nAGExpiryHeight` in the spec (ZIP 230).
+            let expiry_height = reader.read_u32::<LittleEndian>()?;
+            #[cfg(not(feature = "zsa-swap"))]
+            if expiry_height != 0 {
+                return Err(SerializationError::Parse(
+                    "nAGExpiryHeight must be zero for TxV6",
+                ));
+            }
+
+            // Denoted as `vAssetBurn` in the spec  (ZIP 230).
+            let burn = (&mut reader).zcash_deserialize_into()?;
+
             // Denoted as `sizeProofsOrchard` and `proofsOrchard` in the spec.
             // Consensus: type is `ZKAction.Proof`, i.e. a byte sequence.
             // https://zips.z.cash/protocol/protocol.pdf#halo2encoding
             let proof: Halo2Proof = (&mut reader).zcash_deserialize_into()?;
 
-            // Denoted as `nAGExpiryHeight` in the spec  (ZIP 230) (must be zero for V6/NU7).
-            let n_ag_expiry_height = reader.read_u32::<LittleEndian>()?;
-            if n_ag_expiry_height != 0 {
-                return Err(SerializationError::Parse("nAGExpiryHeight for V6/NU7"));
-            }
->>>>>>> 5612c75a
-
-            // Denoted as `vAssetBurn` in the spec  (ZIP 230).
-            #[cfg(feature = "zsa-swap")]
-            let burn = (&mut reader).zcash_deserialize_into()?;
-            #[cfg(not(feature = "zsa-swap"))]
-            let burn = Default::default();
-
             // Denoted as `vSpendAuthSigsOrchard` in the spec.
-            // Consensus: this validates the `spendAuthSig` elements, whose type is
-            // SpendAuthSig^{Orchard}.Signature, i.e.
-            // B^Y^{[ceiling(ℓ_G/8) + ceiling(bitlength(𝑟_G)/8)]} i.e. 64 bytes
-            // See [`Signature::zcash_deserialize`].
-            let sigs: Vec<Signature<SpendAuth>> =
+            let spend_sigs: Vec<VersionedSigV0<Signature<SpendAuth>>> =
                 zcash_deserialize_external_count(actions.len(), &mut reader)?;
 
             // Create the AuthorizedAction from deserialized parts
             let authorized_actions: Vec<orchard::AuthorizedAction<OrchardZSA>> = actions
                 .into_iter()
-                .zip(sigs)
-                .map(|(action, spend_auth_sig)| {
-                    orchard::AuthorizedAction::from_parts(action, spend_auth_sig)
+                .zip(spend_sigs)
+                .map(|(action, spend_sig)| {
+                    orchard::AuthorizedAction::from_parts(action, spend_sig.into_signature())
                 })
                 .collect();
 
-<<<<<<< HEAD
-        // Denoted as `nAGExpiryHeight` in the spec  (ZIP 230) (must be zero for V6/NU7).
-        let n_ag_expiry_height = reader.read_u32::<LittleEndian>()?;
-        if n_ag_expiry_height != 0 {
-            return Err(SerializationError::Parse(
-                "nAGExpiryHeight must be zero for NU7",
-            ));
-        }
-
-        // Denoted as `vAssetBurn` in the spec  (ZIP 230).
-        let burn = (&mut reader).zcash_deserialize_into()?;
-
-        // Denoted as `sizeProofsOrchard` and `proofsOrchard` in the spec.
-        // Consensus: type is `ZKAction.Proof`, i.e. a byte sequence.
-        // https://zips.z.cash/protocol/protocol.pdf#halo2encoding
-        let proof: Halo2Proof = (&mut reader).zcash_deserialize_into()?;
-
-        // Denoted as `vSpendAuthSigsOrchard` in the spec.
-        let spend_sigs: Vec<VersionedSigV0<Signature<SpendAuth>>> =
-            zcash_deserialize_external_count(actions.len(), &mut reader)?;
-
-        // Denoted as `valueBalanceOrchard` in the spec.
-        let value_balance: Amount = (&mut reader).zcash_deserialize_into()?;
-=======
             let actions: AtLeastOne<orchard::AuthorizedAction<OrchardZSA>> =
                 authorized_actions.try_into()?;
 
             action_groups.push(ActionGroup {
                 flags,
                 shared_anchor,
+                expiry_height,
+                burn,
                 proof,
                 actions,
-                burn,
             })
         }
 
         // Denoted as `valueBalanceOrchard` in the spec.
-        let value_balance: amount::Amount = (&mut reader).zcash_deserialize_into()?;
-
-        // Denoted as `vAssetBurn` in the spec  (ZIP 230).
-        #[cfg(not(feature = "zsa-swap"))]
-        {
-            action_groups[0].burn = (&mut reader).zcash_deserialize_into()?;
-        }
->>>>>>> 5612c75a
+        let value_balance: Amount = (&mut reader).zcash_deserialize_into()?;
 
         // Denoted as `bindingSigOrchard` in the spec.
         let binding_sig: Signature<Binding> =
             VersionedSigV0::zcash_deserialize(&mut reader)?.into_signature();
 
-<<<<<<< HEAD
-        // Create the AuthorizedAction from deserialized parts
-        let authorized_actions: Vec<orchard::AuthorizedAction<OrchardZSA>> = actions
-            .into_iter()
-            .zip(spend_sigs)
-            .map(|(action, spend_sig)| {
-                orchard::AuthorizedAction::from_parts(action, spend_sig.into_signature())
-            })
-            .collect();
-
-        let actions: AtLeastOne<orchard::AuthorizedAction<OrchardZSA>> =
-            authorized_actions.try_into()?;
-
-=======
->>>>>>> 5612c75a
         Ok(Some(orchard::ShieldedData::<OrchardZSA> {
             action_groups: action_groups.try_into()?,
             value_balance,
