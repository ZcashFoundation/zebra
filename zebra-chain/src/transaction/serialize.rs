--- conflicted
+++ resolved
@@ -1225,15 +1225,6 @@
 /// v5 transactions also have an expiry height and a consensus branch ID.
 pub const MIN_TRANSPARENT_TX_V5_SIZE: u64 = MIN_TRANSPARENT_TX_SIZE + 4 + 4;
 
-<<<<<<< HEAD
-/// The minimum transaction size for v6 transactions.
-///
-#[allow(clippy::empty_line_after_doc_comments)]
-/// FIXME: remove "clippy" line above, uncomment line below and specify a proper value and description.
-//pub const MIN_TRANSPARENT_TX_V6_SIZE: u64 = MIN_TRANSPARENT_TX_V5_SIZE;
-
-=======
->>>>>>> 183fe3d8
 /// No valid Zcash message contains more transactions than can fit in a single block
 ///
 /// `tx` messages contain a single transaction, and `block` messages are limited to the maximum
