//! Contains impls of `ZcashSerialize`, `ZcashDeserialize` for all of the
//! transaction types, so that all of the serialization logic is in one place.

use std::{convert::TryInto, io, sync::Arc};

use byteorder::{LittleEndian, ReadBytesExt, WriteBytesExt};
use halo2::{arithmetic::FieldExt, pasta::pallas};

use crate::{
    amount,
    block::MAX_BLOCK_BYTES,
    parameters::{OVERWINTER_VERSION_GROUP_ID, SAPLING_VERSION_GROUP_ID, TX_V5_VERSION_GROUP_ID},
    primitives::{
        redpallas::{Binding, Signature, SpendAuth},
        Groth16Proof, Halo2Proof, ZkSnarkProof,
    },
    serialization::{
        zcash_deserialize_external_count, zcash_serialize_empty_list,
        zcash_serialize_external_count, AtLeastOne, ReadZcashExt, SerializationError,
        TrustedPreallocate, ZcashDeserialize, ZcashDeserializeInto, ZcashSerialize,
    },
    sprout,
};

use super::*;
use sapling::{Output, SharedAnchor, Spend};

impl ZcashDeserialize for jubjub::Fq {
    fn zcash_deserialize<R: io::Read>(mut reader: R) -> Result<Self, SerializationError> {
        let possible_scalar = jubjub::Fq::from_bytes(&reader.read_32_bytes()?);

        if possible_scalar.is_some().into() {
            Ok(possible_scalar.unwrap())
        } else {
            Err(SerializationError::Parse(
                "Invalid jubjub::Fq, input not canonical",
            ))
        }
    }
}

impl ZcashDeserialize for pallas::Scalar {
    fn zcash_deserialize<R: io::Read>(mut reader: R) -> Result<Self, SerializationError> {
        let possible_scalar = pallas::Scalar::from_bytes(&reader.read_32_bytes()?);

        if possible_scalar.is_some().into() {
            Ok(possible_scalar.unwrap())
        } else {
            Err(SerializationError::Parse(
                "Invalid pallas::Scalar, input not canonical",
            ))
        }
    }
}

impl ZcashDeserialize for pallas::Base {
    fn zcash_deserialize<R: io::Read>(mut reader: R) -> Result<Self, SerializationError> {
        let possible_field_element = pallas::Base::from_bytes(&reader.read_32_bytes()?);

        if possible_field_element.is_some().into() {
            Ok(possible_field_element.unwrap())
        } else {
            Err(SerializationError::Parse(
                "Invalid pallas::Base, input not canonical",
            ))
        }
    }
}

impl<P: ZkSnarkProof> ZcashSerialize for JoinSplitData<P> {
    fn zcash_serialize<W: io::Write>(&self, mut writer: W) -> Result<(), io::Error> {
        // Denoted as `nJoinSplit` and `vJoinSplit` in the spec.
        let joinsplits: Vec<_> = self.joinsplits().cloned().collect();
        joinsplits.zcash_serialize(&mut writer)?;

        // Denoted as `joinSplitPubKey` in the spec.
        writer.write_all(&<[u8; 32]>::from(self.pub_key)[..])?;

        // Denoted as `joinSplitSig` in the spec.
        writer.write_all(&<[u8; 64]>::from(self.sig)[..])?;
        Ok(())
    }
}

impl<P> ZcashDeserialize for Option<JoinSplitData<P>>
where
    P: ZkSnarkProof,
    sprout::JoinSplit<P>: TrustedPreallocate,
{
    fn zcash_deserialize<R: io::Read>(mut reader: R) -> Result<Self, SerializationError> {
        // Denoted as `nJoinSplit` and `vJoinSplit` in the spec.
        let joinsplits: Vec<sprout::JoinSplit<P>> = (&mut reader).zcash_deserialize_into()?;
        match joinsplits.split_first() {
            None => Ok(None),
            Some((first, rest)) => {
                // Denoted as `joinSplitPubKey` in the spec.
                let pub_key = reader.read_32_bytes()?.into();
                // Denoted as `joinSplitSig` in the spec.
                let sig = reader.read_64_bytes()?.into();
                Ok(Some(JoinSplitData {
                    first: first.clone(),
                    rest: rest.to_vec(),
                    pub_key,
                    sig,
                }))
            }
        }
    }
}

// Transaction::V5 serializes sapling ShieldedData in a single continuous byte
// range, so we can implement its serialization and deserialization separately.
// (Unlike V4, where it must be serialized as part of the transaction.)

impl ZcashSerialize for Option<sapling::ShieldedData<SharedAnchor>> {
    fn zcash_serialize<W: io::Write>(&self, mut writer: W) -> Result<(), io::Error> {
        match self {
            None => {
                // Denoted as `nSpendsSapling` in the spec.
                zcash_serialize_empty_list(&mut writer)?;
                // Denoted as `nOutputsSapling` in the spec.
                zcash_serialize_empty_list(&mut writer)?;
            }
            Some(sapling_shielded_data) => {
                sapling_shielded_data.zcash_serialize(&mut writer)?;
            }
        }
        Ok(())
    }
}

impl ZcashSerialize for sapling::ShieldedData<SharedAnchor> {
    fn zcash_serialize<W: io::Write>(&self, mut writer: W) -> Result<(), io::Error> {
        // Collect arrays for Spends
        // There's no unzip3, so we have to unzip twice.
        let (spend_prefixes, spend_proofs_sigs): (Vec<_>, Vec<_>) = self
            .spends()
            .cloned()
            .map(sapling::Spend::<SharedAnchor>::into_v5_parts)
            .map(|(prefix, proof, sig)| (prefix, (proof, sig)))
            .unzip();
        let (spend_proofs, spend_sigs) = spend_proofs_sigs.into_iter().unzip();

        // Collect arrays for Outputs
        let (output_prefixes, output_proofs): (Vec<_>, _) =
            self.outputs().cloned().map(Output::into_v5_parts).unzip();

        // Denoted as `nSpendsSapling` and `vSpendsSapling` in the spec.
        spend_prefixes.zcash_serialize(&mut writer)?;
        // Denoted as `nOutputsSapling` and `vOutputsSapling` in the spec.
        output_prefixes.zcash_serialize(&mut writer)?;

        // Denoted as `valueBalanceSapling` in the spec.
        self.value_balance.zcash_serialize(&mut writer)?;

        // Denoted as `anchorSapling` in the spec.
        // `TransferData` ensures this field is only present when there is at
        // least one spend.
        if let Some(shared_anchor) = self.shared_anchor() {
            writer.write_all(&<[u8; 32]>::from(shared_anchor)[..])?;
        }

        // Denoted as `vSpendProofsSapling` in the spec.
        zcash_serialize_external_count(&spend_proofs, &mut writer)?;
        // Denoted as `vSpendAuthSigsSapling` in the spec.
        zcash_serialize_external_count(&spend_sigs, &mut writer)?;

        // Denoted as `vOutputProofsSapling` in the spec.
        zcash_serialize_external_count(&output_proofs, &mut writer)?;

        // Denoted as `bindingSigSapling` in the spec.
        writer.write_all(&<[u8; 64]>::from(self.binding_sig)[..])?;

        Ok(())
    }
}

// we can't split ShieldedData out of Option<ShieldedData> deserialization,
// because the counts are read along with the arrays.
impl ZcashDeserialize for Option<sapling::ShieldedData<SharedAnchor>> {
    fn zcash_deserialize<R: io::Read>(mut reader: R) -> Result<Self, SerializationError> {
        // Denoted as `nSpendsSapling` and `vSpendsSapling` in the spec.
        let spend_prefixes: Vec<_> = (&mut reader).zcash_deserialize_into()?;

        // Denoted as `nOutputsSapling` and `vOutputsSapling` in the spec.
        let output_prefixes: Vec<_> = (&mut reader).zcash_deserialize_into()?;

        // nSpendsSapling and nOutputsSapling as variables
        let spends_count = spend_prefixes.len();
        let outputs_count = output_prefixes.len();

        // All the other fields depend on having spends or outputs
        if spend_prefixes.is_empty() && output_prefixes.is_empty() {
            return Ok(None);
        }

        // Denoted as `valueBalanceSapling` in the spec.
        let value_balance = (&mut reader).zcash_deserialize_into()?;

<<<<<<< HEAD
        // anchorSapling
=======
        // Denoted as `anchorSapling` in the spec.
>>>>>>> 9ede0fb5
        //
        // # Consensus
        //
        // > Elements of a Spend description MUST be valid encodings of the types given above.
        //
        // https://zips.z.cash/protocol/protocol.pdf#spenddesc
        //
        // Type is `B^{[ℓ_{Sapling}_{Merkle}]}`, i.e. 32 bytes
        let shared_anchor = if spends_count > 0 {
            Some(reader.read_32_bytes()?.into())
        } else {
            None
        };

<<<<<<< HEAD
        // vSpendProofsSapling
=======
        // Denoted as `vSpendProofsSapling` in the spec.
>>>>>>> 9ede0fb5
        //
        // # Consensus
        //
        // > Elements of a Spend description MUST be valid encodings of the types given above.
        //
        // https://zips.z.cash/protocol/protocol.pdf#spenddesc
        //
        // Type is `ZKSpend.Proof`, described in
        // https://zips.z.cash/protocol/protocol.pdf#grothencoding
        // It is not enforced here; this just reads 192 bytes.
        // The type is validated when validating the proof, see
        // [`groth16::Item::try_from`]. In #3179 we plan to validate here instead.
        let spend_proofs = zcash_deserialize_external_count(spends_count, &mut reader)?;

<<<<<<< HEAD
        // vSpendAuthSigsSapling
=======
        // Denoted as `vSpendAuthSigsSapling` in the spec.
>>>>>>> 9ede0fb5
        //
        // # Consensus
        //
        // > Elements of a Spend description MUST be valid encodings of the types given above.
        //
        // https://zips.z.cash/protocol/protocol.pdf#spenddesc
        //
        // Type is SpendAuthSig^{Sapling}.Signature, i.e.
        // B^Y^{[ceiling(ℓ_G/8) + ceiling(bitlength(𝑟_G)/8)]} i.e. 64 bytes
        // https://zips.z.cash/protocol/protocol.pdf#concretereddsa
        // See [`redjubjub::Signature<SpendAuth>::zcash_deserialize`].
        let spend_sigs = zcash_deserialize_external_count(spends_count, &mut reader)?;

<<<<<<< HEAD
        // vOutputProofsSapling
        //
        // # Consensus
        //
        // > Elements of a Output description MUST be valid encodings of the types given above.
        //
        // https://zips.z.cash/protocol/protocol.pdf#outputdesc
        //
        // Type is `ZKOutput.Proof`, described in
        // https://zips.z.cash/protocol/protocol.pdf#grothencoding
        // It is not enforced here; this just reads 192 bytes.
        // The type is validated when validating the proof, see
        // [`groth16::Item::try_from`]. In #3179 we plan to validate here instead.
=======
        // Denoted as `vOutputProofsSapling` in the spec.
>>>>>>> 9ede0fb5
        let output_proofs = zcash_deserialize_external_count(outputs_count, &mut reader)?;

        // Denoted as `bindingSigSapling` in the spec.
        let binding_sig = reader.read_64_bytes()?.into();

        // Create shielded spends from deserialized parts
        let spends: Vec<_> = spend_prefixes
            .into_iter()
            .zip(spend_proofs.into_iter())
            .zip(spend_sigs.into_iter())
            .map(|((prefix, proof), sig)| Spend::<SharedAnchor>::from_v5_parts(prefix, proof, sig))
            .collect();

        // Create shielded outputs from deserialized parts
        let outputs = output_prefixes
            .into_iter()
            .zip(output_proofs.into_iter())
            .map(|(prefix, proof)| Output::from_v5_parts(prefix, proof))
            .collect();

        // Create transfers
        //
        // # Consensus
        //
        // > The anchor of each Spend description MUST refer to some earlier
        // > block’s final Sapling treestate. The anchor is encoded separately
        // > in each Spend description for v4 transactions, or encoded once and
        // > shared between all Spend descriptions in a v5 transaction.
        //
        // <https://zips.z.cash/protocol/protocol.pdf#spendsandoutputs>
        //
        // This rule is also implemented in
        // [`zebra_state::service::check::anchor`] and
        // [`zebra_chain::sapling::spend`].
        //
        // The "anchor encoding for v5 transactions" is implemented here.
        let transfers = match shared_anchor {
            Some(shared_anchor) => sapling::TransferData::SpendsAndMaybeOutputs {
                shared_anchor,
                spends: spends
                    .try_into()
                    .expect("checked spends when parsing shared anchor"),
                maybe_outputs: outputs,
            },
            None => sapling::TransferData::JustOutputs {
                outputs: outputs
                    .try_into()
                    .expect("checked spends or outputs and returned early"),
            },
        };

        Ok(Some(sapling::ShieldedData {
            value_balance,
            transfers,
            binding_sig,
        }))
    }
}

impl ZcashSerialize for Option<orchard::ShieldedData> {
    fn zcash_serialize<W: io::Write>(&self, mut writer: W) -> Result<(), io::Error> {
        match self {
            None => {
                // Denoted as `nActionsOrchard` in the spec.
                zcash_serialize_empty_list(writer)?;

                // We don't need to write anything else here.
                // "The fields flagsOrchard, valueBalanceOrchard, anchorOrchard, sizeProofsOrchard,
                // proofsOrchard , and bindingSigOrchard are present if and only if nActionsOrchard > 0."
                // `§` note of the second table of https://zips.z.cash/protocol/protocol.pdf#txnencoding
            }
            Some(orchard_shielded_data) => {
                orchard_shielded_data.zcash_serialize(&mut writer)?;
            }
        }
        Ok(())
    }
}

impl ZcashSerialize for orchard::ShieldedData {
    fn zcash_serialize<W: io::Write>(&self, mut writer: W) -> Result<(), io::Error> {
        // Split the AuthorizedAction
        let (actions, sigs): (Vec<orchard::Action>, Vec<Signature<SpendAuth>>) = self
            .actions
            .iter()
            .cloned()
            .map(orchard::AuthorizedAction::into_parts)
            .unzip();

        // Denoted as `nActionsOrchard` and `vActionsOrchard` in the spec.
        actions.zcash_serialize(&mut writer)?;

        // Denoted as `flagsOrchard` in the spec.
        self.flags.zcash_serialize(&mut writer)?;

        // Denoted as `valueBalanceOrchard` in the spec.
        self.value_balance.zcash_serialize(&mut writer)?;

        // Denoted as `anchorOrchard` in the spec.
        self.shared_anchor.zcash_serialize(&mut writer)?;

        // Denoted as `sizeProofsOrchard` and `proofsOrchard` in the spec.
        self.proof.zcash_serialize(&mut writer)?;

        // Denoted as `vSpendAuthSigsOrchard` in the spec.
        zcash_serialize_external_count(&sigs, &mut writer)?;

        // Denoted as `bindingSigOrchard` in the spec.
        self.binding_sig.zcash_serialize(&mut writer)?;

        Ok(())
    }
}

// we can't split ShieldedData out of Option<ShieldedData> deserialization,
// because the counts are read along with the arrays.
impl ZcashDeserialize for Option<orchard::ShieldedData> {
    fn zcash_deserialize<R: io::Read>(mut reader: R) -> Result<Self, SerializationError> {
        // Denoted as `nActionsOrchard` and `vActionsOrchard` in the spec.
        let actions: Vec<orchard::Action> = (&mut reader).zcash_deserialize_into()?;

        // "The fields flagsOrchard, valueBalanceOrchard, anchorOrchard, sizeProofsOrchard,
        // proofsOrchard , and bindingSigOrchard are present if and only if nActionsOrchard > 0."
        // `§` note of the second table of https://zips.z.cash/protocol/protocol.pdf#txnencoding
        if actions.is_empty() {
            return Ok(None);
        }

        // Denoted as `flagsOrchard` in the spec.
        let flags: orchard::Flags = (&mut reader).zcash_deserialize_into()?;

        // Denoted as `valueBalanceOrchard` in the spec.
        let value_balance: amount::Amount = (&mut reader).zcash_deserialize_into()?;

        // Denoted as `anchorOrchard` in the spec.
        let shared_anchor: orchard::tree::Root = (&mut reader).zcash_deserialize_into()?;

        // Denoted as `sizeProofsOrchard` and `proofsOrchard` in the spec.
        let proof: Halo2Proof = (&mut reader).zcash_deserialize_into()?;

        // Denoted as `vSpendAuthSigsOrchard` in the spec.
        let sigs: Vec<Signature<SpendAuth>> =
            zcash_deserialize_external_count(actions.len(), &mut reader)?;

        // Denoted as `bindingSigOrchard` in the spec.
        let binding_sig: Signature<Binding> = (&mut reader).zcash_deserialize_into()?;

        // Create the AuthorizedAction from deserialized parts
        let authorized_actions: Vec<orchard::AuthorizedAction> = actions
            .into_iter()
            .zip(sigs.into_iter())
            .map(|(action, spend_auth_sig)| {
                orchard::AuthorizedAction::from_parts(action, spend_auth_sig)
            })
            .collect();

        let actions: AtLeastOne<orchard::AuthorizedAction> = authorized_actions.try_into()?;

        Ok(Some(orchard::ShieldedData {
            flags,
            value_balance,
            shared_anchor,
            proof,
            actions,
            binding_sig,
        }))
    }
}

impl ZcashSerialize for Transaction {
    fn zcash_serialize<W: io::Write>(&self, mut writer: W) -> Result<(), io::Error> {
        // Post-Sapling, transaction size is limited to MAX_BLOCK_BYTES.
        // (Strictly, the maximum transaction size is about 1.5 kB less,
        // because blocks also include a block header.)
        //
        // Currently, all transaction structs are parsed as part of a
        // block. So we don't need to check transaction size here, until
        // we start parsing mempool transactions, or generating our own
        // transactions (see #483).
        //
        // Since we checkpoint on Canopy activation, we won't ever need
        // to check the smaller pre-Sapling transaction size limit.

        // Denoted as `header` in the spec, contains the `fOverwintered` flag and the `version` field.
        // Write `version` and set the `fOverwintered` bit if necessary
        let overwintered_flag = if self.is_overwintered() { 1 << 31 } else { 0 };
        let version = overwintered_flag | self.version();

        writer.write_u32::<LittleEndian>(version)?;

        match self {
            Transaction::V1 {
                inputs,
                outputs,
                lock_time,
            } => {
                // Denoted as `tx_in_count` and `tx_in` in the spec.
                inputs.zcash_serialize(&mut writer)?;

                // Denoted as `tx_out_count` and `tx_out` in the spec.
                outputs.zcash_serialize(&mut writer)?;

                // Denoted as `lock_time` in the spec.
                lock_time.zcash_serialize(&mut writer)?;
            }
            Transaction::V2 {
                inputs,
                outputs,
                lock_time,
                joinsplit_data,
            } => {
                // Denoted as `tx_in_count` and `tx_in` in the spec.
                inputs.zcash_serialize(&mut writer)?;

                // Denoted as `tx_out_count` and `tx_out` in the spec.
                outputs.zcash_serialize(&mut writer)?;

                // Denoted as `lock_time` in the spec.
                lock_time.zcash_serialize(&mut writer)?;

                // A bundle of fields denoted in the spec as `nJoinSplit`, `vJoinSplit`,
                // `joinSplitPubKey` and `joinSplitSig`.
                match joinsplit_data {
                    // Write 0 for nJoinSplits to signal no JoinSplitData.
                    None => zcash_serialize_empty_list(writer)?,
                    Some(jsd) => jsd.zcash_serialize(&mut writer)?,
                }
            }
            Transaction::V3 {
                inputs,
                outputs,
                lock_time,
                expiry_height,
                joinsplit_data,
            } => {
                // Denoted as `nVersionGroupId` in the spec.
                writer.write_u32::<LittleEndian>(OVERWINTER_VERSION_GROUP_ID)?;

                // Denoted as `tx_in_count` and `tx_in` in the spec.
                inputs.zcash_serialize(&mut writer)?;

                // Denoted as `tx_out_count` and `tx_out` in the spec.
                outputs.zcash_serialize(&mut writer)?;

                // Denoted as `lock_time` in the spec.
                lock_time.zcash_serialize(&mut writer)?;

                writer.write_u32::<LittleEndian>(expiry_height.0)?;

                // A bundle of fields denoted in the spec as `nJoinSplit`, `vJoinSplit`,
                // `joinSplitPubKey` and `joinSplitSig`.
                match joinsplit_data {
                    // Write 0 for nJoinSplits to signal no JoinSplitData.
                    None => zcash_serialize_empty_list(writer)?,
                    Some(jsd) => jsd.zcash_serialize(&mut writer)?,
                }
            }
            Transaction::V4 {
                inputs,
                outputs,
                lock_time,
                expiry_height,
                sapling_shielded_data,
                joinsplit_data,
            } => {
                // Transaction V4 spec:
                // https://zips.z.cash/protocol/protocol.pdf#txnencoding

                // Denoted as `nVersionGroupId` in the spec.
                writer.write_u32::<LittleEndian>(SAPLING_VERSION_GROUP_ID)?;

                // Denoted as `tx_in_count` and `tx_in` in the spec.
                inputs.zcash_serialize(&mut writer)?;

                // Denoted as `tx_out_count` and `tx_out` in the spec.
                outputs.zcash_serialize(&mut writer)?;

                // Denoted as `lock_time` in the spec.
                lock_time.zcash_serialize(&mut writer)?;

                // Denoted as `nExpiryHeight` in the spec.
                writer.write_u32::<LittleEndian>(expiry_height.0)?;

                // The previous match arms serialize in one go, because the
                // internal structure happens to nicely line up with the
                // serialized structure. However, this is not possible for
                // version 4 transactions, as the binding_sig for the
                // ShieldedData is placed at the end of the transaction. So
                // instead we have to interleave serialization of the
                // ShieldedData and the JoinSplitData.

                match sapling_shielded_data {
                    None => {
                        // Signal no value balance.
                        writer.write_i64::<LittleEndian>(0)?;
                        // Signal no shielded spends and no shielded outputs.
                        zcash_serialize_empty_list(&mut writer)?;
                        zcash_serialize_empty_list(&mut writer)?;
                    }
                    Some(sapling_shielded_data) => {
                        // Denoted as `valueBalanceSapling` in the spec.
                        sapling_shielded_data
                            .value_balance
                            .zcash_serialize(&mut writer)?;

                        // Denoted as `nSpendsSapling` and `vSpendsSapling` in the spec.
                        let spends: Vec<_> = sapling_shielded_data.spends().cloned().collect();
                        spends.zcash_serialize(&mut writer)?;

                        // Denoted as `nOutputsSapling` and `vOutputsSapling` in the spec.
                        let outputs: Vec<_> = sapling_shielded_data
                            .outputs()
                            .cloned()
                            .map(sapling::OutputInTransactionV4)
                            .collect();
                        outputs.zcash_serialize(&mut writer)?;
                    }
                }

                // A bundle of fields denoted in the spec as `nJoinSplit`, `vJoinSplit`,
                // `joinSplitPubKey` and `joinSplitSig`.
                match joinsplit_data {
                    None => zcash_serialize_empty_list(&mut writer)?,
                    Some(jsd) => jsd.zcash_serialize(&mut writer)?,
                }

                // Denoted as `bindingSigSapling` in the spec.
                match sapling_shielded_data {
                    Some(sd) => writer.write_all(&<[u8; 64]>::from(sd.binding_sig)[..])?,
                    None => {}
                }
            }

            Transaction::V5 {
                network_upgrade,
                lock_time,
                expiry_height,
                inputs,
                outputs,
                sapling_shielded_data,
                orchard_shielded_data,
            } => {
                // Transaction V5 spec:
                // https://zips.z.cash/protocol/protocol.pdf#txnencoding

                // Denoted as `nVersionGroupId` in the spec.
                writer.write_u32::<LittleEndian>(TX_V5_VERSION_GROUP_ID)?;

                // Denoted as `nConsensusBranchId` in the spec.
                writer.write_u32::<LittleEndian>(u32::from(
                    network_upgrade
                        .branch_id()
                        .expect("valid transactions must have a network upgrade with a branch id"),
                ))?;

                // Denoted as `lock_time` in the spec.
                lock_time.zcash_serialize(&mut writer)?;

                // Denoted as `nExpiryHeight` in the spec.
                writer.write_u32::<LittleEndian>(expiry_height.0)?;

                // Denoted as `tx_in_count` and `tx_in` in the spec.
                inputs.zcash_serialize(&mut writer)?;

                // Denoted as `tx_out_count` and `tx_out` in the spec.
                outputs.zcash_serialize(&mut writer)?;

                // A bundle of fields denoted in the spec as `nSpendsSapling`, `vSpendsSapling`,
                // `nOutputsSapling`,`vOutputsSapling`, `valueBalanceSapling`, `anchorSapling`,
                // `vSpendProofsSapling`, `vSpendAuthSigsSapling`, `vOutputProofsSapling` and
                // `bindingSigSapling`.
                sapling_shielded_data.zcash_serialize(&mut writer)?;

                // A bundle of fields denoted in the spec as `nActionsOrchard`, `vActionsOrchard`,
                // `flagsOrchard`,`valueBalanceOrchard`, `anchorOrchard`, `sizeProofsOrchard`,
                // `proofsOrchard`, `vSpendAuthSigsOrchard`, and `bindingSigOrchard`.
                orchard_shielded_data.zcash_serialize(&mut writer)?;
            }
        }
        Ok(())
    }
}

impl ZcashDeserialize for Transaction {
    fn zcash_deserialize<R: io::Read>(reader: R) -> Result<Self, SerializationError> {
        // # Consensus
        //
        // > [Pre-Sapling] The encoded size of the transaction MUST be less than or
        // > equal to 100000 bytes.
        //
        // https://zips.z.cash/protocol/protocol.pdf#txnconsensus
        //
        // Zebra does not verify this rule because we checkpoint up to Canopy blocks, but:
        // Since transactions must get mined into a block to be useful,
        // we reject transactions that are larger than blocks.
        //
        // If the limit is reached, we'll get an UnexpectedEof error.
        let mut limited_reader = reader.take(MAX_BLOCK_BYTES);

        let (version, overwintered) = {
            const LOW_31_BITS: u32 = (1 << 31) - 1;
            // Denoted as `header` in the spec, contains the `fOverwintered` flag and the `version` field.
            let header = limited_reader.read_u32::<LittleEndian>()?;
            (header & LOW_31_BITS, header >> 31 != 0)
        };

        // # Consensus
        //
        // The next rules apply for different transaction versions as follows:
        //
        // [Pre-Overwinter]: Transactions version 1 and 2.
        // [Overwinter onward]: Transactions version 3 and above.
        // [Overwinter only, pre-Sapling]: Transactions version 3.
        // [Sapling to Canopy inclusive, pre-NU5]: Transactions version 4.
        // [NU5 onward]: Transactions version 4 and above.
        //
        // > The transaction version number MUST be greater than or equal to 1.
        //
        // > [Pre-Overwinter] The fOverwintered fag MUST NOT be set.
        //
        // > [Overwinter onward] The version group ID MUST be recognized.
        //
        // > [Overwinter onward] The fOverwintered flag MUST be set.
        //
        // > [Overwinter only, pre-Sapling] The transaction version number MUST be 3,
        // > and the version group ID MUST be 0x03C48270.
        //
        // > [Sapling to Canopy inclusive, pre-NU5] The transaction version number MUST be 4,
        // > and the version group ID MUST be 0x892F2085.
        //
        // > [NU5 onward] The transaction version number MUST be 4 or 5.
        // > If the transaction version number is 4 then the version group ID MUST be 0x892F2085.
        // > If the transaction version number is 5 then the version group ID MUST be 0x26A7270A.
        //
        // Note: Zebra checkpoints until Canopy blocks, this means only transactions versions
        // 4 and 5 get fully verified. This satisfies "The transaction version number MUST be 4"
        // and "The transaction version number MUST be 4 or 5" from the last two rules above.
        // This is done in the zebra-consensus crate, in the transactions checks.
        //
        // https://zips.z.cash/protocol/protocol.pdf#txnconsensus
        match (version, overwintered) {
            (1, false) => Ok(Transaction::V1 {
                // Denoted as `tx_in_count` and `tx_in` in the spec.
                inputs: Vec::zcash_deserialize(&mut limited_reader)?,
                // Denoted as `tx_out_count` and `tx_out` in the spec.
                outputs: Vec::zcash_deserialize(&mut limited_reader)?,
                // Denoted as `lock_time` in the spec.
                lock_time: LockTime::zcash_deserialize(&mut limited_reader)?,
            }),
            (2, false) => {
                // Version 2 transactions use Sprout-on-BCTV14.
                type OptV2Jsd = Option<JoinSplitData<Bctv14Proof>>;
                Ok(Transaction::V2 {
                    // Denoted as `tx_in_count` and `tx_in` in the spec.
                    inputs: Vec::zcash_deserialize(&mut limited_reader)?,
                    // Denoted as `tx_out_count` and `tx_out` in the spec.
                    outputs: Vec::zcash_deserialize(&mut limited_reader)?,
                    // Denoted as `lock_time` in the spec.
                    lock_time: LockTime::zcash_deserialize(&mut limited_reader)?,
                    // A bundle of fields denoted in the spec as `nJoinSplit`, `vJoinSplit`,
                    // `joinSplitPubKey` and `joinSplitSig`.
                    joinsplit_data: OptV2Jsd::zcash_deserialize(&mut limited_reader)?,
                })
            }
            (3, true) => {
                // Denoted as `nVersionGroupId` in the spec.
                let id = limited_reader.read_u32::<LittleEndian>()?;
                if id != OVERWINTER_VERSION_GROUP_ID {
                    return Err(SerializationError::Parse(
                        "expected OVERWINTER_VERSION_GROUP_ID",
                    ));
                }
                // Version 3 transactions use Sprout-on-BCTV14.
                type OptV3Jsd = Option<JoinSplitData<Bctv14Proof>>;
                Ok(Transaction::V3 {
                    // Denoted as `tx_in_count` and `tx_in` in the spec.
                    inputs: Vec::zcash_deserialize(&mut limited_reader)?,
                    // Denoted as `tx_out_count` and `tx_out` in the spec.
                    outputs: Vec::zcash_deserialize(&mut limited_reader)?,
                    // Denoted as `lock_time` in the spec.
                    lock_time: LockTime::zcash_deserialize(&mut limited_reader)?,
                    // Denoted as `nExpiryHeight` in the spec.
                    expiry_height: block::Height(limited_reader.read_u32::<LittleEndian>()?),
                    // A bundle of fields denoted in the spec as `nJoinSplit`, `vJoinSplit`,
                    // `joinSplitPubKey` and `joinSplitSig`.
                    joinsplit_data: OptV3Jsd::zcash_deserialize(&mut limited_reader)?,
                })
            }
            (4, true) => {
                // Transaction V4 spec:
                // https://zips.z.cash/protocol/protocol.pdf#txnencoding

                // Denoted as `nVersionGroupId` in the spec.
                let id = limited_reader.read_u32::<LittleEndian>()?;
                if id != SAPLING_VERSION_GROUP_ID {
                    return Err(SerializationError::Parse(
                        "expected SAPLING_VERSION_GROUP_ID",
                    ));
                }
                // Version 4 transactions use Sprout-on-Groth16.
                type OptV4Jsd = Option<JoinSplitData<Groth16Proof>>;

                // The previous match arms deserialize in one go, because the
                // internal structure happens to nicely line up with the
                // serialized structure. However, this is not possible for
                // version 4 transactions, as the binding_sig for the
                // ShieldedData is placed at the end of the transaction. So
                // instead we have to pull the component parts out manually and
                // then assemble them.

                // Denoted as `tx_in_count` and `tx_in` in the spec.
                let inputs = Vec::zcash_deserialize(&mut limited_reader)?;

                // Denoted as `tx_out_count` and `tx_out` in the spec.
                let outputs = Vec::zcash_deserialize(&mut limited_reader)?;

                // Denoted as `lock_time` in the spec.
                let lock_time = LockTime::zcash_deserialize(&mut limited_reader)?;

                // Denoted as `nExpiryHeight` in the spec.
                let expiry_height = block::Height(limited_reader.read_u32::<LittleEndian>()?);

                // Denoted as `valueBalanceSapling` in the spec.
                let value_balance = (&mut limited_reader).zcash_deserialize_into()?;

                // Denoted as `nSpendsSapling` and `vSpendsSapling` in the spec.
                let shielded_spends = Vec::zcash_deserialize(&mut limited_reader)?;

                // Denoted as `nOutputsSapling` and `vOutputsSapling` in the spec.
                let shielded_outputs =
                    Vec::<sapling::OutputInTransactionV4>::zcash_deserialize(&mut limited_reader)?
                        .into_iter()
                        .map(Output::from_v4)
                        .collect();

                // A bundle of fields denoted in the spec as `nJoinSplit`, `vJoinSplit`,
                // `joinSplitPubKey` and `joinSplitSig`.
                let joinsplit_data = OptV4Jsd::zcash_deserialize(&mut limited_reader)?;

                let sapling_transfers = if !shielded_spends.is_empty() {
                    Some(sapling::TransferData::SpendsAndMaybeOutputs {
                        shared_anchor: FieldNotPresent,
                        spends: shielded_spends.try_into().expect("checked for spends"),
                        maybe_outputs: shielded_outputs,
                    })
                } else if !shielded_outputs.is_empty() {
                    Some(sapling::TransferData::JustOutputs {
                        outputs: shielded_outputs.try_into().expect("checked for outputs"),
                    })
                } else {
                    // # Consensus
                    //
                    // > [Sapling onward] If effectiveVersion = 4 and there are no Spend
                    // > descriptions or Output descriptions, then valueBalanceSapling MUST be 0.
                    //
                    // https://zips.z.cash/protocol/protocol.pdf#txnconsensus
                    if value_balance != 0 {
                        return Err(SerializationError::BadTransactionBalance);
                    }
                    None
                };

                let sapling_shielded_data = match sapling_transfers {
                    Some(transfers) => Some(sapling::ShieldedData {
                        value_balance,
                        transfers,
                        // Denoted as `bindingSigSapling` in the spec.
                        binding_sig: limited_reader.read_64_bytes()?.into(),
                    }),
                    None => None,
                };

                Ok(Transaction::V4 {
                    inputs,
                    outputs,
                    lock_time,
                    expiry_height,
                    sapling_shielded_data,
                    joinsplit_data,
                })
            }
            (5, true) => {
                // Transaction V5 spec:
                // https://zips.z.cash/protocol/protocol.pdf#txnencoding

                // Denoted as `nVersionGroupId` in the spec.
                let id = limited_reader.read_u32::<LittleEndian>()?;
                if id != TX_V5_VERSION_GROUP_ID {
                    return Err(SerializationError::Parse("expected TX_V5_VERSION_GROUP_ID"));
                }
                // Denoted as `nConsensusBranchId` in the spec.
                // Convert it to a NetworkUpgrade
                let network_upgrade =
                    NetworkUpgrade::from_branch_id(limited_reader.read_u32::<LittleEndian>()?)
                        .ok_or(SerializationError::Parse(
                            "expected a valid network upgrade from the consensus branch id",
                        ))?;

                // Denoted as `lock_time` in the spec.
                let lock_time = LockTime::zcash_deserialize(&mut limited_reader)?;

                // Denoted as `nExpiryHeight` in the spec.
                let expiry_height = block::Height(limited_reader.read_u32::<LittleEndian>()?);

                // Denoted as `tx_in_count` and `tx_in` in the spec.
                let inputs = Vec::zcash_deserialize(&mut limited_reader)?;

                // Denoted as `tx_out_count` and `tx_out` in the spec.
                let outputs = Vec::zcash_deserialize(&mut limited_reader)?;

                // A bundle of fields denoted in the spec as `nSpendsSapling`, `vSpendsSapling`,
                // `nOutputsSapling`,`vOutputsSapling`, `valueBalanceSapling`, `anchorSapling`,
                // `vSpendProofsSapling`, `vSpendAuthSigsSapling`, `vOutputProofsSapling` and
                // `bindingSigSapling`.
                let sapling_shielded_data = (&mut limited_reader).zcash_deserialize_into()?;

                // A bundle of fields denoted in the spec as `nActionsOrchard`, `vActionsOrchard`,
                // `flagsOrchard`,`valueBalanceOrchard`, `anchorOrchard`, `sizeProofsOrchard`,
                // `proofsOrchard`, `vSpendAuthSigsOrchard`, and `bindingSigOrchard`.
                let orchard_shielded_data = (&mut limited_reader).zcash_deserialize_into()?;

                Ok(Transaction::V5 {
                    network_upgrade,
                    lock_time,
                    expiry_height,
                    inputs,
                    outputs,
                    sapling_shielded_data,
                    orchard_shielded_data,
                })
            }
            (_, _) => Err(SerializationError::Parse("bad tx header")),
        }
    }
}

impl<T> ZcashDeserialize for Arc<T>
where
    T: ZcashDeserialize,
{
    fn zcash_deserialize<R: io::Read>(reader: R) -> Result<Self, SerializationError> {
        Ok(Arc::new(T::zcash_deserialize(reader)?))
    }
}

impl<T> ZcashSerialize for Arc<T>
where
    T: ZcashSerialize,
{
    fn zcash_serialize<W: io::Write>(&self, writer: W) -> Result<(), io::Error> {
        T::zcash_serialize(self, writer)
    }
}

/// A Tx Input must have an Outpoint (32 byte hash + 4 byte index), a 4 byte sequence number,
/// and a signature script, which always takes a min of 1 byte (for a length 0 script).
pub(crate) const MIN_TRANSPARENT_INPUT_SIZE: u64 = 32 + 4 + 4 + 1;

/// A Transparent output has an 8 byte value and script which takes a min of 1 byte.
pub(crate) const MIN_TRANSPARENT_OUTPUT_SIZE: u64 = 8 + 1;

/// All txs must have at least one input, a 4 byte locktime, and at least one output.
///
/// Shielded transfers are much larger than transparent transfers,
/// so this is the minimum transaction size.
pub(crate) const MIN_TRANSPARENT_TX_SIZE: u64 =
    MIN_TRANSPARENT_INPUT_SIZE + 4 + MIN_TRANSPARENT_OUTPUT_SIZE;

/// No valid Zcash message contains more transactions than can fit in a single block
///
/// `tx` messages contain a single transaction, and `block` messages are limited to the maximum
/// block size.
impl TrustedPreallocate for Transaction {
    fn max_allocation() -> u64 {
        // A transparent transaction is the smallest transaction variant
        MAX_BLOCK_BYTES / MIN_TRANSPARENT_TX_SIZE
    }
}

/// The maximum number of inputs in a valid Zcash on-chain transaction.
///
/// If a transaction contains more inputs than can fit in maximally large block, it might be
/// valid on the network and in the mempool, but it can never be mined into a block. So
/// rejecting these large edge-case transactions can never break consensus.
impl TrustedPreallocate for transparent::Input {
    fn max_allocation() -> u64 {
        MAX_BLOCK_BYTES / MIN_TRANSPARENT_INPUT_SIZE
    }
}

/// The maximum number of outputs in a valid Zcash on-chain transaction.
///
/// If a transaction contains more outputs than can fit in maximally large block, it might be
/// valid on the network and in the mempool, but it can never be mined into a block. So
/// rejecting these large edge-case transactions can never break consensus.
impl TrustedPreallocate for transparent::Output {
    fn max_allocation() -> u64 {
        MAX_BLOCK_BYTES / MIN_TRANSPARENT_OUTPUT_SIZE
    }
}<|MERGE_RESOLUTION|>--- conflicted
+++ resolved
@@ -197,11 +197,15 @@
         // Denoted as `valueBalanceSapling` in the spec.
         let value_balance = (&mut reader).zcash_deserialize_into()?;
 
-<<<<<<< HEAD
-        // anchorSapling
-=======
         // Denoted as `anchorSapling` in the spec.
->>>>>>> 9ede0fb5
+        //
+        // # Consensus
+        //
+        // > Elements of a Spend description MUST be valid encodings of the types given above.
+        //
+        // https://zips.z.cash/protocol/protocol.pdf#spenddesc
+        //
+        // Type is `B^{[ℓ_{Sapling}_{Merkle}]}`, i.e. 32 bytes
         //
         // # Consensus
         //
@@ -216,11 +220,19 @@
             None
         };
 
-<<<<<<< HEAD
-        // vSpendProofsSapling
-=======
         // Denoted as `vSpendProofsSapling` in the spec.
->>>>>>> 9ede0fb5
+        //
+        // # Consensus
+        //
+        // > Elements of a Spend description MUST be valid encodings of the types given above.
+        //
+        // https://zips.z.cash/protocol/protocol.pdf#spenddesc
+        //
+        // Type is `ZKSpend.Proof`, described in
+        // https://zips.z.cash/protocol/protocol.pdf#grothencoding
+        // It is not enforced here; this just reads 192 bytes.
+        // The type is validated when validating the proof, see
+        // [`groth16::Item::try_from`]. In #3179 we plan to validate here instead.
         //
         // # Consensus
         //
@@ -235,11 +247,8 @@
         // [`groth16::Item::try_from`]. In #3179 we plan to validate here instead.
         let spend_proofs = zcash_deserialize_external_count(spends_count, &mut reader)?;
 
-<<<<<<< HEAD
-        // vSpendAuthSigsSapling
-=======
+
         // Denoted as `vSpendAuthSigsSapling` in the spec.
->>>>>>> 9ede0fb5
         //
         // # Consensus
         //
@@ -253,8 +262,7 @@
         // See [`redjubjub::Signature<SpendAuth>::zcash_deserialize`].
         let spend_sigs = zcash_deserialize_external_count(spends_count, &mut reader)?;
 
-<<<<<<< HEAD
-        // vOutputProofsSapling
+        // Denoted as `vOutputProofsSapling` in the spec.
         //
         // # Consensus
         //
@@ -267,9 +275,6 @@
         // It is not enforced here; this just reads 192 bytes.
         // The type is validated when validating the proof, see
         // [`groth16::Item::try_from`]. In #3179 we plan to validate here instead.
-=======
-        // Denoted as `vOutputProofsSapling` in the spec.
->>>>>>> 9ede0fb5
         let output_proofs = zcash_deserialize_external_count(outputs_count, &mut reader)?;
 
         // Denoted as `bindingSigSapling` in the spec.
