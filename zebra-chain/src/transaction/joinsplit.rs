<<<<<<< HEAD
#[cfg(test)]
use proptest::{array, collection::vec, prelude::*};
use serde::{Deserialize, Serialize};

use crate::types::amount::{Amount, NonNegative};
=======
>>>>>>> 6cbb6d45
use crate::{ed25519_zebra, notes::sprout, proofs::ZkSnarkProof};
use serde::{Deserialize, Serialize};

/// A _JoinSplit Description_, as described in [protocol specification §7.2][ps].
///
/// [ps]: https://zips.z.cash/protocol/protocol.pdf#joinsplitencoding
#[derive(Clone, Debug, Serialize, Deserialize)]
pub struct JoinSplit<P: ZkSnarkProof> {
    /// A value that the JoinSplit transfer removes from the transparent value
    /// pool.
    pub vpub_old: Amount<NonNegative>,
    /// A value that the JoinSplit transfer inserts into the transparent value
    /// pool.
    ///
    pub vpub_new: Amount<NonNegative>,
    /// A root of the Sprout note commitment tree at some block height in the
    /// past, or the root produced by a previous JoinSplit transfer in this
    /// transaction.
    ///
    /// XXX refine type
    pub anchor: [u8; 32],
    /// A nullifier for the input notes.
    ///
    /// XXX refine type to [T; 2] -- there are two nullifiers
    pub nullifiers: [[u8; 32]; 2],
    /// A note commitment for this output note.
    ///
    /// XXX refine type to [T; 2] -- there are two commitments
    pub commitments: [[u8; 32]; 2],
    /// An X25519 public key.
    pub ephemeral_key: x25519_dalek::PublicKey,
    /// A 256-bit seed that must be chosen independently at random for each
    /// JoinSplit description.
    pub random_seed: [u8; 32],
    /// A message authentication tag.
    ///
    /// XXX refine type to [T; 2] -- there are two macs
    pub vmacs: [[u8; 32]; 2],
    /// A ZK JoinSplit proof, either a
    /// [`Groth16Proof`](crate::proofs::Groth16Proof) or a
    /// [`Bctv14Proof`](crate::proofs::Bctv14Proof).
    #[serde(bound(serialize = "P: ZkSnarkProof", deserialize = "P: ZkSnarkProof"))]
    pub zkproof: P,
    /// A ciphertext component for this output note.
    pub enc_ciphertexts: [sprout::EncryptedCiphertext; 2],
}

// Because x25519_dalek::PublicKey does not impl PartialEq
impl<P: ZkSnarkProof> PartialEq for JoinSplit<P> {
    fn eq(&self, other: &Self) -> bool {
        self.vpub_old == other.vpub_old
            && self.vpub_new == other.vpub_new
            && self.anchor == other.anchor
            && self.nullifiers == other.nullifiers
            && self.commitments == other.commitments
            && self.ephemeral_key.as_bytes() == other.ephemeral_key.as_bytes()
            && self.random_seed == other.random_seed
            && self.vmacs == other.vmacs
            && self.zkproof == other.zkproof
            && self.enc_ciphertexts == other.enc_ciphertexts
    }
}

// Because x25519_dalek::PublicKey does not impl Eq
impl<P: ZkSnarkProof> Eq for JoinSplit<P> {}

<<<<<<< HEAD
#[cfg(test)]
impl<P: ZkSnarkProof + Arbitrary + 'static> Arbitrary for JoinSplit<P> {
    type Parameters = ();

    fn arbitrary_with(_args: Self::Parameters) -> Self::Strategy {
        (
            any::<Amount<NonNegative>>(),
            any::<Amount<NonNegative>>(),
            array::uniform32(any::<u8>()),
            array::uniform2(array::uniform32(any::<u8>())),
            array::uniform2(array::uniform32(any::<u8>())),
            array::uniform32(any::<u8>()),
            array::uniform32(any::<u8>()),
            array::uniform2(array::uniform32(any::<u8>())),
            any::<P>(),
            array::uniform2(any::<sprout::EncryptedCiphertext>()),
        )
            .prop_map(
                |(
                    vpub_old,
                    vpub_new,
                    anchor,
                    nullifiers,
                    commitments,
                    ephemeral_key_bytes,
                    random_seed,
                    vmacs,
                    zkproof,
                    enc_ciphertexts,
                )| {
                    Self {
                        vpub_old,
                        vpub_new,
                        anchor,
                        nullifiers,
                        commitments,
                        ephemeral_key: x25519_dalek::PublicKey::from(ephemeral_key_bytes),
                        random_seed,
                        vmacs,
                        zkproof,
                        enc_ciphertexts,
                    }
                },
            )
            .boxed()
    }

    type Strategy = BoxedStrategy<Self>;
}

=======
>>>>>>> 6cbb6d45
/// A bundle of JoinSplit descriptions and signature data.
#[derive(Clone, Debug, PartialEq, Eq, Serialize, Deserialize)]
pub struct JoinSplitData<P: ZkSnarkProof> {
    /// The first JoinSplit description, using proofs of type `P`.
    ///
    /// Storing this separately from `rest` ensures that it is impossible
    /// to construct an invalid `JoinSplitData` with no `JoinSplit`s.
    ///
    /// However, it's not necessary to access or process `first` and `rest`
    /// separately, as the [`JoinSplitData::joinsplits`] method provides an
    /// iterator over all of the `JoinSplit`s.
    #[serde(bound(
        serialize = "JoinSplit<P>: Serialize",
        deserialize = "JoinSplit<P>: Deserialize<'de>"
    ))]
    pub first: JoinSplit<P>,
    /// The rest of the JoinSplit descriptions, using proofs of type `P`.
    ///
    /// The [`JoinSplitData::joinsplits`] method provides an iterator over
    /// all `JoinSplit`s.
    #[serde(bound(
        serialize = "JoinSplit<P>: Serialize",
        deserialize = "JoinSplit<P>: Deserialize<'de>"
    ))]
    pub rest: Vec<JoinSplit<P>>,
    /// The public key for the JoinSplit signature.
    pub pub_key: ed25519_zebra::VerificationKeyBytes,
    /// The JoinSplit signature.
    pub sig: ed25519_zebra::Signature,
}

impl<P: ZkSnarkProof> JoinSplitData<P> {
    /// Iterate over the [`JoinSplit`]s in `self`.
    pub fn joinsplits(&self) -> impl Iterator<Item = &JoinSplit<P>> {
        std::iter::once(&self.first).chain(self.rest.iter())
    }
}<|MERGE_RESOLUTION|>--- conflicted
+++ resolved
@@ -1,11 +1,4 @@
-<<<<<<< HEAD
-#[cfg(test)]
-use proptest::{array, collection::vec, prelude::*};
-use serde::{Deserialize, Serialize};
-
 use crate::types::amount::{Amount, NonNegative};
-=======
->>>>>>> 6cbb6d45
 use crate::{ed25519_zebra, notes::sprout, proofs::ZkSnarkProof};
 use serde::{Deserialize, Serialize};
 
@@ -72,59 +65,6 @@
 // Because x25519_dalek::PublicKey does not impl Eq
 impl<P: ZkSnarkProof> Eq for JoinSplit<P> {}
 
-<<<<<<< HEAD
-#[cfg(test)]
-impl<P: ZkSnarkProof + Arbitrary + 'static> Arbitrary for JoinSplit<P> {
-    type Parameters = ();
-
-    fn arbitrary_with(_args: Self::Parameters) -> Self::Strategy {
-        (
-            any::<Amount<NonNegative>>(),
-            any::<Amount<NonNegative>>(),
-            array::uniform32(any::<u8>()),
-            array::uniform2(array::uniform32(any::<u8>())),
-            array::uniform2(array::uniform32(any::<u8>())),
-            array::uniform32(any::<u8>()),
-            array::uniform32(any::<u8>()),
-            array::uniform2(array::uniform32(any::<u8>())),
-            any::<P>(),
-            array::uniform2(any::<sprout::EncryptedCiphertext>()),
-        )
-            .prop_map(
-                |(
-                    vpub_old,
-                    vpub_new,
-                    anchor,
-                    nullifiers,
-                    commitments,
-                    ephemeral_key_bytes,
-                    random_seed,
-                    vmacs,
-                    zkproof,
-                    enc_ciphertexts,
-                )| {
-                    Self {
-                        vpub_old,
-                        vpub_new,
-                        anchor,
-                        nullifiers,
-                        commitments,
-                        ephemeral_key: x25519_dalek::PublicKey::from(ephemeral_key_bytes),
-                        random_seed,
-                        vmacs,
-                        zkproof,
-                        enc_ciphertexts,
-                    }
-                },
-            )
-            .boxed()
-    }
-
-    type Strategy = BoxedStrategy<Self>;
-}
-
-=======
->>>>>>> 6cbb6d45
 /// A bundle of JoinSplit descriptions and signature data.
 #[derive(Clone, Debug, PartialEq, Eq, Serialize, Deserialize)]
 pub struct JoinSplitData<P: ZkSnarkProof> {
