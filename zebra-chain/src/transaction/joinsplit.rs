--- conflicted
+++ resolved
@@ -59,13 +59,6 @@
             .flat_map(|joinsplit| joinsplit.nullifiers.iter())
     }
 
-<<<<<<< HEAD
-    /// Collect the Sprout note commitments  for this transaction, if it contains [`Output`]s,
-    /// in the order they appear in the transaction.
-    pub fn note_commitments(&self) -> impl Iterator<Item = &sprout::commitment::NoteCommitment> {
-        self.joinsplits()
-            .flat_map(|joinsplit| &joinsplit.commitments)
-=======
     /// Calculate and return the value balance for the joinsplits.
     ///
     /// Needed to calculate the sprout value balance.
@@ -73,6 +66,12 @@
         self.joinsplits()
             .flat_map(|j| j.vpub_old.constrain() - j.vpub_new.constrain()?)
             .sum()
->>>>>>> 3d792f71
+    }
+  
+    /// Collect the Sprout note commitments  for this transaction, if it contains [`Output`]s,
+    /// in the order they appear in the transaction.
+    pub fn note_commitments(&self) -> impl Iterator<Item = &sprout::commitment::NoteCommitment> {
+        self.joinsplits()
+            .flat_map(|joinsplit| &joinsplit.commitments)
     }
 }