//! This module defines traits and structures for supporting the Orchard Shielded Protocol
//! for `V5` and `V6` versions of the transaction.
use std::fmt::Debug;

use serde::{de::DeserializeOwned, Serialize};

use orchard::{domain::OrchardDomainCommon, orchard_flavor::OrchardFlavor};

pub use orchard::orchard_flavor::OrchardVanilla;

#[cfg(feature = "tx_v6")]
pub use orchard::{note::AssetBase, orchard_flavor::OrchardZSA, value::NoteValue};

use crate::serialization::{ZcashDeserialize, ZcashSerialize};

<<<<<<< HEAD
#[cfg(feature = "tx_v6")]
use crate::{
    orchard::ValueCommitment,
    orchard_zsa::{Burn, BurnItem, NoBurn},
};
=======
#[cfg(feature = "tx-v6")]
use crate::orchard_zsa::{Burn, BurnItem, NoBurn};
>>>>>>> bd332e30

use super::note;

// When testing or with the proptest-impl feature, enforce Arbitrary.
#[cfg(any(test, feature = "proptest-impl"))]
mod test_arbitrary {
    use proptest::prelude::Arbitrary;

    pub trait TestArbitrary: Arbitrary {}
    impl<T: Arbitrary> TestArbitrary for T {}
}

// Otherwise, no extra requirement.
#[cfg(not(any(test, feature = "proptest-impl")))]
mod test_arbitrary {
    pub trait TestArbitrary {}
    impl<T> TestArbitrary for T {}
}

/// A trait representing compile-time settings of ShieldedData of Orchard Shielded Protocol
/// used in the transactions `V5` and `V6`.
pub trait ShieldedDataFlavor: OrchardFlavor {
    /// A type representing an encrypted note for this protocol version.
    type EncryptedNote: Clone
        + Debug
        + PartialEq
        + Eq
        + DeserializeOwned
        + Serialize
        + ZcashDeserialize
        + ZcashSerialize
        + for<'a> TryFrom<&'a [u8], Error = std::array::TryFromSliceError>
        + test_arbitrary::TestArbitrary;

    /// A type representing a burn field for this protocol version.
<<<<<<< HEAD
    #[cfg(feature = "tx_v6")]
    // FIXME: try to get rid
=======
    #[cfg(feature = "tx-v6")]
>>>>>>> bd332e30
    type BurnType: Clone
        + Debug
        + ZcashDeserialize
        + ZcashSerialize
        + AsRef<[BurnItem]>
        + for<'a> From<&'a [(AssetBase, NoteValue)]>
        + test_arbitrary::TestArbitrary;
}

impl ShieldedDataFlavor for OrchardVanilla {
    type EncryptedNote = note::EncryptedNote<{ OrchardVanilla::ENC_CIPHERTEXT_SIZE }>;
    #[cfg(feature = "tx_v6")]
    type BurnType = NoBurn;
}

#[cfg(feature = "tx_v6")]
impl ShieldedDataFlavor for OrchardZSA {
    type EncryptedNote = note::EncryptedNote<{ OrchardZSA::ENC_CIPHERTEXT_SIZE }>;
    type BurnType = Burn;
}<|MERGE_RESOLUTION|>--- conflicted
+++ resolved
@@ -13,16 +13,8 @@
 
 use crate::serialization::{ZcashDeserialize, ZcashSerialize};
 
-<<<<<<< HEAD
 #[cfg(feature = "tx_v6")]
-use crate::{
-    orchard::ValueCommitment,
-    orchard_zsa::{Burn, BurnItem, NoBurn},
-};
-=======
-#[cfg(feature = "tx-v6")]
 use crate::orchard_zsa::{Burn, BurnItem, NoBurn};
->>>>>>> bd332e30
 
 use super::note;
 
@@ -58,12 +50,7 @@
         + test_arbitrary::TestArbitrary;
 
     /// A type representing a burn field for this protocol version.
-<<<<<<< HEAD
     #[cfg(feature = "tx_v6")]
-    // FIXME: try to get rid
-=======
-    #[cfg(feature = "tx-v6")]
->>>>>>> bd332e30
     type BurnType: Clone
         + Debug
         + ZcashDeserialize
