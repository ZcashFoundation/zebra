//! This module defines traits and structures for supporting the Orchard Shielded Protocol
//! for `V5` and `V6` versions of the transaction.
use std::fmt::Debug;

use serde::{de::DeserializeOwned, Serialize};

use orchard::{primitives::OrchardPrimitives, orchard_flavor::OrchardFlavor};

pub use orchard::orchard_flavor::OrchardVanilla;

#[cfg(feature = "tx-v6")]
pub use orchard::{note::AssetBase, orchard_flavor::OrchardZSA, value::NoteValue};

use crate::serialization::{ZcashDeserialize, ZcashSerialize};

#[cfg(feature = "tx-v6")]
use crate::orchard_zsa::{Burn, BurnItem, NoBurn};

use super::note;

// When testing or with the proptest-impl feature, enforce Arbitrary.
#[cfg(any(test, feature = "proptest-impl"))]
mod test_arbitrary {
    use proptest::prelude::Arbitrary;

    pub trait TestArbitrary: Arbitrary {}
    impl<T: Arbitrary> TestArbitrary for T {}
}

// Otherwise, no extra requirement.
#[cfg(not(any(test, feature = "proptest-impl")))]
mod test_arbitrary {
    pub trait TestArbitrary {}
    impl<T> TestArbitrary for T {}
}

/// A trait representing compile-time settings of ShieldedData of Orchard Shielded Protocol
/// used in the transactions `V5` and `V6`.
pub trait ShieldedDataFlavor: OrchardFlavor {
    /// A type representing an encrypted note for this protocol version.
    type EncryptedNote: Clone
        + Debug
        + PartialEq
        + Eq
        + DeserializeOwned
        + Serialize
        + ZcashDeserialize
        + ZcashSerialize
        + for<'a> TryFrom<&'a [u8], Error = std::array::TryFromSliceError>
        + test_arbitrary::TestArbitrary;

    /// A type representing a burn field for this protocol version.
    #[cfg(feature = "tx-v6")]
    type BurnType: Clone
        + Debug
<<<<<<< HEAD
        + Default
        + PartialEq
        + Eq
=======
>>>>>>> c006f8a8
        + ZcashDeserialize
        + ZcashSerialize
        + AsRef<[BurnItem]>
        + for<'a> From<&'a [(AssetBase, NoteValue)]>
        + test_arbitrary::TestArbitrary;
}

impl ShieldedDataFlavor for OrchardVanilla {
    type EncryptedNote = note::EncryptedNote<{ OrchardVanilla::ENC_CIPHERTEXT_SIZE }>;
    #[cfg(feature = "tx-v6")]
    type BurnType = NoBurn;
}

#[cfg(feature = "tx-v6")]
impl ShieldedDataFlavor for OrchardZSA {
    type EncryptedNote = note::EncryptedNote<{ OrchardZSA::ENC_CIPHERTEXT_SIZE }>;
    type BurnType = Burn;
}<|MERGE_RESOLUTION|>--- conflicted
+++ resolved
@@ -4,7 +4,7 @@
 
 use serde::{de::DeserializeOwned, Serialize};
 
-use orchard::{primitives::OrchardPrimitives, orchard_flavor::OrchardFlavor};
+use orchard::{orchard_flavor::OrchardFlavor, primitives::OrchardPrimitives};
 
 pub use orchard::orchard_flavor::OrchardVanilla;
 
@@ -53,12 +53,8 @@
     #[cfg(feature = "tx-v6")]
     type BurnType: Clone
         + Debug
-<<<<<<< HEAD
-        + Default
         + PartialEq
         + Eq
-=======
->>>>>>> c006f8a8
         + ZcashDeserialize
         + ZcashSerialize
         + AsRef<[BurnItem]>
