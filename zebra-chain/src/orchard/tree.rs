//! Note Commitment Trees.
//!
//! A note commitment tree is an incremental Merkle tree of fixed depth
//! used to store note commitments that Action
//! transfers produce. Just as the unspent transaction output set (UTXO
//! set) used in Bitcoin, it is used to express the existence of value and
//! the capability to spend it. However, unlike the UTXO set, it is not
//! the job of this tree to protect against double-spending, as it is
//! append-only.
//!
//! A root of a note commitment tree is associated with each treestate.

#![allow(clippy::unit_arg)]
#![allow(clippy::derive_hash_xor_eq)]
#![allow(dead_code)]

use std::{
    convert::TryFrom,
    fmt,
    hash::{Hash, Hasher},
    io,
};

use bitvec::prelude::*;
use halo2::{arithmetic::FieldExt, pasta::pallas};
use incrementalmerkletree::{bridgetree, Frontier};
use lazy_static::lazy_static;
use thiserror::Error;

use super::sinsemilla::*;

use crate::serialization::{
    serde_helpers, ReadZcashExt, SerializationError, ZcashDeserialize, ZcashSerialize,
};

pub(super) const MERKLE_DEPTH: usize = 32;

/// MerkleCRH^Orchard Hash Function
///
/// Used to hash incremental Merkle tree hash values for Orchard.
///
/// MerkleCRH^Orchard: {0..MerkleDepth^Orchard − 1} × P𝑥 × P𝑥 → P𝑥
///
/// MerkleCRH^Orchard(layer, left, right) := 0 if hash == ⊥; hash otherwise
///
/// where hash = SinsemillaHash("z.cash:Orchard-MerkleCRH", l || left || right),
/// l = I2LEBSP_10(MerkleDepth^Orchard − 1 − layer),  and left, right, and
/// the output are the x-coordinates of Pallas affine points.
///
/// https://zips.z.cash/protocol/protocol.pdf#orchardmerklecrh
/// https://zips.z.cash/protocol/protocol.pdf#constants
fn merkle_crh_orchard(layer: u8, left: pallas::Base, right: pallas::Base) -> pallas::Base {
    let mut s = bitvec![Lsb0, u8;];

    // Prefix: l = I2LEBSP_10(MerkleDepth^Orchard − 1 − layer)
    let l = MERKLE_DEPTH - 1 - layer as usize;
    s.extend_from_bitslice(&BitArray::<Lsb0, _>::from([l, 0])[0..10]);
    s.extend_from_bitslice(&BitArray::<Lsb0, _>::from(left.to_bytes())[0..255]);
    s.extend_from_bitslice(&BitArray::<Lsb0, _>::from(right.to_bytes())[0..255]);

    match sinsemilla_hash(b"z.cash:Orchard-MerkleCRH", &s) {
        Some(h) => h,
        None => pallas::Base::zero(),
    }
}

lazy_static! {
    /// List of "empty" Orchard note commitment nodes, one for each layer.
    ///
    /// The list is indexed by the layer number (0: root; MERKLE_DEPTH: leaf).
    ///
    /// https://zips.z.cash/protocol/protocol.pdf#constants
    pub(super) static ref EMPTY_ROOTS: Vec<pallas::Base> = {
        // The empty leaf node. This is layer 32.
        let mut v = vec![NoteCommitmentTree::uncommitted()];

        // Starting with layer 31 (the first internal layer, after the leaves),
        // generate the empty roots up to layer 0, the root.
        for layer in (0..MERKLE_DEPTH).rev()
        {
            // The vector is generated from the end, pushing new nodes to its beginning.
            // For this reason, the layer below is v[0].
            let next = merkle_crh_orchard(layer as u8, v[0], v[0]);
            v.insert(0, next);
        }

        v

    };
}

/// Orchard note commitment tree root node hash.
///
/// The root hash in LEBS2OSP256(rt) encoding of the Orchard note commitment
/// tree corresponding to the final Orchard treestate of this block. A root of a
/// note commitment tree is associated with each treestate.
#[derive(Clone, Copy, Default, Eq, PartialEq, Serialize, Deserialize)]
pub struct Root(#[serde(with = "serde_helpers::Base")] pub(crate) pallas::Base);

impl fmt::Debug for Root {
    fn fmt(&self, f: &mut fmt::Formatter) -> fmt::Result {
        f.debug_tuple("Root")
            .field(&hex::encode(&self.0.to_bytes()))
            .finish()
    }
}

impl From<Root> for [u8; 32] {
    fn from(root: Root) -> Self {
        root.0.into()
    }
}

impl Hash for Root {
    fn hash<H: Hasher>(&self, state: &mut H) {
        self.0.to_bytes().hash(state)
    }
}

impl TryFrom<[u8; 32]> for Root {
    type Error = SerializationError;

    fn try_from(bytes: [u8; 32]) -> Result<Self, Self::Error> {
        let possible_point = pallas::Base::from_bytes(&bytes);

        if possible_point.is_some().into() {
            Ok(Self(possible_point.unwrap()))
        } else {
            Err(SerializationError::Parse(
                "Invalid pallas::Base value for Orchard note commitment tree root",
            ))
        }
    }
}

impl ZcashSerialize for Root {
    fn zcash_serialize<W: io::Write>(&self, mut writer: W) -> Result<(), io::Error> {
        writer.write_all(&<[u8; 32]>::from(*self)[..])?;

        Ok(())
    }
}

impl ZcashDeserialize for Root {
    fn zcash_deserialize<R: io::Read>(mut reader: R) -> Result<Self, SerializationError> {
        Self::try_from(reader.read_32_bytes()?)
    }
}

/// A node of the Orchard Incremental Note Commitment Tree.
#[derive(Clone, Debug)]
struct Node(pallas::Base);

impl incrementalmerkletree::Hashable for Node {
    fn empty_leaf() -> Self {
        Self(NoteCommitmentTree::uncommitted())
    }

    /// Combine two nodes to generate a new node in the given level.
    /// Level 0 is the layer above the leaves (layer 31).
    /// Level 31 is the root (layer 0).
    fn combine(level: incrementalmerkletree::Altitude, a: &Self, b: &Self) -> Self {
        let layer = (MERKLE_DEPTH - 1) as u8 - u8::from(level);
        Self(merkle_crh_orchard(layer, a.0, b.0))
    }

    /// Return the node for the level below the given level. (A quirk of the API)
    fn empty_root(level: incrementalmerkletree::Altitude) -> Self {
        let layer_below: usize = MERKLE_DEPTH - usize::from(level);
        Self(EMPTY_ROOTS[layer_below])
    }
}

impl From<pallas::Base> for Node {
    fn from(x: pallas::Base) -> Self {
        Node(x)
    }
}

#[allow(dead_code, missing_docs)]
#[derive(Error, Debug, PartialEq)]
pub enum NoteCommitmentTreeError {
    #[error("The note commitment tree is full")]
    FullTree,
}

/// Orchard Incremental Note Commitment Tree
#[derive(Clone, Debug)]
pub struct NoteCommitmentTree {
    /// The tree represented as a Frontier.
    ///
    /// A Frontier is a subset of the tree that allows to fully specify it.
    /// It consists of nodes along the rightmost (newer) branch of the tree that
    /// has non-empty nodes. Upper (near root) empty nodes of the branch are not
    /// stored.
    inner: bridgetree::Frontier<Node, { MERKLE_DEPTH as u8 }>,
}

impl NoteCommitmentTree {
    /// Adds a note commitment x-coordinate to the tree.
    ///
    /// The leaves of the tree are actually a base field element, the
    /// x-coordinate of the commitment, the data that is actually stored on the
    /// chain and input into the proof.
    ///
    /// Returns an error if the tree is full.
    pub fn append(&mut self, cm_x: pallas::Base) -> Result<(), NoteCommitmentTreeError> {
        if self.inner.append(&cm_x.into()) {
            Ok(())
        } else {
            Err(NoteCommitmentTreeError::FullTree)
        }
    }

    /// Returns the current root of the tree, used as an anchor in Orchard
    /// shielded transactions.
    pub fn root(&self) -> Root {
        Root(self.inner.root().0)
    }

    /// Get the Pallas-based Sinsemilla hash / root node of this merkle tree of
    /// note commitments.
    pub fn hash(&self) -> [u8; 32] {
        self.root().into()
    }

    /// An as-yet unused Orchard note commitment tree leaf node.
    ///
    /// Distinct for Orchard, a distinguished hash value of:
    ///
    /// Uncommitted^Orchard = I2LEBSP_l_MerkleOrchard(2)
    pub fn uncommitted() -> pallas::Base {
        pallas::Base::one().double()
    }

    /// Count of note commitments added to the tree.
    ///
    /// For Orchard, the tree is capped at 2^32.
    pub fn count(&self) -> u64 {
        self.inner
            .position()
            .map_or(0, |pos| usize::from(pos) as u64 + 1)
    }
}

impl Default for NoteCommitmentTree {
    fn default() -> Self {
        Self {
            inner: bridgetree::Frontier::new(),
        }
    }
}

impl Eq for NoteCommitmentTree {}

impl PartialEq for NoteCommitmentTree {
    fn eq(&self, other: &Self) -> bool {
        self.hash() == other.hash()
    }
}

<<<<<<< HEAD
    use super::*;
    use crate::orchard::tests::vectors;
=======
impl From<Vec<pallas::Base>> for NoteCommitmentTree {
    /// Compute the tree from a whole bunch of note commitments at once.
    fn from(values: Vec<pallas::Base>) -> Self {
        let mut tree = Self::default();
>>>>>>> 48cf5273

        if values.is_empty() {
            return tree;
        }

<<<<<<< HEAD
        for i in 0..EMPTY_ROOTS.len() {
            assert_eq!(EMPTY_ROOTS[i].to_bytes(), vectors::EMPTY_ROOTS[i]);
=======
        for cm_x in values {
            let _ = tree.append(cm_x);
>>>>>>> 48cf5273
        }

        tree
    }
}<|MERGE_RESOLUTION|>--- conflicted
+++ resolved
@@ -259,29 +259,19 @@
     }
 }
 
-<<<<<<< HEAD
-    use super::*;
-    use crate::orchard::tests::vectors;
-=======
 impl From<Vec<pallas::Base>> for NoteCommitmentTree {
     /// Compute the tree from a whole bunch of note commitments at once.
     fn from(values: Vec<pallas::Base>) -> Self {
         let mut tree = Self::default();
->>>>>>> 48cf5273
 
         if values.is_empty() {
             return tree;
         }
 
-<<<<<<< HEAD
-        for i in 0..EMPTY_ROOTS.len() {
-            assert_eq!(EMPTY_ROOTS[i].to_bytes(), vectors::EMPTY_ROOTS[i]);
-=======
         for cm_x in values {
             let _ = tree.append(cm_x);
->>>>>>> 48cf5273
         }
 
         tree
     }
-}+}
