--- conflicted
+++ resolved
@@ -184,7 +184,6 @@
     type Error = &'static str;
 
     fn try_from(bytes: &[u8]) -> Result<Self, Self::Error> {
-<<<<<<< HEAD
         <[u8; 32]>::try_from(bytes)
             .map_err(|_| "wrong byte slice len")?
             .try_into()
@@ -198,13 +197,6 @@
         Option::<pallas::Base>::from(pallas::Base::from_repr(bytes))
             .map(Node)
             .ok_or("invalid Pallas field element")
-=======
-        Option::<pallas::Base>::from(pallas::Base::from_repr(
-            bytes.try_into().map_err(|_| "wrong byte slice len")?,
-        ))
-        .map(Node)
-        .ok_or("invalid Pallas field element")
->>>>>>> 62258d51
     }
 }
 
