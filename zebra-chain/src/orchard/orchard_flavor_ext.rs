//! This module defines traits and structures for supporting the Orchard Shielded Protocol
//! for `V5` and `V6` versions of the transaction.
use std::fmt::Debug;

use serde::{de::DeserializeOwned, Serialize};

#[cfg(any(test, feature = "proptest-impl"))]
use proptest_derive::Arbitrary;

use orchard::{note_encryption::OrchardDomainCommon, orchard_flavor};

use crate::serialization::{ZcashDeserialize, ZcashSerialize};

#[cfg(feature = "tx-v6")]
use crate::orchard_zsa::burn::{Burn, NoBurn};

use super::note;

#[cfg(not(any(test, feature = "proptest-impl")))]
pub trait TestArbitrary {}

#[cfg(not(any(test, feature = "proptest-impl")))]
impl<T> TestArbitrary for T {}

#[cfg(any(test, feature = "proptest-impl"))]
pub trait TestArbitrary: proptest::prelude::Arbitrary {}

#[cfg(any(test, feature = "proptest-impl"))]
impl<T: proptest::prelude::Arbitrary> TestArbitrary for T {}

/// A trait representing compile-time settings of Orchard Shielded Protocol used in
/// the transactions `V5` and `V6`.
pub trait OrchardFlavorExt: Clone + Debug {
    /// A type representing an encrypted note for this protocol version.
    type EncryptedNote: Clone
        + Debug
        + PartialEq
        + Eq
        + DeserializeOwned
        + Serialize
        + ZcashDeserialize
        + ZcashSerialize
        + TestArbitrary;

    /// Specifies the Orchard protocol flavor from `orchard` crate used by this implementation.
    type Flavor: orchard_flavor::OrchardFlavor;

    /// The size of the encrypted note for this protocol version.
    const ENCRYPTED_NOTE_SIZE: usize = Self::Flavor::ENC_CIPHERTEXT_SIZE;

    /// A type representing a burn field for this protocol version.
    #[cfg(feature = "tx-v6")]
    type BurnType: Clone + Debug + Default + ZcashDeserialize + ZcashSerialize + TestArbitrary;
}

/// A structure representing a tag for Orchard protocol variant used for the transaction version 5.
#[derive(Clone, Debug, PartialEq, Eq, Serialize)]
#[cfg_attr(any(test, feature = "proptest-impl"), derive(Arbitrary))]
pub struct OrchardVanilla;

/// A structure representing a tag for Orchard protocol variant used for the transaction version 6
/// (which support for ZSAs).
#[cfg(feature = "tx-v6")]
#[derive(Clone, Debug, PartialEq, Eq, Serialize)]
#[cfg_attr(any(test, feature = "proptest-impl"), derive(Arbitrary))]
pub struct OrchardZSA;

<<<<<<< HEAD
=======
/// A special marker type indicating the absence of a burn field in Orchard ShieldedData for `V5` transactions.
/// Useful for unifying ShieldedData serialization and deserialization implementations across various
/// Orchard protocol variants (i.e. various transaction versions).
#[derive(Default, Clone, Debug, PartialEq, Eq, Serialize)]
pub struct NoBurn;

impl ZcashSerialize for NoBurn {
    fn zcash_serialize<W: io::Write>(&self, _writer: W) -> Result<(), io::Error> {
        Ok(())
    }
}

impl ZcashDeserialize for NoBurn {
    fn zcash_deserialize<R: io::Read>(_reader: R) -> Result<Self, SerializationError> {
        Ok(Self)
    }
}

>>>>>>> 600571d8
impl OrchardFlavorExt for OrchardVanilla {
    type EncryptedNote = note::EncryptedNote<{ Self::ENCRYPTED_NOTE_SIZE }>;
<<<<<<< HEAD

    #[cfg(feature = "tx-v6")]
=======
    type Flavor = orchard_flavor::OrchardVanilla;
>>>>>>> 600571d8
    type BurnType = NoBurn;
}

#[cfg(feature = "tx-v6")]
impl OrchardFlavorExt for OrchardZSA {
    type EncryptedNote = note::EncryptedNote<{ Self::ENCRYPTED_NOTE_SIZE }>;
<<<<<<< HEAD

    #[cfg(feature = "tx-v6")]
    type BurnType = Burn;
=======
    type Flavor = orchard_flavor::OrchardZSA;
    type BurnType = Vec<BurnItem>;
>>>>>>> 600571d8
}<|MERGE_RESOLUTION|>--- conflicted
+++ resolved
@@ -65,8 +65,6 @@
 #[cfg_attr(any(test, feature = "proptest-impl"), derive(Arbitrary))]
 pub struct OrchardZSA;
 
-<<<<<<< HEAD
-=======
 /// A special marker type indicating the absence of a burn field in Orchard ShieldedData for `V5` transactions.
 /// Useful for unifying ShieldedData serialization and deserialization implementations across various
 /// Orchard protocol variants (i.e. various transaction versions).
@@ -85,27 +83,19 @@
     }
 }
 
->>>>>>> 600571d8
 impl OrchardFlavorExt for OrchardVanilla {
     type EncryptedNote = note::EncryptedNote<{ Self::ENCRYPTED_NOTE_SIZE }>;
-<<<<<<< HEAD
+
+    type Flavor = orchard_flavor::OrchardVanilla;
 
     #[cfg(feature = "tx-v6")]
-=======
-    type Flavor = orchard_flavor::OrchardVanilla;
->>>>>>> 600571d8
     type BurnType = NoBurn;
 }
 
 #[cfg(feature = "tx-v6")]
 impl OrchardFlavorExt for OrchardZSA {
     type EncryptedNote = note::EncryptedNote<{ Self::ENCRYPTED_NOTE_SIZE }>;
-<<<<<<< HEAD
 
-    #[cfg(feature = "tx-v6")]
-    type BurnType = Burn;
-=======
     type Flavor = orchard_flavor::OrchardZSA;
     type BurnType = Vec<BurnItem>;
->>>>>>> 600571d8
 }