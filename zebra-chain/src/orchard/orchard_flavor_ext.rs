//! This module defines traits and structures for supporting the Orchard Shielded Protocol
//! for `V5` and `V6` versions of the transaction.
use std::fmt::Debug;

use serde::{de::DeserializeOwned, Serialize};

#[cfg(any(test, feature = "proptest-impl"))]
use proptest_derive::Arbitrary;

use orchard::{note_encryption::OrchardDomainCommon, orchard_flavor};

use crate::{
<<<<<<< HEAD
    orchard::ValueCommitment,
=======
    orchard_zsa,
>>>>>>> e063729b
    serialization::{ZcashDeserialize, ZcashSerialize},
};

#[cfg(feature = "tx-v6")]
use crate::orchard_zsa::{Burn, NoBurn};

use super::note;

#[cfg(not(any(test, feature = "proptest-impl")))]
pub trait TestArbitrary {}

#[cfg(not(any(test, feature = "proptest-impl")))]
impl<T> TestArbitrary for T {}

#[cfg(any(test, feature = "proptest-impl"))]
pub trait TestArbitrary: proptest::prelude::Arbitrary {}

#[cfg(any(test, feature = "proptest-impl"))]
impl<T: proptest::prelude::Arbitrary> TestArbitrary for T {}

/// A trait representing compile-time settings of Orchard Shielded Protocol used in
/// the transactions `V5` and `V6`.
pub trait OrchardFlavorExt: Clone + Debug {
    /// A type representing an encrypted note for this protocol version.
    type EncryptedNote: Clone
        + Debug
        + PartialEq
        + Eq
        + DeserializeOwned
        + Serialize
        + ZcashDeserialize
        + ZcashSerialize
        + TestArbitrary;

    /// Specifies the Orchard protocol flavor from `orchard` crate used by this implementation.
    type Flavor: orchard_flavor::OrchardFlavor;

    /// The size of the encrypted note for this protocol version.
    const ENCRYPTED_NOTE_SIZE: usize = Self::Flavor::ENC_CIPHERTEXT_SIZE;

    /// A type representing a burn field for this protocol version.
    #[cfg(feature = "tx-v6")]
    type BurnType: Clone
        + Debug
        + Default
        + ZcashDeserialize
        + ZcashSerialize
<<<<<<< HEAD
        + Into<ValueCommitment>
        + TestArbitrary;
=======
        + TestArbitrary
        + AsRef<[orchard_zsa::BurnItem]>;
>>>>>>> e063729b
}

/// A structure representing a tag for Orchard protocol variant used for the transaction version `V5`.
#[derive(Clone, Debug, PartialEq, Eq, Serialize)]
#[cfg_attr(any(test, feature = "proptest-impl"), derive(Arbitrary))]
pub struct OrchardVanilla;

/// A structure representing a tag for Orchard protocol variant used for the transaction version `V6`
/// (which ZSA features support).
#[cfg(feature = "tx-v6")]
#[derive(Clone, Debug, PartialEq, Eq, Serialize)]
#[cfg_attr(any(test, feature = "proptest-impl"), derive(Arbitrary))]
pub struct OrchardZSA;

impl OrchardFlavorExt for OrchardVanilla {
    type Flavor = orchard_flavor::OrchardVanilla;
    type EncryptedNote = note::EncryptedNote<{ Self::ENCRYPTED_NOTE_SIZE }>;

    #[cfg(feature = "tx-v6")]
    type BurnType = NoBurn;
}

#[cfg(feature = "tx-v6")]
impl OrchardFlavorExt for OrchardZSA {
    type Flavor = orchard_flavor::OrchardZSA;
    type EncryptedNote = note::EncryptedNote<{ Self::ENCRYPTED_NOTE_SIZE }>;

    type BurnType = Burn;
}<|MERGE_RESOLUTION|>--- conflicted
+++ resolved
@@ -10,11 +10,8 @@
 use orchard::{note_encryption::OrchardDomainCommon, orchard_flavor};
 
 use crate::{
-<<<<<<< HEAD
     orchard::ValueCommitment,
-=======
     orchard_zsa,
->>>>>>> e063729b
     serialization::{ZcashDeserialize, ZcashSerialize},
 };
 
@@ -62,13 +59,9 @@
         + Default
         + ZcashDeserialize
         + ZcashSerialize
-<<<<<<< HEAD
         + Into<ValueCommitment>
+        + AsRef<[orchard_zsa::BurnItem]>
         + TestArbitrary;
-=======
-        + TestArbitrary
-        + AsRef<[orchard_zsa::BurnItem]>;
->>>>>>> e063729b
 }
 
 /// A structure representing a tag for Orchard protocol variant used for the transaction version `V5`.
