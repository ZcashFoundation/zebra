//! Orchard shielded data for `V5` `Transaction`s.

use std::{
    cmp::{Eq, PartialEq},
    fmt::{self, Debug},
    io,
};

use byteorder::{ReadBytesExt, WriteBytesExt};
use halo2::pasta::pallas;
use reddsa::{orchard::Binding, orchard::SpendAuth, Signature};

use crate::{
    amount::{Amount, NegativeAllowed},
    block::MAX_BLOCK_BYTES,
    orchard::{tree, Action, Nullifier, ValueCommitment},
    primitives::Halo2Proof,
    serialization::{
        AtLeastOne, SerializationError, TrustedPreallocate, ZcashDeserialize, ZcashSerialize,
    },
};

#[cfg(feature = "tx-v6")]
use orchard::{note::AssetBase, value::ValueSum};

use super::{OrchardVanilla, ShieldedDataFlavor};

// FIXME: wrap all ActionGroup usages with tx-v6 feature flag?
/// Action Group description.
#[cfg(feature = "tx-v6")]
#[derive(Clone, Debug, PartialEq, Eq, Deserialize, Serialize)]
<<<<<<< HEAD
#[serde(bound(
    serialize = "FL::EncryptedNote: serde::Serialize, FL::BurnType: serde::Serialize",
    deserialize = "FL::BurnType: serde::Deserialize<'de>"
))]
pub struct ActionGroup<FL: ShieldedDataFlavor> {
=======
#[cfg_attr(
    not(feature = "tx-v6"),
    serde(bound(serialize = "Flavor::EncryptedNote: serde::Serialize"))
)]
#[cfg_attr(
    feature = "tx-v6",
    serde(bound(
        serialize = "Flavor::EncryptedNote: serde::Serialize, Flavor::BurnType: serde::Serialize",
        deserialize = "Flavor::BurnType: serde::Deserialize<'de>"
    ))
)]
pub struct ShieldedData<Flavor: ShieldedDataFlavor> {
>>>>>>> e03c7e57
    /// The orchard flags for this transaction.
    /// Denoted as `flagsOrchard` in the spec.
    pub flags: Flags,
    /// The shared anchor for all `Spend`s in this transaction.
    /// Denoted as `anchorOrchard` in the spec.
    pub shared_anchor: tree::Root,
    /// The aggregated zk-SNARK proof for all the actions in this transaction.
    /// Denoted as `proofsOrchard` in the spec.
    pub proof: Halo2Proof,
    /// The Orchard Actions, in the order they appear in the transaction.
    /// Denoted as `vActionsOrchard` and `vSpendAuthSigsOrchard` in the spec.
<<<<<<< HEAD
    pub actions: AtLeastOne<AuthorizedAction<FL>>,
=======
    pub actions: AtLeastOne<AuthorizedAction<Flavor>>,
    /// A signature on the transaction `sighash`.
    /// Denoted as `bindingSigOrchard` in the spec.
    pub binding_sig: Signature<Binding>,
>>>>>>> e03c7e57

    #[cfg(feature = "tx-v6")]
    /// Assets intended for burning
    /// Denoted as `vAssetBurn` in the spec (ZIP 230).
    pub burn: Flavor::BurnType,
}

<<<<<<< HEAD
impl<FL: ShieldedDataFlavor> ActionGroup<FL> {
    /// Iterate over the [`Action`]s for the [`AuthorizedAction`]s in this
    /// action group, in the order they appear in it.
    pub fn actions(&self) -> impl Iterator<Item = &Action<FL>> {
        self.actions.actions()
    }
}

/// A bundle of [`Action`] descriptions and signature data.
#[derive(Clone, Debug, PartialEq, Eq, Deserialize, Serialize)]
#[serde(bound(
    serialize = "FL::EncryptedNote: serde::Serialize, FL::BurnType: serde::Serialize",
    deserialize = "FL::BurnType: serde::Deserialize<'de>"
))]
pub struct ShieldedData<FL: ShieldedDataFlavor> {
    /// Action Group descriptions.
    /// Denoted as `vActionGroupsOrchard` in the spec (ZIP 230).
    pub action_groups: AtLeastOne<ActionGroup<FL>>,
    /// Denoted as `valueBalanceOrchard` in the spec.
    pub value_balance: Amount,
    /// A signature on the transaction `sighash`.
    /// Denoted as `bindingSigOrchard` in the spec.
    pub binding_sig: Signature<Binding>,
}

impl<FL: ShieldedDataFlavor> fmt::Display for ActionGroup<FL> {
=======
impl<Flavor: ShieldedDataFlavor> fmt::Display for ShieldedData<Flavor> {
>>>>>>> e03c7e57
    fn fmt(&self, f: &mut fmt::Formatter<'_>) -> fmt::Result {
        let mut fmter = f.debug_struct("orchard::ActionGroup");

        // FIXME: reorder fields here according the struct/spec?

        fmter.field("actions", &self.actions.len());
        fmter.field("flags", &self.flags);

        fmter.field("proof_len", &self.proof.zcash_serialized_size());

        fmter.field("shared_anchor", &self.shared_anchor);

        #[cfg(feature = "tx-v6")]
        fmter.field("burn", &self.burn.as_ref().len());

        fmter.finish()
    }
}

impl<FL: ShieldedDataFlavor> fmt::Display for ShieldedData<FL> {
    fn fmt(&self, f: &mut fmt::Formatter<'_>) -> fmt::Result {
        let mut fmter = f.debug_struct("orchard::ShieldedData");

        fmter.field("action_groups", &self.action_groups);
        fmter.field("value_balance", &self.value_balance);

        // FIXME: format binding_sig as well?

        fmter.finish()
    }
}

impl<Flavor: ShieldedDataFlavor> ShieldedData<Flavor> {
    /// Iterate over the [`Action`]s for the [`AuthorizedAction`]s in this
    /// transaction, in the order they appear in it.
<<<<<<< HEAD
    pub fn actions(&self) -> impl Iterator<Item = &Action<FL>> {
        self.authorized_actions()
            .map(|authorized_action| &authorized_action.action)
=======
    pub fn actions(&self) -> impl Iterator<Item = &Action<Flavor>> {
        self.actions.actions()
>>>>>>> e03c7e57
    }

    /// Return an iterator for the [`ActionCommon`] copy of the Actions in this
    /// transaction, in the order they appear in it.
    pub fn action_commons(&self) -> impl Iterator<Item = ActionCommon> + '_ {
        self.actions().map(|action| action.into())
    }

    /// Collect the [`Nullifier`]s for this transaction.
    pub fn nullifiers(&self) -> impl Iterator<Item = &Nullifier> {
        self.actions().map(|action| &action.nullifier)
    }

    /// Calculate the Action binding verification key.
    ///
    /// Getting the binding signature validating key from the Action description
    /// value commitments and the balancing value implicitly checks that the
    /// balancing value is consistent with the value transferred in the
    /// Action descriptions, but also proves that the signer knew the
    /// randomness used for the Action value commitments, which
    /// prevents replays of Action descriptions that perform an output.
    /// In Orchard, all Action descriptions have a spend authorization signature,
    /// therefore the proof of knowledge of the value commitment randomness
    /// is less important, but stills provides defense in depth, and reduces the
    /// differences between Orchard and Sapling.
    ///
    /// The net value of Orchard spends minus outputs in a transaction
    /// is called the balancing value, measured in zatoshi as a signed integer
    /// cv_balance.
    ///
    /// Consistency of cv_balance with the value commitments in Action
    /// descriptions is enforced by the binding signature.
    ///
    /// Instead of generating a key pair at random, we generate it as a function
    /// of the value commitments in the Action descriptions of the transaction, and
    /// the balancing value.
    ///
    /// <https://zips.z.cash/protocol/protocol.pdf#orchardbalance>
    pub fn binding_verification_key(&self) -> reddsa::VerificationKeyBytes<Binding> {
        let cv: ValueCommitment = self.actions().map(|action| action.cv).sum();

        #[cfg(not(feature = "tx-v6"))]
        let key = {
            let cv_balance = ValueCommitment::new(pallas::Scalar::zero(), self.value_balance);
            cv - cv_balance
        };

        #[cfg(feature = "tx-v6")]
<<<<<<< HEAD
        let key_bytes: [u8; 32] = (cv
            - cv_balance
            - self
                .action_groups
                .iter()
                .map(|action_group| action_group.burn.clone().into())
                .sum::<ValueCommitment>())
        .into();
=======
        let key = {
            let cv_balance = ValueCommitment::new(
                pallas::Scalar::zero(),
                // TODO: Make the `ValueSum::from_raw` function public in the `orchard` crate
                // and use `ValueSum::from_raw(self.value_balance.into())` instead of the
                // next line
                (ValueSum::default() + i64::from(self.value_balance)).unwrap(),
                AssetBase::native(),
            );
            let burn_value_commitment = self.burn.clone().into();
            cv - cv_balance - burn_value_commitment
        };

        let key_bytes: [u8; 32] = key.into();
>>>>>>> e03c7e57

        key_bytes.into()
    }

    /// Provide access to the `value_balance` field of the shielded data.
    ///
    /// Needed to calculate the sapling value balance.
    pub fn value_balance(&self) -> Amount<NegativeAllowed> {
        self.value_balance
    }

    /// Collect the cm_x's for this transaction, if it contains [`Action`]s with
    /// outputs, in the order they appear in the transaction.
    pub fn note_commitments(&self) -> impl Iterator<Item = &pallas::Base> {
        self.actions().map(|action| &action.cm_x)
    }

    /// Makes a union of the flags for this transaction.
    pub fn flags_union(&self) -> Flags {
        self.action_groups
            .iter()
            .map(|action_group| &action_group.flags)
            .fold(Flags::empty(), |result, flags| result.union(*flags))
    }

    /// Collect the shared anchors for this transaction.
    pub fn shared_anchors(&self) -> impl Iterator<Item = tree::Root> + '_ {
        self.action_groups
            .iter()
            .map(|action_group| action_group.shared_anchor)
    }

    /// Iterate over the [`AuthorizedAction`]s in this
    /// transaction, in the order they appear in it.
    pub fn authorized_actions(&self) -> impl Iterator<Item = &AuthorizedAction<FL>> {
        self.action_groups
            .iter()
            .flat_map(|action_group| action_group.actions.iter())
    }
}

impl<Flavor: ShieldedDataFlavor> AtLeastOne<AuthorizedAction<Flavor>> {
    /// Iterate over the [`Action`]s of each [`AuthorizedAction`].
    pub fn actions(&self) -> impl Iterator<Item = &Action<Flavor>> {
        self.iter()
            .map(|authorized_action| &authorized_action.action)
    }
}

/// An authorized action description.
///
/// Every authorized Orchard `Action` must have a corresponding `SpendAuth` signature.
#[derive(Clone, Debug, PartialEq, Eq, Deserialize, Serialize)]
#[serde(bound = "Flavor::EncryptedNote: serde::Serialize")]
pub struct AuthorizedAction<Flavor: ShieldedDataFlavor> {
    /// The action description of this Action.
    pub action: Action<Flavor>,
    /// The spend signature.
    pub spend_auth_sig: Signature<SpendAuth>,
}

impl<Flavor: ShieldedDataFlavor> AuthorizedAction<Flavor> {
    /// The size of a single Action description.
    ///
    /// Computed as:
    /// ```text
    ///   5 × 32               (fields for nullifier, output commitment, etc.)
    /// + ENC_CIPHERTEXT_SIZE  (580 bytes for OrchardVanilla / Nu5–Nu6,
    ///                        612 bytes for OrchardZSA / Nu7)
    /// + 80                   (authentication tag)
    /// = 820 bytes            (OrchardVanilla)
    /// = 852 bytes            (OrchardZSA)
    /// ```
    ///
    /// - For OrchardVanilla (Nu5/Nu6), ENC_CIPHERTEXT_SIZE = 580; see
    ///   [§ 7.5 Action Description Encoding and Consensus][nu5_pdf] and
    ///   [ZIP-0225 § “Orchard Action Description”][zip225].
    /// - For OrchardZSA (Nu7), ENC_CIPHERTEXT_SIZE = 612; see
    ///   [ZIP-0230 § “OrchardZSA Action Description”][zip230].
    ///
    /// [nu5_pdf]: https://zips.z.cash/protocol/nu5.pdf#actionencodingandconsen
    /// [zip225]: https://zips.z.cash/zip-0225#orchard-action-description-orchardaction
    /// [zip230]: https://zips.z.cash/zip-0230#orchardzsa-action-description-orchardzsaaction
    pub const ACTION_SIZE: u64 = 5 * 32 + (Flavor::ENC_CIPHERTEXT_SIZE as u64) + 80;

    /// The size of a single `Signature<SpendAuth>`.
    ///
    /// Each Signature is 64 bytes.
    /// [7.1 Transaction Encoding and Consensus][ps]
    ///
    /// [ps]: <https://zips.z.cash/protocol/nu5.pdf#actionencodingandconsensus>
    pub const SPEND_AUTH_SIG_SIZE: u64 = 64;

    /// The size of a single AuthorizedAction
    ///
    /// Each serialized `Action` has a corresponding `Signature<SpendAuth>`.
    pub const AUTHORIZED_ACTION_SIZE: u64 = Self::ACTION_SIZE + Self::SPEND_AUTH_SIG_SIZE;

    /// The maximum number of actions allowed in a transaction.
    ///
    /// A serialized `Vec<AuthorizedAction>` requires at least one byte for its length,
    /// and each action must include a signature. Therefore, the maximum allocation
    /// is constrained by these factors and cannot exceed this calculated size.
    pub const ACTION_MAX_ALLOCATION: u64 = (MAX_BLOCK_BYTES - 1) / Self::AUTHORIZED_ACTION_SIZE;

    /// Enforce consensus limit at compile time:
    ///
    /// # Consensus
    ///
    /// > [NU5 onward] nSpendsSapling, nOutputsSapling, and nActionsOrchard MUST all be less than 2^16.
    ///
    /// https://zips.z.cash/protocol/protocol.pdf#txnconsensus
    ///
    /// This check works because if `ACTION_MAX_ALLOCATION` were ≥ 2^16, the subtraction below
    /// would underflow for `u64`, causing a compile-time error.
    const _ACTION_MAX_ALLOCATION_OK: u64 = (1 << 16) - Self::ACTION_MAX_ALLOCATION;

    /// Split out the action and the signature for V5 transaction
    /// serialization.
    pub fn into_parts(self) -> (Action<Flavor>, Signature<SpendAuth>) {
        (self.action, self.spend_auth_sig)
    }

    // Combine the action and the spend auth sig from V5 transaction
    /// deserialization.
    pub fn from_parts(
        action: Action<Flavor>,
        spend_auth_sig: Signature<SpendAuth>,
    ) -> AuthorizedAction<Flavor> {
        AuthorizedAction {
            action,
            spend_auth_sig,
        }
    }
}

/// The common field used both in Vanilla actions and ZSA actions.
pub struct ActionCommon {
    /// A value commitment to net value of the input note minus the output note
    pub cv: ValueCommitment,
    /// The nullifier of the input note being spent.
    pub nullifier: super::note::Nullifier,
    /// The randomized validating key for spendAuthSig,
    pub rk: reddsa::VerificationKeyBytes<SpendAuth>,
    /// The x-coordinate of the note commitment for the output note.
    pub cm_x: pallas::Base,
}

impl<Flavor: ShieldedDataFlavor> From<&Action<Flavor>> for ActionCommon {
    fn from(action: &Action<Flavor>) -> Self {
        Self {
            cv: action.cv,
            nullifier: action.nullifier,
            rk: action.rk,
            cm_x: action.cm_x,
        }
    }
}

/// The maximum number of orchard actions in a valid Zcash on-chain transaction V5.
///
/// If a transaction contains more actions than can fit in maximally large block, it might be
/// valid on the network and in the mempool, but it can never be mined into a block. So
/// rejecting these large edge-case transactions can never break consensus.
impl<Flavor: ShieldedDataFlavor> TrustedPreallocate for Action<Flavor> {
    fn max_allocation() -> u64 {
        AuthorizedAction::<Flavor>::ACTION_MAX_ALLOCATION
    }
}

impl TrustedPreallocate for Signature<SpendAuth> {
    fn max_allocation() -> u64 {
        Action::<OrchardVanilla>::max_allocation()
    }
}

bitflags! {
    /// Per-Transaction flags for Orchard.
    ///
    /// The spend and output flags are passed to the `Halo2Proof` verifier, which verifies
    /// the relevant note spending and creation consensus rules.
    ///
    /// # Consensus
    ///
    /// > [NU5 onward] In a version 5 transaction, the reserved bits 2..7 of the flagsOrchard
    /// > field MUST be zero.
    ///
    /// <https://zips.z.cash/protocol/protocol.pdf#txnconsensus>
    ///
    /// ([`bitflags`](https://docs.rs/bitflags/1.2.1/bitflags/index.html) restricts its values to the
    /// set of valid flags)
    #[derive(Copy, Clone, Debug, PartialEq, Eq)]
    pub struct Flags: u8 {
        /// Enable spending non-zero valued Orchard notes.
        ///
        /// "the `enableSpendsOrchard` flag, if present, MUST be 0 for coinbase transactions"
        const ENABLE_SPENDS = 0b00000001;
        /// Enable creating new non-zero valued Orchard notes.
        const ENABLE_OUTPUTS = 0b00000010;
        /// Enable ZSA transaction (otherwise all notes within actions must use native asset).
        // FIXME: Should we use this flag explicitly anywhere in Zebra?
        const ENABLE_ZSA = 0b00000100;
    }
}

// We use the `bitflags 2.x` library to implement [`Flags`]. The
// `2.x` version of the library uses a different serialization
// format compared to `1.x`.
// This manual implementation uses the `bitflags_serde_legacy` crate
// to serialize `Flags` as `bitflags 1.x` would.
impl serde::Serialize for Flags {
    fn serialize<S: serde::Serializer>(&self, serializer: S) -> Result<S::Ok, S::Error> {
        bitflags_serde_legacy::serialize(self, "Flags", serializer)
    }
}

// We use the `bitflags 2.x` library to implement [`Flags`]. The
// `2.x` version of the library uses a different deserialization
// format compared to `1.x`.
// This manual implementation uses the `bitflags_serde_legacy` crate
// to deserialize `Flags` as `bitflags 1.x` would.
impl<'de> serde::Deserialize<'de> for Flags {
    fn deserialize<D: serde::Deserializer<'de>>(deserializer: D) -> Result<Self, D::Error> {
        bitflags_serde_legacy::deserialize("Flags", deserializer)
    }
}

impl ZcashSerialize for Flags {
    fn zcash_serialize<W: io::Write>(&self, mut writer: W) -> Result<(), io::Error> {
        writer.write_u8(self.bits())?;

        Ok(())
    }
}

impl ZcashDeserialize for Flags {
    fn zcash_deserialize<R: io::Read>(mut reader: R) -> Result<Self, SerializationError> {
        // Consensus rule: "In a version 5 transaction,
        // the reserved bits 2..7 of the flagsOrchard field MUST be zero."
        // https://zips.z.cash/protocol/protocol.pdf#txnencodingandconsensus
        Flags::from_bits(reader.read_u8()?)
            .ok_or_else(|| SerializationError::Parse("invalid reserved orchard flags"))
    }
}<|MERGE_RESOLUTION|>--- conflicted
+++ resolved
@@ -27,15 +27,48 @@
 
 // FIXME: wrap all ActionGroup usages with tx-v6 feature flag?
 /// Action Group description.
-#[cfg(feature = "tx-v6")]
 #[derive(Clone, Debug, PartialEq, Eq, Deserialize, Serialize)]
-<<<<<<< HEAD
-#[serde(bound(
-    serialize = "FL::EncryptedNote: serde::Serialize, FL::BurnType: serde::Serialize",
-    deserialize = "FL::BurnType: serde::Deserialize<'de>"
-))]
-pub struct ActionGroup<FL: ShieldedDataFlavor> {
-=======
+#[cfg_attr(
+    not(feature = "tx-v6"),
+    serde(bound(serialize = "Flavor::EncryptedNote: serde::Serialize"))
+)]
+#[cfg_attr(
+    feature = "tx-v6",
+    serde(bound(
+        serialize = "Flavor::EncryptedNote: serde::Serialize, Flavor::BurnType: serde::Serialize",
+        deserialize = "Flavor::BurnType: serde::Deserialize<'de>"
+    ))
+)]
+pub struct ActionGroup<Flavor: ShieldedDataFlavor> {
+    /// The orchard flags for this transaction.
+    /// Denoted as `flagsOrchard` in the spec.
+    pub flags: Flags,
+    /// The shared anchor for all `Spend`s in this transaction.
+    /// Denoted as `anchorOrchard` in the spec.
+    pub shared_anchor: tree::Root,
+    /// The aggregated zk-SNARK proof for all the actions in this transaction.
+    /// Denoted as `proofsOrchard` in the spec.
+    pub proof: Halo2Proof,
+    /// The Orchard Actions, in the order they appear in the transaction.
+    /// Denoted as `vActionsOrchard` and `vSpendAuthSigsOrchard` in the spec.
+    pub actions: AtLeastOne<AuthorizedAction<Flavor>>,
+
+    #[cfg(feature = "tx-v6")]
+    /// Assets intended for burning
+    /// Denoted as `vAssetBurn` in the spec (ZIP 230).
+    pub burn: Flavor::BurnType,
+}
+
+impl<Flavor: ShieldedDataFlavor> ActionGroup<Flavor> {
+    /// Iterate over the [`Action`]s for the [`AuthorizedAction`]s in this
+    /// action group, in the order they appear in it.
+    pub fn actions(&self) -> impl Iterator<Item = &Action<Flavor>> {
+        self.actions.actions()
+    }
+}
+
+/// A bundle of [`Action`] descriptions and signature data.
+#[derive(Clone, Debug, PartialEq, Eq, Deserialize, Serialize)]
 #[cfg_attr(
     not(feature = "tx-v6"),
     serde(bound(serialize = "Flavor::EncryptedNote: serde::Serialize"))
@@ -48,52 +81,9 @@
     ))
 )]
 pub struct ShieldedData<Flavor: ShieldedDataFlavor> {
->>>>>>> e03c7e57
-    /// The orchard flags for this transaction.
-    /// Denoted as `flagsOrchard` in the spec.
-    pub flags: Flags,
-    /// The shared anchor for all `Spend`s in this transaction.
-    /// Denoted as `anchorOrchard` in the spec.
-    pub shared_anchor: tree::Root,
-    /// The aggregated zk-SNARK proof for all the actions in this transaction.
-    /// Denoted as `proofsOrchard` in the spec.
-    pub proof: Halo2Proof,
-    /// The Orchard Actions, in the order they appear in the transaction.
-    /// Denoted as `vActionsOrchard` and `vSpendAuthSigsOrchard` in the spec.
-<<<<<<< HEAD
-    pub actions: AtLeastOne<AuthorizedAction<FL>>,
-=======
-    pub actions: AtLeastOne<AuthorizedAction<Flavor>>,
-    /// A signature on the transaction `sighash`.
-    /// Denoted as `bindingSigOrchard` in the spec.
-    pub binding_sig: Signature<Binding>,
->>>>>>> e03c7e57
-
-    #[cfg(feature = "tx-v6")]
-    /// Assets intended for burning
-    /// Denoted as `vAssetBurn` in the spec (ZIP 230).
-    pub burn: Flavor::BurnType,
-}
-
-<<<<<<< HEAD
-impl<FL: ShieldedDataFlavor> ActionGroup<FL> {
-    /// Iterate over the [`Action`]s for the [`AuthorizedAction`]s in this
-    /// action group, in the order they appear in it.
-    pub fn actions(&self) -> impl Iterator<Item = &Action<FL>> {
-        self.actions.actions()
-    }
-}
-
-/// A bundle of [`Action`] descriptions and signature data.
-#[derive(Clone, Debug, PartialEq, Eq, Deserialize, Serialize)]
-#[serde(bound(
-    serialize = "FL::EncryptedNote: serde::Serialize, FL::BurnType: serde::Serialize",
-    deserialize = "FL::BurnType: serde::Deserialize<'de>"
-))]
-pub struct ShieldedData<FL: ShieldedDataFlavor> {
     /// Action Group descriptions.
     /// Denoted as `vActionGroupsOrchard` in the spec (ZIP 230).
-    pub action_groups: AtLeastOne<ActionGroup<FL>>,
+    pub action_groups: AtLeastOne<ActionGroup<Flavor>>,
     /// Denoted as `valueBalanceOrchard` in the spec.
     pub value_balance: Amount,
     /// A signature on the transaction `sighash`.
@@ -101,10 +91,7 @@
     pub binding_sig: Signature<Binding>,
 }
 
-impl<FL: ShieldedDataFlavor> fmt::Display for ActionGroup<FL> {
-=======
-impl<Flavor: ShieldedDataFlavor> fmt::Display for ShieldedData<Flavor> {
->>>>>>> e03c7e57
+impl<Flavor: ShieldedDataFlavor> fmt::Display for ActionGroup<Flavor> {
     fn fmt(&self, f: &mut fmt::Formatter<'_>) -> fmt::Result {
         let mut fmter = f.debug_struct("orchard::ActionGroup");
 
@@ -124,7 +111,7 @@
     }
 }
 
-impl<FL: ShieldedDataFlavor> fmt::Display for ShieldedData<FL> {
+impl<Flavor: ShieldedDataFlavor> fmt::Display for ShieldedData<Flavor> {
     fn fmt(&self, f: &mut fmt::Formatter<'_>) -> fmt::Result {
         let mut fmter = f.debug_struct("orchard::ShieldedData");
 
@@ -140,14 +127,9 @@
 impl<Flavor: ShieldedDataFlavor> ShieldedData<Flavor> {
     /// Iterate over the [`Action`]s for the [`AuthorizedAction`]s in this
     /// transaction, in the order they appear in it.
-<<<<<<< HEAD
-    pub fn actions(&self) -> impl Iterator<Item = &Action<FL>> {
+    pub fn actions(&self) -> impl Iterator<Item = &Action<Flavor>> {
         self.authorized_actions()
             .map(|authorized_action| &authorized_action.action)
-=======
-    pub fn actions(&self) -> impl Iterator<Item = &Action<Flavor>> {
-        self.actions.actions()
->>>>>>> e03c7e57
     }
 
     /// Return an iterator for the [`ActionCommon`] copy of the Actions in this
@@ -196,16 +178,6 @@
         };
 
         #[cfg(feature = "tx-v6")]
-<<<<<<< HEAD
-        let key_bytes: [u8; 32] = (cv
-            - cv_balance
-            - self
-                .action_groups
-                .iter()
-                .map(|action_group| action_group.burn.clone().into())
-                .sum::<ValueCommitment>())
-        .into();
-=======
         let key = {
             let cv_balance = ValueCommitment::new(
                 pallas::Scalar::zero(),
@@ -215,12 +187,15 @@
                 (ValueSum::default() + i64::from(self.value_balance)).unwrap(),
                 AssetBase::native(),
             );
-            let burn_value_commitment = self.burn.clone().into();
+            let burn_value_commitment = self
+                .action_groups
+                .iter()
+                .map(|action_group| action_group.burn.clone().into())
+                .sum::<ValueCommitment>();
             cv - cv_balance - burn_value_commitment
         };
 
         let key_bytes: [u8; 32] = key.into();
->>>>>>> e03c7e57
 
         key_bytes.into()
     }
@@ -255,7 +230,7 @@
 
     /// Iterate over the [`AuthorizedAction`]s in this
     /// transaction, in the order they appear in it.
-    pub fn authorized_actions(&self) -> impl Iterator<Item = &AuthorizedAction<FL>> {
+    pub fn authorized_actions(&self) -> impl Iterator<Item = &AuthorizedAction<Flavor>> {
         self.action_groups
             .iter()
             .flat_map(|action_group| action_group.actions.iter())
