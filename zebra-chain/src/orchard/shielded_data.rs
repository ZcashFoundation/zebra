--- conflicted
+++ resolved
@@ -30,7 +30,6 @@
 
 // FIXME: wrap all ActionGroup usages with tx_v6 feature flag?
 /// Action Group description.
-<<<<<<< HEAD
 #[derive(Clone, Debug, PartialEq, Eq, Deserialize, Serialize)]
 #[cfg_attr(
     not(feature = "tx_v6"),
@@ -43,14 +42,6 @@
         deserialize = "Flavor::BurnType: serde::Deserialize<'de>"
     ))
 )]
-=======
-#[cfg(feature = "tx_v6")]
-#[derive(Clone, Debug, PartialEq, Eq, Deserialize, Serialize)]
-#[serde(bound(
-    serialize = "Flavor::EncryptedNote: serde::Serialize, Flavor::BurnType: serde::Serialize",
-    deserialize = "Flavor::BurnType: serde::Deserialize<'de>"
-))]
->>>>>>> 47287e36
 pub struct ActionGroup<Flavor: ShieldedDataFlavor> {
     /// The orchard flags for this transaction.
     /// Denoted as `flagsOrchard` in the spec.
@@ -58,10 +49,6 @@
     /// The shared anchor for all `Spend`s in this transaction.
     /// Denoted as `anchorOrchard` in the spec.
     pub shared_anchor: tree::Root,
-<<<<<<< HEAD
-    /// Block height after which this Bundle's Actions are invalid by consensus.
-    pub expiry_height: u32,
-=======
 
     /// Block height after which this Bundle's Actions are invalid by consensus.
     /// Denoted as `nAGExpiryHeight` in the spec.
@@ -73,19 +60,12 @@
     #[cfg(feature = "tx_v6")]
     pub burn: Flavor::BurnType,
 
->>>>>>> 47287e36
     /// The aggregated zk-SNARK proof for all the actions in this transaction.
     /// Denoted as `proofsOrchard` in the spec.
     pub proof: Halo2Proof,
     /// The Orchard Actions, in the order they appear in the transaction.
     /// Denoted as `vActionsOrchard` and `vSpendAuthSigsOrchard` in the spec.
     pub actions: AtLeastOne<AuthorizedAction<Flavor>>,
-<<<<<<< HEAD
-
-    #[cfg(feature = "tx_v6")]
-    /// Assets intended for burning
-    /// Denoted as `vAssetBurn` in the spec (ZIP 230).
-    pub burn: Flavor::BurnType,
 }
 
 impl<Flavor: ShieldedDataFlavor> ActionGroup<Flavor> {
@@ -124,40 +104,6 @@
     fn fmt(&self, f: &mut fmt::Formatter<'_>) -> fmt::Result {
         let mut fmter = f.debug_struct("orchard::ActionGroup");
 
-        // FIXME: reorder fields here according the struct/spec?
-=======
-}
-
-impl<Flavor: ShieldedDataFlavor> ActionGroup<Flavor> {
-    /// Iterate over the [`Action`]s for the [`AuthorizedAction`]s in this
-    /// action group, in the order they appear in it.
-    pub fn actions(&self) -> impl Iterator<Item = &Action<Flavor>> {
-        self.actions.actions()
-    }
-}
-
-/// A bundle of [`Action`] descriptions and signature data.
-#[derive(Clone, Debug, PartialEq, Eq, Deserialize, Serialize)]
-#[serde(bound(
-    serialize = "Flavor::EncryptedNote: serde::Serialize, Flavor::BurnType: serde::Serialize",
-    deserialize = "Flavor::BurnType: serde::Deserialize<'de>"
-))]
-pub struct ShieldedData<Flavor: ShieldedDataFlavor> {
-    /// Action Group descriptions.
-    /// Denoted as `vActionGroupsOrchard` in the spec (ZIP 230).
-    pub action_groups: AtLeastOne<ActionGroup<Flavor>>,
-    /// Denoted as `valueBalanceOrchard` in the spec.
-    pub value_balance: Amount,
-    /// A signature on the transaction `sighash`.
-    /// Denoted as `bindingSigOrchard` in the spec.
-    pub binding_sig: Signature<Binding>,
-}
-
-impl<Flavor: ShieldedDataFlavor> fmt::Display for ActionGroup<Flavor> {
-    fn fmt(&self, f: &mut fmt::Formatter<'_>) -> fmt::Result {
-        let mut fmter = f.debug_struct("orchard::ActionGroup");
->>>>>>> 47287e36
-
         fmter.field("actions", &self.actions.len());
         fmter.field("flags", &self.flags);
 
@@ -170,22 +116,6 @@
         fmter.field("proof_len", &self.proof.zcash_serialized_size());
 
         fmter.field("shared_anchor", &self.shared_anchor);
-
-        #[cfg(feature = "tx_v6")]
-        fmter.field("burn", &self.burn.as_ref().len());
-
-        fmter.finish()
-    }
-}
-
-impl<Flavor: ShieldedDataFlavor> fmt::Display for ShieldedData<Flavor> {
-    fn fmt(&self, f: &mut fmt::Formatter<'_>) -> fmt::Result {
-        let mut fmter = f.debug_struct("orchard::ShieldedData");
-
-        fmter.field("action_groups", &self.action_groups);
-        fmter.field("value_balance", &self.value_balance);
-
-        // FIXME: format binding_sig as well?
 
         fmter.finish()
     }
