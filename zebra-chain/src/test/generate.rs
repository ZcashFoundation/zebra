--- conflicted
+++ resolved
@@ -69,11 +69,7 @@
     }
 
     // Create transactions to be just below or just above the limit
-<<<<<<< HEAD
-    let many_transactions = std::iter::repeat(Arc::new(tx))
-=======
     let transactions = std::iter::repeat(Arc::new(tx))
->>>>>>> 959f0294
         .take(max_transactions_in_block)
         .collect::<Vec<_>>();
 
@@ -136,21 +132,13 @@
     let big_transaction = Transaction::V1 {
         inputs,
         outputs,
-<<<<<<< HEAD
-        lock_time: locktime,
-=======
         lock_time,
->>>>>>> 959f0294
     };
 
     // Put the big transaction into a block
     let transactions = vec![Arc::new(big_transaction)];
     Block {
-<<<<<<< HEAD
-        header: blockheader,
-=======
         header,
->>>>>>> 959f0294
         transactions,
     }
 }