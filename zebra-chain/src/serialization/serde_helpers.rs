--- conflicted
+++ resolved
@@ -1,22 +1,5 @@
-<<<<<<< HEAD
 use group::{ff::PrimeField, GroupEncoding};
 use halo2::pasta::pallas;
-use serde_big_array::big_array;
-
-big_array! {
-    BigArray;
-    + 1344, // `EquihashSolution`
-    80,   // `sapling::OutCiphertext`
-    580,  // `sapling::EncryptedCiphertext`
-    601,  // `sprout::EncryptedCiphertext`
-    296,  // `Bctv14Proof`
-    196,  // `Groth16Proof`
-}
-
-=======
-use group::GroupEncoding;
-use halo2::{arithmetic::FieldExt, pasta::pallas};
->>>>>>> 90a84013
 #[derive(Deserialize, Serialize)]
 #[serde(remote = "jubjub::AffinePoint")]
 pub struct AffinePoint {
