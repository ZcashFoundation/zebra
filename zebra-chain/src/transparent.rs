//! Transparent-related (Bitcoin-inherited) functionality.
#![allow(clippy::unit_arg)]

mod address;
mod keys;
mod script;
mod serialize;

pub use address::Address;
pub use script::Script;

#[cfg(any(test, feature = "proptest-impl"))]
mod arbitrary;
#[cfg(any(test, feature = "proptest-impl"))]
use proptest_derive::Arbitrary;

use crate::{
    amount::{Amount, NonNegative},
    block, transaction,
};

/// Arbitrary data inserted by miners into a coinbase transaction.
#[derive(Clone, Debug, Eq, PartialEq, Serialize, Deserialize)]
pub struct CoinbaseData(
    /// Invariant: this vec, together with the coinbase height, must be less than
    /// 100 bytes. We enforce this by only constructing CoinbaseData fields by
    /// parsing blocks with 100-byte data fields. When we implement block
    /// creation, we should provide a constructor for the coinbase data field
    /// that restricts it to 95 = 100 -1 -4 bytes (safe for any block height up
    /// to 500_000_000).
    pub(super) Vec<u8>,
);

impl AsRef<[u8]> for CoinbaseData {
    fn as_ref(&self) -> &[u8] {
        self.0.as_ref()
    }
}

/// OutPoint
///
/// A particular transaction output reference.
<<<<<<< HEAD
#[derive(Copy, Clone, Debug, Eq, PartialEq, Serialize, Deserialize, Hash)]
#[cfg_attr(test, derive(Arbitrary))]
=======
#[derive(Copy, Clone, Debug, Eq, PartialEq, Serialize, Deserialize)]
#[cfg_attr(any(test, feature = "proptest-impl"), derive(Arbitrary))]
>>>>>>> 0b4e974c
pub struct OutPoint {
    /// References the transaction that contains the UTXO being spent.
    pub hash: transaction::Hash,

    /// Identifies which UTXO from that transaction is referenced; the
    /// first output is 0, etc.
    pub index: u32,
}

/// A transparent input to a transaction.
#[derive(Clone, Debug, Eq, PartialEq, Serialize, Deserialize)]
pub enum Input {
    /// A reference to an output of a previous transaction.
    PrevOut {
        /// The previous output transaction reference.
        outpoint: OutPoint,
        /// The script that authorizes spending `outpoint`.
        unlock_script: Script,
        /// The sequence number for the output.
        sequence: u32,
    },
    /// New coins created by the block reward.
    Coinbase {
        /// The height of this block.
        height: block::Height,
        /// Free data inserted by miners after the block height.
        data: CoinbaseData,
        /// The sequence number for the output.
        sequence: u32,
    },
}

/// A transparent output from a transaction.
///
/// The most fundamental building block of a transaction is a
/// transaction output -- the ZEC you own in your "wallet" is in
/// fact a subset of unspent transaction outputs (or "UTXO"s) of the
/// global UTXO set.
///
/// UTXOs are indivisible, discrete units of value which can only be
/// consumed in their entirety. Thus, if I want to send you 1 ZEC and
/// I only own one UTXO worth 2 ZEC, I would construct a transaction
/// that spends my UTXO and sends 1 ZEC to you and 1 ZEC back to me
/// (just like receiving change).
<<<<<<< HEAD
#[derive(Clone, Debug, Eq, PartialEq, Serialize, Deserialize, Hash)]
#[cfg_attr(test, derive(Arbitrary))]
=======
#[derive(Clone, Debug, Eq, PartialEq, Serialize, Deserialize)]
#[cfg_attr(any(test, feature = "proptest-impl"), derive(Arbitrary))]
>>>>>>> 0b4e974c
pub struct Output {
    /// Transaction value.
    // At https://en.bitcoin.it/wiki/Protocol_documentation#tx, this is an i64.
    pub value: Amount<NonNegative>,

    /// The lock script defines the conditions under which this output can be spent.
    pub lock_script: Script,
}<|MERGE_RESOLUTION|>--- conflicted
+++ resolved
@@ -40,13 +40,8 @@
 /// OutPoint
 ///
 /// A particular transaction output reference.
-<<<<<<< HEAD
 #[derive(Copy, Clone, Debug, Eq, PartialEq, Serialize, Deserialize, Hash)]
-#[cfg_attr(test, derive(Arbitrary))]
-=======
-#[derive(Copy, Clone, Debug, Eq, PartialEq, Serialize, Deserialize)]
 #[cfg_attr(any(test, feature = "proptest-impl"), derive(Arbitrary))]
->>>>>>> 0b4e974c
 pub struct OutPoint {
     /// References the transaction that contains the UTXO being spent.
     pub hash: transaction::Hash,
@@ -91,13 +86,8 @@
 /// I only own one UTXO worth 2 ZEC, I would construct a transaction
 /// that spends my UTXO and sends 1 ZEC to you and 1 ZEC back to me
 /// (just like receiving change).
-<<<<<<< HEAD
 #[derive(Clone, Debug, Eq, PartialEq, Serialize, Deserialize, Hash)]
-#[cfg_attr(test, derive(Arbitrary))]
-=======
-#[derive(Clone, Debug, Eq, PartialEq, Serialize, Deserialize)]
 #[cfg_attr(any(test, feature = "proptest-impl"), derive(Arbitrary))]
->>>>>>> 0b4e974c
 pub struct Output {
     /// Transaction value.
     // At https://en.bitcoin.it/wiki/Protocol_documentation#tx, this is an i64.
