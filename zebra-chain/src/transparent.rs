--- conflicted
+++ resolved
@@ -44,11 +44,7 @@
 ///
 /// A particular transaction output reference.
 #[derive(Copy, Clone, Debug, Eq, PartialEq, Serialize, Deserialize, Hash)]
-<<<<<<< HEAD
-#[cfg_attr(test, derive(Arbitrary))]
-=======
 #[cfg_attr(any(test, feature = "proptest-impl"), derive(Arbitrary))]
->>>>>>> 76e7e3d7
 pub struct OutPoint {
     /// References the transaction that contains the UTXO being spent.
     pub hash: transaction::Hash,
