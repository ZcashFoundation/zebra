--- conflicted
+++ resolved
@@ -16,18 +16,11 @@
 
 use std::fmt;
 
-<<<<<<< HEAD
 pub use commitment::{Commitment, CommitmentError};
-=======
-pub use commitment::Commitment;
->>>>>>> 0daaf582
 pub use hash::Hash;
 pub use header::{BlockTimeError, CountedHeader, Header};
 pub use height::Height;
-<<<<<<< HEAD
-=======
 pub use serialize::MAX_BLOCK_BYTES;
->>>>>>> 0daaf582
 
 use serde::{Deserialize, Serialize};
 
@@ -81,7 +74,6 @@
     /// The interpretation of the commitment depends on the
     /// configured `network`, and this block's height.
     ///
-<<<<<<< HEAD
     /// Returns an error if this block does not have a block height,
     /// or if the commitment value is structurally invalid.
     pub fn commitment(&self, network: Network) -> Result<Commitment, CommitmentError> {
@@ -91,12 +83,6 @@
             }),
             Some(height) => Commitment::from_bytes(self.header.commitment_bytes, network, height),
         }
-=======
-    /// Returns None if this block does not have a block height.
-    pub fn commitment(&self, network: Network) -> Option<Commitment> {
-        self.coinbase_height()
-            .map(|height| Commitment::from_bytes(self.header.commitment_bytes, network, height))
->>>>>>> 0daaf582
     }
 }
 
