#![allow(dead_code)]

use byteorder::{ByteOrder, LittleEndian};
use serde::{Deserialize, Serialize};
use sha2::digest::generic_array::{typenum::U64, GenericArray};

use super::super::keys::SpendingKey;

/// PRF^nf is used to derive a Sprout nullifer from the receiver's
/// spending key a_sk and a nullifier seed ρ, instantiated using the
/// SHA-256 compression function.
///
/// https://zips.z.cash/protocol/protocol.pdf#abstractprfs
/// https://zips.z.cash/protocol/protocol.pdf#commitmentsandnullifiers
fn prf_nf(a_sk: [u8; 32], rho: [u8; 32]) -> [u8; 32] {
    let mut state = [0u32; 8];
    let mut block = GenericArray::<u8, U64>::default();

    block.as_mut_slice()[0..32].copy_from_slice(&a_sk[..]);
    // The first four bits –i.e. the most signicant four bits of the
    // first byte– are used to separate distinct uses
    // of SHA256Compress, ensuring that the functions are independent.
    block.as_mut_slice()[0] |= 0b1100_0000;

    block.as_mut_slice()[32..].copy_from_slice(&rho[..]);

    sha2::compress256(&mut state, &[block]);

    let mut derived_bytes = [0u8; 32];
    LittleEndian::write_u32_into(&state, &mut derived_bytes);

    derived_bytes
}

/// Nullifier seed, named rho in the [spec][ps].
///
/// [ps]: https://zips.z.cash/protocol/protocol.pdf#sproutkeycomponents

#[derive(Clone, Copy, Debug)]
#[cfg_attr(
    any(test, feature = "proptest-impl"),
    derive(proptest_derive::Arbitrary)
)]
pub struct NullifierSeed(pub(crate) [u8; 32]);

impl AsRef<[u8]> for NullifierSeed {
    fn as_ref(&self) -> &[u8] {
        &self.0
    }
}

impl From<[u8; 32]> for NullifierSeed {
    fn from(bytes: [u8; 32]) -> Self {
        Self(bytes)
    }
}

impl From<NullifierSeed> for [u8; 32] {
    fn from(rho: NullifierSeed) -> Self {
        rho.0
    }
}

/// A Nullifier for Sprout transactions
<<<<<<< HEAD
#[derive(Clone, Copy, Debug, PartialEq, Eq, Serialize, Deserialize, Hash)]
#[cfg_attr(test, derive(proptest_derive::Arbitrary))]
=======
#[derive(Clone, Copy, Debug, PartialEq, Eq, Serialize, Deserialize)]
#[cfg_attr(
    any(test, feature = "proptest-impl"),
    derive(proptest_derive::Arbitrary)
)]
>>>>>>> 0b4e974c
pub struct Nullifier(pub(crate) [u8; 32]);

impl From<[u8; 32]> for Nullifier {
    fn from(bytes: [u8; 32]) -> Self {
        Self(bytes)
    }
}

impl<'a> From<(&'a SpendingKey, NullifierSeed)> for Nullifier {
    fn from((a_sk, rho): (&'a SpendingKey, NullifierSeed)) -> Self {
        Self(prf_nf(a_sk.into(), rho.into()))
    }
}

impl From<Nullifier> for [u8; 32] {
    fn from(n: Nullifier) -> Self {
        n.0
    }
}<|MERGE_RESOLUTION|>--- conflicted
+++ resolved
@@ -62,16 +62,11 @@
 }
 
 /// A Nullifier for Sprout transactions
-<<<<<<< HEAD
 #[derive(Clone, Copy, Debug, PartialEq, Eq, Serialize, Deserialize, Hash)]
-#[cfg_attr(test, derive(proptest_derive::Arbitrary))]
-=======
-#[derive(Clone, Copy, Debug, PartialEq, Eq, Serialize, Deserialize)]
 #[cfg_attr(
     any(test, feature = "proptest-impl"),
     derive(proptest_derive::Arbitrary)
 )]
->>>>>>> 0b4e974c
 pub struct Nullifier(pub(crate) [u8; 32]);
 
 impl From<[u8; 32]> for Nullifier {
