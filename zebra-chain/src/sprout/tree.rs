//! Note Commitment Trees.
//!
//! A note commitment tree is an incremental Merkle tree of fixed depth
//! used to store note commitments that JoinSplit transfers or Spend
//! transfers produce. Just as the unspent transaction output set (UTXO
//! set) used in Bitcoin, it is used to express the existence of value and
//! the capability to spend it. However, unlike the UTXO set, it is not
//! the job of this tree to protect against double-spending, as it is
//! append-only.
//!
//! A root of a note commitment tree is associated with each treestate.

#![allow(clippy::unit_arg)]

use std::{cell::Cell, fmt};

use byteorder::{BigEndian, ByteOrder};
use incrementalmerkletree::{bridgetree, Frontier};
use lazy_static::lazy_static;
use thiserror::Error;
<<<<<<< HEAD

use super::commitment::NoteCommitment;

#[cfg(any(test, feature = "proptest-impl"))]
use proptest_derive::Arbitrary;
use sha2::digest::generic_array::GenericArray;

/// Sprout note commitment trees have a max depth of 29.
///
/// https://zips.z.cash/protocol/protocol.pdf#constants
const MERKLE_DEPTH: usize = 29;

/// MerkleCRH^Sprout Hash Function.
///
/// Creates nodes of the note commitment tree.
///
/// Definition: https://zips.z.cash/protocol/protocol.pdf#merklecrh.
/// MerkleCRH^Sprout(layer, left, right) := SHA256Compress(left || right).
///
=======

use super::commitment::NoteCommitment;

#[cfg(any(test, feature = "proptest-impl"))]
use proptest_derive::Arbitrary;
use sha2::digest::generic_array::GenericArray;

/// Sprout note commitment trees have a max depth of 29.
///
/// https://zips.z.cash/protocol/protocol.pdf#constants
pub(super) const MERKLE_DEPTH: usize = 29;

/// MerkleCRH^Sprout Hash Function.
///
/// Creates nodes of the note commitment tree.
///
/// Definition: https://zips.z.cash/protocol/protocol.pdf#merklecrh.
/// MerkleCRH^Sprout(layer, left, right) := SHA256Compress(left || right).
///
>>>>>>> 93931b6f
/// Note: the implementation of MerkleCRH^Sprout does not use the `layer`
/// argument from the definition above since the argument does not affect the output.
fn merkle_crh_sprout(left: [u8; 32], right: [u8; 32]) -> [u8; 32] {
    let mut other_block = [0u8; 64];
    other_block[..32].copy_from_slice(&left[..]);
    other_block[32..].copy_from_slice(&right[..]);

    // H256: SHA-256 initial state.
    // https://github.com/RustCrypto/hashes/blob/master/sha2/src/consts.rs#L170
    let mut state = [
        0x6a09e667, 0xbb67ae85, 0x3c6ef372, 0xa54ff53a, 0x510e527f, 0x9b05688c, 0x1f83d9ab,
        0x5be0cd19,
    ];

    sha2::compress256(&mut state, &[GenericArray::clone_from_slice(&other_block)]);

    // Yes, SHA-256 does big endian here.
    // https://github.com/RustCrypto/hashes/blob/master/sha2/src/sha256.rs#L40
    let mut derived_bytes = [0u8; 32];
    BigEndian::write_u32_into(&state, &mut derived_bytes);

    derived_bytes
}

lazy_static! {
<<<<<<< HEAD
    /// Empty roots of the tree.
    pub(super) static ref EMPTY_ROOTS: Vec<[u8; 32]> = {
        // Uncommitted^Sprout = = [0]^l_MerkleSprout
        // https://zips.z.cash/protocol/protocol.pdf#constants
        let mut v = vec![[0u8; 32]];

        for d in 0..MERKLE_DEPTH {
            v.push(merkle_crh_sprout(v[d], v[d]));
=======
    /// List of "empty" Sprout note commitment roots (nodes), one for each layer.
    ///
    /// The list is indexed by the layer number (0: root; `MERKLE_DEPTH`: leaf).
    ///
    pub(super) static ref EMPTY_ROOTS: Vec<[u8; 32]> = {
        // The empty leaf node at layer `MERKLE_DEPTH`.
        let mut v = vec![NoteCommitmentTree::uncommitted()];

        // Starting with layer `MERKLE_DEPTH` - 1 (the first internal layer, after the leaves),
        // generate the empty roots up to layer 0, the root.
        for _ in 0..MERKLE_DEPTH {
            // The vector is generated from the end, pushing new nodes to its beginning.
            // For this reason, the layer below is v[0].
            v.insert(0, merkle_crh_sprout(v[0], v[0]));
>>>>>>> 93931b6f
        }

        v
    };
}

/// The index of a note's commitment at the leafmost layer of its Note
/// Commitment Tree.
///
/// https://zips.z.cash/protocol/protocol.pdf#merkletree
pub struct Position(pub(crate) u64);

/// Sprout note commitment tree root node hash.
///
/// The root hash in LEBS2OSP256(rt) encoding of the Sprout note
/// commitment tree corresponding to the final Sprout treestate of
/// this block. A root of a note commitment tree is associated with
/// each treestate.
#[derive(Clone, Copy, Default, Eq, PartialEq, Serialize, Deserialize, Hash)]
#[cfg_attr(any(test, feature = "proptest-impl"), derive(Arbitrary))]
pub struct Root(pub [u8; 32]);

impl fmt::Debug for Root {
    fn fmt(&self, f: &mut fmt::Formatter) -> fmt::Result {
        f.debug_tuple("Root").field(&hex::encode(&self.0)).finish()
    }
}

impl From<[u8; 32]> for Root {
    fn from(bytes: [u8; 32]) -> Root {
        Self(bytes)
    }
}

impl From<Root> for [u8; 32] {
    fn from(rt: Root) -> [u8; 32] {
        rt.0
    }
}

impl From<&[u8; 32]> for Root {
    fn from(bytes: &[u8; 32]) -> Root {
        (*bytes).into()
    }
}

impl From<&Root> for [u8; 32] {
    fn from(root: &Root) -> Self {
        (*root).into()
    }
}

/// A node of the Sprout note commitment tree.
#[derive(Clone, Debug)]
struct Node([u8; 32]);

impl incrementalmerkletree::Hashable for Node {
<<<<<<< HEAD
=======
    /// Returns an empty leaf.
>>>>>>> 93931b6f
    fn empty_leaf() -> Self {
        Self(NoteCommitmentTree::uncommitted())
    }

    /// Combines two nodes to generate a new node.
    ///
    /// Note that Sprout does not use the `level` argument.
    ///
    /// https://zips.z.cash/protocol/protocol.pdf#sproutmerklecrh
    fn combine(_level: incrementalmerkletree::Altitude, a: &Self, b: &Self) -> Self {
        Self(merkle_crh_sprout(a.0, b.0))
    }

    /// Returns the node for the level below the given level. (A quirk of the API)
    fn empty_root(level: incrementalmerkletree::Altitude) -> Self {
        let layer_below: usize = MERKLE_DEPTH - usize::from(level);
        Self(EMPTY_ROOTS[layer_below])
    }
}

impl From<NoteCommitment> for Node {
    fn from(cm: NoteCommitment) -> Self {
        Node(cm.into())
    }
}

impl serde::Serialize for Node {
    fn serialize<S>(&self, serializer: S) -> Result<S::Ok, S::Error>
    where
        S: serde::Serializer,
    {
        self.0.serialize(serializer)
    }
}

impl<'de> serde::Deserialize<'de> for Node {
    fn deserialize<D>(deserializer: D) -> Result<Self, D::Error>
    where
        D: serde::Deserializer<'de>,
    {
        let bytes = <[u8; 32]>::deserialize(deserializer)?;
        let cm = NoteCommitment::from(bytes);
        let node = Node::from(cm);

        Ok(node)
    }
}

#[allow(dead_code, missing_docs)]
#[derive(Error, Debug, Clone, PartialEq, Eq)]
pub enum NoteCommitmentTreeError {
    #[error("the note commitment tree is full")]
    FullTree,
}

/// Sprout Note Commitment Tree.
///
/// The tree is implemented as an incremental Merkle tree.
#[derive(Clone, Debug, Serialize, Deserialize)]
<<<<<<< HEAD
// #[cfg_attr(any(test, feature = "proptest-impl"), derive(Arbitrary))]
=======
>>>>>>> 93931b6f
pub struct NoteCommitmentTree {
    /// The tree represented as a Frontier.
    ///
    /// A Frontier is a subset of the tree that allows to fully specify it. It
    /// consists of nodes along the rightmost (newer) branch of the tree that
    /// has non-empty nodes. Upper (near root) empty nodes of the branch are not
    /// stored.
    inner: bridgetree::Frontier<Node, { MERKLE_DEPTH as u8 }>,

    /// A cached root of the tree.
    ///
    /// Every time the root is computed by [`Self::root`], it is cached here,
    /// and the cached value will be returned by [`Self::root`] until the tree
    /// is changed by [`Self::append`]. This greatly increases performance
    /// because it avoids recomputing the root when the tree does not change
    /// between blocks. In the finalized state, the tree is read from disk for
    /// every block processed, which would also require recomputing the root
    /// even if it has not changed (note that the cached root is serialized with
    /// the tree). This is particularly important since we decided to
    /// instantiate the trees from the genesis block, for simplicity.
    ///
    /// [`Cell`] offers interior mutability (it works even with a non-mutable
    /// reference to the tree) but it prevents the tree (and anything that uses
    /// it) from being shared between threads. If this ever becomes an issue we
    /// can leave caching to the callers (which requires much more code), or
    /// replace `Cell` with `Arc<Mutex<_>>` (and be careful of deadlocks and
    /// async code.)
    cached_root: Cell<Option<Root>>,
}

impl NoteCommitmentTree {
    /// Appends a note commitment to the leafmost layer of the tree.
    ///
    /// Returns an error if the tree is full.
    pub fn append(&mut self, cm: NoteCommitment) -> Result<(), NoteCommitmentTreeError> {
        if self.inner.append(&cm.into()) {
            // Invalidate cached root
            self.cached_root.replace(None);
            Ok(())
        } else {
            Err(NoteCommitmentTreeError::FullTree)
        }
    }

    /// Returns the current root of the tree; used as an anchor in Sprout
    /// shielded transactions.
    pub fn root(&self) -> Root {
        match self.cached_root.get() {
            // Return cached root.
            Some(root) => root,
            None => {
                // Compute root and cache it.
                let root = Root(self.inner.root().0);
                self.cached_root.replace(Some(root));
                root
            }
        }
    }

    /// Returns a hash of the Sprout note commitment tree root.
    pub fn hash(&self) -> [u8; 32] {
        self.root().into()
    }

    /// Returns an as-yet unused Sprout note commitment tree leaf node.
    ///
    /// Uncommitted^Sprout = [0]^(l^Sprout_Merkle).
    /// https://zips.z.cash/protocol/protocol.pdf#constants
    pub fn uncommitted() -> [u8; 32] {
        [0; 32]
    }

    /// Counts the note commitments in the tree.
    ///
    /// For Sprout, the tree is capped at 2^29.
    pub fn count(&self) -> u64 {
        self.inner.position().map_or(0, |pos| u64::from(pos) + 1)
    }
}

impl Default for NoteCommitmentTree {
    fn default() -> Self {
        Self {
            inner: bridgetree::Frontier::empty(),
            cached_root: Default::default(),
        }
    }
}

impl Eq for NoteCommitmentTree {}

impl PartialEq for NoteCommitmentTree {
    fn eq(&self, other: &Self) -> bool {
        self.hash() == other.hash()
    }
}

impl From<Vec<NoteCommitment>> for NoteCommitmentTree {
    /// Builds the tree from a vector of commitments at once.
    fn from(values: Vec<NoteCommitment>) -> Self {
        let mut tree = Self::default();

        if values.is_empty() {
            return tree;
        }

        for cm in values {
            let _ = tree.append(cm);
        }

        tree
    }
}<|MERGE_RESOLUTION|>--- conflicted
+++ resolved
@@ -18,7 +18,6 @@
 use incrementalmerkletree::{bridgetree, Frontier};
 use lazy_static::lazy_static;
 use thiserror::Error;
-<<<<<<< HEAD
 
 use super::commitment::NoteCommitment;
 
@@ -29,7 +28,7 @@
 /// Sprout note commitment trees have a max depth of 29.
 ///
 /// https://zips.z.cash/protocol/protocol.pdf#constants
-const MERKLE_DEPTH: usize = 29;
+pub(super) const MERKLE_DEPTH: usize = 29;
 
 /// MerkleCRH^Sprout Hash Function.
 ///
@@ -38,27 +37,6 @@
 /// Definition: https://zips.z.cash/protocol/protocol.pdf#merklecrh.
 /// MerkleCRH^Sprout(layer, left, right) := SHA256Compress(left || right).
 ///
-=======
-
-use super::commitment::NoteCommitment;
-
-#[cfg(any(test, feature = "proptest-impl"))]
-use proptest_derive::Arbitrary;
-use sha2::digest::generic_array::GenericArray;
-
-/// Sprout note commitment trees have a max depth of 29.
-///
-/// https://zips.z.cash/protocol/protocol.pdf#constants
-pub(super) const MERKLE_DEPTH: usize = 29;
-
-/// MerkleCRH^Sprout Hash Function.
-///
-/// Creates nodes of the note commitment tree.
-///
-/// Definition: https://zips.z.cash/protocol/protocol.pdf#merklecrh.
-/// MerkleCRH^Sprout(layer, left, right) := SHA256Compress(left || right).
-///
->>>>>>> 93931b6f
 /// Note: the implementation of MerkleCRH^Sprout does not use the `layer`
 /// argument from the definition above since the argument does not affect the output.
 fn merkle_crh_sprout(left: [u8; 32], right: [u8; 32]) -> [u8; 32] {
@@ -84,16 +62,6 @@
 }
 
 lazy_static! {
-<<<<<<< HEAD
-    /// Empty roots of the tree.
-    pub(super) static ref EMPTY_ROOTS: Vec<[u8; 32]> = {
-        // Uncommitted^Sprout = = [0]^l_MerkleSprout
-        // https://zips.z.cash/protocol/protocol.pdf#constants
-        let mut v = vec![[0u8; 32]];
-
-        for d in 0..MERKLE_DEPTH {
-            v.push(merkle_crh_sprout(v[d], v[d]));
-=======
     /// List of "empty" Sprout note commitment roots (nodes), one for each layer.
     ///
     /// The list is indexed by the layer number (0: root; `MERKLE_DEPTH`: leaf).
@@ -108,7 +76,6 @@
             // The vector is generated from the end, pushing new nodes to its beginning.
             // For this reason, the layer below is v[0].
             v.insert(0, merkle_crh_sprout(v[0], v[0]));
->>>>>>> 93931b6f
         }
 
         v
@@ -166,10 +133,7 @@
 struct Node([u8; 32]);
 
 impl incrementalmerkletree::Hashable for Node {
-<<<<<<< HEAD
-=======
     /// Returns an empty leaf.
->>>>>>> 93931b6f
     fn empty_leaf() -> Self {
         Self(NoteCommitmentTree::uncommitted())
     }
@@ -229,10 +193,6 @@
 ///
 /// The tree is implemented as an incremental Merkle tree.
 #[derive(Clone, Debug, Serialize, Deserialize)]
-<<<<<<< HEAD
-// #[cfg_attr(any(test, feature = "proptest-impl"), derive(Arbitrary))]
-=======
->>>>>>> 93931b6f
 pub struct NoteCommitmentTree {
     /// The tree represented as a Frontier.
     ///
