--- conflicted
+++ resolved
@@ -373,14 +373,9 @@
 }
 
 proptest! {
-<<<<<<< HEAD
     /// Check that CompactDifficulty expands, and converts to work.
     ///
     /// Make sure the conversions don't panic, and that they compare correctly.
-=======
-    /// Check that CompactDifficulty expands without panicking, and compares
-    /// correctly. Also check that the work conversion does not panic.
->>>>>>> 0e21a70b
    #[test]
    fn prop_compact_expand_work(compact in any::<CompactDifficulty>()) {
        // TODO: use random ExpandedDifficulties, once we have ExpandedDifficulty::to_compact()
@@ -400,15 +395,10 @@
            prop_assert!(expanded <= hash_max);
        }
 
-<<<<<<< HEAD
        if let Some(work) = work {
            prop_assert!(work > work_zero);
            prop_assert!(work < work_max);
        }
-=======
-       let _work = compact.to_work();
-       // TODO: work comparison and addition
->>>>>>> 0e21a70b
    }
 
    /// Check that a random ExpandedDifficulty compares correctly with fixed BlockHeaderHashes.
