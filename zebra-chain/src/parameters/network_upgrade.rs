--- conflicted
+++ resolved
@@ -15,11 +15,7 @@
 use proptest_derive::Arbitrary;
 
 /// A list of network upgrades in the order that they must be activated.
-<<<<<<< HEAD
-pub const NETWORK_UPGRADES_IN_ORDER: [NetworkUpgrade; 10] = [
-=======
-const NETWORK_UPGRADES_IN_ORDER: [NetworkUpgrade; 9] = [
->>>>>>> b4211aa1
+const NETWORK_UPGRADES_IN_ORDER: [NetworkUpgrade; 10] = [
     Genesis,
     BeforeOverwinter,
     Overwinter,
@@ -361,27 +357,12 @@
 
     /// Returns the next expected network upgrade after this network upgrade.
     pub fn next_upgrade(self) -> Option<Self> {
-<<<<<<< HEAD
-        match self {
-            Genesis => Some(BeforeOverwinter),
-            BeforeOverwinter => Some(Overwinter),
-            Overwinter => Some(Sapling),
-            Sapling => Some(Blossom),
-            Blossom => Some(Heartwood),
-            Heartwood => Some(Canopy),
-            Canopy => Some(Nu5),
-            Nu5 => Some(Nu6),
-            Nu6 => Some(Nu7),
-            Nu7 => None,
-        }
-=======
         Self::iter().skip_while(|&nu| self != nu).nth(1)
     }
 
     /// Returns the previous network upgrade before this network upgrade.
     pub fn previous_upgrade(self) -> Option<Self> {
         Self::iter().rev().skip_while(|&nu| self != nu).nth(1)
->>>>>>> b4211aa1
     }
 
     /// Returns the next network upgrade for `network` and `height`.
