--- conflicted
+++ resolved
@@ -93,14 +93,9 @@
     (block::Height(903_000), Heartwood),
     (block::Height(1_046_400), Canopy),
     (block::Height(1_687_104), Nu5),
-<<<<<<< HEAD
-    // TODO: Add NU6
-    // (block::Height(2_726_400), Nu6),
+    (block::Height(2_726_400), Nu6),
     // FIXME: TODO: Add NU7 with a correct value
     // (block::Height(2_726_401), Nu7),
-=======
-    (block::Height(2_726_400), Nu6),
->>>>>>> c6f8913c
 ];
 
 /// Fake mainnet network upgrade activation heights, used in tests.
