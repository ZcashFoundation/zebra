--- conflicted
+++ resolved
@@ -72,10 +72,6 @@
 #[derive(Copy, Clone, Debug, Eq, Hash, PartialEq)]
 pub struct ConsensusBranchId(u32);
 
-<<<<<<< HEAD
-impl From<ConsensusBranchId> for u32 {
-    fn from(branch: ConsensusBranchId) -> Self {
-=======
 impl ConsensusBranchId {
     /// Consensus branch ID for the overwinter network branch
     pub const OVERWINTER: ConsensusBranchId = ConsensusBranchId(0x5ba81b19);
@@ -95,7 +91,6 @@
 
 impl From<ConsensusBranchId> for u32 {
     fn from(branch: ConsensusBranchId) -> u32 {
->>>>>>> 1d6183ef
         branch.0
     }
 }
