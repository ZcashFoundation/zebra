//! Network upgrade consensus parameters for Zcash.

use NetworkUpgrade::*;

use crate::block;
use crate::parameters::{Network, Network::*};

use std::collections::{BTreeMap, HashMap};
use std::fmt;

use chrono::{DateTime, Duration, Utc};
use hex::{FromHex, ToHex};

#[cfg(any(test, feature = "proptest-impl"))]
use proptest_derive::Arbitrary;

/// A list of network upgrades in the order that they must be activated.
pub const NETWORK_UPGRADES_IN_ORDER: [NetworkUpgrade; 10] = [
    Genesis,
    BeforeOverwinter,
    Overwinter,
    Sapling,
    Blossom,
    Heartwood,
    Canopy,
    Nu5,
    Nu6,
    Nu7,
];

/// A Zcash network upgrade.
///
/// Network upgrades change the Zcash network protocol or consensus rules. Note that they have no
/// designated codenames from NU5 onwards.
#[derive(Copy, Clone, Debug, Eq, Hash, PartialEq, Serialize, Deserialize, Ord, PartialOrd)]
#[cfg_attr(any(test, feature = "proptest-impl"), derive(Arbitrary))]
pub enum NetworkUpgrade {
    /// The Zcash protocol for a Genesis block.
    ///
    /// Zcash genesis blocks use a different set of consensus rules from
    /// other BeforeOverwinter blocks, so we treat them like a separate network
    /// upgrade.
    Genesis,
    /// The Zcash protocol before the Overwinter upgrade.
    ///
    /// We avoid using `Sprout`, because the specification says that Sprout
    /// is the name of the pre-Sapling protocol, before and after Overwinter.
    BeforeOverwinter,
    /// The Zcash protocol after the Overwinter upgrade.
    Overwinter,
    /// The Zcash protocol after the Sapling upgrade.
    Sapling,
    /// The Zcash protocol after the Blossom upgrade.
    Blossom,
    /// The Zcash protocol after the Heartwood upgrade.
    Heartwood,
    /// The Zcash protocol after the Canopy upgrade.
    Canopy,
    /// The Zcash protocol after the NU5 upgrade.
    #[serde(rename = "NU5")]
    Nu5,
    /// The Zcash protocol after the NU6 upgrade.
    Nu6,
    /// The Zcash protocol after the NU7 upgrade.
    Nu7,
}

impl fmt::Display for NetworkUpgrade {
    fn fmt(&self, f: &mut fmt::Formatter) -> fmt::Result {
        // Same as the debug representation for now
        fmt::Debug::fmt(self, f)
    }
}

/// Mainnet network upgrade activation heights.
///
/// This is actually a bijective map, but it is const, so we use a vector, and
/// do the uniqueness check in the unit tests.
///
/// # Correctness
///
/// Don't use this directly; use NetworkUpgrade::activation_list() so that
/// we can switch to fake activation heights for some tests.
#[allow(unused)]
pub(super) const MAINNET_ACTIVATION_HEIGHTS: &[(block::Height, NetworkUpgrade)] = &[
    (block::Height(0), Genesis),
    (block::Height(1), BeforeOverwinter),
    (block::Height(347_500), Overwinter),
    (block::Height(419_200), Sapling),
    (block::Height(653_600), Blossom),
    (block::Height(903_000), Heartwood),
    (block::Height(1_046_400), Canopy),
    (block::Height(1_687_104), Nu5),
    // TODO: Add NU6
    // (block::Height(2_726_400), Nu6),
    // FIXME: TODO: Add NU7 with a correct value
    // (block::Height(2_726_401), Nu7),
];

/// Fake mainnet network upgrade activation heights, used in tests.
#[allow(unused)]
const FAKE_MAINNET_ACTIVATION_HEIGHTS: &[(block::Height, NetworkUpgrade)] = &[
    (block::Height(0), Genesis),
    (block::Height(5), BeforeOverwinter),
    (block::Height(10), Overwinter),
    (block::Height(15), Sapling),
    (block::Height(20), Blossom),
    (block::Height(25), Heartwood),
    (block::Height(30), Canopy),
    (block::Height(35), Nu5),
    (block::Height(40), Nu6),
    (block::Height(45), Nu7),
];

/// Testnet network upgrade activation heights.
///
/// This is actually a bijective map, but it is const, so we use a vector, and
/// do the uniqueness check in the unit tests.
///
/// # Correctness
///
/// Don't use this directly; use NetworkUpgrade::activation_list() so that
/// we can switch to fake activation heights for some tests.
#[allow(unused)]
pub(super) const TESTNET_ACTIVATION_HEIGHTS: &[(block::Height, NetworkUpgrade)] = &[
    (block::Height(0), Genesis),
    (block::Height(1), BeforeOverwinter),
    (block::Height(207_500), Overwinter),
    (block::Height(280_000), Sapling),
    (block::Height(584_000), Blossom),
    (block::Height(903_800), Heartwood),
    (block::Height(1_028_500), Canopy),
    (block::Height(1_842_420), Nu5),
<<<<<<< HEAD
    // TODO: Add NU6
    // (block::Height(2_942_000), Nu6),
    // FIXME: TODO: Add NU7 with a correct value
    // (block::Height(2_942_001), Nu7),
=======
    (block::Height(2_976_000), Nu6),
>>>>>>> 2d23d6b0
];

/// Fake testnet network upgrade activation heights, used in tests.
#[allow(unused)]
const FAKE_TESTNET_ACTIVATION_HEIGHTS: &[(block::Height, NetworkUpgrade)] = &[
    (block::Height(0), Genesis),
    (block::Height(5), BeforeOverwinter),
    (block::Height(10), Overwinter),
    (block::Height(15), Sapling),
    (block::Height(20), Blossom),
    (block::Height(25), Heartwood),
    (block::Height(30), Canopy),
    (block::Height(35), Nu5),
    (block::Height(40), Nu6),
    (block::Height(45), Nu7),
];

/// The Consensus Branch Id, used to bind transactions and blocks to a
/// particular network upgrade.
#[derive(Copy, Clone, Debug, Default, Eq, Hash, PartialEq, Serialize, Deserialize)]
pub struct ConsensusBranchId(pub(crate) u32);

impl ConsensusBranchId {
    /// Return the hash bytes in big-endian byte-order suitable for printing out byte by byte.
    ///
    /// Zebra displays consensus branch IDs in big-endian byte-order,
    /// following the convention set by zcashd.
    fn bytes_in_display_order(&self) -> [u8; 4] {
        self.0.to_be_bytes()
    }
}

impl From<ConsensusBranchId> for u32 {
    fn from(branch: ConsensusBranchId) -> u32 {
        branch.0
    }
}

impl ToHex for &ConsensusBranchId {
    fn encode_hex<T: FromIterator<char>>(&self) -> T {
        self.bytes_in_display_order().encode_hex()
    }

    fn encode_hex_upper<T: FromIterator<char>>(&self) -> T {
        self.bytes_in_display_order().encode_hex_upper()
    }
}

impl ToHex for ConsensusBranchId {
    fn encode_hex<T: FromIterator<char>>(&self) -> T {
        self.bytes_in_display_order().encode_hex()
    }

    fn encode_hex_upper<T: FromIterator<char>>(&self) -> T {
        self.bytes_in_display_order().encode_hex_upper()
    }
}

impl FromHex for ConsensusBranchId {
    type Error = <[u8; 4] as FromHex>::Error;

    fn from_hex<T: AsRef<[u8]>>(hex: T) -> Result<Self, Self::Error> {
        let branch = <[u8; 4]>::from_hex(hex)?;
        Ok(ConsensusBranchId(u32::from_be_bytes(branch)))
    }
}

impl fmt::Display for ConsensusBranchId {
    fn fmt(&self, f: &mut fmt::Formatter) -> fmt::Result {
        f.write_str(&self.encode_hex::<String>())
    }
}

/// Network Upgrade Consensus Branch Ids.
///
/// Branch ids are the same for mainnet and testnet. If there is a testnet
/// rollback after a bug, the branch id changes.
///
/// Branch ids were introduced in the Overwinter upgrade, so there are no
/// Genesis or BeforeOverwinter branch ids.
///
/// This is actually a bijective map, but it is const, so we use a vector, and
/// do the uniqueness check in the unit tests.
pub(crate) const CONSENSUS_BRANCH_IDS: &[(NetworkUpgrade, ConsensusBranchId)] = &[
    (Overwinter, ConsensusBranchId(0x5ba81b19)),
    (Sapling, ConsensusBranchId(0x76b809bb)),
    (Blossom, ConsensusBranchId(0x2bb40e60)),
    (Heartwood, ConsensusBranchId(0xf5b9230b)),
    (Canopy, ConsensusBranchId(0xe9ff75a6)),
    (Nu5, ConsensusBranchId(0xc2d6d0b4)),
    (Nu6, ConsensusBranchId(0xc8e71055)),
    // FIXME: use a proper value below
    (Nu7, ConsensusBranchId(0xc8e71056)),
];

/// The target block spacing before Blossom.
const PRE_BLOSSOM_POW_TARGET_SPACING: i64 = 150;

/// The target block spacing after Blossom activation.
pub const POST_BLOSSOM_POW_TARGET_SPACING: u32 = 75;

/// The averaging window for difficulty threshold arithmetic mean calculations.
///
/// `PoWAveragingWindow` in the Zcash specification.
pub const POW_AVERAGING_WINDOW: usize = 17;

/// The multiplier used to derive the testnet minimum difficulty block time gap
/// threshold.
///
/// Based on <https://zips.z.cash/zip-0208#minimum-difficulty-blocks-on-the-test-network>
const TESTNET_MINIMUM_DIFFICULTY_GAP_MULTIPLIER: i32 = 6;

/// The start height for the testnet minimum difficulty consensus rule.
///
/// Based on <https://zips.z.cash/zip-0208#minimum-difficulty-blocks-on-the-test-network>
const TESTNET_MINIMUM_DIFFICULTY_START_HEIGHT: block::Height = block::Height(299_188);

/// The activation height for the block maximum time rule on Testnet.
///
/// Part of the block header consensus rules in the Zcash specification at
/// <https://zips.z.cash/protocol/protocol.pdf#blockheader>
pub const TESTNET_MAX_TIME_START_HEIGHT: block::Height = block::Height(653_606);

impl Network {
    /// Returns a map between activation heights and network upgrades for `network`,
    /// in ascending height order.
    ///
    /// If the activation height of a future upgrade is not known, that
    /// network upgrade does not appear in the list.
    ///
    /// This is actually a bijective map.
    ///
    /// When the environment variable TEST_FAKE_ACTIVATION_HEIGHTS is set
    /// and it's a test build, this returns a list of fake activation heights
    /// used by some tests.
    ///
    /// Note: This skips implicit network upgrade activations, use [`Network::full_activation_list`]
    ///       to get an explicit list of all network upgrade activations.
    pub fn activation_list(&self) -> BTreeMap<block::Height, NetworkUpgrade> {
        match self {
            // To prevent accidentally setting this somehow, only check the env var
            // when being compiled for tests. We can't use cfg(test) since the
            // test that uses this is in zebra-state, and cfg(test) is not
            // set for dependencies. However, zebra-state does set the
            // zebra-test feature of zebra-chain if it's a dev dependency.
            //
            // Cargo features are additive, so all test binaries built along with
            // zebra-state will have this feature enabled. But we are using
            // Rust Edition 2021 and Cargo resolver version 2, so the "zebra-test"
            // feature should only be enabled for tests:
            // https://doc.rust-lang.org/cargo/reference/features.html#resolver-version-2-command-line-flags
            #[cfg(feature = "zebra-test")]
            Mainnet if std::env::var_os("TEST_FAKE_ACTIVATION_HEIGHTS").is_some() => {
                FAKE_MAINNET_ACTIVATION_HEIGHTS.iter().cloned().collect()
            }
            #[cfg(feature = "zebra-test")]
            Testnet(_) if std::env::var_os("TEST_FAKE_ACTIVATION_HEIGHTS").is_some() => {
                FAKE_TESTNET_ACTIVATION_HEIGHTS.iter().cloned().collect()
            }
            Mainnet => MAINNET_ACTIVATION_HEIGHTS.iter().cloned().collect(),
            Testnet(params) => params.activation_heights().clone(),
        }
    }

    /// Returns a vector of all implicit and explicit network upgrades for `network`,
    /// in ascending height order.
    pub fn full_activation_list(&self) -> Vec<(block::Height, NetworkUpgrade)> {
        NETWORK_UPGRADES_IN_ORDER
            .into_iter()
            .map_while(|nu| Some((NetworkUpgrade::activation_height(&nu, self)?, nu)))
            .collect()
    }
}

impl NetworkUpgrade {
    /// Returns the current network upgrade and its activation height for `network` and `height`.
    pub fn current_with_activation_height(
        network: &Network,
        height: block::Height,
    ) -> (NetworkUpgrade, block::Height) {
        network
            .activation_list()
            .range(..=height)
            .map(|(&h, &nu)| (nu, h))
            .next_back()
            .expect("every height has a current network upgrade")
    }

    /// Returns the current network upgrade for `network` and `height`.
    pub fn current(network: &Network, height: block::Height) -> NetworkUpgrade {
        network
            .activation_list()
            .range(..=height)
            .map(|(_, nu)| *nu)
            .next_back()
            .expect("every height has a current network upgrade")
    }

    /// Returns the next expected network upgrade after this network upgrade
    pub fn next_upgrade(self) -> Option<Self> {
        match self {
            Genesis => Some(BeforeOverwinter),
            BeforeOverwinter => Some(Overwinter),
            Overwinter => Some(Sapling),
            Sapling => Some(Blossom),
            Blossom => Some(Heartwood),
            Heartwood => Some(Canopy),
            Canopy => Some(Nu5),
            Nu5 => Some(Nu6),
            Nu6 => Some(Nu7),
            Nu7 => None,
        }
    }

    /// Returns the next network upgrade for `network` and `height`.
    ///
    /// Returns None if the next upgrade has not been implemented in Zebra
    /// yet.
    #[cfg(test)]
    pub fn next(network: &Network, height: block::Height) -> Option<NetworkUpgrade> {
        use std::ops::Bound::*;

        network
            .activation_list()
            .range((Excluded(height), Unbounded))
            .map(|(_, nu)| *nu)
            .next()
    }

    /// Returns the activation height for this network upgrade on `network`, or
    ///
    /// Returns the activation height of the first network upgrade that follows
    /// this network upgrade if there is no activation height for this network upgrade
    /// such as on Regtest or a configured Testnet where multiple network upgrades have the
    /// same activation height, or if one is omitted when others that follow it are included.
    ///
    /// Returns None if this network upgrade is a future upgrade, and its
    /// activation height has not been set yet.
    ///
    /// Returns None if this network upgrade has not been configured on a Testnet or Regtest.
    pub fn activation_height(&self, network: &Network) -> Option<block::Height> {
        network
            .activation_list()
            .iter()
            .find(|(_, nu)| nu == &self)
            .map(|(height, _)| *height)
            .or_else(|| {
                self.next_upgrade()
                    .and_then(|next_nu| next_nu.activation_height(network))
            })
    }

    /// Returns `true` if `height` is the activation height of any network upgrade
    /// on `network`.
    ///
    /// Use [`NetworkUpgrade::activation_height`] to get the specific network
    /// upgrade.
    pub fn is_activation_height(network: &Network, height: block::Height) -> bool {
        network.activation_list().contains_key(&height)
    }

    /// Returns an unordered mapping between NetworkUpgrades and their ConsensusBranchIds.
    ///
    /// Branch ids are the same for mainnet and testnet.
    ///
    /// If network upgrade does not have a branch id, that network upgrade does
    /// not appear in the list.
    ///
    /// This is actually a bijective map.
    pub(crate) fn branch_id_list() -> HashMap<NetworkUpgrade, ConsensusBranchId> {
        CONSENSUS_BRANCH_IDS.iter().cloned().collect()
    }

    /// Returns the consensus branch id for this network upgrade.
    ///
    /// Returns None if this network upgrade has no consensus branch id.
    pub fn branch_id(&self) -> Option<ConsensusBranchId> {
        NetworkUpgrade::branch_id_list().get(self).cloned()
    }

    /// Returns the target block spacing for the network upgrade.
    ///
    /// Based on [`PRE_BLOSSOM_POW_TARGET_SPACING`] and
    /// [`POST_BLOSSOM_POW_TARGET_SPACING`] from the Zcash specification.
    pub fn target_spacing(&self) -> Duration {
        let spacing_seconds = match self {
            Genesis | BeforeOverwinter | Overwinter | Sapling => PRE_BLOSSOM_POW_TARGET_SPACING,
            Blossom | Heartwood | Canopy | Nu5 | Nu6 | Nu7 => {
                POST_BLOSSOM_POW_TARGET_SPACING.into()
            }
        };

        Duration::seconds(spacing_seconds)
    }

    /// Returns the target block spacing for `network` and `height`.
    ///
    /// See [`NetworkUpgrade::target_spacing`] for details.
    pub fn target_spacing_for_height(network: &Network, height: block::Height) -> Duration {
        NetworkUpgrade::current(network, height).target_spacing()
    }

    /// Returns all the target block spacings for `network` and the heights where they start.
    pub fn target_spacings(
        network: &Network,
    ) -> impl Iterator<Item = (block::Height, Duration)> + '_ {
        [
            (NetworkUpgrade::Genesis, PRE_BLOSSOM_POW_TARGET_SPACING),
            (
                NetworkUpgrade::Blossom,
                POST_BLOSSOM_POW_TARGET_SPACING.into(),
            ),
        ]
        .into_iter()
        .filter_map(move |(upgrade, spacing_seconds)| {
            let activation_height = upgrade.activation_height(network)?;
            let target_spacing = Duration::seconds(spacing_seconds);
            Some((activation_height, target_spacing))
        })
    }

    /// Returns the minimum difficulty block spacing for `network` and `height`.
    /// Returns `None` if the testnet minimum difficulty consensus rule is not active.
    ///
    /// Based on <https://zips.z.cash/zip-0208#minimum-difficulty-blocks-on-the-test-network>
    pub fn minimum_difficulty_spacing_for_height(
        network: &Network,
        height: block::Height,
    ) -> Option<Duration> {
        match (network, height) {
            // TODO: Move `TESTNET_MINIMUM_DIFFICULTY_START_HEIGHT` to a field on testnet::Parameters (#8364)
            (Network::Testnet(_params), height)
                if height < TESTNET_MINIMUM_DIFFICULTY_START_HEIGHT =>
            {
                None
            }
            (Network::Mainnet, _) => None,
            (Network::Testnet(_params), _) => {
                let network_upgrade = NetworkUpgrade::current(network, height);
                Some(network_upgrade.target_spacing() * TESTNET_MINIMUM_DIFFICULTY_GAP_MULTIPLIER)
            }
        }
    }

    /// Returns true if the gap between `block_time` and `previous_block_time` is
    /// greater than the Testnet minimum difficulty time gap. This time gap
    /// depends on the `network` and `block_height`.
    ///
    /// Returns false on Mainnet, when `block_height` is less than the minimum
    /// difficulty start height, and when the time gap is too small.
    ///
    /// `block_time` can be less than, equal to, or greater than
    /// `previous_block_time`, because block times are provided by miners.
    ///
    /// Implements the Testnet minimum difficulty adjustment from ZIPs 205 and 208.
    ///
    /// Spec Note: Some parts of ZIPs 205 and 208 previously specified an incorrect
    /// check for the time gap. This function implements the correct "greater than"
    /// check.
    pub fn is_testnet_min_difficulty_block(
        network: &Network,
        block_height: block::Height,
        block_time: DateTime<Utc>,
        previous_block_time: DateTime<Utc>,
    ) -> bool {
        let block_time_gap = block_time - previous_block_time;
        if let Some(min_difficulty_gap) =
            NetworkUpgrade::minimum_difficulty_spacing_for_height(network, block_height)
        {
            block_time_gap > min_difficulty_gap
        } else {
            false
        }
    }

    /// Returns the averaging window timespan for the network upgrade.
    ///
    /// `AveragingWindowTimespan` from the Zcash specification.
    pub fn averaging_window_timespan(&self) -> Duration {
        self.target_spacing() * POW_AVERAGING_WINDOW.try_into().expect("fits in i32")
    }

    /// Returns the averaging window timespan for `network` and `height`.
    ///
    /// See [`NetworkUpgrade::averaging_window_timespan`] for details.
    pub fn averaging_window_timespan_for_height(
        network: &Network,
        height: block::Height,
    ) -> Duration {
        NetworkUpgrade::current(network, height).averaging_window_timespan()
    }

    /// Returns the NetworkUpgrade given an u32 as ConsensusBranchId
    pub fn from_branch_id(branch_id: u32) -> Option<NetworkUpgrade> {
        CONSENSUS_BRANCH_IDS
            .iter()
            .find(|id| id.1 == ConsensusBranchId(branch_id))
            .map(|nu| nu.0)
    }
}

impl From<zcash_protocol::consensus::NetworkUpgrade> for NetworkUpgrade {
    fn from(nu: zcash_protocol::consensus::NetworkUpgrade) -> Self {
        match nu {
            zcash_protocol::consensus::NetworkUpgrade::Overwinter => Self::Overwinter,
            zcash_protocol::consensus::NetworkUpgrade::Sapling => Self::Sapling,
            zcash_protocol::consensus::NetworkUpgrade::Blossom => Self::Blossom,
            zcash_protocol::consensus::NetworkUpgrade::Heartwood => Self::Heartwood,
            zcash_protocol::consensus::NetworkUpgrade::Canopy => Self::Canopy,
            zcash_protocol::consensus::NetworkUpgrade::Nu5 => Self::Nu5,
<<<<<<< HEAD
            #[cfg(zcash_unstable = "nu6")]
            zcash_protocol::consensus::NetworkUpgrade::Nu6 => Self::Nu6,
            // FIXME: do we need the following cfg check?
            #[cfg(zcash_unstable = "nu7")]
            zcash_protocol::consensus::NetworkUpgrade::Nu7 => Self::Nu7,
=======
            // FIXME: uncomment this! zcash_protocol::consensus::NetworkUpgrade::Nu6 => Self::Nu6,
>>>>>>> 2d23d6b0
        }
    }
}

impl ConsensusBranchId {
    /// The value used by `zcashd` RPCs for missing consensus branch IDs.
    ///
    /// # Consensus
    ///
    /// This value must only be used in RPCs.
    ///
    /// The consensus rules handle missing branch IDs by rejecting blocks and transactions,
    /// so this substitute value must not be used in consensus-critical code.
    pub const RPC_MISSING_ID: ConsensusBranchId = ConsensusBranchId(0);

    /// Returns the current consensus branch id for `network` and `height`.
    ///
    /// Returns None if the network has no branch id at this height.
    pub fn current(network: &Network, height: block::Height) -> Option<ConsensusBranchId> {
        NetworkUpgrade::current(network, height).branch_id()
    }
}<|MERGE_RESOLUTION|>--- conflicted
+++ resolved
@@ -131,14 +131,9 @@
     (block::Height(903_800), Heartwood),
     (block::Height(1_028_500), Canopy),
     (block::Height(1_842_420), Nu5),
-<<<<<<< HEAD
-    // TODO: Add NU6
-    // (block::Height(2_942_000), Nu6),
+    (block::Height(2_976_000), Nu6),
     // FIXME: TODO: Add NU7 with a correct value
     // (block::Height(2_942_001), Nu7),
-=======
-    (block::Height(2_976_000), Nu6),
->>>>>>> 2d23d6b0
 ];
 
 /// Fake testnet network upgrade activation heights, used in tests.
@@ -549,15 +544,8 @@
             zcash_protocol::consensus::NetworkUpgrade::Heartwood => Self::Heartwood,
             zcash_protocol::consensus::NetworkUpgrade::Canopy => Self::Canopy,
             zcash_protocol::consensus::NetworkUpgrade::Nu5 => Self::Nu5,
-<<<<<<< HEAD
-            #[cfg(zcash_unstable = "nu6")]
-            zcash_protocol::consensus::NetworkUpgrade::Nu6 => Self::Nu6,
-            // FIXME: do we need the following cfg check?
-            #[cfg(zcash_unstable = "nu7")]
-            zcash_protocol::consensus::NetworkUpgrade::Nu7 => Self::Nu7,
-=======
             // FIXME: uncomment this! zcash_protocol::consensus::NetworkUpgrade::Nu6 => Self::Nu6,
->>>>>>> 2d23d6b0
+            // FIXME: uncomment this! zcash_protocol::consensus::NetworkUpgrade::Nu7 => Self::Nu7,
         }
     }
 }
