--- conflicted
+++ resolved
@@ -269,21 +269,12 @@
             Mainnet if std::env::var_os("TEST_FAKE_ACTIVATION_HEIGHTS").is_some() => {
                 FAKE_MAINNET_ACTIVATION_HEIGHTS.iter().cloned().collect()
             }
-<<<<<<< HEAD
             #[cfg(feature = "zebra-test")]
             Testnet(_) if std::env::var_os("TEST_FAKE_ACTIVATION_HEIGHTS").is_some() => {
                 FAKE_TESTNET_ACTIVATION_HEIGHTS.iter().cloned().collect()
             }
-
             Mainnet => MAINNET_ACTIVATION_HEIGHTS.iter().cloned().collect(),
             Testnet(params) => params.activation_heights().clone(),
-=======
-        };
-        match self {
-            Mainnet => mainnet_heights,
-            // TODO: Add an `activation_heights` field to `testnet::Parameters` to return here. (#7970)
-            Testnet(_params) => testnet_heights,
->>>>>>> 16a39f89
         }
     }
 }
