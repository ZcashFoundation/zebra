//! Constants and calculations for Block Subsidy and Funding Streams
//!
//! This module contains the consensus parameters which are required for
//! verification.
//!
//! Some consensus parameters change based on network upgrades. Each network
//! upgrade happens at a particular block height. Some parameters have a value
//! (or function) before the upgrade height, at the upgrade height, and after
//! the upgrade height. (For example, the value of the reserved field in the
//! block header during the Heartwood upgrade.)
//!
//! Typically, consensus parameters are accessed via a function that takes a
//! `Network` and `block::Height`.

use std::collections::HashMap;

use lazy_static::lazy_static;

use crate::{
    amount::COIN,
    block::{Height, HeightDiff},
    parameters::{Network, NetworkUpgrade},
    transparent,
};

/// The largest block subsidy, used before the first halving.
///
/// We use `25 / 2` instead of `12.5`, so that we can calculate the correct value without using floating-point.
/// This calculation is exact, because COIN is divisible by 2, and the division is done last.
pub const MAX_BLOCK_SUBSIDY: u64 = ((25 * COIN) / 2) as u64;

/// Used as a multiplier to get the new halving interval after Blossom.
///
/// Calculated as `PRE_BLOSSOM_POW_TARGET_SPACING / POST_BLOSSOM_POW_TARGET_SPACING`
/// in the Zcash specification.
pub const BLOSSOM_POW_TARGET_SPACING_RATIO: u32 = 2;

/// Halving is at about every 4 years, before Blossom block time is 150 seconds.
///
/// `(60 * 60 * 24 * 365 * 4) / 150 = 840960`
pub const PRE_BLOSSOM_HALVING_INTERVAL: HeightDiff = 840_000;

/// After Blossom the block time is reduced to 75 seconds but halving period should remain around 4 years.
pub const POST_BLOSSOM_HALVING_INTERVAL: HeightDiff =
    PRE_BLOSSOM_HALVING_INTERVAL * (BLOSSOM_POW_TARGET_SPACING_RATIO as HeightDiff);

/// The first halving height in the testnet is at block height `1_116_000`
/// as specified in [protocol specification §7.10.1][7.10.1]
///
/// [7.10.1]: https://zips.z.cash/protocol/protocol.pdf#zip214fundingstreams
pub const FIRST_HALVING_TESTNET: Height = Height(1_116_000);

/// The funding stream receiver categories.
#[derive(Deserialize, Clone, Copy, Debug, Eq, Hash, PartialEq)]
pub enum FundingStreamReceiver {
    /// The Electric Coin Company (Bootstrap Foundation) funding stream.
    #[serde(rename = "ECC")]
    Ecc,

    /// The Zcash Foundation funding stream.
    ZcashFoundation,

    /// The Major Grants (Zcash Community Grants) funding stream.
    MajorGrants,
    /// The deferred pool contribution.
    // TODO: Add link to lockbox stream ZIP
    Deferred,
}

impl FundingStreamReceiver {
    /// Returns a human-readable name and a specification URL for the receiver, as described in
    /// [ZIP-1014] and [`zcashd`].
    ///
    /// [ZIP-1014]: https://zips.z.cash/zip-1014#abstract
    /// [`zcashd`]: https://github.com/zcash/zcash/blob/3f09cfa00a3c90336580a127e0096d99e25a38d6/src/consensus/funding.cpp#L13-L32
<<<<<<< HEAD
    pub fn info(&self) -> (&'static str, &'static str) {
        (
            match self {
                FundingStreamReceiver::Ecc => "Electric Coin Company",
                FundingStreamReceiver::ZcashFoundation => "Zcash Foundation",
                FundingStreamReceiver::MajorGrants => "Major Grants",
                // TODO: Find out what this should be called and update the funding stream name
                FundingStreamReceiver::Deferred => "Deferred Fund",
            },
            FUNDING_STREAM_SPECIFICATION,
        )
=======
    // TODO: Update method documentation with a reference to https://zips.z.cash/draft-nuttycom-funding-allocation once its
    //       status is updated to 'Proposed'.
    pub fn name(self) -> &'static str {
        match self {
            FundingStreamReceiver::Ecc => "Electric Coin Company",
            FundingStreamReceiver::ZcashFoundation => "Zcash Foundation",
            FundingStreamReceiver::MajorGrants => "Major Grants",
            // TODO: Find out what this should be called and update the funding stream name.
            FundingStreamReceiver::Deferred => "Lockbox",
        }
>>>>>>> e5eaf38b
    }
}

/// Denominator as described in [protocol specification §7.10.1][7.10.1].
///
/// [7.10.1]: https://zips.z.cash/protocol/protocol.pdf#zip214fundingstreams
pub const FUNDING_STREAM_RECEIVER_DENOMINATOR: u64 = 100;

// TODO: Update the link for post-NU6 funding streams.
/// The specification for all current funding stream receivers, a URL that links to [ZIP-214].
///
/// [ZIP-214]: https://zips.z.cash/zip-0214
pub const FUNDING_STREAM_SPECIFICATION: &str = "https://zips.z.cash/zip-0214";

/// Funding stream recipients and height ranges.
#[derive(Deserialize, Clone, Debug, Eq, PartialEq)]
pub struct FundingStreams {
    /// Start and end Heights for funding streams
    /// as described in [protocol specification §7.10.1][7.10.1].
    ///
    /// [7.10.1]: https://zips.z.cash/protocol/protocol.pdf#zip214fundingstreams
    height_range: std::ops::Range<Height>,
    /// Funding stream recipients by [`FundingStreamReceiver`].
    recipients: HashMap<FundingStreamReceiver, FundingStreamRecipient>,
}

impl FundingStreams {
    /// Creates a new [`FundingStreams`].
    pub fn new(
        height_range: std::ops::Range<Height>,
        recipients: HashMap<FundingStreamReceiver, FundingStreamRecipient>,
    ) -> Self {
        Self {
            height_range,
            recipients,
        }
    }

    /// Returns height range where these [`FundingStreams`] should apply.
    pub fn height_range(&self) -> &std::ops::Range<Height> {
        &self.height_range
    }

    /// Returns recipients of these [`FundingStreams`].
    pub fn recipients(&self) -> &HashMap<FundingStreamReceiver, FundingStreamRecipient> {
        &self.recipients
    }

    /// Returns a recipient with the provided receiver.
    pub fn recipient(&self, receiver: FundingStreamReceiver) -> Option<&FundingStreamRecipient> {
        self.recipients.get(&receiver)
    }
}

/// A funding stream recipient as specified in [protocol specification §7.10.1][7.10.1]
///
/// [7.10.1]: https://zips.z.cash/protocol/protocol.pdf#zip214fundingstreams
#[derive(Deserialize, Clone, Debug, Eq, PartialEq)]
pub struct FundingStreamRecipient {
    /// The numerator for each funding stream receiver category
    /// as described in [protocol specification §7.10.1][7.10.1].
    ///
    /// [7.10.1]: https://zips.z.cash/protocol/protocol.pdf#zip214fundingstreams
    numerator: u64,
    /// Addresses for the funding stream recipient
    addresses: Vec<transparent::Address>,
}

impl FundingStreamRecipient {
    /// Creates a new [`FundingStreamRecipient`].
    pub fn new<I, T>(numerator: u64, addresses: I) -> Self
    where
        T: ToString,
        I: IntoIterator<Item = T>,
    {
        Self {
            numerator,
            addresses: addresses
                .into_iter()
                .map(|addr| {
                    let addr = addr.to_string();
                    addr.parse()
                        .expect("funding stream address must deserialize")
                })
                .collect(),
        }
    }

    /// Returns the numerator for this funding stream.
    pub fn numerator(&self) -> u64 {
        self.numerator
    }

    /// Returns the receiver of this funding stream.
    pub fn addresses(&self) -> &[transparent::Address] {
        &self.addresses
    }
}

lazy_static! {
    /// The pre-NU6 funding streams for Mainnet as described in [protocol specification §7.10.1][7.10.1]
    /// [7.10.1]: https://zips.z.cash/protocol/protocol.pdf#zip214fundingstreams
    pub static ref PRE_NU6_FUNDING_STREAMS_MAINNET: FundingStreams = FundingStreams {
        height_range: Height(1_046_400)..Height(2_726_400),
        recipients: [
            (
                FundingStreamReceiver::Ecc,
                FundingStreamRecipient::new(7, FUNDING_STREAM_ECC_ADDRESSES_MAINNET),
            ),
            (
                FundingStreamReceiver::ZcashFoundation,
                FundingStreamRecipient::new(5, FUNDING_STREAM_ZF_ADDRESSES_MAINNET),
            ),
            (
                FundingStreamReceiver::MajorGrants,
                FundingStreamRecipient::new(8, FUNDING_STREAM_MG_ADDRESSES_MAINNET),
            ),
        ]
        .into_iter()
        .collect(),
    };

    /// The post-NU6 funding streams for Mainnet
    // TODO: Add a reference to lockbox stream ZIP, this is currently based on https://zips.z.cash/draft-nuttycom-funding-allocation
    pub static ref POST_NU6_FUNDING_STREAMS_MAINNET: FundingStreams = FundingStreams {
        // TODO: Adjust this height range and recipient list once a proposal is selected
        height_range: POST_NU6_FUNDING_STREAM_START_RANGE_MAINNET,
        recipients: [
            (
                FundingStreamReceiver::Deferred,
                FundingStreamRecipient::new::<[&str; 0], &str>(12, []),
            ),
            (
                FundingStreamReceiver::MajorGrants,
                // TODO: Update these addresses
                FundingStreamRecipient::new(8, FUNDING_STREAM_MG_ADDRESSES_MAINNET),
            ),
        ]
        .into_iter()
        .collect()
    };

    /// The pre-NU6 funding streams for Testnet as described in [protocol specification §7.10.1][7.10.1]
    /// [7.10.1]: https://zips.z.cash/protocol/protocol.pdf#zip214fundingstreams
    pub static ref PRE_NU6_FUNDING_STREAMS_TESTNET: FundingStreams = FundingStreams {
        height_range: Height(1_028_500)..Height(2_796_000),
        recipients: [
            (
                FundingStreamReceiver::Ecc,
                FundingStreamRecipient::new(7, FUNDING_STREAM_ECC_ADDRESSES_TESTNET),
            ),
            (
                FundingStreamReceiver::ZcashFoundation,
                FundingStreamRecipient::new(5, FUNDING_STREAM_ZF_ADDRESSES_TESTNET),
            ),
            (
                FundingStreamReceiver::MajorGrants,
                FundingStreamRecipient::new(8, FUNDING_STREAM_MG_ADDRESSES_TESTNET),
            ),
        ]
        .into_iter()
        .collect(),
    };

    /// The post-NU6 funding streams for Testnet
    // TODO: Add a reference to lockbox stream ZIP, this is currently based on the number of blocks between the
    //       start and end heights for Mainnet in https://zips.z.cash/draft-nuttycom-funding-allocation
    pub static ref POST_NU6_FUNDING_STREAMS_TESTNET: FundingStreams = FundingStreams {
        // TODO: Adjust this height range and recipient list once a proposal is selected
        height_range: POST_NU6_FUNDING_STREAM_START_RANGE_TESTNET,
        recipients: [
            (
                FundingStreamReceiver::Deferred,
                FundingStreamRecipient::new::<[&str; 0], &str>(12, []),
            ),
            (
                FundingStreamReceiver::MajorGrants,
                // TODO: Update these addresses
                FundingStreamRecipient::new(8, FUNDING_STREAM_MG_ADDRESSES_TESTNET),
            ),
        ]
        .into_iter()
        .collect()
    };
}

/// The start height of post-NU6 funding streams on Mainnet
// TODO: Add a reference to lockbox stream ZIP, this is currently based on https://zips.z.cash/draft-nuttycom-funding-allocation
const POST_NU6_FUNDING_STREAM_START_HEIGHT_MAINNET: u32 = 2_726_400;

/// The start height of post-NU6 funding streams on Testnet
// TODO: Add a reference to lockbox stream ZIP, this is currently based on https://zips.z.cash/draft-nuttycom-funding-allocation
const POST_NU6_FUNDING_STREAM_START_HEIGHT_TESTNET: u32 = 2_942_000;

/// The number of blocks contained in the post-NU6 funding streams height ranges on Mainnet or Testnet.
const POST_NU6_FUNDING_STREAM_NUM_BLOCKS: u32 = 420_000;

/// The post-NU6 funding stream height range on Mainnet
const POST_NU6_FUNDING_STREAM_START_RANGE_MAINNET: std::ops::Range<Height> =
    Height(POST_NU6_FUNDING_STREAM_START_HEIGHT_MAINNET)
        ..Height(POST_NU6_FUNDING_STREAM_START_HEIGHT_MAINNET + POST_NU6_FUNDING_STREAM_NUM_BLOCKS);

/// The post-NU6 funding stream height range on Testnet
const POST_NU6_FUNDING_STREAM_START_RANGE_TESTNET: std::ops::Range<Height> =
    Height(POST_NU6_FUNDING_STREAM_START_HEIGHT_TESTNET)
        ..Height(POST_NU6_FUNDING_STREAM_START_HEIGHT_TESTNET + POST_NU6_FUNDING_STREAM_NUM_BLOCKS);

/// Address change interval function here as a constant
/// as described in [protocol specification §7.10.1][7.10.1].
///
/// [7.10.1]: https://zips.z.cash/protocol/protocol.pdf#zip214fundingstreams
pub const FUNDING_STREAM_ADDRESS_CHANGE_INTERVAL: HeightDiff = POST_BLOSSOM_HALVING_INTERVAL / 48;

/// Number of addresses for each funding stream in the Mainnet.
/// In the spec ([protocol specification §7.10][7.10]) this is defined as: `fs.addressindex(fs.endheight - 1)`
/// however we know this value beforehand so we prefer to make it a constant instead.
///
/// [7.10]: https://zips.z.cash/protocol/protocol.pdf#fundingstreams
pub const FUNDING_STREAMS_NUM_ADDRESSES_MAINNET: usize = 48;

/// List of addresses for the ECC funding stream in the Mainnet.
pub const FUNDING_STREAM_ECC_ADDRESSES_MAINNET: [&str; FUNDING_STREAMS_NUM_ADDRESSES_MAINNET] = [
    "t3LmX1cxWPPPqL4TZHx42HU3U5ghbFjRiif",
    "t3Toxk1vJQ6UjWQ42tUJz2rV2feUWkpbTDs",
    "t3ZBdBe4iokmsjdhMuwkxEdqMCFN16YxKe6",
    "t3ZuaJziLM8xZ32rjDUzVjVtyYdDSz8GLWB",
    "t3bAtYWa4bi8VrtvqySxnbr5uqcG9czQGTZ",
    "t3dktADfb5Rmxncpe1HS5BRS5Gcj7MZWYBi",
    "t3hgskquvKKoCtvxw86yN7q8bzwRxNgUZmc",
    "t3R1VrLzwcxAZzkX4mX3KGbWpNsgtYtMntj",
    "t3ff6fhemqPMVujD3AQurxRxTdvS1pPSaa2",
    "t3cEUQFG3KYnFG6qYhPxSNgGi3HDjUPwC3J",
    "t3WR9F5U4QvUFqqx9zFmwT6xFqduqRRXnaa",
    "t3PYc1LWngrdUrJJbHkYPCKvJuvJjcm85Ch",
    "t3bgkjiUeatWNkhxY3cWyLbTxKksAfk561R",
    "t3Z5rrR8zahxUpZ8itmCKhMSfxiKjUp5Dk5",
    "t3PU1j7YW3fJ67jUbkGhSRto8qK2qXCUiW3",
    "t3S3yaT7EwNLaFZCamfsxxKwamQW2aRGEkh",
    "t3eutXKJ9tEaPSxZpmowhzKhPfJvmtwTEZK",
    "t3gbTb7brxLdVVghSPSd3ycGxzHbUpukeDm",
    "t3UCKW2LrHFqPMQFEbZn6FpjqnhAAbfpMYR",
    "t3NyHsrnYbqaySoQqEQRyTWkjvM2PLkU7Uu",
    "t3QEFL6acxuZwiXtW3YvV6njDVGjJ1qeaRo",
    "t3PdBRr2S1XTDzrV8bnZkXF3SJcrzHWe1wj",
    "t3ZWyRPpWRo23pKxTLtWsnfEKeq9T4XPxKM",
    "t3he6QytKCTydhpztykFsSsb9PmBT5JBZLi",
    "t3VWxWDsLb2TURNEP6tA1ZSeQzUmPKFNxRY",
    "t3NmWLvZkbciNAipauzsFRMxoZGqmtJksbz",
    "t3cKr4YxVPvPBG1mCvzaoTTdBNokohsRJ8n",
    "t3T3smGZn6BoSFXWWXa1RaoQdcyaFjMfuYK",
    "t3gkDUe9Gm4GGpjMk86TiJZqhztBVMiUSSA",
    "t3eretuBeBXFHe5jAqeSpUS1cpxVh51fAeb",
    "t3dN8g9zi2UGJdixGe9txeSxeofLS9t3yFQ",
    "t3S799pq9sYBFwccRecoTJ3SvQXRHPrHqvx",
    "t3fhYnv1S5dXwau7GED3c1XErzt4n4vDxmf",
    "t3cmE3vsBc5xfDJKXXZdpydCPSdZqt6AcNi",
    "t3h5fPdjJVHaH4HwynYDM5BB3J7uQaoUwKi",
    "t3Ma35c68BgRX8sdLDJ6WR1PCrKiWHG4Da9",
    "t3LokMKPL1J8rkJZvVpfuH7dLu6oUWqZKQK",
    "t3WFFGbEbhJWnASZxVLw2iTJBZfJGGX73mM",
    "t3L8GLEsUn4QHNaRYcX3EGyXmQ8kjpT1zTa",
    "t3PgfByBhaBSkH8uq4nYJ9ZBX4NhGCJBVYm",
    "t3WecsqKDhWXD4JAgBVcnaCC2itzyNZhJrv",
    "t3ZG9cSfopnsMQupKW5v9sTotjcP5P6RTbn",
    "t3hC1Ywb5zDwUYYV8LwhvF5rZ6m49jxXSG5",
    "t3VgMqDL15ZcyQDeqBsBW3W6rzfftrWP2yB",
    "t3LC94Y6BwLoDtBoK2NuewaEbnko1zvR9rm",
    "t3cWCUZJR3GtALaTcatrrpNJ3MGbMFVLRwQ",
    "t3YYF4rPLVxDcF9hHFsXyc5Yq1TFfbojCY6",
    "t3XHAGxRP2FNfhAjxGjxbrQPYtQQjc3RCQD",
];

/// Functionality specific to block subsidy-related consensus rules
pub trait ParameterSubsidy {
    /// Returns the minimum height after the first halving
    /// as described in [protocol specification §7.10][7.10]
    ///
    /// [7.10]: <https://zips.z.cash/protocol/protocol.pdf#fundingstreams>
    fn height_for_first_halving(&self) -> Height;
}

/// Network methods related to Block Subsidy and Funding Streams
impl ParameterSubsidy for Network {
    fn height_for_first_halving(&self) -> Height {
        // First halving on Mainnet is at Canopy
        // while in Testnet is at block constant height of `1_116_000`
        // <https://zips.z.cash/protocol/protocol.pdf#zip214fundingstreams>
        match self {
            Network::Mainnet => NetworkUpgrade::Canopy
                .activation_height(self)
                .expect("canopy activation height should be available"),
            // TODO: Check what zcashd does here, consider adding a field to `testnet::Parameters` to make this configurable.
            Network::Testnet(_params) => FIRST_HALVING_TESTNET,
        }
    }
}

/// List of addresses for the Zcash Foundation funding stream in the Mainnet.
pub const FUNDING_STREAM_ZF_ADDRESSES_MAINNET: [&str; FUNDING_STREAMS_NUM_ADDRESSES_MAINNET] =
    ["t3dvVE3SQEi7kqNzwrfNePxZ1d4hUyztBA1"; FUNDING_STREAMS_NUM_ADDRESSES_MAINNET];

/// List of addresses for the Major Grants funding stream in the Mainnet.
pub const FUNDING_STREAM_MG_ADDRESSES_MAINNET: [&str; FUNDING_STREAMS_NUM_ADDRESSES_MAINNET] =
    ["t3XyYW8yBFRuMnfvm5KLGFbEVz25kckZXym"; FUNDING_STREAMS_NUM_ADDRESSES_MAINNET];

/// Number of addresses for each funding stream in the Testnet.
/// In the spec ([protocol specification §7.10][7.10]) this is defined as: `fs.addressindex(fs.endheight - 1)`
/// however we know this value beforehand so we prefer to make it a constant instead.
///
/// [7.10]: https://zips.z.cash/protocol/protocol.pdf#fundingstreams
pub const FUNDING_STREAMS_NUM_ADDRESSES_TESTNET: usize = 51;

/// List of addresses for the ECC funding stream in the Testnet.
pub const FUNDING_STREAM_ECC_ADDRESSES_TESTNET: [&str; FUNDING_STREAMS_NUM_ADDRESSES_TESTNET] = [
    "t26ovBdKAJLtrvBsE2QGF4nqBkEuptuPFZz",
    "t26ovBdKAJLtrvBsE2QGF4nqBkEuptuPFZz",
    "t26ovBdKAJLtrvBsE2QGF4nqBkEuptuPFZz",
    "t26ovBdKAJLtrvBsE2QGF4nqBkEuptuPFZz",
    "t2NNHrgPpE388atmWSF4DxAb3xAoW5Yp45M",
    "t2VMN28itPyMeMHBEd9Z1hm6YLkQcGA1Wwe",
    "t2CHa1TtdfUV8UYhNm7oxbzRyfr8616BYh2",
    "t2F77xtr28U96Z2bC53ZEdTnQSUAyDuoa67",
    "t2ARrzhbgcpoVBDPivUuj6PzXzDkTBPqfcT",
    "t278aQ8XbvFR15mecRguiJDQQVRNnkU8kJw",
    "t2Dp1BGnZsrTXZoEWLyjHmg3EPvmwBnPDGB",
    "t2KzeqXgf4ju33hiSqCuKDb8iHjPCjMq9iL",
    "t2Nyxqv1BiWY1eUSiuxVw36oveawYuo18tr",
    "t2DKFk5JRsVoiuinK8Ti6eM4Yp7v8BbfTyH",
    "t2CUaBca4k1x36SC4q8Nc8eBoqkMpF3CaLg",
    "t296SiKL7L5wvFmEdMxVLz1oYgd6fTfcbZj",
    "t29fBCFbhgsjL3XYEZ1yk1TUh7eTusB6dPg",
    "t2FGofLJXa419A76Gpf5ncxQB4gQXiQMXjK",
    "t2ExfrnRVnRiXDvxerQ8nZbcUQvNvAJA6Qu",
    "t28JUffLp47eKPRHKvwSPzX27i9ow8LSXHx",
    "t2JXWPtrtyL861rFWMZVtm3yfgxAf4H7uPA",
    "t2QdgbJoWfYHgyvEDEZBjHmgkr9yNJff3Hi",
    "t2QW43nkco8r32ZGRN6iw6eSzyDjkMwCV3n",
    "t2DgYDXMJTYLwNcxighQ9RCgPxMVATRcUdC",
    "t2Bop7dg33HGZx3wunnQzi2R2ntfpjuti3M",
    "t2HVeEwovcLq9RstAbYkqngXNEsCe2vjJh9",
    "t2HxbP5keQSx7p592zWQ5bJ5GrMmGDsV2Xa",
    "t2TJzUg2matao3mztBRJoWnJY6ekUau6tPD",
    "t29pMzxmo6wod25YhswcjKv3AFRNiBZHuhj",
    "t2QBQMRiJKYjshJpE6RhbF7GLo51yE6d4wZ",
    "t2F5RqnqguzZeiLtYHFx4yYfy6pDnut7tw5",
    "t2CHvyZANE7XCtg8AhZnrcHCC7Ys1jJhK13",
    "t2BRzpMdrGWZJ2upsaNQv6fSbkbTy7EitLo",
    "t2BFixHGQMAWDY67LyTN514xRAB94iEjXp3",
    "t2Uvz1iVPzBEWfQBH1p7NZJsFhD74tKaG8V",
    "t2CmFDj5q6rJSRZeHf1SdrowinyMNcj438n",
    "t2ErNvWEReTfPDBaNizjMPVssz66aVZh1hZ",
    "t2GeJQ8wBUiHKDVzVM5ZtKfY5reCg7CnASs",
    "t2L2eFtkKv1G6j55kLytKXTGuir4raAy3yr",
    "t2EK2b87dpPazb7VvmEGc8iR6SJ289RywGL",
    "t2DJ7RKeZJxdA4nZn8hRGXE8NUyTzjujph9",
    "t2K1pXo4eByuWpKLkssyMLe8QKUbxnfFC3H",
    "t2TB4mbSpuAcCWkH94Leb27FnRxo16AEHDg",
    "t2Phx4gVL4YRnNsH3jM1M7jE4Fo329E66Na",
    "t2VQZGmeNomN8c3USefeLL9nmU6M8x8CVzC",
    "t2RicCvTVTY5y9JkreSRv3Xs8q2K67YxHLi",
    "t2JrSLxTGc8wtPDe9hwbaeUjCrCfc4iZnDD",
    "t2Uh9Au1PDDSw117sAbGivKREkmMxVC5tZo",
    "t2FDwoJKLeEBMTy3oP7RLQ1Fihhvz49a3Bv",
    "t2FY18mrgtb7QLeHA8ShnxLXuW8cNQ2n1v8",
    "t2L15TkDYum7dnQRBqfvWdRe8Yw3jVy9z7g",
];

/// List of addresses for the Zcash Foundation funding stream in the Testnet.
pub const FUNDING_STREAM_ZF_ADDRESSES_TESTNET: [&str; FUNDING_STREAMS_NUM_ADDRESSES_TESTNET] =
    ["t27eWDgjFYJGVXmzrXeVjnb5J3uXDM9xH9v"; FUNDING_STREAMS_NUM_ADDRESSES_TESTNET];

/// List of addresses for the Major Grants funding stream in the Testnet.
pub const FUNDING_STREAM_MG_ADDRESSES_TESTNET: [&str; FUNDING_STREAMS_NUM_ADDRESSES_TESTNET] =
    ["t2Gvxv2uNM7hbbACjNox4H6DjByoKZ2Fa3P"; FUNDING_STREAMS_NUM_ADDRESSES_TESTNET];

/// Returns the address change period
/// as described in [protocol specification §7.10][7.10]
///
/// [7.10]: https://zips.z.cash/protocol/protocol.pdf#fundingstreams
pub fn funding_stream_address_period<N: ParameterSubsidy>(height: Height, network: &N) -> u32 {
    // Spec equation: `address_period = floor((height - (height_for_halving(1) - post_blossom_halving_interval))/funding_stream_address_change_interval)`,
    // <https://zips.z.cash/protocol/protocol.pdf#fundingstreams>
    //
    // Note that the brackets make it so the post blossom halving interval is added to the total.
    //
    // In Rust, "integer division rounds towards zero":
    // <https://doc.rust-lang.org/stable/reference/expressions/operator-expr.html#arithmetic-and-logical-binary-operators>
    // This is the same as `floor()`, because these numbers are all positive.

    let height_after_first_halving = height - network.height_for_first_halving();

    let address_period = (height_after_first_halving + POST_BLOSSOM_HALVING_INTERVAL)
        / FUNDING_STREAM_ADDRESS_CHANGE_INTERVAL;

    address_period
        .try_into()
        .expect("all values are positive and smaller than the input height")
}<|MERGE_RESOLUTION|>--- conflicted
+++ resolved
@@ -73,7 +73,8 @@
     ///
     /// [ZIP-1014]: https://zips.z.cash/zip-1014#abstract
     /// [`zcashd`]: https://github.com/zcash/zcash/blob/3f09cfa00a3c90336580a127e0096d99e25a38d6/src/consensus/funding.cpp#L13-L32
-<<<<<<< HEAD
+    // TODO: Update method documentation with a reference to https://zips.z.cash/draft-nuttycom-funding-allocation once its
+    //       status is updated to 'Proposed'.
     pub fn info(&self) -> (&'static str, &'static str) {
         (
             match self {
@@ -81,22 +82,10 @@
                 FundingStreamReceiver::ZcashFoundation => "Zcash Foundation",
                 FundingStreamReceiver::MajorGrants => "Major Grants",
                 // TODO: Find out what this should be called and update the funding stream name
-                FundingStreamReceiver::Deferred => "Deferred Fund",
+                FundingStreamReceiver::Deferred => "Lockbox",
             },
             FUNDING_STREAM_SPECIFICATION,
         )
-=======
-    // TODO: Update method documentation with a reference to https://zips.z.cash/draft-nuttycom-funding-allocation once its
-    //       status is updated to 'Proposed'.
-    pub fn name(self) -> &'static str {
-        match self {
-            FundingStreamReceiver::Ecc => "Electric Coin Company",
-            FundingStreamReceiver::ZcashFoundation => "Zcash Foundation",
-            FundingStreamReceiver::MajorGrants => "Major Grants",
-            // TODO: Find out what this should be called and update the funding stream name.
-            FundingStreamReceiver::Deferred => "Lockbox",
-        }
->>>>>>> e5eaf38b
     }
 }
 
