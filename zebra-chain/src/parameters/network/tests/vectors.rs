--- conflicted
+++ resolved
@@ -489,11 +489,7 @@
             configured_pre_nu6_funding_streams.clone(),
             configured_post_nu6_funding_streams.clone(),
         ]),
-<<<<<<< HEAD
-        checkpoints: None,
-=======
-        lockbox_disbursements: None,
->>>>>>> 99c92539
+        ..Default::default()
     });
 
     let expected_pre_nu6_funding_streams =
