--- conflicted
+++ resolved
@@ -17,13 +17,8 @@
 /// OrchardZSA transactions must use transaction version 6 and this version
 /// group ID.
 // TODO: FIXME: use a proper value!
-<<<<<<< HEAD
-#[cfg(feature = "tx-v6")]
+#[cfg(feature = "tx_v6")]
 pub const TX_V6_VERSION_GROUP_ID: u32 = 0x7777_7777;
 
 #[cfg(feature = "zsa-swap")]
-pub const TX_SWAP_VERSION_GROUP_ID: u32 = 0x0888_8888;
-=======
-#[cfg(feature = "tx_v6")]
-pub const TX_V6_VERSION_GROUP_ID: u32 = 0x7777_7777;
->>>>>>> 7cf475f9
+pub const TX_SWAP_VERSION_GROUP_ID: u32 = 0x0888_8888;