//! Transaction consensus and utility parameters.

/// The version group ID for Overwinter transactions.
pub const OVERWINTER_VERSION_GROUP_ID: u32 = 0x03C4_8270;

/// The version group ID for Sapling transactions.
pub const SAPLING_VERSION_GROUP_ID: u32 = 0x892F_2085;

/// The version group ID for version 5 transactions.
///
/// Orchard transactions must use transaction version 5 and this version
/// group ID. Sapling transactions can use v4 or v5 transactions.
pub const TX_V5_VERSION_GROUP_ID: u32 = 0x26A7_270A;

/// The version group ID for version 6 transactions.
///
/// Orchard transactions must use transaction version 5 and this version
/// group ID.
// FIXME: use a proper value!
<<<<<<< HEAD
#[cfg(feature = "tx-v6")]
pub const TX_V6_VERSION_GROUP_ID: u32 = 0x7777_7777;
=======
pub const TX_V6_VERSION_GROUP_ID: u32 = 0x124A_69F8;
>>>>>>> f16bd205
<|MERGE_RESOLUTION|>--- conflicted
+++ resolved
@@ -17,9 +17,5 @@
 /// Orchard transactions must use transaction version 5 and this version
 /// group ID.
 // FIXME: use a proper value!
-<<<<<<< HEAD
 #[cfg(feature = "tx-v6")]
-pub const TX_V6_VERSION_GROUP_ID: u32 = 0x7777_7777;
-=======
-pub const TX_V6_VERSION_GROUP_ID: u32 = 0x124A_69F8;
->>>>>>> f16bd205
+pub const TX_V6_VERSION_GROUP_ID: u32 = 0x124A_69F8;