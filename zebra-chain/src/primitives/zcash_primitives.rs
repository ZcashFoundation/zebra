//! Contains code that interfaces with the zcash_primitives crate from
//! librustzcash.

use zcash_transparent::sighash::{SighashType, SignableInput as TransparentSignableInput};
use std::{io, ops::Deref};

use zcash_primitives::transaction::{self as zp_tx, TxDigests};
use zcash_protocol::value::BalanceError;
use zcash_transparent::sighash::TransparentAuthorizingContext;

use crate::{
    amount::{Amount, NonNegative},
    parameters::{ConsensusBranchId, Network},
    serialization::ZcashSerialize,
    transaction::{tx_v5_and_v6, AuthDigest, HashType, SigHash, Transaction},
    transparent::{self, Script},
};

// TODO: move copied and modified code to a separate module.
//
// Used by boilerplate code below.

#[derive(Clone, Debug)]
struct TransparentAuth<'a> {
    all_prev_outputs: &'a [transparent::Output],
}

impl zp_tx::components::transparent::Authorization for TransparentAuth<'_> {
    type ScriptSig = zcash_primitives::legacy::Script;
}

// In this block we convert our Output to a librustzcash to TxOut.
// (We could do the serialize/deserialize route but it's simple enough to convert manually)
<<<<<<< HEAD
impl TransparentAuthorizingContext for TransparentAuth<'_> {
    fn input_amounts(&self) -> Vec<zp_tx::components::amount::NonNegativeAmount> {
=======
impl zcash_transparent::sighash::TransparentAuthorizingContext for TransparentAuth<'_> {
    fn input_amounts(&self) -> Vec<zcash_protocol::value::Zatoshis> {
>>>>>>> c006f8a8
        self.all_prev_outputs
            .iter()
            .map(|prevout| {
                prevout
                    .value
                    .try_into()
                    .expect("will not fail since it was previously validated")
            })
            .collect()
    }

    fn input_scriptpubkeys(&self) -> Vec<zcash_primitives::legacy::Script> {
        self.all_prev_outputs
            .iter()
            .map(|prevout| {
                zcash_primitives::legacy::Script(prevout.lock_script.as_raw_bytes().into())
            })
            .collect()
    }
}

// Boilerplate mostly copied from `zcash/src/rust/src/transaction_ffi.rs` which is required
// to compute sighash.
// TODO: remove/change if they improve the API to not require this.

struct MapTransparent<'a> {
    auth: TransparentAuth<'a>,
}

impl<'a>
    zp_tx::components::transparent::MapAuth<
        zp_tx::components::transparent::Authorized,
        TransparentAuth<'a>,
    > for MapTransparent<'a>
{
    fn map_script_sig(
        &self,
        s: <zp_tx::components::transparent::Authorized as zp_tx::components::transparent::Authorization>::ScriptSig,
    ) -> <TransparentAuth as zp_tx::components::transparent::Authorization>::ScriptSig {
        s
    }

    fn map_authorization(
        &self,
        _: zp_tx::components::transparent::Authorized,
    ) -> TransparentAuth<'a> {
        // TODO: This map should consume self, so we can move self.auth
        self.auth.clone()
    }
}

struct IdentityMap;

impl
    zp_tx::components::sapling::MapAuth<
        sapling_crypto::bundle::Authorized,
        sapling_crypto::bundle::Authorized,
    > for IdentityMap
{
    fn map_spend_proof(
        &mut self,
        p: <sapling_crypto::bundle::Authorized as sapling_crypto::bundle::Authorization>::SpendProof,
    ) -> <sapling_crypto::bundle::Authorized as sapling_crypto::bundle::Authorization>::SpendProof
    {
        p
    }

    fn map_output_proof(
        &mut self,
        p: <sapling_crypto::bundle::Authorized as sapling_crypto::bundle::Authorization>::OutputProof,
    ) -> <sapling_crypto::bundle::Authorized as sapling_crypto::bundle::Authorization>::OutputProof
    {
        p
    }

    fn map_auth_sig(
        &mut self,
        s: <sapling_crypto::bundle::Authorized as sapling_crypto::bundle::Authorization>::AuthSig,
    ) -> <sapling_crypto::bundle::Authorized as sapling_crypto::bundle::Authorization>::AuthSig
    {
        s
    }

    fn map_authorization(
        &mut self,
        a: sapling_crypto::bundle::Authorized,
    ) -> sapling_crypto::bundle::Authorized {
        a
    }
}

impl zp_tx::components::orchard::MapAuth<orchard::bundle::Authorized, orchard::bundle::Authorized>
    for IdentityMap
{
    fn map_spend_auth(
        &self,
        s: <orchard::bundle::Authorized as orchard::bundle::Authorization>::SpendAuth,
    ) -> <orchard::bundle::Authorized as orchard::bundle::Authorization>::SpendAuth {
        s
    }

    fn map_authorization(&self, a: orchard::bundle::Authorized) -> orchard::bundle::Authorized {
        a
    }
}

<<<<<<< HEAD
#[cfg(zcash_unstable = "nu7" /* TODO nu7 */ )]
=======
#[cfg(zcash_unstable = "nu7")]
>>>>>>> c006f8a8
impl zp_tx::components::issuance::MapIssueAuth<orchard::issuance::Signed, orchard::issuance::Signed>
    for IdentityMap
{
    fn map_issue_authorization(&self, s: orchard::issuance::Signed) -> orchard::issuance::Signed {
        s
    }
}

#[derive(Debug)]
struct PrecomputedAuth<'a> {
    _phantom: std::marker::PhantomData<&'a ()>,
}

impl<'a> zp_tx::Authorization for PrecomputedAuth<'a> {
    type TransparentAuth = TransparentAuth<'a>;
    type SaplingAuth = sapling_crypto::bundle::Authorized;
    type OrchardAuth = orchard::bundle::Authorized;

<<<<<<< HEAD
    #[cfg(zcash_unstable = "nu7" /* TODO nu7 */ )]
=======
    #[cfg(zcash_unstable = "nu7")]
>>>>>>> c006f8a8
    type IssueAuth = orchard::issuance::Signed;
}

// End of (mostly) copied code

impl TryFrom<&Transaction> for zp_tx::Transaction {
    type Error = io::Error;

    /// Convert a Zebra transaction into a librustzcash one.
    ///
    /// # Panics
    ///
    /// If the transaction is not V5/V6. (Currently there is no need for this
    /// conversion for other versions.)
    #[allow(clippy::unwrap_in_result)]
    fn try_from(trans: &Transaction) -> Result<Self, Self::Error> {
        let network_upgrade = match trans {
            tx_v5_and_v6! {
                network_upgrade, ..
            } => network_upgrade,
            Transaction::V1 { .. }
            | Transaction::V2 { .. }
            | Transaction::V3 { .. }
            | Transaction::V4 { .. } => {
                panic!("Zebra only uses librustzcash for V5/V6 transactions");
            }
        };

        convert_tx_to_librustzcash(
            trans,
            network_upgrade
                .branch_id()
                .expect("V5/V6 txs have branch IDs"),
        )
    }
}

pub(crate) fn convert_tx_to_librustzcash(
    trans: &Transaction,
    branch_id: ConsensusBranchId,
) -> Result<zp_tx::Transaction, io::Error> {
    let serialized_tx = trans.zcash_serialize_to_vec()?;
    let branch_id: u32 = branch_id.into();
    // We've already parsed this transaction, so its network upgrade must be valid.
    let branch_id: zcash_primitives::consensus::BranchId = branch_id
        .try_into()
        .expect("zcash_primitives and Zebra have the same branch ids");
    let alt_tx = zp_tx::Transaction::read(&serialized_tx[..], branch_id)?;
    Ok(alt_tx)
}

/// Convert a Zebra transparent::Output into a librustzcash one.
impl TryFrom<&transparent::Output> for zcash_transparent::bundle::TxOut {
    type Error = io::Error;

    #[allow(clippy::unwrap_in_result)]
    fn try_from(output: &transparent::Output) -> Result<Self, Self::Error> {
        let serialized_output_bytes = output
            .zcash_serialize_to_vec()
            .expect("zcash_primitives and Zebra transparent output formats must be compatible");

        zcash_transparent::bundle::TxOut::read(&mut serialized_output_bytes.as_slice())
    }
}

/// Convert a Zebra transparent::Output into a librustzcash one.
impl TryFrom<transparent::Output> for zcash_transparent::bundle::TxOut {
    type Error = io::Error;

    // The borrow is actually needed to use TryFrom<&transparent::Output>
    #[allow(clippy::needless_borrow)]
    fn try_from(output: transparent::Output) -> Result<Self, Self::Error> {
        (&output).try_into()
    }
}

/// Convert a Zebra non-negative Amount into a librustzcash one.
impl TryFrom<Amount<NonNegative>> for zcash_protocol::value::Zatoshis {
    type Error = BalanceError;

    fn try_from(amount: Amount<NonNegative>) -> Result<Self, Self::Error> {
        zcash_protocol::value::Zatoshis::from_nonnegative_i64(amount.into())
    }
}

/// Convert a Zebra Script into a librustzcash one.
impl From<&Script> for zcash_primitives::legacy::Script {
    fn from(script: &Script) -> Self {
        zcash_primitives::legacy::Script(script.as_raw_bytes().to_vec())
    }
}

/// Convert a Zebra Script into a librustzcash one.
impl From<Script> for zcash_primitives::legacy::Script {
    // The borrow is actually needed to use From<&Script>
    #[allow(clippy::needless_borrow)]
    fn from(script: Script) -> Self {
        (&script).into()
    }
}

/// Precomputed data used for sighash or txid computation.
#[derive(Debug)]
pub(crate) struct PrecomputedTxData<'a> {
    tx_data: zp_tx::TransactionData<PrecomputedAuth<'a>>,
    txid_parts: TxDigests<blake2b_simd::Hash>,
    all_previous_outputs: &'a [transparent::Output],
}

impl<'a> PrecomputedTxData<'a> {
    /// Compute data used for sighash or txid computation.
    ///
    /// # Inputs
    ///
    /// - `tx`: the relevant transaction
    /// - `branch_id`: the branch ID of the transaction
    /// - `all_previous_outputs` the transparent Output matching each
    ///   transparent input in the transaction.
    pub(crate) fn new(
        tx: &'a Transaction,
        branch_id: ConsensusBranchId,
        all_previous_outputs: &'a [transparent::Output],
    ) -> PrecomputedTxData<'a> {
        let alt_tx = convert_tx_to_librustzcash(tx, branch_id)
            .expect("zcash_primitives and Zebra transaction formats must be compatible");
        let txid_parts = alt_tx.deref().digest(zp_tx::txid::TxIdDigester);

        let f_transparent = MapTransparent {
            auth: TransparentAuth {
                all_prev_outputs: all_previous_outputs,
            },
        };
        let tx_data: zp_tx::TransactionData<PrecomputedAuth> = alt_tx
            .into_data()
            .map_authorization(f_transparent, IdentityMap, IdentityMap, IdentityMap);

        PrecomputedTxData {
            tx_data,
            txid_parts,
            all_previous_outputs,
        }
    }
}

/// Compute a signature hash using librustzcash.
///
/// # Inputs
///
/// - `precomputed_tx_data`: precomputed data for the transaction whose
///   signature hash is being computed.
/// - `hash_type`: the type of hash (SIGHASH) being used.
/// - `input_index_script_code`: a tuple with the index of the transparent Input
///    for which we are producing a sighash and the respective script code being
///    validated, or None if it's a shielded input.
pub(crate) fn sighash(
    precomputed_tx_data: &PrecomputedTxData,
    hash_type: HashType,
    input_index_script_code: Option<(usize, Vec<u8>)>,
) -> SigHash {
    let lock_script: zcash_primitives::legacy::Script;
    let unlock_script: zcash_primitives::legacy::Script;
    let signable_input = match input_index_script_code {
        Some((input_index, script_code)) => {
            let output = &precomputed_tx_data.all_previous_outputs[input_index];
            lock_script = output.lock_script.clone().into();
            unlock_script = zcash_primitives::legacy::Script(script_code);
<<<<<<< HEAD
            zp_tx::sighash::SignableInput::Transparent (
                TransparentSignableInput::from_parts(
                    SighashType::parse(hash_type.bits() as u8).unwrap(),
=======
            zp_tx::sighash::SignableInput::Transparent(
                zcash_transparent::sighash::SignableInput::from_parts(
                    hash_type.try_into().expect("hash type should be ALL"),
>>>>>>> c006f8a8
                    input_index,
                    &unlock_script,
                    &lock_script,
                    output
                        .value
                        .try_into()
                        .expect("amount was previously validated"),
<<<<<<< HEAD
                )
=======
                ),
>>>>>>> c006f8a8
            )
        }
        None => zp_tx::sighash::SignableInput::Shielded,
    };

    SigHash(
        *zp_tx::sighash::signature_hash(
            &precomputed_tx_data.tx_data,
            &signable_input,
            &precomputed_tx_data.txid_parts,
        )
        .as_ref(),
    )
}

// TODO remove/refactor following temporary hacks for prototyping 

/// FIXME We should not need to convert the transaction to librustzcash format here, 
/// we should either convert only Orchard bundle, or compute hash directly from Zebra format,
/// or maybe merge this method with the one above to do conversion only once.
pub fn swap_bundle_sighash(tx: &Transaction, branch_id: ConsensusBranchId) -> SigHash {
    let alt_tx = convert_tx_to_librustzcash(tx, branch_id)
        .expect("zcash_primitives and Zebra transaction formats must be compatible");
    SigHash(alt_tx.orchard_bundle().expect("Orchard bundle should not be empty").as_swap_bundle().commitment().0.as_ref().try_into().unwrap())
}

/// FIXME We should not need to convert the transaction to librustzcash format here, 
/// we should either convert only Action Group, or compute hash directly from Zebra format,
/// or maybe merge this method with the one above to do conversion only once.
pub fn action_group_sighashes(tx: &Transaction, branch_id: ConsensusBranchId) -> Vec<SigHash> {
    let alt_tx = convert_tx_to_librustzcash(tx, branch_id)
        .expect("zcash_primitives and Zebra transaction formats must be compatible");

    alt_tx
        .orchard_bundle()
        .expect("Orchard bundle should not be empty")
        .as_swap_bundle()
        .action_groups()
        .iter().map(
        |ag| SigHash(ag.action_group_commitment().0.as_ref().try_into().unwrap())
    ).collect::<Vec<SigHash>>()
}

/// Compute the authorizing data commitment of this transaction as specified
/// in [ZIP-244].
///
/// # Panics
///
/// If passed a pre-v5 transaction.
///
/// [ZIP-244]: https://zips.z.cash/zip-0244
pub(crate) fn auth_digest(trans: &Transaction) -> AuthDigest {
    let alt_tx: zp_tx::Transaction = trans
        .try_into()
        .expect("zcash_primitives and Zebra transaction formats must be compatible");

    let digest_bytes: [u8; 32] = alt_tx
        .auth_commitment()
        .as_ref()
        .try_into()
        .expect("digest has the correct size");

    AuthDigest(digest_bytes)
}

/// Return the destination address from a transparent output.
///
/// Returns None if the address type is not valid or unrecognized.
pub(crate) fn transparent_output_address(
    output: &transparent::Output,
    network: &Network,
) -> Option<transparent::Address> {
    let tx_out = zcash_transparent::bundle::TxOut::try_from(output)
        .expect("zcash_primitives and Zebra transparent output formats must be compatible");

    let alt_addr = tx_out.recipient_address();

    match alt_addr {
        Some(zcash_primitives::legacy::TransparentAddress::PublicKeyHash(pub_key_hash)) => Some(
            transparent::Address::from_pub_key_hash(network.kind(), pub_key_hash),
        ),
        Some(zcash_primitives::legacy::TransparentAddress::ScriptHash(script_hash)) => Some(
            transparent::Address::from_script_hash(network.kind(), script_hash),
        ),
        None => None,
    }
}<|MERGE_RESOLUTION|>--- conflicted
+++ resolved
@@ -1,12 +1,10 @@
 //! Contains code that interfaces with the zcash_primitives crate from
 //! librustzcash.
 
-use zcash_transparent::sighash::{SighashType, SignableInput as TransparentSignableInput};
 use std::{io, ops::Deref};
 
 use zcash_primitives::transaction::{self as zp_tx, TxDigests};
 use zcash_protocol::value::BalanceError;
-use zcash_transparent::sighash::TransparentAuthorizingContext;
 
 use crate::{
     amount::{Amount, NonNegative},
@@ -31,13 +29,8 @@
 
 // In this block we convert our Output to a librustzcash to TxOut.
 // (We could do the serialize/deserialize route but it's simple enough to convert manually)
-<<<<<<< HEAD
-impl TransparentAuthorizingContext for TransparentAuth<'_> {
-    fn input_amounts(&self) -> Vec<zp_tx::components::amount::NonNegativeAmount> {
-=======
 impl zcash_transparent::sighash::TransparentAuthorizingContext for TransparentAuth<'_> {
     fn input_amounts(&self) -> Vec<zcash_protocol::value::Zatoshis> {
->>>>>>> c006f8a8
         self.all_prev_outputs
             .iter()
             .map(|prevout| {
@@ -144,11 +137,7 @@
     }
 }
 
-<<<<<<< HEAD
-#[cfg(zcash_unstable = "nu7" /* TODO nu7 */ )]
-=======
 #[cfg(zcash_unstable = "nu7")]
->>>>>>> c006f8a8
 impl zp_tx::components::issuance::MapIssueAuth<orchard::issuance::Signed, orchard::issuance::Signed>
     for IdentityMap
 {
@@ -167,11 +156,7 @@
     type SaplingAuth = sapling_crypto::bundle::Authorized;
     type OrchardAuth = orchard::bundle::Authorized;
 
-<<<<<<< HEAD
-    #[cfg(zcash_unstable = "nu7" /* TODO nu7 */ )]
-=======
     #[cfg(zcash_unstable = "nu7")]
->>>>>>> c006f8a8
     type IssueAuth = orchard::issuance::Signed;
 }
 
@@ -338,15 +323,9 @@
             let output = &precomputed_tx_data.all_previous_outputs[input_index];
             lock_script = output.lock_script.clone().into();
             unlock_script = zcash_primitives::legacy::Script(script_code);
-<<<<<<< HEAD
-            zp_tx::sighash::SignableInput::Transparent (
-                TransparentSignableInput::from_parts(
-                    SighashType::parse(hash_type.bits() as u8).unwrap(),
-=======
             zp_tx::sighash::SignableInput::Transparent(
                 zcash_transparent::sighash::SignableInput::from_parts(
                     hash_type.try_into().expect("hash type should be ALL"),
->>>>>>> c006f8a8
                     input_index,
                     &unlock_script,
                     &lock_script,
@@ -354,11 +333,7 @@
                         .value
                         .try_into()
                         .expect("amount was previously validated"),
-<<<<<<< HEAD
-                )
-=======
                 ),
->>>>>>> c006f8a8
             )
         }
         None => zp_tx::sighash::SignableInput::Shielded,
@@ -374,18 +349,28 @@
     )
 }
 
-// TODO remove/refactor following temporary hacks for prototyping 
-
-/// FIXME We should not need to convert the transaction to librustzcash format here, 
+// TODO remove/refactor following temporary hacks for prototyping
+
+/// FIXME We should not need to convert the transaction to librustzcash format here,
 /// we should either convert only Orchard bundle, or compute hash directly from Zebra format,
 /// or maybe merge this method with the one above to do conversion only once.
 pub fn swap_bundle_sighash(tx: &Transaction, branch_id: ConsensusBranchId) -> SigHash {
     let alt_tx = convert_tx_to_librustzcash(tx, branch_id)
         .expect("zcash_primitives and Zebra transaction formats must be compatible");
-    SigHash(alt_tx.orchard_bundle().expect("Orchard bundle should not be empty").as_swap_bundle().commitment().0.as_ref().try_into().unwrap())
-}
-
-/// FIXME We should not need to convert the transaction to librustzcash format here, 
+    SigHash(
+        alt_tx
+            .orchard_bundle()
+            .expect("Orchard bundle should not be empty")
+            .as_swap_bundle()
+            .commitment()
+            .0
+            .as_ref()
+            .try_into()
+            .unwrap(),
+    )
+}
+
+/// FIXME We should not need to convert the transaction to librustzcash format here,
 /// we should either convert only Action Group, or compute hash directly from Zebra format,
 /// or maybe merge this method with the one above to do conversion only once.
 pub fn action_group_sighashes(tx: &Transaction, branch_id: ConsensusBranchId) -> Vec<SigHash> {
@@ -397,9 +382,9 @@
         .expect("Orchard bundle should not be empty")
         .as_swap_bundle()
         .action_groups()
-        .iter().map(
-        |ag| SigHash(ag.action_group_commitment().0.as_ref().try_into().unwrap())
-    ).collect::<Vec<SigHash>>()
+        .iter()
+        .map(|ag| SigHash(ag.action_group_commitment().0.as_ref().try_into().unwrap()))
+        .collect::<Vec<SigHash>>()
 }
 
 /// Compute the authorizing data commitment of this transaction as specified
