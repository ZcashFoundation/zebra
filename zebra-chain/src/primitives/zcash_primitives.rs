--- conflicted
+++ resolved
@@ -3,12 +3,8 @@
 
 use std::{io, ops::Deref};
 
-<<<<<<< HEAD
-use zcash_primitives::transaction as zp_tx;
+use zcash_primitives::transaction::{self as zp_tx, TxDigests};
 use zcash_protocol::value::BalanceError;
-=======
-use zcash_primitives::transaction::{self as zp_tx, TxDigests};
->>>>>>> 2d86f5d1
 
 use crate::{
     amount::{Amount, NonNegative},
