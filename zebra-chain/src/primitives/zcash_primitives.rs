--- conflicted
+++ resolved
@@ -157,12 +157,6 @@
     type OrchardAuth = orchard::bundle::Authorized;
 
     #[cfg(zcash_unstable = "nu6" /* TODO nu7 */ )]
-<<<<<<< HEAD
-=======
-    type OrchardZsaAuth = orchard::bundle::Authorized;
-
-    #[cfg(zcash_unstable = "nu6" /* TODO nu7 */ )]
->>>>>>> c6bf766e
     type IssueAuth = orchard::issuance::Signed;
 }
 
@@ -291,20 +285,9 @@
                 all_prev_outputs: all_previous_outputs,
             },
         };
-<<<<<<< HEAD
         let tx_data: zp_tx::TransactionData<PrecomputedAuth> = alt_tx
             .into_data()
             .map_authorization(f_transparent, IdentityMap, IdentityMap, IdentityMap);
-=======
-        let tx_data: zp_tx::TransactionData<PrecomputedAuth> =
-            alt_tx.into_data().map_authorization(
-                f_transparent,
-                IdentityMap,
-                IdentityMap,
-                IdentityMap,
-                IdentityMap,
-            );
->>>>>>> c6bf766e
 
         PrecomputedTxData {
             tx_data,
