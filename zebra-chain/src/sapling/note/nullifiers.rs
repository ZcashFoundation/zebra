#![allow(clippy::unit_arg)]
#![allow(dead_code)]

use super::super::{
    commitment::{pedersen_hashes::mixing_pedersen_hash, NoteCommitment},
    keys::NullifierDerivingKey,
    tree::Position,
};

/// Invokes Blake2s-256 as PRF^nfSapling to derive the nullifier for a
/// Sapling note.
///
/// PRF^nfSapling(ρ*) := BLAKE2s-256("Zcash_nf", nk* || ρ*)
///
/// https://zips.z.cash/protocol/protocol.pdf#concreteprfs
fn prf_nf(nk: [u8; 32], rho: [u8; 32]) -> [u8; 32] {
    let hash = blake2s_simd::Params::new()
        .hash_length(32)
        .personal(b"Zcash_nf")
        .to_state()
        .update(&nk[..])
        .update(&rho[..])
        .finalize();

    *hash.as_array()
}

/// A Nullifier for Sapling transactions
<<<<<<< HEAD
#[derive(Clone, Copy, Debug, Eq, PartialEq, Serialize, Deserialize, Hash)]
#[cfg_attr(test, derive(proptest_derive::Arbitrary))]
=======
#[derive(Clone, Copy, Debug, Eq, PartialEq, Serialize, Deserialize)]
#[cfg_attr(
    any(test, feature = "proptest-impl"),
    derive(proptest_derive::Arbitrary)
)]
>>>>>>> 0b4e974c
pub struct Nullifier([u8; 32]);

impl From<[u8; 32]> for Nullifier {
    fn from(buf: [u8; 32]) -> Self {
        Self(buf)
    }
}

impl<'a> From<(NoteCommitment, Position, &'a NullifierDerivingKey)> for Nullifier {
    fn from((cm, pos, nk): (NoteCommitment, Position, &'a NullifierDerivingKey)) -> Self {
        let rho = jubjub::AffinePoint::from(mixing_pedersen_hash(cm.0.into(), pos.0.into()));

        Nullifier(prf_nf(nk.into(), rho.to_bytes()))
    }
}

impl From<Nullifier> for [u8; 32] {
    fn from(n: Nullifier) -> Self {
        n.0
    }
}<|MERGE_RESOLUTION|>--- conflicted
+++ resolved
@@ -26,16 +26,11 @@
 }
 
 /// A Nullifier for Sapling transactions
-<<<<<<< HEAD
 #[derive(Clone, Copy, Debug, Eq, PartialEq, Serialize, Deserialize, Hash)]
-#[cfg_attr(test, derive(proptest_derive::Arbitrary))]
-=======
-#[derive(Clone, Copy, Debug, Eq, PartialEq, Serialize, Deserialize)]
 #[cfg_attr(
     any(test, feature = "proptest-impl"),
     derive(proptest_derive::Arbitrary)
 )]
->>>>>>> 0b4e974c
 pub struct Nullifier([u8; 32]);
 
 impl From<[u8; 32]> for Nullifier {
