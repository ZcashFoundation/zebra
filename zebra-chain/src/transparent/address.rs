//! Transparent Address types.

use std::{fmt, io};

use crate::{
    parameters::NetworkKind,
    serialization::{SerializationError, ZcashDeserialize, ZcashSerialize},
    transparent::{opcodes::OpCode, Script},
};

#[cfg(test)]
use proptest::prelude::*;

/// Transparent Zcash Addresses
///
/// In Bitcoin a single byte is used for the version field identifying
/// the address type. In Zcash two bytes are used. For addresses on
/// the production network, this and the encoded length cause the first
/// two characters of the Base58Check encoding to be fixed as "t3" for
/// P2SH addresses, and as "t1" for P2PKH addresses. (This does not
/// imply that a transparent Zcash address can be parsed identically
/// to a Bitcoin address just by removing the "t".)
///
/// <https://zips.z.cash/protocol/protocol.pdf#transparentaddrencoding>
#[derive(
    Clone, Eq, PartialEq, Hash, serde_with::SerializeDisplay, serde_with::DeserializeFromStr,
)]
pub enum Address {
    /// P2SH (Pay to Script Hash) addresses
    PayToScriptHash {
        /// Production, test, or other network
        network_kind: NetworkKind,
        /// 20 bytes specifying a script hash.
        script_hash: [u8; 20],
    },

    /// P2PKH (Pay to Public Key Hash) addresses
    PayToPublicKeyHash {
        /// Production, test, or other network
        network_kind: NetworkKind,
        /// 20 bytes specifying a public key hash, which is a RIPEMD-160
        /// hash of a SHA-256 hash of a compressed ECDSA key encoding.
        pub_key_hash: [u8; 20],
    },
}

impl fmt::Debug for Address {
    fn fmt(&self, f: &mut fmt::Formatter) -> fmt::Result {
        let mut debug_struct = f.debug_struct("TransparentAddress");

        match self {
            Address::PayToScriptHash {
                network_kind,
                script_hash,
            } => debug_struct
                .field("network_kind", network_kind)
                .field("script_hash", &hex::encode(script_hash))
                .finish(),
            Address::PayToPublicKeyHash {
                network_kind,
                pub_key_hash,
            } => debug_struct
                .field("network_kind", network_kind)
                .field("pub_key_hash", &hex::encode(pub_key_hash))
                .finish(),
        }
    }
}

impl fmt::Display for Address {
    fn fmt(&self, f: &mut fmt::Formatter) -> fmt::Result {
        let mut bytes = io::Cursor::new(Vec::new());
        let _ = self.zcash_serialize(&mut bytes);

        f.write_str(&bs58::encode(bytes.get_ref()).with_check().into_string())
    }
}

impl std::str::FromStr for Address {
    type Err = SerializationError;

    fn from_str(s: &str) -> Result<Self, Self::Err> {
        let result = &bs58::decode(s).with_check(None).into_vec();

        match result {
            Ok(bytes) => Self::zcash_deserialize(&bytes[..]),
            Err(_) => Err(SerializationError::Parse("t-addr decoding error")),
        }
    }
}

impl ZcashSerialize for Address {
    fn zcash_serialize<W: io::Write>(&self, mut writer: W) -> Result<(), io::Error> {
        match self {
            Address::PayToScriptHash {
                network_kind,
                script_hash,
            } => {
                writer.write_all(&network_kind.b58_script_address_prefix())?;
                writer.write_all(script_hash)?
            }
            Address::PayToPublicKeyHash {
                network_kind,
                pub_key_hash,
            } => {
                writer.write_all(&network_kind.b58_pubkey_address_prefix())?;
                writer.write_all(pub_key_hash)?
            }
        }

        Ok(())
    }
}

impl ZcashDeserialize for Address {
    fn zcash_deserialize<R: io::Read>(mut reader: R) -> Result<Self, SerializationError> {
        let mut version_bytes = [0; 2];
        reader.read_exact(&mut version_bytes)?;

        let mut hash_bytes = [0; 20];
        reader.read_exact(&mut hash_bytes)?;

        match version_bytes {
            zcash_primitives::constants::mainnet::B58_SCRIPT_ADDRESS_PREFIX => {
                Ok(Address::PayToScriptHash {
                    network_kind: NetworkKind::Mainnet,
                    script_hash: hash_bytes,
                })
            }
            zcash_primitives::constants::testnet::B58_SCRIPT_ADDRESS_PREFIX => {
                Ok(Address::PayToScriptHash {
                    network_kind: NetworkKind::Testnet,
                    script_hash: hash_bytes,
                })
            }
            zcash_primitives::constants::mainnet::B58_PUBKEY_ADDRESS_PREFIX => {
                Ok(Address::PayToPublicKeyHash {
                    network_kind: NetworkKind::Mainnet,
                    pub_key_hash: hash_bytes,
                })
            }
            zcash_primitives::constants::testnet::B58_PUBKEY_ADDRESS_PREFIX => {
                Ok(Address::PayToPublicKeyHash {
                    network_kind: NetworkKind::Testnet,
                    pub_key_hash: hash_bytes,
                })
            }
            _ => Err(SerializationError::Parse("bad t-addr version/type")),
        }
    }
}

<<<<<<< HEAD
=======
trait ToAddressWithNetwork {
    /// Convert `self` to an `Address`, given the current `network`.
    fn to_address(&self, network: NetworkKind) -> Address;
}

impl ToAddressWithNetwork for Script {
    fn to_address(&self, network_kind: NetworkKind) -> Address {
        Address::PayToScriptHash {
            network_kind,
            script_hash: Address::hash_payload(self.as_raw_bytes()),
        }
    }
}

impl ToAddressWithNetwork for PublicKey {
    fn to_address(&self, network_kind: NetworkKind) -> Address {
        Address::PayToPublicKeyHash {
            network_kind,
            pub_key_hash: Address::hash_payload(&self.serialize()[..]),
        }
    }
}

>>>>>>> 16a39f89
impl Address {
    /// Create an address for the given public key hash and network.
    pub fn from_pub_key_hash(network_kind: NetworkKind, pub_key_hash: [u8; 20]) -> Self {
        Self::PayToPublicKeyHash {
            network_kind,
            pub_key_hash,
        }
    }

    /// Create an address for the given script hash and network.
    pub fn from_script_hash(network_kind: NetworkKind, script_hash: [u8; 20]) -> Self {
        Self::PayToScriptHash {
            network_kind,
            script_hash,
        }
    }

    /// Returns the network kind for this address.
    pub fn network_kind(&self) -> NetworkKind {
        match self {
            Address::PayToScriptHash { network_kind, .. } => *network_kind,
            Address::PayToPublicKeyHash { network_kind, .. } => *network_kind,
        }
    }

    /// Returns `true` if the address is `PayToScriptHash`, and `false` if it is `PayToPublicKeyHash`.
    pub fn is_script_hash(&self) -> bool {
        matches!(self, Address::PayToScriptHash { .. })
    }

    /// Returns the hash bytes for this address, regardless of the address type.
    ///
    /// # Correctness
    ///
    /// Use [`ZcashSerialize`] and [`ZcashDeserialize`] for consensus-critical serialization.
    pub fn hash_bytes(&self) -> [u8; 20] {
        match *self {
            Address::PayToScriptHash { script_hash, .. } => script_hash,
            Address::PayToPublicKeyHash { pub_key_hash, .. } => pub_key_hash,
        }
    }

    /// Given a transparent address (P2SH or a P2PKH), create a script that can be used in a coinbase
    /// transaction output.
    pub fn create_script_from_address(&self) -> Script {
        let mut script_bytes = Vec::new();

        match self {
            // https://developer.bitcoin.org/devguide/transactions.html#pay-to-script-hash-p2sh
            Address::PayToScriptHash { .. } => {
                script_bytes.push(OpCode::Hash160 as u8);
                script_bytes.push(OpCode::Push20Bytes as u8);
                script_bytes.extend(self.hash_bytes());
                script_bytes.push(OpCode::Equal as u8);
            }
            // https://developer.bitcoin.org/devguide/transactions.html#pay-to-public-key-hash-p2pkh
            Address::PayToPublicKeyHash { .. } => {
                script_bytes.push(OpCode::Dup as u8);
                script_bytes.push(OpCode::Hash160 as u8);
                script_bytes.push(OpCode::Push20Bytes as u8);
                script_bytes.extend(self.hash_bytes());
                script_bytes.push(OpCode::EqualVerify as u8);
                script_bytes.push(OpCode::CheckSig as u8);
            }
        };

        Script::new(&script_bytes)
    }
}

#[cfg(test)]
mod tests {
    use ripemd::{Digest, Ripemd160};
    use secp256k1::PublicKey;
    use sha2::Sha256;

    use super::*;

    trait ToAddressWithNetwork {
        /// Convert `self` to an `Address`, given the current `network`.
        fn to_address(&self, network: Network) -> Address;
    }

    impl ToAddressWithNetwork for Script {
        fn to_address(&self, network: Network) -> Address {
            Address::PayToScriptHash {
                network,
                script_hash: Address::hash_payload(self.as_raw_bytes()),
            }
        }
    }

    impl ToAddressWithNetwork for PublicKey {
        fn to_address(&self, network: Network) -> Address {
            Address::PayToPublicKeyHash {
                network,
                pub_key_hash: Address::hash_payload(&self.serialize()[..]),
            }
        }
    }

    impl Address {
        /// A hash of a transparent address payload, as used in
        /// transparent pay-to-script-hash and pay-to-publickey-hash
        /// addresses.
        ///
        /// The resulting hash in both of these cases is always exactly 20
        /// bytes.
        /// <https://en.bitcoin.it/Base58Check_encoding#Encoding_a_Bitcoin_address>
        #[allow(dead_code)]
        fn hash_payload(bytes: &[u8]) -> [u8; 20] {
            let sha_hash = Sha256::digest(bytes);
            let ripe_hash = Ripemd160::digest(sha_hash);
            let mut payload = [0u8; 20];
            payload[..].copy_from_slice(&ripe_hash[..]);
            payload
        }
    }

    #[test]
    fn pubkey_mainnet() {
        let _init_guard = zebra_test::init();

        let pub_key = PublicKey::from_slice(&[
            3, 23, 183, 225, 206, 31, 159, 148, 195, 42, 67, 115, 146, 41, 248, 140, 11, 3, 51, 41,
            111, 180, 110, 143, 114, 134, 88, 73, 198, 174, 52, 184, 78,
        ])
        .expect("A PublicKey from slice");

        let t_addr = pub_key.to_address(NetworkKind::Mainnet);

        assert_eq!(format!("{t_addr}"), "t1bmMa1wJDFdbc2TiURQP5BbBz6jHjUBuHq");
    }

    #[test]
    fn pubkey_testnet() {
        let _init_guard = zebra_test::init();

        let pub_key = PublicKey::from_slice(&[
            3, 23, 183, 225, 206, 31, 159, 148, 195, 42, 67, 115, 146, 41, 248, 140, 11, 3, 51, 41,
            111, 180, 110, 143, 114, 134, 88, 73, 198, 174, 52, 184, 78,
        ])
        .expect("A PublicKey from slice");

        let t_addr = pub_key.to_address(NetworkKind::Testnet);

        assert_eq!(format!("{t_addr}"), "tmTc6trRhbv96kGfA99i7vrFwb5p7BVFwc3");
    }

    #[test]
    fn empty_script_mainnet() {
        let _init_guard = zebra_test::init();

        let script = Script::new(&[0u8; 20]);

        let t_addr = script.to_address(NetworkKind::Mainnet);

        assert_eq!(format!("{t_addr}"), "t3Y5pHwfgHbS6pDjj1HLuMFxhFFip1fcJ6g");
    }

    #[test]
    fn empty_script_testnet() {
        let _init_guard = zebra_test::init();

        let script = Script::new(&[0; 20]);

        let t_addr = script.to_address(NetworkKind::Testnet);

        assert_eq!(format!("{t_addr}"), "t2L51LcmpA43UMvKTw2Lwtt9LMjwyqU2V1P");
    }

    #[test]
    fn from_string() {
        let _init_guard = zebra_test::init();

        let t_addr: Address = "t3Vz22vK5z2LcKEdg16Yv4FFneEL1zg9ojd".parse().unwrap();

        assert_eq!(format!("{t_addr}"), "t3Vz22vK5z2LcKEdg16Yv4FFneEL1zg9ojd");
    }

    #[test]
    fn debug() {
        let _init_guard = zebra_test::init();

        let t_addr: Address = "t3Vz22vK5z2LcKEdg16Yv4FFneEL1zg9ojd".parse().unwrap();

        assert_eq!(
            format!("{t_addr:?}"),
            "TransparentAddress { network_kind: Mainnet, script_hash: \"7d46a730d31f97b1930d3368a967c309bd4d136a\" }"
        );
    }
}

#[cfg(test)]
proptest! {

    #[test]
    fn transparent_address_roundtrip(taddr in any::<Address>()) {
        let _init_guard = zebra_test::init();

        let mut data = Vec::new();

        taddr.zcash_serialize(&mut data).expect("t-addr should serialize");

        let taddr2 = Address::zcash_deserialize(&data[..]).expect("randomized t-addr should deserialize");

        prop_assert_eq![taddr, taddr2];
    }
}<|MERGE_RESOLUTION|>--- conflicted
+++ resolved
@@ -150,32 +150,6 @@
     }
 }
 
-<<<<<<< HEAD
-=======
-trait ToAddressWithNetwork {
-    /// Convert `self` to an `Address`, given the current `network`.
-    fn to_address(&self, network: NetworkKind) -> Address;
-}
-
-impl ToAddressWithNetwork for Script {
-    fn to_address(&self, network_kind: NetworkKind) -> Address {
-        Address::PayToScriptHash {
-            network_kind,
-            script_hash: Address::hash_payload(self.as_raw_bytes()),
-        }
-    }
-}
-
-impl ToAddressWithNetwork for PublicKey {
-    fn to_address(&self, network_kind: NetworkKind) -> Address {
-        Address::PayToPublicKeyHash {
-            network_kind,
-            pub_key_hash: Address::hash_payload(&self.serialize()[..]),
-        }
-    }
-}
-
->>>>>>> 16a39f89
 impl Address {
     /// Create an address for the given public key hash and network.
     pub fn from_pub_key_hash(network_kind: NetworkKind, pub_key_hash: [u8; 20]) -> Self {
@@ -256,22 +230,22 @@
 
     trait ToAddressWithNetwork {
         /// Convert `self` to an `Address`, given the current `network`.
-        fn to_address(&self, network: Network) -> Address;
+        fn to_address(&self, network: NetworkKind) -> Address;
     }
 
     impl ToAddressWithNetwork for Script {
-        fn to_address(&self, network: Network) -> Address {
+        fn to_address(&self, network_kind: NetworkKind) -> Address {
             Address::PayToScriptHash {
-                network,
+                network_kind,
                 script_hash: Address::hash_payload(self.as_raw_bytes()),
             }
         }
     }
 
     impl ToAddressWithNetwork for PublicKey {
-        fn to_address(&self, network: Network) -> Address {
+        fn to_address(&self, network_kind: NetworkKind) -> Address {
             Address::PayToPublicKeyHash {
-                network,
+                network_kind,
                 pub_key_hash: Address::hash_payload(&self.serialize()[..]),
             }
         }
