#![allow(clippy::unit_arg)]
use crate::serialization::{
    ReadZcashExt, SerializationError, WriteZcashExt, ZcashDeserialize, ZcashSerialize,
};
use std::{
    fmt,
    io::{self, Read},
};

/// An encoding of a Bitcoin script.
<<<<<<< HEAD
#[derive(Clone, Eq, PartialEq, Serialize, Deserialize, Hash)]
#[cfg_attr(test, derive(proptest_derive::Arbitrary))]
=======
#[derive(Clone, Eq, PartialEq, Serialize, Deserialize)]
#[cfg_attr(
    any(test, feature = "proptest-impl"),
    derive(proptest_derive::Arbitrary)
)]
>>>>>>> 0b4e974c
pub struct Script(pub Vec<u8>);

impl fmt::Debug for Script {
    fn fmt(&self, f: &mut fmt::Formatter) -> fmt::Result {
        f.debug_tuple("Script")
            .field(&hex::encode(&self.0))
            .finish()
    }
}

impl ZcashSerialize for Script {
    fn zcash_serialize<W: io::Write>(&self, mut writer: W) -> Result<(), io::Error> {
        writer.write_compactsize(self.0.len() as u64)?;
        writer.write_all(&self.0[..])?;
        Ok(())
    }
}

impl ZcashDeserialize for Script {
    fn zcash_deserialize<R: io::Read>(mut reader: R) -> Result<Self, SerializationError> {
        // XXX what is the max length of a script?
        let len = reader.read_compactsize()?;
        let mut bytes = Vec::new();
        reader.take(len).read_to_end(&mut bytes)?;
        Ok(Script(bytes))
    }
}

#[cfg(test)]
mod proptests {
    use std::io::Cursor;

    use proptest::prelude::*;

    use super::*;
    use crate::serialization::{ZcashDeserialize, ZcashSerialize};

    proptest! {
        #[test]
        fn script_roundtrip(script in any::<Script>()) {
            let mut bytes = Cursor::new(Vec::new());
            script.zcash_serialize(&mut bytes)?;

            bytes.set_position(0);
            let other_script = Script::zcash_deserialize(&mut bytes)?;

            prop_assert_eq![script, other_script];
        }
    }
}<|MERGE_RESOLUTION|>--- conflicted
+++ resolved
@@ -8,16 +8,11 @@
 };
 
 /// An encoding of a Bitcoin script.
-<<<<<<< HEAD
 #[derive(Clone, Eq, PartialEq, Serialize, Deserialize, Hash)]
-#[cfg_attr(test, derive(proptest_derive::Arbitrary))]
-=======
-#[derive(Clone, Eq, PartialEq, Serialize, Deserialize)]
 #[cfg_attr(
     any(test, feature = "proptest-impl"),
     derive(proptest_derive::Arbitrary)
 )]
->>>>>>> 0b4e974c
 pub struct Script(pub Vec<u8>);
 
 impl fmt::Debug for Script {
