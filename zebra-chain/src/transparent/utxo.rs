--- conflicted
+++ resolved
@@ -227,10 +227,6 @@
 ) -> HashMap<transparent::OutPoint, OrderedUtxo> {
     let mut new_ordered_outputs = HashMap::new();
 
-<<<<<<< HEAD
-    let from_coinbase = transaction.is_coinbase();
-=======
->>>>>>> 5054e048
     for (output_index_in_transaction, output) in transaction.outputs().iter().cloned().enumerate() {
         let output_index_in_transaction = output_index_in_transaction
             .try_into()
