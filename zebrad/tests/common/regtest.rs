//! Test submitblock RPC method on Regtest.
//!
//! This test will get block templates via the `getblocktemplate` RPC method and submit them as new blocks
//! via the `submitblock` RPC method on Regtest.

use std::{net::SocketAddr, sync::Arc, time::Duration};

use color_eyre::eyre::{eyre, Context, Result};
use tower::BoxError;
use tracing::*;

use zebra_chain::{
    block::{Block, Height},
    parameters::{testnet::REGTEST_NU5_ACTIVATION_HEIGHT, Network, NetworkUpgrade},
    primitives::byte_array::increment_big_endian,
    serialization::{ZcashDeserializeInto, ZcashSerialize},
};
use zebra_node_services::rpc_client::RpcRequestClient;
use zebra_rpc::{
<<<<<<< HEAD
    constants::MISSING_BLOCK_ERROR_CODE,
    methods::{
        get_block_template_rpcs::{
            get_block_template::{
                proposal::TimeSource, proposal_block_from_template, GetBlockTemplate,
            },
            types::submit_block,
        },
        hex_data::HexData,
    },
=======
    methods::get_block_template_rpcs::get_block_template::{
        proposal::TimeSource, proposal_block_from_template, GetBlockTemplate,
    },
    server::OPENED_RPC_ENDPOINT_MSG,
>>>>>>> 2419e8a3
};
use zebra_test::args;

use crate::common::{
    config::{os_assigned_rpc_port_config, read_listen_addr_from_logs, testdir},
    launch::ZebradTestDirExt,
};

/// Number of blocks that should be submitted before the test is considered successful.
const NUM_BLOCKS_TO_SUBMIT: usize = 200;

pub(crate) async fn submit_blocks_test() -> Result<()> {
    let _init_guard = zebra_test::init();
    info!("starting regtest submit_blocks test");

    let network = Network::new_regtest(None);
    let mut config = os_assigned_rpc_port_config(false, &network)?;
    config.mempool.debug_enable_at_height = Some(0);

    let mut zebrad = testdir()?
        .with_config(&mut config)?
        .spawn_child(args!["start"])?;

    let rpc_address = read_listen_addr_from_logs(&mut zebrad, OPENED_RPC_ENDPOINT_MSG)?;

    info!("waiting for zebrad to start");

    tokio::time::sleep(Duration::from_secs(30)).await;

    info!("attempting to submit blocks");
    submit_blocks(network, rpc_address).await?;

    zebrad.kill(false)?;

    let output = zebrad.wait_with_output()?;
    let output = output.assert_failure()?;

    // [Note on port conflict](#Note on port conflict)
    output
        .assert_was_killed()
        .wrap_err("Possible port conflict. Are there other acceptance tests running?")
}

/// Get block templates and submit blocks
async fn submit_blocks(network: Network, rpc_address: SocketAddr) -> Result<()> {
    let client = RpcRequestClient::new(rpc_address);

    for _ in 1..=NUM_BLOCKS_TO_SUBMIT {
        let (mut block, height) = client
            .block_from_template(Height(REGTEST_NU5_ACTIVATION_HEIGHT))
            .await?;

        while !network.disable_pow()
            && zebra_consensus::difficulty_is_valid(&block.header, &network, &height, &block.hash())
                .is_err()
        {
            increment_big_endian(Arc::make_mut(&mut block.header).nonce.as_mut());
        }

        if height.0 % 40 == 0 {
            info!(?block, ?height, "submitting block");
        }

        client.submit_block(block).await?;
    }

    Ok(())
}

pub trait MiningRpcMethods {
    async fn block_from_template(&self, nu5_activation_height: Height) -> Result<(Block, Height)>;
    async fn submit_block(&self, block: Block) -> Result<()>;
    async fn submit_block_from_template(&self) -> Result<(Block, Height)>;
    async fn get_block(&self, height: i32) -> Result<Option<Arc<Block>>, BoxError>;
}

impl MiningRpcMethods for RpcRequestClient {
    async fn block_from_template(&self, nu5_activation_height: Height) -> Result<(Block, Height)> {
        let block_template: GetBlockTemplate = self
            .json_result_from_call("getblocktemplate", "[]".to_string())
            .await
            .expect("response should be success output with a serialized `GetBlockTemplate`");

        let height = Height(block_template.height);

        let network_upgrade = if height < nu5_activation_height {
            NetworkUpgrade::Canopy
        } else {
            NetworkUpgrade::Nu5
        };

        Ok((
            proposal_block_from_template(&block_template, TimeSource::default(), network_upgrade)?,
            height,
        ))
    }

    async fn submit_block(&self, block: Block) -> Result<()> {
        let block_data = hex::encode(block.zcash_serialize_to_vec()?);

        let submit_block_response: submit_block::Response = self
            .json_result_from_call("submitblock", format!(r#"["{block_data}"]"#))
            .await
            .map_err(|err| eyre!(err))?;

        match submit_block_response {
            submit_block::Response::Accepted => Ok(()),
            submit_block::Response::ErrorResponse(err) => {
                Err(eyre!("block submission failed: {err:?}"))
            }
        }
    }

    async fn submit_block_from_template(&self) -> Result<(Block, Height)> {
        let (block, height) = self
            .block_from_template(Height(REGTEST_NU5_ACTIVATION_HEIGHT))
            .await?;

        self.submit_block(block.clone()).await?;

        Ok((block, height))
    }

    async fn get_block(&self, height: i32) -> Result<Option<Arc<Block>>, BoxError> {
        match self
            .json_result_from_call("getblock", format!(r#"["{}", 0]"#, height))
            .await
        {
            Ok(HexData(raw_block)) => {
                let block = raw_block.zcash_deserialize_into::<Block>()?;
                Ok(Some(Arc::new(block)))
            }
            Err(err)
                if err
                    .downcast_ref::<jsonrpc_core::Error>()
                    .is_some_and(|err| err.code == MISSING_BLOCK_ERROR_CODE) =>
            {
                Ok(None)
            }
            Err(err) => Err(err),
        }
    }
}<|MERGE_RESOLUTION|>--- conflicted
+++ resolved
@@ -17,7 +17,6 @@
 };
 use zebra_node_services::rpc_client::RpcRequestClient;
 use zebra_rpc::{
-<<<<<<< HEAD
     constants::MISSING_BLOCK_ERROR_CODE,
     methods::{
         get_block_template_rpcs::{
@@ -28,12 +27,7 @@
         },
         hex_data::HexData,
     },
-=======
-    methods::get_block_template_rpcs::get_block_template::{
-        proposal::TimeSource, proposal_block_from_template, GetBlockTemplate,
-    },
     server::OPENED_RPC_ENDPOINT_MSG,
->>>>>>> 2419e8a3
 };
 use zebra_test::args;
 
