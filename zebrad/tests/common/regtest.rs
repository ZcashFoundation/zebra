--- conflicted
+++ resolved
@@ -82,38 +82,15 @@
 }
 
 impl MiningRpcMethods for RpcRequestClient {
-<<<<<<< HEAD
-    async fn block_from_template(&self, nu5_activation_height: Height) -> Result<(Block, Height)> {
+    async fn block_from_template(&self) -> Result<(Block, Height)> {
         let block_template: BlockTemplateResponse = self
-=======
-    async fn block_from_template(&self) -> Result<(Block, Height)> {
-        let block_template: GetBlockTemplate = self
->>>>>>> 744a3db9
             .json_result_from_call("getblocktemplate", "[]".to_string())
             .await
             .expect("response should be success output with a serialized `GetBlockTemplate`");
 
-<<<<<<< HEAD
-        let height = Height(block_template.height());
-
-        let network_upgrade = if height < nu5_activation_height {
-            NetworkUpgrade::Canopy
-        } else {
-            NetworkUpgrade::Nu5
-        };
-
         Ok((
-            proposal_block_from_template(
-                &block_template,
-                BlockTemplateTimeSource::default(),
-                network_upgrade,
-            )?,
-            height,
-=======
-        Ok((
-            proposal_block_from_template(&block_template, TimeSource::default())?,
-            Height(block_template.height),
->>>>>>> 744a3db9
+            proposal_block_from_template(&block_template, BlockTemplateTimeSource::default())?,
+            Height(block_template.height()),
         ))
     }
 
