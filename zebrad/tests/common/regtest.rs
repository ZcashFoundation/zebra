--- conflicted
+++ resolved
@@ -85,11 +85,6 @@
 pub trait MiningRpcMethods {
     async fn block_from_template(&self) -> Result<(Block, Height)>;
     async fn submit_block(&self, block: Block) -> Result<()>;
-<<<<<<< HEAD
-    #[allow(dead_code)]
-    async fn submit_block_from_template(&self) -> Result<(Block, Height)>;
-=======
->>>>>>> 78fd2d51
     async fn get_block(&self, height: i32) -> Result<Option<Arc<Block>>, BoxError>;
 }
 
@@ -122,20 +117,6 @@
         }
     }
 
-<<<<<<< HEAD
-    #[allow(dead_code)]
-    async fn submit_block_from_template(&self) -> Result<(Block, Height)> {
-        let (block, height) = self
-            .block_from_template(Height(REGTEST_NU5_ACTIVATION_HEIGHT))
-            .await?;
-
-        self.submit_block(block.clone()).await?;
-
-        Ok((block, height))
-    }
-
-=======
->>>>>>> 78fd2d51
     async fn get_block(&self, height: i32) -> Result<Option<Arc<Block>>, BoxError> {
         match self
             .json_result_from_call("getblock", format!(r#"["{}", 0]"#, height))
