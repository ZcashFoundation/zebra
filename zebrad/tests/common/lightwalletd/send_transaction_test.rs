//! Test sending transactions using a lightwalletd instance connected to a zebrad instance.
//!
//! This test requires a cached chain state that is partially synchronized close to the
//! network chain tip height. It will finish the sync and update the cached chain state.
//!
//! After finishing the sync, it will get the first 20 blocks in the non-finalized state
//! (past the MAX_BLOCK_REORG_HEIGHT) via getblock rpc calls, shuts down the zebrad instance
//! so that the retrieved blocks aren't finalized into the cached state, and get the finalized
//! tip height of the updated cached state.
//!
//! The transactions to use to send are obtained from those blocks that are above the finalized
//! tip height of the updated cached state.
//!
//! The zebrad instance connected to lightwalletd uses the cached state and does not connect to any
//! external peers, which prevents it from downloading the blocks from where the test transactions
//! were obtained. This is to ensure that zebra does not reject the transactions because they have
//! already been seen in a block.

use std::{cmp::min, collections::HashSet, sync::Arc};
use tower::BoxError;

use color_eyre::eyre::{eyre, Result};

use zebra_chain::{
    block::Block,
    parameters::Network::*,
    serialization::ZcashSerialize,
    transaction::{self, Transaction},
};
use zebra_node_services::rpc_client::RpcRequestClient;
use zebra_rpc::queue::CHANNEL_AND_QUEUE_CAPACITY;
use zebrad::components::mempool::downloads::MAX_INBOUND_CONCURRENCY;

use crate::common::{
    cached_state::future_blocks,
    launch::{can_spawn_zebrad_for_test_type, spawn_zebrad_for_rpc},
    lightwalletd::{
        can_spawn_lightwalletd_for_rpc, spawn_lightwalletd_for_rpc,
        sync::wait_for_zebrad_and_lightwalletd_sync,
        wallet_grpc::{
            self, compact_tx_streamer_client::CompactTxStreamerClient, connect_to_lightwalletd,
            Empty, Exclude,
        },
    },
    regtest::MiningRpcMethods,
    test_type::TestType::*,
};

/// The maximum number of transactions we want to send in the test.
/// This avoids filling the mempool queue and generating errors.
///
/// TODO: replace with a const when `min()` stabilises as a const function:
///       https://github.com/rust-lang/rust/issues/92391
fn max_sent_transactions() -> usize {
    min(CHANNEL_AND_QUEUE_CAPACITY, MAX_INBOUND_CONCURRENCY) / 2
}

/// Number of blocks past the finalized to load transactions from.
const MAX_NUM_FUTURE_BLOCKS: u32 = 50;

/// The test entry point.
pub async fn run() -> Result<()> {
    let _init_guard = zebra_test::init();

    // We want a zebra state dir and a lightwalletd data dir in place,
    // so `UpdateCachedState` can be used as our test type
    let test_type = UpdateCachedState;
    let test_name = "send_transaction_test";
    let network = Mainnet;

    // Skip the test unless the user specifically asked for it
    if !can_spawn_zebrad_for_test_type(test_name, test_type, true) {
        return Ok(());
    }

    if test_type.launches_lightwalletd() && !can_spawn_lightwalletd_for_rpc(test_name, test_type) {
        tracing::info!("skipping test due to missing lightwalletd network or cached state");
        return Ok(());
    }

    let zebrad_state_path = test_type.zebrad_state_path(test_name);
    let zebrad_state_path = match zebrad_state_path {
        Some(zebrad_state_path) => zebrad_state_path,
        None => return Ok(()),
    };

    tracing::info!(
        ?network,
        ?test_type,
        ?zebrad_state_path,
        "running gRPC send transaction test using lightwalletd & zebrad",
    );

    let mut count = 0;
    let blocks: Vec<Block> =
        get_future_blocks(&network, test_type, test_name, MAX_NUM_FUTURE_BLOCKS)
            .await?
            .into_iter()
            .take_while(|block| {
                count += block.transactions.len() - 1;
                count <= max_sent_transactions()
            })
            .collect();

    tracing::info!(
        blocks_count = ?blocks.len(),
        partial_sync_path = ?zebrad_state_path,
        "got transactions to send, spawning isolated zebrad...",
    );

    // We run these gRPC tests without a network connection.
    let use_internet_connection = false;

    // Start zebrad with no peers, we want to send transactions without blocks coming in. If `wallet_grpc_test`
    // runs before this test (as it does in `lightwalletd_test_suite`), then we are the most up to date with tip we can.
    let (mut zebrad, zebra_rpc_address) = if let Some(zebrad_and_address) = spawn_zebrad_for_rpc(
        network.clone(),
        test_name,
        test_type,
        use_internet_connection,
    )? {
        zebrad_and_address
    } else {
        // Skip the test, we don't have the required cached state
        return Ok(());
    };

    let zebra_rpc_address = zebra_rpc_address.expect("lightwalletd test must have RPC port");

    let zebrad_rpc_client = RpcRequestClient::new(zebra_rpc_address);

    tracing::info!(
        ?test_type,
        ?zebra_rpc_address,
        "spawned isolated zebrad with shorter chain, waiting for zebrad to open its RPC port..."
    );
    zebrad.expect_stdout_line_matches(format!("Opened RPC endpoint at {zebra_rpc_address}"))?;

    tracing::info!(
        ?zebra_rpc_address,
        "zebrad opened its RPC port, spawning lightwalletd...",
    );

    let (lightwalletd, lightwalletd_rpc_port) =
        spawn_lightwalletd_for_rpc(network, test_name, test_type, zebra_rpc_address)?
            .expect("already checked cached state and network requirements");

    tracing::info!(
        ?lightwalletd_rpc_port,
        "spawned lightwalletd connected to zebrad, waiting for them both to sync...",
    );

    let (_lightwalletd, _zebrad) = wait_for_zebrad_and_lightwalletd_sync(
        lightwalletd,
        lightwalletd_rpc_port,
        zebrad,
        zebra_rpc_address,
        test_type,
        // We want to send transactions to the mempool, but we aren't syncing with the network
        true,
        use_internet_connection,
    )?;

    tracing::info!(
        ?lightwalletd_rpc_port,
        "connecting gRPC client to lightwalletd...",
    );

    let mut rpc_client = connect_to_lightwalletd(lightwalletd_rpc_port).await?;

    // Call GetMempoolTx so lightwalletd caches the empty mempool state.
    // This is a workaround for a bug where lightwalletd will skip calling `get_raw_transaction`
    // the first time GetMempoolTx is called because it replaces the cache early and only calls the
    // RPC method for transaction ids that are missing in the old cache as keys.
    // <https://github.com/zcash/lightwalletd/blob/master/frontend/service.go#L495-L502>
    //
    // TODO: Fix this issue in lightwalletd and delete this
    rpc_client
        .get_mempool_tx(Exclude { txid: vec![] })
        .await?
        .into_inner();

    let mut transaction_hashes = HashSet::new();
    let mut has_tx_with_shielded_elements = false;
    let mut counter = 0;

    for block in blocks {
        let (has_shielded_elements, count) = send_transactions_from_block(
            &mut rpc_client,
            &zebrad_rpc_client,
            block.clone(),
            &mut transaction_hashes,
        )
        .await?;

        has_tx_with_shielded_elements |= has_shielded_elements;
        counter += count;

        tracing::info!(
            height = ?block.coinbase_height(),
            "submitting block at height"
        );

        let submit_block_response = zebrad_rpc_client.submit_block(block).await;
        tracing::info!(?submit_block_response, "submitted block");
    }

    // GetMempoolTx: make sure at least one of the transactions were inserted into the mempool.
    assert!(
        !has_tx_with_shielded_elements || counter >= 1,
        "failed to read v4+ transactions with shielded elements \
        from future blocks in mempool via lightwalletd"
    );

    Ok(())
}

/// Sends non-coinbase transactions from a block to the mempool, verifies that the transactions
/// can be found in the mempool via lightwalletd, and commits the block to Zebra's chainstate.
///
/// Returns the zebrad test child that's handling the RPC requests.

#[tracing::instrument(skip_all)]
async fn send_transactions_from_block(
    rpc_client: &mut CompactTxStreamerClient<tonic::transport::Channel>,
    zebrad_rpc_client: &RpcRequestClient,
    block: Block,
    transaction_hashes: &mut HashSet<transaction::Hash>,
) -> Result<(bool, usize)> {
    // Lightwalletd won't call `get_raw_mempool` again until 2 seconds after the last call:
    // <https://github.com/zcash/lightwalletd/blob/master/frontend/service.go#L482>
    //
    // So we need to wait much longer than that here.
    let sleep_until_lwd_last_mempool_refresh =
        tokio::time::sleep(std::time::Duration::from_secs(4));

    let transactions: Vec<_> = block
        .transactions
        .iter()
        .filter(|tx| !tx.is_coinbase())
        .collect();

    if transactions.is_empty() {
        return Ok((false, 0));
    }

    transaction_hashes.extend(transactions.iter().map(|tx| tx.hash()));

    tracing::info!(
        transaction_count = ?transactions.len(),
        ?transaction_hashes,
        "connected gRPC client to lightwalletd, sending transactions...",
    );

    let mut has_tx_with_shielded_elements = false;
    for &transaction in &transactions {
        let transaction_hash = transaction.hash();

        // See <https://github.com/zcash/lightwalletd/blob/master/parser/transaction.go#L367>
        has_tx_with_shielded_elements |= transaction.version() >= 4
            && (transaction.has_shielded_inputs() || transaction.has_shielded_outputs());

        let expected_response = wallet_grpc::SendResponse {
            error_code: 0,
            error_message: format!("\"{transaction_hash}\""),
        };

        tracing::info!(?transaction_hash, "sending transaction...");

        let request = prepare_send_transaction_request(transaction.clone());

        match rpc_client.send_transaction(request).await {
            Ok(response) => assert_eq!(response.into_inner(), expected_response),
            Err(err) => {
                tracing::warn!(?err, "failed to send transaction");
                let send_tx_rsp = zebrad_rpc_client
                    .send_transaction(transaction)
                    .await
                    .map_err(|e| eyre!(e));

                tracing::warn!(?send_tx_rsp, "failed to send tx twice");
            }
        };
    }

    // Wait for more transactions to verify, `GetMempoolTx` only returns txs where tx.HasShieldedElements()
    // <https://github.com/zcash/lightwalletd/blob/master/frontend/service.go#L537>
    sleep_until_lwd_last_mempool_refresh.await;

    tracing::info!("calling GetMempoolTx gRPC to fetch transactions...");
    let mut transactions_stream = rpc_client
        .get_mempool_tx(Exclude { txid: vec![] })
        .await?
        .into_inner();

    tracing::info!("checking the mempool contains some of the sent transactions...");
    let mut counter = 0;
    while let Some(tx) = transactions_stream.message().await? {
        let hash: [u8; 32] = tx.hash.clone().try_into().expect("hash is correct length");
        let hash = transaction::Hash::from_bytes_in_display_order(&hash);

        assert!(
            transaction_hashes.contains(&hash),
            "unexpected transaction {hash:?}\n\
             in isolated mempool: {tx:?}",
        );

        counter += 1;
    }

    tracing::info!("calling GetMempoolStream gRPC to fetch transactions...");
    let mut transaction_stream = rpc_client.get_mempool_stream(Empty {}).await?.into_inner();

    let mut _counter = 0;
    while let Some(_tx) = transaction_stream.message().await? {
        // TODO: check tx.data or tx.height here?
        _counter += 1;
    }

<<<<<<< HEAD
    Ok(())
}

/// Loads transactions from a few block(s) after the chain tip of the cached state.
///
/// Returns a list of non-coinbase transactions from blocks that have not been finalized to disk
/// in the `ZEBRA_CACHED_STATE_DIR`.
///
/// ## Panics
///
/// If the provided `test_type` doesn't need an rpc server and cached state
#[tracing::instrument]
async fn load_transactions_from_future_blocks(
    network: Network,
    test_type: TestType,
    test_name: &str,
) -> Result<Vec<Arc<Transaction>>> {
    let transactions = future_blocks(&network, test_type, test_name, MAX_NUM_FUTURE_BLOCKS)
        .await?
        .into_iter()
        .flat_map(|block| block.transactions)
        .filter(|transaction| !transaction.is_coinbase())
        .take(max_sent_transactions())
        .collect();

    Ok(transactions)
=======
    Ok((has_tx_with_shielded_elements, counter))
>>>>>>> 568b25e5
}

/// Prepare a request to send to lightwalletd that contains a transaction to be sent.
fn prepare_send_transaction_request(transaction: Arc<Transaction>) -> wallet_grpc::RawTransaction {
    let transaction_bytes = transaction.zcash_serialize_to_vec().unwrap();

    wallet_grpc::RawTransaction {
        data: transaction_bytes,
        height: 0,
    }
}

trait SendTransactionMethod {
    async fn send_transaction(
        &self,
        transaction: &Arc<Transaction>,
    ) -> Result<zebra_rpc::methods::SentTransactionHash, BoxError>;
}

impl SendTransactionMethod for RpcRequestClient {
    async fn send_transaction(
        &self,
        transaction: &Arc<Transaction>,
    ) -> Result<zebra_rpc::methods::SentTransactionHash, BoxError> {
        let tx_data = hex::encode(transaction.zcash_serialize_to_vec()?);
        self.json_result_from_call("sendrawtransaction", format!(r#"["{tx_data}"]"#))
            .await
    }
}<|MERGE_RESOLUTION|>--- conflicted
+++ resolved
@@ -317,36 +317,7 @@
         _counter += 1;
     }
 
-<<<<<<< HEAD
-    Ok(())
-}
-
-/// Loads transactions from a few block(s) after the chain tip of the cached state.
-///
-/// Returns a list of non-coinbase transactions from blocks that have not been finalized to disk
-/// in the `ZEBRA_CACHED_STATE_DIR`.
-///
-/// ## Panics
-///
-/// If the provided `test_type` doesn't need an rpc server and cached state
-#[tracing::instrument]
-async fn load_transactions_from_future_blocks(
-    network: Network,
-    test_type: TestType,
-    test_name: &str,
-) -> Result<Vec<Arc<Transaction>>> {
-    let transactions = future_blocks(&network, test_type, test_name, MAX_NUM_FUTURE_BLOCKS)
-        .await?
-        .into_iter()
-        .flat_map(|block| block.transactions)
-        .filter(|transaction| !transaction.is_coinbase())
-        .take(max_sent_transactions())
-        .collect();
-
-    Ok(transactions)
-=======
     Ok((has_tx_with_shielded_elements, counter))
->>>>>>> 568b25e5
 }
 
 /// Prepare a request to send to lightwalletd that contains a transaction to be sent.
