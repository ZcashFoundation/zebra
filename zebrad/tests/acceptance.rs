//! Acceptance test: runs zebrad as a subprocess and asserts its
//! output for given argument combinations matches what is expected.
//!
//! ## Note on port conflict
//!
//! If the test child has a cache or port conflict with another test, or a
//! running zebrad or zcashd, then it will panic. But the acceptance tests
//! expect it to run until it is killed.
//!
//! If these conflicts cause test failures:
//!   - run the tests in an isolated environment,
//!   - run zebrad on a custom cache path and port,
//!   - run zcashd on a custom port.
//!
//! ## Failures due to Configured Network Interfaces or Network Connectivity
//!
//! If your test environment does not have any IPv6 interfaces configured, skip IPv6 tests
//! by setting the `ZEBRA_SKIP_IPV6_TESTS` environmental variable.
//!
//! If it does not have any IPv4 interfaces, IPv4 localhost is not on `127.0.0.1`,
//! or you have poor network connectivity,
//! skip all the network tests by setting the `ZEBRA_SKIP_NETWORK_TESTS` environmental variable.
//!
//! ## Large/full sync tests
//!
//! This file has sync tests that are marked as ignored because they take too much time to run.
//! Some of them require environment variables or directories to be present:
//!
//! - `FULL_SYNC_MAINNET_TIMEOUT_MINUTES` env variable: The total number of minutes we
//! will allow this test to run or give up. Value for the Mainnet full sync tests.
//! - `FULL_SYNC_TESTNET_TIMEOUT_MINUTES` env variable: The total number of minutes we
//! will allow this test to run or give up. Value for the Testnet ful  sync tests.
//! - `/zebrad-cache` directory: For some sync tests, this needs to be created in
//! the file system, the created directory should have write permissions.
//!
//! Here are some examples on how to run each of the tests:
//!
//! ```console
//! $ cargo test sync_large_checkpoints_mainnet -- --ignored --nocapture
//!
//! $ cargo test sync_large_checkpoints_mempool_mainnet -- --ignored --nocapture
//!
//! $ sudo mkdir /zebrad-cache
//! $ sudo chmod 777 /zebrad-cache
//! $ export FULL_SYNC_MAINNET_TIMEOUT_MINUTES=600
//! $ cargo test full_sync_mainnet -- --ignored --nocapture
//!
//! $ sudo mkdir /zebrad-cache
//! $ sudo chmod 777 /zebrad-cache
//! $ export FULL_SYNC_TESTNET_TIMEOUT_MINUTES=600
//! $ cargo test full_sync_testnet -- --ignored --nocapture
//! ```
//!
//! Please refer to the documentation of each test for more information.
//!
//! ## Lightwalletd tests
//!
//! The lightwalletd software is an interface service that uses zebrad or zcashd RPC methods to serve wallets or other applications with blockchain content in an efficient manner.
//! There are several versions of lightwalled in the form of different forks. The original
//! repo is <https://github.com/zcash/lightwalletd> but Zecwallet Lite uses a custom fork: <https://github.com/adityapk00/lightwalletd>.
//! The custom fork from adityapk00 is the one Zebra use for this tests:
//!
//! Zebra lightwalletd tests are not all marked as ignored but none will run unless
//! at least the `ZEBRA_TEST_LIGHTWALLETD` environment variable is present:
//!
//! - `ZEBRA_TEST_LIGHTWALLETD` env variable: Needs to be present to run any of the lightwalletd tests.
//! - `ZEBRA_CACHED_STATE_DIR` env var: The path to a zebra blockchain database.
//! - `LIGHTWALLETD_DATA_DIR` env variable. The path to a lightwalletd database.
//! - `--features lightwalletd-grpc-tests` cargo flag. The flag given to cargo to build the source code of the running test.
//!
//! Here are some examples of running each test:
//!
//! ```console
//! $ export ZEBRA_TEST_LIGHTWALLETD=true
//! $ cargo test lightwalletd_integration -- --nocapture
//!
//! $ export ZEBRA_TEST_LIGHTWALLETD=true
//! $ export ZEBRA_CACHED_STATE_DIR="/path/to/zebra/state"
//! $ export LIGHTWALLETD_DATA_DIR="/path/to/lightwalletd/database"
//! $ cargo test lightwalletd_update_sync -- --nocapture
//!
//! $ export ZEBRA_TEST_LIGHTWALLETD=true
//! $ export ZEBRA_CACHED_STATE_DIR="/path/to/zebra/state"
//! $ cargo test lightwalletd_full_sync -- --ignored --nocapture
//!
//! $ export ZEBRA_TEST_LIGHTWALLETD=true
//! $ cargo test lightwalletd_test_suite -- --ignored --nocapture
//!
//! $ export ZEBRA_TEST_LIGHTWALLETD=true
//! $ export ZEBRA_CACHED_STATE_DIR="/path/to/zebra/state"
//! $ cargo test fully_synced_rpc_test -- --ignored --nocapture
//!
//! $ export ZEBRA_TEST_LIGHTWALLETD=true
//! $ export ZEBRA_CACHED_STATE_DIR="/path/to/zebra/state"
//! $ export LIGHTWALLETD_DATA_DIR="/path/to/lightwalletd/database"
//! $ cargo test sending_transactions_using_lightwalletd --features lightwalletd-grpc-tests -- --ignored --nocapture
//!
//! $ export ZEBRA_TEST_LIGHTWALLETD=true
//! $ export ZEBRA_CACHED_STATE_DIR="/path/to/zebra/state"
//! $ export LIGHTWALLETD_DATA_DIR="/path/to/lightwalletd/database"
//! $ cargo test lightwalletd_wallet_grpc_tests --features lightwalletd-grpc-tests -- --ignored --nocapture
//! ```
//!
//! ## Getblocktemplate tests
//!
//! Example of how to run the get_block_template test:
//!
//! ```console
//! ZEBRA_CACHED_STATE_DIR=/path/to/zebra/state cargo test get_block_template --features getblocktemplate-rpcs --release  -- --ignored --nocapture
//! ```
//!
//! Example of how to run the submit_block test:
//!
//! ```console
//! ZEBRA_CACHED_STATE_DIR=/path/to/zebra/state cargo test submit_block --features getblocktemplate-rpcs --release  -- --ignored --nocapture
//! ```
//!
//! Please refer to the documentation of each test for more information.
//!
//! ## Checkpoint Generation Tests
//!
//! Generate checkpoints on mainnet and testnet using a cached state:
//! ```console
//! GENERATE_CHECKPOINTS_MAINNET=1 ENTRYPOINT_FEATURES=zebra-checkpoints ZEBRA_CACHED_STATE_DIR=/path/to/zebra/state docker/entrypoint.sh
//! GENERATE_CHECKPOINTS_TESTNET=1 ENTRYPOINT_FEATURES=zebra-checkpoints ZEBRA_CACHED_STATE_DIR=/path/to/zebra/state docker/entrypoint.sh
//! ```
//!
//! ## Disk Space for Testing
//!
//! The full sync and lightwalletd tests with cached state expect a temporary directory with
//! at least 300 GB of disk space (2 copies of the full chain). To use another disk for the
//! temporary test files:
//!
//! ```sh
//! export TMPDIR=/path/to/disk/directory
//! ```

use std::{
    collections::HashSet,
    env, fs, panic,
    path::PathBuf,
    time::{Duration, Instant},
};

use color_eyre::{
    eyre::{eyre, Result, WrapErr},
    Help,
};

use zebra_chain::{
    block::{self, Height},
    parameters::Network::{self, *},
};
use zebra_network::constants::PORT_IN_USE_ERROR;
use zebra_node_services::rpc_client::RpcRequestClient;
use zebra_state::constants::LOCK_FILE_ERROR;

use zebra_test::{args, command::ContextFrom, net::random_known_port, prelude::*};

mod common;

use common::{
    check::{is_zebrad_version, EphemeralCheck, EphemeralConfig},
    config::random_known_rpc_port_config,
    config::{
        config_file_full_path, configs_dir, default_test_config, persistent_test_config, testdir,
    },
    launch::{spawn_zebrad_for_rpc, ZebradTestDirExt, BETWEEN_NODES_DELAY, LAUNCH_DELAY},
    lightwalletd::{can_spawn_lightwalletd_for_rpc, spawn_lightwalletd_for_rpc},
    sync::{
        create_cached_database_height, sync_until, MempoolBehavior, LARGE_CHECKPOINT_TEST_HEIGHT,
        LARGE_CHECKPOINT_TIMEOUT, MEDIUM_CHECKPOINT_TEST_HEIGHT, STOP_AT_HEIGHT_REGEX,
        STOP_ON_LOAD_TIMEOUT, SYNC_FINISHED_REGEX, TINY_CHECKPOINT_TEST_HEIGHT,
        TINY_CHECKPOINT_TIMEOUT,
    },
    test_type::TestType::{self, *},
};

/// The maximum amount of time that we allow the creation of a future to block the `tokio` executor.
///
/// This should be larger than the amount of time between thread time slices on a busy test VM.
///
/// This limit only applies to some tests.
pub const MAX_ASYNC_BLOCKING_TIME: Duration = zebra_test::mock_service::DEFAULT_MAX_REQUEST_DELAY;

/// The test config file prefix for `--feature getblocktemplate-rpcs` configs.
pub const GET_BLOCK_TEMPLATE_CONFIG_PREFIX: &str = "getblocktemplate-";

#[test]
fn generate_no_args() -> Result<()> {
    let _init_guard = zebra_test::init();

    let child = testdir()?
        .with_config(&mut default_test_config()?)?
        .spawn_child(args!["generate"])?;

    let output = child.wait_with_output()?;
    let output = output.assert_success()?;

    // First line
    output.stdout_line_contains("# Default configuration for zebrad")?;

    Ok(())
}

#[test]
fn generate_args() -> Result<()> {
    let _init_guard = zebra_test::init();

    let testdir = testdir()?;
    let testdir = &testdir;

    // unexpected free argument `argument`
    let child = testdir.spawn_child(args!["generate", "argument"])?;
    let output = child.wait_with_output()?;
    output.assert_failure()?;

    // unrecognized option `-f`
    let child = testdir.spawn_child(args!["generate", "-f"])?;
    let output = child.wait_with_output()?;
    output.assert_failure()?;

    // missing argument to option `-o`
    let child = testdir.spawn_child(args!["generate", "-o"])?;
    let output = child.wait_with_output()?;
    output.assert_failure()?;

    // Add a config file name to tempdir path
    let generated_config_path = testdir.path().join("zebrad.toml");

    // Valid
    let child =
        testdir.spawn_child(args!["generate", "-o": generated_config_path.to_str().unwrap()])?;

    let output = child.wait_with_output()?;
    let output = output.assert_success()?;

    assert_with_context!(
        testdir.path().exists(),
        &output,
        "test temp directory not found"
    );
    assert_with_context!(
        generated_config_path.exists(),
        &output,
        "generated config file not found"
    );

    Ok(())
}

#[test]
fn help_no_args() -> Result<()> {
    let _init_guard = zebra_test::init();

    let testdir = testdir()?.with_config(&mut default_test_config()?)?;

    let child = testdir.spawn_child(args!["help"])?;
    let output = child.wait_with_output()?;
    let output = output.assert_success()?;

    // The first line should have the version
    output.any_output_line(
        is_zebrad_version,
        &output.output.stdout,
        "stdout",
        "a valid zebrad semantic version",
    )?;

    // Make sure we are in help by looking usage string
    output.stdout_line_contains("USAGE:")?;

    Ok(())
}

#[test]
fn help_args() -> Result<()> {
    let _init_guard = zebra_test::init();

    let testdir = testdir()?;
    let testdir = &testdir;

    // The subcommand "argument" wasn't recognized.
    let child = testdir.spawn_child(args!["help", "argument"])?;
    let output = child.wait_with_output()?;
    output.assert_failure()?;

    // option `-f` does not accept an argument
    let child = testdir.spawn_child(args!["help", "-f"])?;
    let output = child.wait_with_output()?;
    output.assert_failure()?;

    Ok(())
}

#[test]
fn start_no_args() -> Result<()> {
    let _init_guard = zebra_test::init();

    // start caches state, so run one of the start tests with persistent state
    let testdir = testdir()?.with_config(&mut persistent_test_config()?)?;

    let mut child = testdir.spawn_child(args!["-v", "start"])?;

    // Run the program and kill it after a few seconds
    std::thread::sleep(LAUNCH_DELAY);
    child.kill(false)?;

    let output = child.wait_with_output()?;
    let output = output.assert_failure()?;

    output.stdout_line_contains("Starting zebrad")?;

    // Make sure the command passed the legacy chain check
    output.stdout_line_contains("starting legacy chain check")?;
    output.stdout_line_contains("no legacy chain found")?;

    // Make sure the command was killed
    output.assert_was_killed()?;

    Ok(())
}

#[test]
fn start_args() -> Result<()> {
    let _init_guard = zebra_test::init();

    let testdir = testdir()?.with_config(&mut default_test_config()?)?;
    let testdir = &testdir;

    let mut child = testdir.spawn_child(args!["start"])?;
    // Run the program and kill it after a few seconds
    std::thread::sleep(LAUNCH_DELAY);
    child.kill(false)?;
    let output = child.wait_with_output()?;

    // Make sure the command was killed
    output.assert_was_killed()?;

    output.assert_failure()?;

    // unrecognized option `-f`
    let child = testdir.spawn_child(args!["start", "-f"])?;
    let output = child.wait_with_output()?;
    output.assert_failure()?;

    Ok(())
}

#[tokio::test]
async fn db_init_outside_future_executor() -> Result<()> {
    let _init_guard = zebra_test::init();
    let config = default_test_config()?;

    let start = Instant::now();

    // This test doesn't need UTXOs to be verified efficiently, because it uses an empty state.
    let db_init_handle =
        zebra_state::spawn_init(config.state.clone(), config.network.network, Height::MAX, 0);

    // it's faster to panic if it takes longer than expected, since the executor
    // will wait indefinitely for blocking operation to finish once started
    let block_duration = start.elapsed();
    assert!(
        block_duration <= MAX_ASYNC_BLOCKING_TIME,
        "futures executor was blocked longer than expected ({block_duration:?})",
    );

    db_init_handle.await?;

    Ok(())
}

#[test]
fn persistent_mode() -> Result<()> {
    let _init_guard = zebra_test::init();

    let testdir = testdir()?.with_config(&mut persistent_test_config()?)?;
    let testdir = &testdir;

    let mut child = testdir.spawn_child(args!["-v", "start"])?;

    // Run the program and kill it after a few seconds
    std::thread::sleep(LAUNCH_DELAY);
    child.kill(false)?;
    let output = child.wait_with_output()?;

    // Make sure the command was killed
    output.assert_was_killed()?;

    let cache_dir = testdir.path().join("state");
    assert_with_context!(
        cache_dir.read_dir()?.count() > 0,
        &output,
        "state directory empty despite persistent state config"
    );

    Ok(())
}

#[test]
fn ephemeral_existing_directory() -> Result<()> {
    ephemeral(EphemeralConfig::Default, EphemeralCheck::ExistingDirectory)
}

#[test]
fn ephemeral_missing_directory() -> Result<()> {
    ephemeral(EphemeralConfig::Default, EphemeralCheck::MissingDirectory)
}

#[test]
fn misconfigured_ephemeral_existing_directory() -> Result<()> {
    ephemeral(
        EphemeralConfig::MisconfiguredCacheDir,
        EphemeralCheck::ExistingDirectory,
    )
}

#[test]
fn misconfigured_ephemeral_missing_directory() -> Result<()> {
    ephemeral(
        EphemeralConfig::MisconfiguredCacheDir,
        EphemeralCheck::MissingDirectory,
    )
}

#[tracing::instrument]
fn ephemeral(cache_dir_config: EphemeralConfig, cache_dir_check: EphemeralCheck) -> Result<()> {
    use std::io::ErrorKind;

    let _init_guard = zebra_test::init();

    let mut config = default_test_config()?;
    let run_dir = testdir()?;

    let ignored_cache_dir = run_dir.path().join("state");
    if cache_dir_config == EphemeralConfig::MisconfiguredCacheDir {
        // Write a configuration that sets both the cache_dir and ephemeral options
        config.state.cache_dir = ignored_cache_dir.clone();
    }
    if cache_dir_check == EphemeralCheck::ExistingDirectory {
        // We set the cache_dir config to a newly created empty temp directory,
        // then make sure that it is empty after the test
        fs::create_dir(&ignored_cache_dir)?;
    }

    let mut child = run_dir
        .path()
        .with_config(&mut config)?
        .spawn_child(args!["start"])?;
    // Run the program and kill it after a few seconds
    std::thread::sleep(LAUNCH_DELAY);
    child.kill(false)?;
    let output = child.wait_with_output()?;

    // Make sure the command was killed
    output.assert_was_killed()?;

    let expected_run_dir_file_names = match cache_dir_check {
        // we created the state directory, so it should still exist
        EphemeralCheck::ExistingDirectory => {
            assert_with_context!(
                ignored_cache_dir
                    .read_dir()
                    .expect("ignored_cache_dir should still exist")
                    .count()
                    == 0,
                &output,
                "ignored_cache_dir not empty for ephemeral {:?} {:?}: {:?}",
                cache_dir_config,
                cache_dir_check,
                ignored_cache_dir.read_dir().unwrap().collect::<Vec<_>>()
            );

            ["state", "zebrad.toml"].iter()
        }

        // we didn't create the state directory, so it should not exist
        EphemeralCheck::MissingDirectory => {
            assert_with_context!(
                ignored_cache_dir
                    .read_dir()
                    .expect_err("ignored_cache_dir should not exist")
                    .kind()
                    == ErrorKind::NotFound,
                &output,
                "unexpected creation of ignored_cache_dir for ephemeral {:?} {:?}: the cache dir exists and contains these files: {:?}",
                cache_dir_config,
                cache_dir_check,
                ignored_cache_dir.read_dir().unwrap().collect::<Vec<_>>()
            );

            ["zebrad.toml"].iter()
        }
    };

    let expected_run_dir_file_names = expected_run_dir_file_names.map(Into::into).collect();
    let run_dir_file_names = run_dir
        .path()
        .read_dir()
        .expect("run_dir should still exist")
        .map(|dir_entry| dir_entry.expect("run_dir is readable").file_name())
        // ignore directory list order, because it can vary based on the OS and filesystem
        .collect::<HashSet<_>>();

    assert_with_context!(
        run_dir_file_names == expected_run_dir_file_names,
        &output,
        "run_dir not empty for ephemeral {:?} {:?}: expected {:?}, actual: {:?}",
        cache_dir_config,
        cache_dir_check,
        expected_run_dir_file_names,
        run_dir_file_names
    );

    Ok(())
}

#[test]
fn version_no_args() -> Result<()> {
    let _init_guard = zebra_test::init();

    let testdir = testdir()?.with_config(&mut default_test_config()?)?;

    let child = testdir.spawn_child(args!["version"])?;
    let output = child.wait_with_output()?;
    let output = output.assert_success()?;

    // The output should only contain the version
    output.output_check(
        is_zebrad_version,
        &output.output.stdout,
        "stdout",
        "a valid zebrad semantic version",
    )?;

    Ok(())
}

#[test]
fn version_args() -> Result<()> {
    let _init_guard = zebra_test::init();

    let testdir = testdir()?.with_config(&mut default_test_config()?)?;
    let testdir = &testdir;

    // unexpected free argument `argument`
    let child = testdir.spawn_child(args!["version", "argument"])?;
    let output = child.wait_with_output()?;
    output.assert_failure()?;

    // unrecognized option `-f`
    let child = testdir.spawn_child(args!["version", "-f"])?;
    let output = child.wait_with_output()?;
    output.assert_failure()?;

    Ok(())
}

/// Run config tests that use the default ports and paths.
///
/// Unlike the other tests, these tests can not be run in parallel, because
/// they use the generated config. So parallel execution can cause port and
/// cache conflicts.
#[test]
fn config_tests() -> Result<()> {
    valid_generated_config("start", "Starting zebrad")?;

    // Check what happens when Zebra parses an invalid config
    invalid_generated_config()?;

    // Check that we have a current version of the config stored
    last_config_is_stored()?;

    // Check that Zebra stored configuration works
    stored_configs_works()?;

    // Runs `zebrad` serially to avoid potential port conflicts
    app_no_args()?;

    Ok(())
}

/// Test that `zebrad` runs the start command with no args
#[tracing::instrument]
fn app_no_args() -> Result<()> {
    let _init_guard = zebra_test::init();

    // start caches state, so run one of the start tests with persistent state
    let testdir = testdir()?.with_config(&mut persistent_test_config()?)?;

    let mut child = testdir.spawn_child(args![])?;

    // Run the program and kill it after a few seconds
    std::thread::sleep(LAUNCH_DELAY);
    child.kill(true)?;

    let output = child.wait_with_output()?;
    let output = output.assert_failure()?;

    output.stdout_line_contains("Starting zebrad")?;

    // Make sure the command passed the legacy chain check
    output.stdout_line_contains("starting legacy chain check")?;
    output.stdout_line_contains("no legacy chain found")?;

    // Make sure the command was killed
    output.assert_was_killed()?;

    Ok(())
}

/// Test that `zebrad start` can parse the output from `zebrad generate`.
#[tracing::instrument]
fn valid_generated_config(command: &str, expect_stdout_line_contains: &str) -> Result<()> {
    let _init_guard = zebra_test::init();

    let testdir = testdir()?;
    let testdir = &testdir;

    // Add a config file name to tempdir path
    let generated_config_path = testdir.path().join("zebrad.toml");

    // Generate configuration in temp dir path
    let child =
        testdir.spawn_child(args!["generate", "-o": generated_config_path.to_str().unwrap()])?;

    let output = child.wait_with_output()?;
    let output = output.assert_success()?;

    assert_with_context!(
        generated_config_path.exists(),
        &output,
        "generated config file not found"
    );

    // Run command using temp dir and kill it after a few seconds
    let mut child = testdir.spawn_child(args![command])?;
    std::thread::sleep(LAUNCH_DELAY);
    child.kill(false)?;

    let output = child.wait_with_output()?;
    let output = output.assert_failure()?;

    output.stdout_line_contains(expect_stdout_line_contains)?;

    // [Note on port conflict](#Note on port conflict)
    output.assert_was_killed().wrap_err("Possible port or cache conflict. Are there other acceptance test, zebrad, or zcashd processes running?")?;

    assert_with_context!(
        testdir.path().exists(),
        &output,
        "test temp directory not found"
    );
    assert_with_context!(
        generated_config_path.exists(),
        &output,
        "generated config file not found"
    );

    Ok(())
}

/// Check if the config produced by current zebrad is stored.
#[tracing::instrument]
#[allow(clippy::print_stdout)]
fn last_config_is_stored() -> Result<()> {
    let _init_guard = zebra_test::init();

    let testdir = testdir()?;

    // Add a config file name to tempdir path
    let generated_config_path = testdir.path().join("zebrad.toml");

    // Generate configuration in temp dir path
    let child =
        testdir.spawn_child(args!["generate", "-o": generated_config_path.to_str().unwrap()])?;

    let output = child.wait_with_output()?;
    let output = output.assert_success()?;

    assert_with_context!(
        generated_config_path.exists(),
        &output,
        "generated config file not found"
    );

    // Get the contents of the generated config file
    let generated_content =
        fs::read_to_string(generated_config_path).expect("Should have been able to read the file");

    // We need to replace the cache dir path as stored configs has a dummy `cache_dir` string there.
    let processed_generated_content = generated_content
        .replace(
            zebra_state::Config::default()
                .cache_dir
                .to_str()
                .expect("a valid cache dir"),
            "cache_dir",
        )
        .trim()
        .to_string();

    // Loop all the stored configs
    for config_file in configs_dir()
        .read_dir()
        .expect("read_dir call failed")
        .flatten()
    {
        // Read stored config
        let stored_content = fs::read_to_string(config_file_full_path(config_file.path()))
            .expect("Should have been able to read the file")
            .trim()
            .to_string();

        // If any stored config is equal to the generated then we are good.
        if stored_content.eq(&processed_generated_content) {
            return Ok(());
        }
    }

    println!(
        "\n\
         Here is the missing config file: \n\
         \n\
         {processed_generated_content}\n"
    );

    Err(eyre!(
        "latest zebrad config is not being tested for compatibility. \n\
         \n\
         Take the missing config file logged above, \n\
         and commit it to Zebra's git repository as:\n\
         zebrad/tests/common/configs/{}<next-release-tag>.toml \n\
         \n\
         Or run: \n\
         cargo build {}--bin zebrad && \n\
         zebrad generate | \n\
         sed \"s/cache_dir = '.*'/cache_dir = 'cache_dir'/\" > \n\
         zebrad/tests/common/configs/{}<next-release-tag>.toml",
        if cfg!(feature = "getblocktemplate-rpcs") {
            GET_BLOCK_TEMPLATE_CONFIG_PREFIX
        } else {
            ""
        },
        if cfg!(feature = "getblocktemplate-rpcs") {
            "--features=getblocktemplate-rpcs "
        } else {
            ""
        },
        if cfg!(feature = "getblocktemplate-rpcs") {
            GET_BLOCK_TEMPLATE_CONFIG_PREFIX
        } else {
            ""
        },
    ))
}

/// Checks that Zebra prints an informative message when it cannot parse the
/// config file.
#[tracing::instrument]
fn invalid_generated_config() -> Result<()> {
    let _init_guard = zebra_test::init();

    let testdir = &testdir()?;

    // Add a config file name to tempdir path.
    let config_path = testdir.path().join("zebrad.toml");

    // Generate a valid config file in the temp dir.
    let child = testdir.spawn_child(args!["generate", "-o": config_path.to_str().unwrap()])?;

    let output = child.wait_with_output()?;
    let output = output.assert_success()?;

    assert_with_context!(
        config_path.exists(),
        &output,
        "generated config file not found"
    );

    // Load the valid config file that Zebra generated.
    let mut config_file = fs::read_to_string(config_path.to_str().unwrap()).unwrap();

    // Let's now alter the config file so that it contains a deprecated format
    // of `mempool.eviction_memory_time`.

    config_file = config_file
        .lines()
        // Remove the valid `eviction_memory_time` key/value pair from the
        // config.
        .filter(|line| !line.contains("eviction_memory_time"))
        .map(|line| line.to_owned() + "\n")
        .collect();

    // Append the `eviction_memory_time` key/value pair in a deprecated format.
    config_file += r"

            [mempool.eviction_memory_time]
            nanos = 0
            secs = 3600
    ";

    // Write the altered config file so that Zebra can pick it up.
    fs::write(config_path.to_str().unwrap(), config_file.as_bytes())
        .expect("Could not write the altered config file.");

    // Run Zebra in a temp dir so that it loads the config.
    let mut child = testdir.spawn_child(args!["start"])?;

    // Return an error if Zebra is running for more than two seconds.
    //
    // Since the config is invalid, Zebra should terminate instantly after its
    // start. Two seconds should be sufficient for Zebra to read the config file
    // and terminate.
    std::thread::sleep(Duration::from_secs(2));
    if child.is_running() {
        // We're going to error anyway, so return an error that makes sense to the developer.
        child.kill(true)?;
        return Err(eyre!(
            "Zebra should have exited after reading the invalid config"
        ));
    }

    let output = child.wait_with_output()?;

    // Check that Zebra produced an informative message.
    output.stderr_contains("Zebra could not parse the provided config file. This might mean you are using a deprecated format of the file.")?;

    Ok(())
}

/// Test all versions of `zebrad.toml` we have stored can be parsed by the latest `zebrad`.
#[tracing::instrument]
fn stored_configs_works() -> Result<()> {
    let old_configs_dir = configs_dir();

    for config_file in old_configs_dir
        .read_dir()
        .expect("read_dir call failed")
        .flatten()
    {
        // ignore files starting with getblocktemplate prefix
        // if we were not built with the getblocktemplate-rpcs feature.
        #[cfg(not(feature = "getblocktemplate-rpcs"))]
        if config_file
            .file_name()
            .into_string()
            .expect("all files names should be string convertible")
            .starts_with(GET_BLOCK_TEMPLATE_CONFIG_PREFIX)
        {
            continue;
        }

        let run_dir = testdir()?;
        let stored_config_path = config_file_full_path(config_file.path());

        // run zebra with stored config
        let mut child =
            run_dir.spawn_child(args!["-c", stored_config_path.to_str().unwrap(), "start"])?;

        // zebra was able to start with the stored config
        child.expect_stdout_line_matches("Starting zebrad".to_string())?;

        // finish
        child.kill(false)?;

        let output = child.wait_with_output()?;
        let output = output.assert_failure()?;

        // [Note on port conflict](#Note on port conflict)
        output
            .assert_was_killed()
            .wrap_err("Possible port conflict. Are there other acceptance tests running?")?;
    }

    Ok(())
}

/// Test if `zebrad` can sync the first checkpoint on mainnet.
///
/// The first checkpoint contains a single genesis block.
#[test]
fn sync_one_checkpoint_mainnet() -> Result<()> {
    sync_until(
        TINY_CHECKPOINT_TEST_HEIGHT,
        Mainnet,
        STOP_AT_HEIGHT_REGEX,
        TINY_CHECKPOINT_TIMEOUT,
        None,
        MempoolBehavior::ShouldNotActivate,
        // checkpoint sync is irrelevant here - all tested checkpoints are mandatory
        true,
        true,
    )
    .map(|_tempdir| ())
}

/// Test if `zebrad` can sync the first checkpoint on testnet.
///
/// The first checkpoint contains a single genesis block.
// TODO: disabled because testnet is not currently reliable
// #[test]
#[allow(dead_code)]
fn sync_one_checkpoint_testnet() -> Result<()> {
    sync_until(
        TINY_CHECKPOINT_TEST_HEIGHT,
        Testnet,
        STOP_AT_HEIGHT_REGEX,
        TINY_CHECKPOINT_TIMEOUT,
        None,
        MempoolBehavior::ShouldNotActivate,
        // checkpoint sync is irrelevant here - all tested checkpoints are mandatory
        true,
        true,
    )
    .map(|_tempdir| ())
}

/// Test if `zebrad` can sync the first checkpoint, restart, and stop on load.
#[test]
fn restart_stop_at_height() -> Result<()> {
    let _init_guard = zebra_test::init();

    restart_stop_at_height_for_network(Network::Mainnet, TINY_CHECKPOINT_TEST_HEIGHT)?;
    // TODO: disabled because testnet is not currently reliable
    // restart_stop_at_height_for_network(Network::Testnet, TINY_CHECKPOINT_TEST_HEIGHT)?;

    Ok(())
}

fn restart_stop_at_height_for_network(network: Network, height: block::Height) -> Result<()> {
    let reuse_tempdir = sync_until(
        height,
        network,
        STOP_AT_HEIGHT_REGEX,
        TINY_CHECKPOINT_TIMEOUT,
        None,
        MempoolBehavior::ShouldNotActivate,
        // checkpoint sync is irrelevant here - all tested checkpoints are mandatory
        true,
        true,
    )?;
    // if stopping corrupts the rocksdb database, zebrad might hang or crash here
    // if stopping does not write the rocksdb database to disk, Zebra will
    // sync, rather than stopping immediately at the configured height
    sync_until(
        height,
        network,
        "state is already at the configured height",
        STOP_ON_LOAD_TIMEOUT,
        reuse_tempdir,
        MempoolBehavior::ShouldNotActivate,
        // checkpoint sync is irrelevant here - all tested checkpoints are mandatory
        true,
        false,
    )?;

    Ok(())
}

/// Test if `zebrad` can activate the mempool on mainnet.
/// Debug activation happens after committing the genesis block.
#[test]
fn activate_mempool_mainnet() -> Result<()> {
    sync_until(
        block::Height(TINY_CHECKPOINT_TEST_HEIGHT.0 + 1),
        Mainnet,
        STOP_AT_HEIGHT_REGEX,
        TINY_CHECKPOINT_TIMEOUT,
        None,
        MempoolBehavior::ForceActivationAt(TINY_CHECKPOINT_TEST_HEIGHT),
        // checkpoint sync is irrelevant here - all tested checkpoints are mandatory
        true,
        true,
    )
    .map(|_tempdir| ())
}

/// Test if `zebrad` can sync some larger checkpoints on mainnet.
///
/// This test might fail or timeout on slow or unreliable networks,
/// so we don't run it by default. It also takes a lot longer than
/// our 10 second target time for default tests.
#[test]
#[ignore]
fn sync_large_checkpoints_mainnet() -> Result<()> {
    let reuse_tempdir = sync_until(
        LARGE_CHECKPOINT_TEST_HEIGHT,
        Mainnet,
        STOP_AT_HEIGHT_REGEX,
        LARGE_CHECKPOINT_TIMEOUT,
        None,
        MempoolBehavior::ShouldNotActivate,
        // checkpoint sync is irrelevant here - all tested checkpoints are mandatory
        true,
        true,
    )?;
    // if this sync fails, see the failure notes in `restart_stop_at_height`
    sync_until(
        (LARGE_CHECKPOINT_TEST_HEIGHT - 1).unwrap(),
        Mainnet,
        "previous state height is greater than the stop height",
        STOP_ON_LOAD_TIMEOUT,
        reuse_tempdir,
        MempoolBehavior::ShouldNotActivate,
        // checkpoint sync is irrelevant here - all tested checkpoints are mandatory
        true,
        false,
    )?;

    Ok(())
}

// TODO: We had `sync_large_checkpoints_testnet` and `sync_large_checkpoints_mempool_testnet`,
// but they were removed because the testnet is unreliable (#1222).
// We should re-add them after we have more testnet instances (#1791).

/// Test if `zebrad` can run side by side with the mempool.
/// This is done by running the mempool and syncing some checkpoints.
#[test]
#[ignore]
fn sync_large_checkpoints_mempool_mainnet() -> Result<()> {
    sync_until(
        MEDIUM_CHECKPOINT_TEST_HEIGHT,
        Mainnet,
        STOP_AT_HEIGHT_REGEX,
        LARGE_CHECKPOINT_TIMEOUT,
        None,
        MempoolBehavior::ForceActivationAt(TINY_CHECKPOINT_TEST_HEIGHT),
        // checkpoint sync is irrelevant here - all tested checkpoints are mandatory
        true,
        true,
    )
    .map(|_tempdir| ())
}

#[tracing::instrument]
fn create_cached_database(network: Network) -> Result<()> {
    let height = network.mandatory_checkpoint_height();
    let checkpoint_stop_regex = format!("{STOP_AT_HEIGHT_REGEX}.*CommitFinalized request");

    create_cached_database_height(
        network,
        height,
        // We don't need the ZK parameters, we're only using checkpoints
        true,
        // Use checkpoints to increase sync performance while caching the database
        true,
        // Check that we're still using checkpoints when we finish the cached sync
        &checkpoint_stop_regex,
    )
}

#[tracing::instrument]
fn sync_past_mandatory_checkpoint(network: Network) -> Result<()> {
    let height = network.mandatory_checkpoint_height() + 1200;
    let full_validation_stop_regex =
        format!("{STOP_AT_HEIGHT_REGEX}.*best non-finalized chain root");

    create_cached_database_height(
        network,
        height.unwrap(),
        // We need the ZK parameters for full validation
        false,
        // Test full validation by turning checkpoints off
        false,
        // Check that we're doing full validation when we finish the cached sync
        &full_validation_stop_regex,
    )
}

/// Sync `network` until the chain tip is reached, or a timeout elapses.
///
/// The timeout is specified using an environment variable, with the name configured by the
/// `timeout_argument_name` parameter. The value of the environment variable must the number of
/// minutes specified as an integer.
#[allow(clippy::print_stderr)]
#[tracing::instrument]
fn full_sync_test(network: Network, timeout_argument_name: &str) -> Result<()> {
    let timeout_argument: Option<u64> = env::var(timeout_argument_name)
        .ok()
        .and_then(|timeout_string| timeout_string.parse().ok());

    // # TODO
    //
    // Replace hard-coded values in create_cached_database_height with:
    // - the timeout in the environmental variable
    // - the path from ZEBRA_CACHED_STATE_DIR
    if let Some(_timeout_minutes) = timeout_argument {
        create_cached_database_height(
            network,
            // Just keep going until we reach the chain tip
            block::Height::MAX,
            // We need the ZK parameters for full validation
            false,
            // Use the checkpoints to sync quickly, then do full validation until the chain tip
            true,
            // Finish when we reach the chain tip
            SYNC_FINISHED_REGEX,
        )
    } else {
        eprintln!(
            "Skipped full sync test for {network}, \
            set the {timeout_argument_name:?} environmental variable to run the test",
        );

        Ok(())
    }
}

// These tests are ignored because they're too long running to run during our
// traditional CI, and they depend on persistent state that cannot be made
// available in github actions or google cloud build. Instead we run these tests
// directly in a vm we spin up on google compute engine, where we can mount
// drives populated by the sync_to_mandatory_checkpoint tests, snapshot those drives,
// and then use them to more quickly run the sync_past_mandatory_checkpoint tests.

/// Sync up to the mandatory checkpoint height on mainnet and stop.
#[allow(dead_code)]
#[cfg_attr(feature = "test_sync_to_mandatory_checkpoint_mainnet", test)]
fn sync_to_mandatory_checkpoint_mainnet() -> Result<()> {
    let _init_guard = zebra_test::init();
    let network = Mainnet;
    create_cached_database(network)
}

/// Sync to the mandatory checkpoint height testnet and stop.
#[allow(dead_code)]
#[cfg_attr(feature = "test_sync_to_mandatory_checkpoint_testnet", test)]
fn sync_to_mandatory_checkpoint_testnet() -> Result<()> {
    let _init_guard = zebra_test::init();
    let network = Testnet;
    create_cached_database(network)
}

/// Test syncing 1200 blocks (3 checkpoints) past the mandatory checkpoint on mainnet.
///
/// This assumes that the config'd state is already synced at or near the mandatory checkpoint
/// activation on mainnet. If the state has already synced past the mandatory checkpoint
/// activation by 1200 blocks, it will fail.
#[allow(dead_code)]
#[cfg_attr(feature = "test_sync_past_mandatory_checkpoint_mainnet", test)]
fn sync_past_mandatory_checkpoint_mainnet() -> Result<()> {
    let _init_guard = zebra_test::init();
    let network = Mainnet;
    sync_past_mandatory_checkpoint(network)
}

/// Test syncing 1200 blocks (3 checkpoints) past the mandatory checkpoint on testnet.
///
/// This assumes that the config'd state is already synced at or near the mandatory checkpoint
/// activation on testnet. If the state has already synced past the mandatory checkpoint
/// activation by 1200 blocks, it will fail.
#[allow(dead_code)]
#[cfg_attr(feature = "test_sync_past_mandatory_checkpoint_testnet", test)]
fn sync_past_mandatory_checkpoint_testnet() -> Result<()> {
    let _init_guard = zebra_test::init();
    let network = Testnet;
    sync_past_mandatory_checkpoint(network)
}

/// Test if `zebrad` can fully sync the chain on mainnet.
///
/// This test takes a long time to run, so we don't run it by default. This test is only executed
/// if there is an environment variable named `FULL_SYNC_MAINNET_TIMEOUT_MINUTES` set with the number
/// of minutes to wait for synchronization to complete before considering that the test failed.
#[test]
#[ignore]
fn full_sync_mainnet() -> Result<()> {
    // TODO: add "ZEBRA" at the start of this env var, to avoid clashes
    full_sync_test(Mainnet, "FULL_SYNC_MAINNET_TIMEOUT_MINUTES")
}

/// Test if `zebrad` can fully sync the chain on testnet.
///
/// This test takes a long time to run, so we don't run it by default. This test is only executed
/// if there is an environment variable named `FULL_SYNC_TESTNET_TIMEOUT_MINUTES` set with the number
/// of minutes to wait for synchronization to complete before considering that the test failed.
#[test]
#[ignore]
fn full_sync_testnet() -> Result<()> {
    // TODO: add "ZEBRA" at the start of this env var, to avoid clashes
    full_sync_test(Testnet, "FULL_SYNC_TESTNET_TIMEOUT_MINUTES")
}

#[cfg(feature = "prometheus")]
#[tokio::test]
async fn metrics_endpoint() -> Result<()> {
    use hyper::Client;

    let _init_guard = zebra_test::init();

    // [Note on port conflict](#Note on port conflict)
    let port = random_known_port();
    let endpoint = format!("127.0.0.1:{port}");
    let url = format!("http://{endpoint}");

    // Write a configuration that has metrics endpoint_addr set
    let mut config = default_test_config()?;
    config.metrics.endpoint_addr = Some(endpoint.parse().unwrap());

    let dir = testdir()?.with_config(&mut config)?;
    let child = dir.spawn_child(args!["start"])?;

    // Run `zebrad` for a few seconds before testing the endpoint
    // Since we're an async function, we have to use a sleep future, not thread sleep.
    tokio::time::sleep(LAUNCH_DELAY).await;

    // Create an http client
    let client = Client::new();

    // Test metrics endpoint
    let res = client.get(url.try_into().expect("url is valid")).await;
    let (res, child) = child.kill_on_error(res)?;
    assert!(res.status().is_success());
    let body = hyper::body::to_bytes(res).await;
    let (body, mut child) = child.kill_on_error(body)?;
    child.kill(false)?;

    let output = child.wait_with_output()?;
    let output = output.assert_failure()?;

    output.any_output_line_contains(
        "# TYPE zebrad_build_info counter",
        &body,
        "metrics exporter response",
        "the metrics response header",
    )?;
    std::str::from_utf8(&body).expect("unexpected invalid UTF-8 in metrics exporter response");

    // Make sure metrics was started
    output.stdout_line_contains(format!("Opened metrics endpoint at {endpoint}").as_str())?;

    // [Note on port conflict](#Note on port conflict)
    output
        .assert_was_killed()
        .wrap_err("Possible port conflict. Are there other acceptance tests running?")?;

    Ok(())
}

#[cfg(feature = "filter-reload")]
#[tokio::test]
async fn tracing_endpoint() -> Result<()> {
    use hyper::{Body, Client, Request};

    let _init_guard = zebra_test::init();

    // [Note on port conflict](#Note on port conflict)
    let port = random_known_port();
    let endpoint = format!("127.0.0.1:{port}");
    let url_default = format!("http://{endpoint}");
    let url_filter = format!("{url_default}/filter");

    // Write a configuration that has tracing endpoint_addr option set
    let mut config = default_test_config()?;
    config.tracing.endpoint_addr = Some(endpoint.parse().unwrap());

    let dir = testdir()?.with_config(&mut config)?;
    let child = dir.spawn_child(args!["start"])?;

    // Run `zebrad` for a few seconds before testing the endpoint
    // Since we're an async function, we have to use a sleep future, not thread sleep.
    tokio::time::sleep(LAUNCH_DELAY).await;

    // Create an http client
    let client = Client::new();

    // Test tracing endpoint
    let res = client
        .get(url_default.try_into().expect("url_default is valid"))
        .await;
    let (res, child) = child.kill_on_error(res)?;
    assert!(res.status().is_success());
    let body = hyper::body::to_bytes(res).await;
    let (body, child) = child.kill_on_error(body)?;

    // Set a filter and make sure it was changed
    let request = Request::post(url_filter.clone())
        .body(Body::from("zebrad=debug"))
        .unwrap();
    let post = client.request(request).await;
    let (_post, child) = child.kill_on_error(post)?;

    let tracing_res = client
        .get(url_filter.try_into().expect("url_filter is valid"))
        .await;
    let (tracing_res, child) = child.kill_on_error(tracing_res)?;
    assert!(tracing_res.status().is_success());
    let tracing_body = hyper::body::to_bytes(tracing_res).await;
    let (tracing_body, mut child) = child.kill_on_error(tracing_body)?;

    child.kill(false)?;

    let output = child.wait_with_output()?;
    let output = output.assert_failure()?;

    // Make sure tracing endpoint was started
    output.stdout_line_contains(format!("Opened tracing endpoint at {endpoint}").as_str())?;
    // TODO: Match some trace level messages from output

    // Make sure the endpoint header is correct
    // The header is split over two lines. But we don't want to require line
    // breaks at a specific word, so we run two checks for different substrings.
    output.any_output_line_contains(
        "HTTP endpoint allows dynamic control of the filter",
        &body,
        "tracing filter endpoint response",
        "the tracing response header",
    )?;
    output.any_output_line_contains(
        "tracing events",
        &body,
        "tracing filter endpoint response",
        "the tracing response header",
    )?;
    std::str::from_utf8(&body).expect("unexpected invalid UTF-8 in tracing filter response");

    // Make sure endpoint requests change the filter
    output.any_output_line_contains(
        "zebrad=debug",
        &tracing_body,
        "tracing filter endpoint response",
        "the modified tracing filter",
    )?;
    std::str::from_utf8(&tracing_body)
        .expect("unexpected invalid UTF-8 in modified tracing filter response");

    // [Note on port conflict](#Note on port conflict)
    output
        .assert_was_killed()
        .wrap_err("Possible port conflict. Are there other acceptance tests running?")?;

    Ok(())
}

/// Test that the JSON-RPC endpoint responds to a request,
/// when configured with a single thread.
#[tokio::test]
async fn rpc_endpoint_single_thread() -> Result<()> {
    rpc_endpoint(false).await
}

/// Test that the JSON-RPC endpoint responds to a request,
/// when configured with multiple threads.
#[tokio::test]
async fn rpc_endpoint_parallel_threads() -> Result<()> {
    rpc_endpoint(true).await
}

/// Test that the JSON-RPC endpoint responds to a request.
///
/// Set `parallel_cpu_threads` to true to auto-configure based on the number of CPU cores.
#[tracing::instrument]
async fn rpc_endpoint(parallel_cpu_threads: bool) -> Result<()> {
    use serde_json::Value;

    let _init_guard = zebra_test::init();
    if zebra_test::net::zebra_skip_network_tests() {
        return Ok(());
    }

    // Write a configuration that has RPC listen_addr set
    // [Note on port conflict](#Note on port conflict)
    let mut config = random_known_rpc_port_config(parallel_cpu_threads)?;

    let dir = testdir()?.with_config(&mut config)?;
    let mut child = dir.spawn_child(args!["start"])?;

    // Wait until port is open.
    child.expect_stdout_line_matches(
        format!("Opened RPC endpoint at {}", config.rpc.listen_addr.unwrap()).as_str(),
    )?;

    // Create an http client
    let client = RpcRequestClient::new(config.rpc.listen_addr.unwrap());

    // Make the call to the `getinfo` RPC method
    let res = client.call("getinfo", "[]".to_string()).await?;

    // Test rpc endpoint response
    assert!(res.status().is_success());

    let body = res.bytes().await;
    let (body, mut child) = child.kill_on_error(body)?;

    let parsed: Value = serde_json::from_slice(&body)?;

    // Check that we have at least 4 characters in the `build` field.
    let build = parsed["result"]["build"].as_str().unwrap();
    assert!(build.len() > 4, "Got {build}");

    // Check that the `subversion` field has "Zebra" in it.
    let subversion = parsed["result"]["subversion"].as_str().unwrap();
    assert!(subversion.contains("Zebra"), "Got {subversion}");

    child.kill(false)?;

    let output = child.wait_with_output()?;
    let output = output.assert_failure()?;

    // [Note on port conflict](#Note on port conflict)
    output
        .assert_was_killed()
        .wrap_err("Possible port conflict. Are there other acceptance tests running?")?;

    Ok(())
}

/// Test that Zebra's non-blocking logger works, by creating lots of debug output, but not reading the logs.
/// Then make sure Zebra drops excess log lines. (Previously, it would block waiting for logs to be read.)
///
/// This test is unreliable and sometimes hangs on macOS.
#[test]
#[cfg(not(target_os = "macos"))]
fn non_blocking_logger() -> Result<()> {
    use futures::FutureExt;
    use std::{sync::mpsc, time::Duration};

    let rt = tokio::runtime::Runtime::new().unwrap();
    let (done_tx, done_rx) = mpsc::channel();

    let test_task_handle: tokio::task::JoinHandle<Result<()>> = rt.spawn(async move {
        let _init_guard = zebra_test::init();

        // Write a configuration that has RPC listen_addr set
        // [Note on port conflict](#Note on port conflict)
        let mut config = random_known_rpc_port_config(false)?;
        config.tracing.filter = Some("trace".to_string());
        config.tracing.buffer_limit = 100;
        let zebra_rpc_address = config.rpc.listen_addr.unwrap();

        let dir = testdir()?.with_config(&mut config)?;
        let mut child = dir
            .spawn_child(args!["start"])?
            .with_timeout(TINY_CHECKPOINT_TIMEOUT);

        // Wait until port is open.
        child.expect_stdout_line_matches(
            format!("Opened RPC endpoint at {}", config.rpc.listen_addr.unwrap()).as_str(),
        )?;

        // Create an http client
        let client = RpcRequestClient::new(zebra_rpc_address);

        // Most of Zebra's lines are 100-200 characters long, so 500 requests should print enough to fill the unix pipe,
        // fill the channel that tracing logs are queued onto, and drop logs rather than block execution.
        for _ in 0..500 {
            let res = client.call("getinfo", "[]".to_string()).await?;

            // Test that zebrad rpc endpoint is still responding to requests
            assert!(res.status().is_success());
        }

        child.kill(false)?;

        let output = child.wait_with_output()?;
        let output = output.assert_failure()?;

        // [Note on port conflict](#Note on port conflict)
        output
            .assert_was_killed()
            .wrap_err("Possible port conflict. Are there other acceptance tests running?")?;

        done_tx.send(())?;

        Ok(())
    });

    // Wait until the spawned task finishes or return an error in 45 seconds
    if done_rx.recv_timeout(Duration::from_secs(45)).is_err() {
        return Err(eyre!("unexpected test task hang"));
    }

    rt.shutdown_timeout(Duration::from_secs(3));

    match test_task_handle.now_or_never() {
        Some(Ok(result)) => result,
        Some(Err(error)) => Err(eyre!("join error: {:?}", error)),
        None => Err(eyre!("unexpected test task hang")),
    }
}

/// Make sure `lightwalletd` works with Zebra, when both their states are empty.
///
/// This test only runs when the `ZEBRA_TEST_LIGHTWALLETD` env var is set.
///
/// This test doesn't work on Windows, so it is always skipped on that platform.
#[test]
#[cfg(not(target_os = "windows"))]
fn lightwalletd_integration() -> Result<()> {
    lightwalletd_integration_test(LaunchWithEmptyState {
        launches_lightwalletd: true,
    })
}

/// Make sure `zebrad` can sync from peers, but don't actually launch `lightwalletd`.
///
/// This test only runs when the `ZEBRA_CACHED_STATE_DIR` env var is set.
///
/// This test might work on Windows.
#[test]
fn zebrad_update_sync() -> Result<()> {
    lightwalletd_integration_test(UpdateZebraCachedStateNoRpc)
}

/// Make sure `lightwalletd` can sync from Zebra, in update sync mode.
///
/// This test only runs when:
/// - the `ZEBRA_TEST_LIGHTWALLETD`, `ZEBRA_CACHED_STATE_DIR`, and
///   `LIGHTWALLETD_DATA_DIR` env vars are set, and
/// - Zebra is compiled with `--features=lightwalletd-grpc-tests`.
///
/// This test doesn't work on Windows, so it is always skipped on that platform.
#[test]
#[cfg(not(target_os = "windows"))]
#[cfg(feature = "lightwalletd-grpc-tests")]
fn lightwalletd_update_sync() -> Result<()> {
    lightwalletd_integration_test(UpdateCachedState)
}

/// Make sure `lightwalletd` can fully sync from genesis using Zebra.
///
/// This test only runs when:
/// - the `ZEBRA_TEST_LIGHTWALLETD` and `ZEBRA_CACHED_STATE_DIR` env vars are set, and
/// - Zebra is compiled with `--features=lightwalletd-grpc-tests`.
///
///
/// This test doesn't work on Windows, so it is always skipped on that platform.
#[test]
#[ignore]
#[cfg(not(target_os = "windows"))]
#[cfg(feature = "lightwalletd-grpc-tests")]
fn lightwalletd_full_sync() -> Result<()> {
    lightwalletd_integration_test(FullSyncFromGenesis {
        allow_lightwalletd_cached_state: false,
    })
}

/// Make sure `lightwalletd` can sync from Zebra, in all available modes.
///
/// Runs the tests in this order:
/// - launch lightwalletd with empty states,
/// - if `ZEBRA_CACHED_STATE_DIR` is set:
///   - run a full sync
/// - if `ZEBRA_CACHED_STATE_DIR` and `LIGHTWALLETD_DATA_DIR` are set:
///   - run a quick update sync,
///   - run a send transaction gRPC test,
///   - run read-only gRPC tests.
///
/// The lightwalletd full, update, and gRPC tests only run with `--features=lightwalletd-grpc-tests`.
///
/// These tests don't work on Windows, so they are always skipped on that platform.
#[tokio::test]
#[ignore]
#[cfg(not(target_os = "windows"))]
async fn lightwalletd_test_suite() -> Result<()> {
    lightwalletd_integration_test(LaunchWithEmptyState {
        launches_lightwalletd: true,
    })?;

    // Only runs when ZEBRA_CACHED_STATE_DIR is set.
    lightwalletd_integration_test(UpdateZebraCachedStateNoRpc)?;

    // These tests need the compile-time gRPC feature
    #[cfg(feature = "lightwalletd-grpc-tests")]
    {
        // Do the quick tests first

        // Only runs when LIGHTWALLETD_DATA_DIR and ZEBRA_CACHED_STATE_DIR are set
        lightwalletd_integration_test(UpdateCachedState)?;

        // Only runs when LIGHTWALLETD_DATA_DIR and ZEBRA_CACHED_STATE_DIR are set
        common::lightwalletd::wallet_grpc_test::run().await?;

        // Then do the slow tests

        // Only runs when ZEBRA_CACHED_STATE_DIR is set.
        // When manually running the test suite, allow cached state in the full sync test.
        lightwalletd_integration_test(FullSyncFromGenesis {
            allow_lightwalletd_cached_state: true,
        })?;

        // Only runs when LIGHTWALLETD_DATA_DIR and ZEBRA_CACHED_STATE_DIR are set
        common::lightwalletd::send_transaction_test::run().await?;
    }

    Ok(())
}

/// Run a lightwalletd integration test with a configuration for `test_type`.
///
/// Tests that sync `lightwalletd` to the chain tip require the `lightwalletd-grpc-tests` feature`:
/// - [`FullSyncFromGenesis`]
/// - [`UpdateCachedState`]
///
/// Set `FullSyncFromGenesis { allow_lightwalletd_cached_state: true }` to speed up manual full sync tests.
///
/// # Relibility
///
/// The random ports in this test can cause [rare port conflicts.](#Note on port conflict)
///
/// # Panics
///
/// If the `test_type` requires `--features=lightwalletd-grpc-tests`,
/// but Zebra was not compiled with that feature.
#[tracing::instrument]
fn lightwalletd_integration_test(test_type: TestType) -> Result<()> {
    let _init_guard = zebra_test::init();

    // We run these sync tests with a network connection, for better test coverage.
    let use_internet_connection = true;
    let network = Mainnet;
    let test_name = "lightwalletd_integration_test";

    if test_type.launches_lightwalletd() && !can_spawn_lightwalletd_for_rpc(test_name, test_type) {
        tracing::info!("skipping test due to missing lightwalletd network or cached state");
        return Ok(());
    }

    // Launch zebra with peers and using a predefined zebrad state path.
    let (mut zebrad, zebra_rpc_address) = if let Some(zebrad_and_address) =
        spawn_zebrad_for_rpc(network, test_name, test_type, use_internet_connection)?
    {
        tracing::info!(
            ?test_type,
            "running lightwalletd & zebrad integration test, launching zebrad...",
        );

        zebrad_and_address
    } else {
        // Skip the test, we don't have the required cached state
        return Ok(());
    };

    if test_type.needs_zebra_cached_state() {
        zebrad
            .expect_stdout_line_matches(r"loaded Zebra state cache .*tip.*=.*Height\([0-9]{7}\)")?;
    } else {
        // Timeout the test if we're somehow accidentally using a cached state
        zebrad.expect_stdout_line_matches("loaded Zebra state cache .*tip.*=.*None")?;
    }

    // Launch lightwalletd, if needed
    let lightwalletd_and_port = if test_type.launches_lightwalletd() {
        tracing::info!(
            ?test_type,
            ?zebra_rpc_address,
            "waiting for zebrad to open its RPC port..."
        );
        zebrad.expect_stdout_line_matches(format!(
            "Opened RPC endpoint at {}",
            zebra_rpc_address.expect("lightwalletd test must have RPC port")
        ))?;

        tracing::info!(
            ?zebra_rpc_address,
            "launching lightwalletd connected to zebrad",
        );

        // Launch lightwalletd
        let (mut lightwalletd, lightwalletd_rpc_port) = spawn_lightwalletd_for_rpc(
            network,
            test_name,
            test_type,
            zebra_rpc_address.expect("lightwalletd test must have RPC port"),
        )?
        .expect("already checked for lightwalletd cached state and network");

        tracing::info!(
            ?lightwalletd_rpc_port,
            "spawned lightwalletd connected to zebrad",
        );

        // Check that `lightwalletd` is calling the expected Zebra RPCs

        // getblockchaininfo
        if test_type.needs_zebra_cached_state() {
            lightwalletd.expect_stdout_line_matches(
                "Got sapling height 419200 block height [0-9]{7} chain main branchID [0-9a-f]{8}",
            )?;
        } else {
            // Timeout the test if we're somehow accidentally using a cached state in our temp dir
            lightwalletd.expect_stdout_line_matches(
                "Got sapling height 419200 block height [0-9]{1,6} chain main branchID 00000000",
            )?;
        }

        if test_type.needs_lightwalletd_cached_state() {
            lightwalletd.expect_stdout_line_matches("Found [0-9]{7} blocks in cache")?;
        } else if !test_type.allow_lightwalletd_cached_state() {
            // Timeout the test if we're somehow accidentally using a cached state in our temp dir
            lightwalletd.expect_stdout_line_matches("Found 0 blocks in cache")?;
        }

        // getblock with the first Sapling block in Zebra's state
        //
        // zcash/lightwalletd calls getbestblockhash here, but
        // adityapk00/lightwalletd calls getblock
        //
        // The log also depends on what is in Zebra's state:
        //
        // # Cached Zebra State
        //
        // lightwalletd ingests blocks into its cache.
        //
        // # Empty Zebra State
        //
        // lightwalletd tries to download the Sapling activation block, but it's not in the state.
        //
        // Until the Sapling activation block has been downloaded,
        // lightwalletd will keep retrying getblock.
        if !test_type.allow_lightwalletd_cached_state() {
            if test_type.needs_zebra_cached_state() {
                lightwalletd.expect_stdout_line_matches(
                    "([Aa]dding block to cache)|([Ww]aiting for block)",
                )?;
            } else {
                lightwalletd.expect_stdout_line_matches(regex::escape(
                    "Waiting for zcashd height to reach Sapling activation height (419200)",
                ))?;
            }
        }

        Some((lightwalletd, lightwalletd_rpc_port))
    } else {
        None
    };

    let (mut zebrad, lightwalletd) = if test_type.needs_zebra_cached_state() {
        if let Some((lightwalletd, lightwalletd_rpc_port)) = lightwalletd_and_port {
            #[cfg(feature = "lightwalletd-grpc-tests")]
            {
                use common::lightwalletd::sync::wait_for_zebrad_and_lightwalletd_sync;

                tracing::info!(
                    ?lightwalletd_rpc_port,
                    "waiting for zebrad and lightwalletd to sync...",
                );

                let (lightwalletd, zebrad) = wait_for_zebrad_and_lightwalletd_sync(
                    lightwalletd,
                    lightwalletd_rpc_port,
                    zebrad,
                    zebra_rpc_address.expect("lightwalletd test must have RPC port"),
                    test_type,
                    // We want to wait for the mempool and network for better coverage
                    true,
                    use_internet_connection,
                )?;

                (zebrad, Some(lightwalletd))
            }

            #[cfg(not(feature = "lightwalletd-grpc-tests"))]
            panic!(
                "the {test_type:?} test requires `cargo test --feature lightwalletd-grpc-tests`\n\
                 zebrad: {zebrad:?}\n\
                 lightwalletd: {lightwalletd:?}\n\
                 lightwalletd_rpc_port: {lightwalletd_rpc_port:?}"
            );
        } else {
            // We're just syncing Zebra, so there's no lightwalletd to check
            tracing::info!(?test_type, "waiting for zebrad to sync to the tip");
            zebrad.expect_stdout_line_matches(SYNC_FINISHED_REGEX)?;

            (zebrad, None)
        }
    } else {
        let lightwalletd = lightwalletd_and_port.map(|(lightwalletd, _port)| lightwalletd);

        // We don't have a cached state, so we don't do any tip checks for Zebra or lightwalletd
        (zebrad, lightwalletd)
    };

    tracing::info!(
        ?test_type,
        "cleaning up child processes and checking for errors",
    );

    // Cleanup both processes
    //
    // If the test fails here, see the [note on port conflict](#Note on port conflict)
    //
    // zcash/lightwalletd exits by itself, but
    // adityapk00/lightwalletd keeps on going, so it gets killed by the test harness.
    zebrad.kill(false)?;

    if let Some(mut lightwalletd) = lightwalletd {
        lightwalletd.kill(false)?;

        let lightwalletd_output = lightwalletd.wait_with_output()?.assert_failure()?;

        lightwalletd_output
            .assert_was_killed()
            .wrap_err("Possible port conflict. Are there other acceptance tests running?")?;
    }

    let zebrad_output = zebrad.wait_with_output()?.assert_failure()?;

    zebrad_output
        .assert_was_killed()
        .wrap_err("Possible port conflict. Are there other acceptance tests running?")?;

    Ok(())
}

/// Test will start 2 zebrad nodes one after the other using the same Zcash listener.
/// It is expected that the first node spawned will get exclusive use of the port.
/// The second node will panic with the Zcash listener conflict hint added in #1535.
#[test]
fn zebra_zcash_listener_conflict() -> Result<()> {
    let _init_guard = zebra_test::init();

    // [Note on port conflict](#Note on port conflict)
    let port = random_known_port();
    let listen_addr = format!("127.0.0.1:{port}");

    // Write a configuration that has our created network listen_addr
    let mut config = default_test_config()?;
    config.network.listen_addr = listen_addr.parse().unwrap();
    let dir1 = testdir()?.with_config(&mut config)?;
    let regex1 = regex::escape(&format!("Opened Zcash protocol endpoint at {listen_addr}"));

    // From another folder create a configuration with the same listener.
    // `network.listen_addr` will be the same in the 2 nodes.
    // (But since the config is ephemeral, they will have different state paths.)
    let dir2 = testdir()?.with_config(&mut config)?;

    check_config_conflict(dir1, regex1.as_str(), dir2, PORT_IN_USE_ERROR.as_str())?;

    Ok(())
}

/// Start 2 zebrad nodes using the same metrics listener port, but different
/// state directories and Zcash listener ports. The first node should get
/// exclusive use of the port. The second node will panic with the Zcash metrics
/// conflict hint added in #1535.
#[test]
#[cfg(feature = "prometheus")]
fn zebra_metrics_conflict() -> Result<()> {
    let _init_guard = zebra_test::init();

    // [Note on port conflict](#Note on port conflict)
    let port = random_known_port();
    let listen_addr = format!("127.0.0.1:{port}");

    // Write a configuration that has our created metrics endpoint_addr
    let mut config = default_test_config()?;
    config.metrics.endpoint_addr = Some(listen_addr.parse().unwrap());
    let dir1 = testdir()?.with_config(&mut config)?;
    let regex1 = regex::escape(&format!(r"Opened metrics endpoint at {listen_addr}"));

    // From another folder create a configuration with the same endpoint.
    // `metrics.endpoint_addr` will be the same in the 2 nodes.
    // But they will have different Zcash listeners (auto port) and states (ephemeral)
    let dir2 = testdir()?.with_config(&mut config)?;

    check_config_conflict(dir1, regex1.as_str(), dir2, PORT_IN_USE_ERROR.as_str())?;

    Ok(())
}

/// Start 2 zebrad nodes using the same tracing listener port, but different
/// state directories and Zcash listener ports. The first node should get
/// exclusive use of the port. The second node will panic with the Zcash tracing
/// conflict hint added in #1535.
#[test]
#[cfg(feature = "filter-reload")]
fn zebra_tracing_conflict() -> Result<()> {
    let _init_guard = zebra_test::init();

    // [Note on port conflict](#Note on port conflict)
    let port = random_known_port();
    let listen_addr = format!("127.0.0.1:{port}");

    // Write a configuration that has our created tracing endpoint_addr
    let mut config = default_test_config()?;
    config.tracing.endpoint_addr = Some(listen_addr.parse().unwrap());
    let dir1 = testdir()?.with_config(&mut config)?;
    let regex1 = regex::escape(&format!(r"Opened tracing endpoint at {listen_addr}"));

    // From another folder create a configuration with the same endpoint.
    // `tracing.endpoint_addr` will be the same in the 2 nodes.
    // But they will have different Zcash listeners (auto port) and states (ephemeral)
    let dir2 = testdir()?.with_config(&mut config)?;

    check_config_conflict(dir1, regex1.as_str(), dir2, PORT_IN_USE_ERROR.as_str())?;

    Ok(())
}

/// Start 2 zebrad nodes using the same RPC listener port, but different
/// state directories and Zcash listener ports. The first node should get
/// exclusive use of the port. The second node will panic.
///
/// This test is sometimes unreliable on Windows, and hangs on macOS.
/// We believe this is a CI infrastructure issue, not a platform-specific issue.
#[test]
#[cfg(not(any(target_os = "windows", target_os = "macos")))]
fn zebra_rpc_conflict() -> Result<()> {
    let _init_guard = zebra_test::init();

    if zebra_test::net::zebra_skip_network_tests() {
        return Ok(());
    }

    // Write a configuration that has RPC listen_addr set
    // [Note on port conflict](#Note on port conflict)
    //
    // This is the required setting to detect port conflicts.
    let mut config = random_known_rpc_port_config(false)?;

    let dir1 = testdir()?.with_config(&mut config)?;
    let regex1 = regex::escape(&format!(
        r"Opened RPC endpoint at {}",
        config.rpc.listen_addr.unwrap(),
    ));

    // From another folder create a configuration with the same endpoint.
    // `rpc.listen_addr` will be the same in the 2 nodes.
    // But they will have different Zcash listeners (auto port) and states (ephemeral)
    let dir2 = testdir()?.with_config(&mut config)?;

    check_config_conflict(dir1, regex1.as_str(), dir2, "Unable to start RPC server")?;

    Ok(())
}

/// Start 2 zebrad nodes using the same state directory, but different Zcash
/// listener ports. The first node should get exclusive access to the database.
/// The second node will panic with the Zcash state conflict hint added in #1535.
#[test]
fn zebra_state_conflict() -> Result<()> {
    let _init_guard = zebra_test::init();

    // A persistent config has a fixed temp state directory, but asks the OS to
    // automatically choose an unused port
    let mut config = persistent_test_config()?;
    let dir_conflict = testdir()?.with_config(&mut config)?;

    // Windows problems with this match will be worked on at #1654
    // We are matching the whole opened path only for unix by now.
    let contains = if cfg!(unix) {
        let mut dir_conflict_full = PathBuf::new();
        dir_conflict_full.push(dir_conflict.path());
        dir_conflict_full.push("state");
        dir_conflict_full.push(format!(
            "v{}",
            zebra_state::constants::DATABASE_FORMAT_VERSION
        ));
        dir_conflict_full.push(config.network.network.to_string().to_lowercase());
        format!(
            "Opened Zebra state cache at {}",
            dir_conflict_full.display()
        )
    } else {
        String::from("Opened Zebra state cache at ")
    };

    check_config_conflict(
        dir_conflict.path(),
        regex::escape(&contains).as_str(),
        dir_conflict.path(),
        LOCK_FILE_ERROR.as_str(),
    )?;

    Ok(())
}

/// Launch a node in `first_dir`, wait a few seconds, then launch a node in
/// `second_dir`. Check that the first node's stdout contains
/// `first_stdout_regex`, and the second node's stderr contains
/// `second_stderr_regex`.
#[tracing::instrument]
fn check_config_conflict<T, U>(
    first_dir: T,
    first_stdout_regex: &str,
    second_dir: U,
    second_stderr_regex: &str,
) -> Result<()>
where
    T: ZebradTestDirExt + std::fmt::Debug,
    U: ZebradTestDirExt + std::fmt::Debug,
{
    // Start the first node
    let mut node1 = first_dir.spawn_child(args!["start"])?;

    // Wait until node1 has used the conflicting resource.
    node1.expect_stdout_line_matches(first_stdout_regex)?;

    // Wait a bit before launching the second node.
    std::thread::sleep(BETWEEN_NODES_DELAY);

    // Spawn the second node
    let node2 = second_dir.spawn_child(args!["start"]);
    let (node2, mut node1) = node1.kill_on_error(node2)?;

    // Wait a few seconds and kill first node.
    // Second node is terminated by panic, no need to kill.
    std::thread::sleep(LAUNCH_DELAY);
    let node1_kill_res = node1.kill(false);
    let (_, mut node2) = node2.kill_on_error(node1_kill_res)?;

    // node2 should have panicked due to a conflict. Kill it here anyway, so it
    // doesn't outlive the test on error.
    //
    // This code doesn't work on Windows or macOS. It's cleanup code that only
    // runs when node2 doesn't panic as expected. So it's ok to skip it.
    // See #1781.
    #[cfg(target_os = "linux")]
    if node2.is_running() {
        return node2
            .kill_on_error::<(), _>(Err(eyre!(
                "conflicted node2 was still running, but the test expected a panic"
            )))
            .context_from(&mut node1)
            .map(|_| ());
    }

    // Now we're sure both nodes are dead, and we have both their outputs
    let output1 = node1.wait_with_output().context_from(&mut node2)?;
    let output2 = node2.wait_with_output().context_from(&output1)?;

    // Make sure the first node was killed, rather than exiting with an error.
    output1
        .assert_was_killed()
        .warning("Possible port conflict. Are there other acceptance tests running?")
        .context_from(&output2)?;

    // Make sure node2 has the expected resource conflict.
    output2
        .stderr_line_matches(second_stderr_regex)
        .context_from(&output1)?;
    output2
        .assert_was_not_killed()
        .warning("Possible port conflict. Are there other acceptance tests running?")
        .context_from(&output1)?;

    Ok(())
}

#[tokio::test]
#[ignore]
async fn fully_synced_rpc_test() -> Result<()> {
    let _init_guard = zebra_test::init();

    // We're only using cached Zebra state here, so this test type is the most similar
    let test_type = TestType::UpdateCachedState;
    let network = Network::Mainnet;

    let (mut zebrad, zebra_rpc_address) = if let Some(zebrad_and_address) =
        spawn_zebrad_for_rpc(network, "fully_synced_rpc_test", test_type, false)?
    {
        tracing::info!("running fully synced zebrad RPC test");

        zebrad_and_address
    } else {
        // Skip the test, we don't have the required cached state
        return Ok(());
    };

    let zebra_rpc_address = zebra_rpc_address.expect("lightwalletd test must have RPC port");

    zebrad.expect_stdout_line_matches(format!("Opened RPC endpoint at {zebra_rpc_address}"))?;

    let client = RpcRequestClient::new(zebra_rpc_address);

    // Make a getblock test that works only on synced node (high block number).
    // The block is before the mandatory checkpoint, so the checkpoint cached state can be used
    // if desired.
    let res = client
        .text_from_call("getblock", r#"["1180900", 0]"#.to_string())
        .await?;

    // Simple textual check to avoid fully parsing the response, for simplicity
    let expected_bytes = zebra_test::vectors::MAINNET_BLOCKS
        .get(&1_180_900)
        .expect("test block must exist");
    let expected_hex = hex::encode(expected_bytes);
    assert!(
        res.contains(&expected_hex),
        "response did not contain the desired block: {res}"
    );

    Ok(())
}

#[tokio::test]
async fn delete_old_databases() -> Result<()> {
    use std::fs::{canonicalize, create_dir};

    let _init_guard = zebra_test::init();

    // Skip this test because it can be very slow without a network.
    //
    // The delete databases task is launched last during startup, after network setup.
    // If there is no network, network setup can take a long time to timeout,
    // so the task takes a long time to launch, slowing down this test.
    if zebra_test::net::zebra_skip_network_tests() {
        return Ok(());
    }

    let mut config = default_test_config()?;
    let run_dir = testdir()?;
    let cache_dir = run_dir.path().join("state");

    // create cache dir
    create_dir(cache_dir.clone())?;

    // create a v1 dir outside cache dir that should not be deleted
    let outside_dir = run_dir.path().join("v1");
    create_dir(&outside_dir)?;
    assert!(outside_dir.as_path().exists());

    // create a `v1` dir inside cache dir that should be deleted
    let inside_dir = cache_dir.join("v1");
    create_dir(&inside_dir)?;
    let canonicalized_inside_dir = canonicalize(inside_dir.clone()).ok().unwrap();
    assert!(inside_dir.as_path().exists());

    // modify config with our cache dir and not ephemeral configuration
    // (delete old databases function will not run when ephemeral = true)
    config.state.cache_dir = cache_dir;
    config.state.ephemeral = false;

    // run zebra with our config
    let mut child = run_dir
        .with_config(&mut config)?
        .spawn_child(args!["start"])?;

    // delete checker running
    child.expect_stdout_line_matches("checking for old database versions".to_string())?;

    // inside dir was deleted
    child.expect_stdout_line_matches(format!(
        "deleted outdated state directory deleted_state={canonicalized_inside_dir:?}"
    ))?;
    assert!(!inside_dir.as_path().exists());

    // deleting old databases task ended
    child.expect_stdout_line_matches("finished old database version cleanup task".to_string())?;

    // outside dir was not deleted
    assert!(outside_dir.as_path().exists());

    // finish
    child.kill(false)?;

    let output = child.wait_with_output()?;
    let output = output.assert_failure()?;

    // [Note on port conflict](#Note on port conflict)
    output
        .assert_was_killed()
        .wrap_err("Possible port conflict. Are there other acceptance tests running?")?;

    Ok(())
}

/// Test sending transactions using a lightwalletd instance connected to a zebrad instance.
///
/// See [`common::lightwalletd::send_transaction_test`] for more information.
///
/// This test doesn't work on Windows, so it is always skipped on that platform.
#[tokio::test]
#[ignore]
#[cfg(feature = "lightwalletd-grpc-tests")]
#[cfg(not(target_os = "windows"))]
async fn sending_transactions_using_lightwalletd() -> Result<()> {
    common::lightwalletd::send_transaction_test::run().await
}

/// Test all the rpc methods a wallet connected to lightwalletd can call.
///
/// See [`common::lightwalletd::wallet_grpc_test`] for more information.
///
/// This test doesn't work on Windows, so it is always skipped on that platform.
#[tokio::test]
#[ignore]
#[cfg(feature = "lightwalletd-grpc-tests")]
#[cfg(not(target_os = "windows"))]
async fn lightwalletd_wallet_grpc_tests() -> Result<()> {
    common::lightwalletd::wallet_grpc_test::run().await
}

/// Test successful getpeerinfo rpc call
///
/// See [`common::get_block_template_rpcs::get_peer_info`] for more information.
#[tokio::test]
#[cfg(feature = "getblocktemplate-rpcs")]
async fn get_peer_info() -> Result<()> {
    common::get_block_template_rpcs::get_peer_info::run().await
}

/// Test successful getblocktemplate rpc call
///
/// See [`common::get_block_template_rpcs::get_block_template`] for more information.
#[tokio::test]
#[ignore]
#[cfg(feature = "getblocktemplate-rpcs")]
async fn get_block_template() -> Result<()> {
    common::get_block_template_rpcs::get_block_template::run().await
}

/// Test successful submitblock rpc call
///
/// See [`common::get_block_template_rpcs::submit_block`] for more information.
#[tokio::test]
#[ignore]
#[cfg(feature = "getblocktemplate-rpcs")]
async fn submit_block() -> Result<()> {
    common::get_block_template_rpcs::submit_block::run().await
}

<<<<<<< HEAD
/// Check that the the end of support code is called at least once.
#[test]
fn end_of_support_is_checked_at_start() -> Result<()> {
    let _init_guard = zebra_test::init();
    let testdir = testdir()?.with_config(&mut default_test_config()?)?;
    let mut child = testdir.spawn_child(args!["start"])?;

    // Give enough time to start up the eos task.
    std::thread::sleep(Duration::from_secs(30));

    child.kill(false)?;

    let output = child.wait_with_output()?;
    let output = output.assert_failure()?;

    // Zebra started
    output.stdout_line_contains("Starting zebrad")?;

    // End of support task started.
    output.stdout_line_contains("Starting end of support task")?;

    // Make sure the command was killed
    output.assert_was_killed()?;

    Ok(())
=======
/// Test `zebra-checkpoints` on mainnet.
///
/// If you want to run this test individually, see the module documentation.
/// See [`common::checkpoints`] for more information.
#[tokio::test]
#[ignore]
#[cfg(feature = "zebra-checkpoints")]
async fn generate_checkpoints_mainnet() -> Result<()> {
    common::checkpoints::run(Mainnet).await
}

/// Test `zebra-checkpoints` on testnet.
/// This test might fail if testnet is unstable.
///
/// If you want to run this test individually, see the module documentation.
/// See [`common::checkpoints`] for more information.
#[tokio::test]
#[ignore]
#[cfg(feature = "zebra-checkpoints")]
async fn generate_checkpoints_testnet() -> Result<()> {
    common::checkpoints::run(Testnet).await
>>>>>>> 1461c912
}<|MERGE_RESOLUTION|>--- conflicted
+++ resolved
@@ -2214,7 +2214,6 @@
     common::get_block_template_rpcs::submit_block::run().await
 }
 
-<<<<<<< HEAD
 /// Check that the the end of support code is called at least once.
 #[test]
 fn end_of_support_is_checked_at_start() -> Result<()> {
@@ -2240,7 +2239,7 @@
     output.assert_was_killed()?;
 
     Ok(())
-=======
+}
 /// Test `zebra-checkpoints` on mainnet.
 ///
 /// If you want to run this test individually, see the module documentation.
@@ -2262,5 +2261,4 @@
 #[cfg(feature = "zebra-checkpoints")]
 async fn generate_checkpoints_testnet() -> Result<()> {
     common::checkpoints::run(Testnet).await
->>>>>>> 1461c912
 }