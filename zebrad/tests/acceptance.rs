--- conflicted
+++ resolved
@@ -2974,7 +2974,6 @@
 
     let _init_guard = zebra_test::init();
 
-<<<<<<< HEAD
     let network = Network::new_regtest(
         ConfiguredActivationHeights {
             nu5: Some(100),
@@ -2983,10 +2982,6 @@
         .into(),
     );
     let mut config = os_assigned_rpc_port_config(false, &network)?;
-=======
-    let net = Network::new_regtest(Default::default());
-    let mut config = os_assigned_rpc_port_config(false, &net)?;
->>>>>>> ea0b980d
 
     config.state.ephemeral = false;
     config.rpc.indexer_listen_addr = Some(std::net::SocketAddr::from(([127, 0, 0, 1], 0)));
