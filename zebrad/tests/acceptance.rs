--- conflicted
+++ resolved
@@ -500,7 +500,6 @@
     Ok(())
 }
 
-<<<<<<< HEAD
 #[test]
 #[ignore]
 fn sync_one_checkpoint() -> Result<()> {
@@ -514,7 +513,9 @@
     child.expect_stdout("verified checkpoint range")?;
     child.kill()?;
 
-=======
+    Ok(())
+}
+
 #[tokio::test]
 async fn metrics_endpoint() -> Result<()> {
     use hyper::{Client, Uri};
@@ -628,6 +629,5 @@
         .assert_was_killed()
         .wrap_err("Possible port conflict. Are there other acceptance tests running?")?;
 
->>>>>>> df476cf4
     Ok(())
 }