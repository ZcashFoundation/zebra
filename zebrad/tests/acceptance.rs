--- conflicted
+++ resolved
@@ -3545,7 +3545,6 @@
     Ok(())
 }
 
-<<<<<<< HEAD
 /// Checks that the cached finalized state has the spending transaction ids for every
 /// spent outpoint and revealed nullifier in the last 100 blocks of a cached state.
 //
@@ -3674,7 +3673,8 @@
     }
 
     Ok(())
-=======
+}
+
 /// Check that Zebra does not depend on any crates from git sources.
 #[test]
 #[ignore]
@@ -3685,5 +3685,4 @@
     if cargo_lock_contents.contains(r#"source = "git+"#) {
         panic!("Cargo.lock includes git sources")
     }
->>>>>>> 568b25e5
 }