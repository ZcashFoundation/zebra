//! Acceptance test: runs zebrad as a subprocess and asserts its
//! output for given argument combinations matches what is expected.
//!
//! ## Note on port conflict
//!
//! If the test child has a cache or port conflict with another test, or a
//! running zebrad or zcashd, then it will panic. But the acceptance tests
//! expect it to run until it is killed.
//!
//! If these conflicts cause test failures:
//!   - run the tests in an isolated environment,
//!   - run zebrad on a custom cache path and port,
//!   - run zcashd on a custom port.
//!
//! ## Failures due to Configured Network Interfaces or Network Connectivity
//!
//! If your test environment does not have any IPv6 interfaces configured, skip IPv6 tests
//! by setting the `ZEBRA_SKIP_IPV6_TESTS` environmental variable.
//!
//! If it does not have any IPv4 interfaces, IPv4 localhost is not on `127.0.0.1`,
//! or you have poor network connectivity,
//! skip all the network tests by setting the `ZEBRA_SKIP_NETWORK_TESTS` environmental variable.

use std::{collections::HashSet, convert::TryInto, env, path::PathBuf, time::Duration};

use color_eyre::{
    eyre::{Result, WrapErr},
    Help,
};

use zebra_chain::{
    block::Height,
    parameters::Network::{self, *},
};
use zebra_network::constants::PORT_IN_USE_ERROR;
use zebra_state::constants::LOCK_FILE_ERROR;

use zebra_test::{
    command::{ContextFrom, NO_MATCHES_REGEX_ITER},
    net::random_known_port,
    prelude::*,
};

mod common;

use common::{
    check::{is_zebrad_version, EphemeralCheck, EphemeralConfig},
    config::{default_test_config, persistent_test_config, testdir},
    launch::{ZebradTestDirExt, BETWEEN_NODES_DELAY, LAUNCH_DELAY, LIGHTWALLETD_DELAY},
    lightwalletd::{
        random_known_rpc_port_config, zebra_skip_lightwalletd_tests, LightWalletdTestDirExt,
    },
    sync::{
        create_cached_database_height, sync_until, MempoolBehavior, LARGE_CHECKPOINT_TEST_HEIGHT,
        LARGE_CHECKPOINT_TIMEOUT, MEDIUM_CHECKPOINT_TEST_HEIGHT, STOP_AT_HEIGHT_REGEX,
        STOP_ON_LOAD_TIMEOUT, SYNC_FINISHED_REGEX, TINY_CHECKPOINT_TEST_HEIGHT,
        TINY_CHECKPOINT_TIMEOUT,
    },
};

#[test]
fn generate_no_args() -> Result<()> {
    zebra_test::init();

    let child = testdir()?
        .with_config(&mut default_test_config()?)?
        .spawn_child(&["generate"])?;

    let output = child.wait_with_output()?;
    let output = output.assert_success()?;

    // First line
    output.stdout_line_contains("# Default configuration for zebrad")?;

    Ok(())
}

#[test]
fn generate_args() -> Result<()> {
    zebra_test::init();

    let testdir = testdir()?;
    let testdir = &testdir;

    // unexpected free argument `argument`
    let child = testdir.spawn_child(&["generate", "argument"])?;
    let output = child.wait_with_output()?;
    output.assert_failure()?;

    // unrecognized option `-f`
    let child = testdir.spawn_child(&["generate", "-f"])?;
    let output = child.wait_with_output()?;
    output.assert_failure()?;

    // missing argument to option `-o`
    let child = testdir.spawn_child(&["generate", "-o"])?;
    let output = child.wait_with_output()?;
    output.assert_failure()?;

    // Add a config file name to tempdir path
    let generated_config_path = testdir.path().join("zebrad.toml");

    // Valid
    let child =
        testdir.spawn_child(&["generate", "-o", generated_config_path.to_str().unwrap()])?;

    let output = child.wait_with_output()?;
    let output = output.assert_success()?;

    assert_with_context!(
        testdir.path().exists(),
        &output,
        "test temp directory not found"
    );
    assert_with_context!(
        generated_config_path.exists(),
        &output,
        "generated config file not found"
    );

    Ok(())
}

#[test]
fn help_no_args() -> Result<()> {
    zebra_test::init();

    let testdir = testdir()?.with_config(&mut default_test_config()?)?;

    let child = testdir.spawn_child(&["help"])?;
    let output = child.wait_with_output()?;
    let output = output.assert_success()?;

    // The first line should have the version
    output.any_output_line(
        is_zebrad_version,
        &output.output.stdout,
        "stdout",
        "a valid zebrad semantic version",
    )?;

    // Make sure we are in help by looking usage string
    output.stdout_line_contains("USAGE:")?;

    Ok(())
}

#[test]
fn help_args() -> Result<()> {
    zebra_test::init();

    let testdir = testdir()?;
    let testdir = &testdir;

    // The subcommand "argument" wasn't recognized.
    let child = testdir.spawn_child(&["help", "argument"])?;
    let output = child.wait_with_output()?;
    output.assert_failure()?;

    // option `-f` does not accept an argument
    let child = testdir.spawn_child(&["help", "-f"])?;
    let output = child.wait_with_output()?;
    output.assert_failure()?;

    Ok(())
}

#[test]
fn start_no_args() -> Result<()> {
    zebra_test::init();

    // start caches state, so run one of the start tests with persistent state
    let testdir = testdir()?.with_config(&mut persistent_test_config()?)?;

    let mut child = testdir.spawn_child(&["-v", "start"])?;

    // Run the program and kill it after a few seconds
    std::thread::sleep(LAUNCH_DELAY);
    child.kill()?;

    let output = child.wait_with_output()?;
    let output = output.assert_failure()?;

    output.stdout_line_contains("Starting zebrad")?;

    // Make sure the command passed the legacy chain check
    output.stdout_line_contains("starting legacy chain check")?;
    output.stdout_line_contains("no legacy chain found")?;

    // Make sure the command was killed
    output.assert_was_killed()?;

    Ok(())
}

#[test]
fn start_args() -> Result<()> {
    zebra_test::init();

    let testdir = testdir()?.with_config(&mut default_test_config()?)?;
    let testdir = &testdir;

    let mut child = testdir.spawn_child(&["start"])?;
    // Run the program and kill it after a few seconds
    std::thread::sleep(LAUNCH_DELAY);
    child.kill()?;
    let output = child.wait_with_output()?;

    // Make sure the command was killed
    output.assert_was_killed()?;

    output.assert_failure()?;

    // unrecognized option `-f`
    let child = testdir.spawn_child(&["start", "-f"])?;
    let output = child.wait_with_output()?;
    output.assert_failure()?;

    Ok(())
}

#[test]
fn persistent_mode() -> Result<()> {
    zebra_test::init();

    let testdir = testdir()?.with_config(&mut persistent_test_config()?)?;
    let testdir = &testdir;

    let mut child = testdir.spawn_child(&["-v", "start"])?;

    // Run the program and kill it after a few seconds
    std::thread::sleep(LAUNCH_DELAY);
    child.kill()?;
    let output = child.wait_with_output()?;

    // Make sure the command was killed
    output.assert_was_killed()?;

    let cache_dir = testdir.path().join("state");
    assert_with_context!(
        cache_dir.read_dir()?.count() > 0,
        &output,
        "state directory empty despite persistent state config"
    );

    Ok(())
}

#[test]
fn ephemeral_existing_directory() -> Result<()> {
    ephemeral(EphemeralConfig::Default, EphemeralCheck::ExistingDirectory)
}

#[test]
fn ephemeral_missing_directory() -> Result<()> {
    ephemeral(EphemeralConfig::Default, EphemeralCheck::MissingDirectory)
}

#[test]
fn misconfigured_ephemeral_existing_directory() -> Result<()> {
    ephemeral(
        EphemeralConfig::MisconfiguredCacheDir,
        EphemeralCheck::ExistingDirectory,
    )
}

#[test]
fn misconfigured_ephemeral_missing_directory() -> Result<()> {
    ephemeral(
        EphemeralConfig::MisconfiguredCacheDir,
        EphemeralCheck::MissingDirectory,
    )
}

fn ephemeral(cache_dir_config: EphemeralConfig, cache_dir_check: EphemeralCheck) -> Result<()> {
    use std::fs;
    use std::io::ErrorKind;

    zebra_test::init();

    let mut config = default_test_config()?;
    let run_dir = testdir()?;

    let ignored_cache_dir = run_dir.path().join("state");
    if cache_dir_config == EphemeralConfig::MisconfiguredCacheDir {
        // Write a configuration that sets both the cache_dir and ephemeral options
        config.state.cache_dir = ignored_cache_dir.clone();
    }
    if cache_dir_check == EphemeralCheck::ExistingDirectory {
        // We set the cache_dir config to a newly created empty temp directory,
        // then make sure that it is empty after the test
        fs::create_dir(&ignored_cache_dir)?;
    }

    let mut child = run_dir
        .path()
        .with_config(&mut config)?
        .spawn_child(&["start"])?;
    // Run the program and kill it after a few seconds
    std::thread::sleep(LAUNCH_DELAY);
    child.kill()?;
    let output = child.wait_with_output()?;

    // Make sure the command was killed
    output.assert_was_killed()?;

    let expected_run_dir_file_names = match cache_dir_check {
        // we created the state directory, so it should still exist
        EphemeralCheck::ExistingDirectory => {
            assert_with_context!(
                ignored_cache_dir
                    .read_dir()
                    .expect("ignored_cache_dir should still exist")
                    .count()
                    == 0,
                &output,
                "ignored_cache_dir not empty for ephemeral {:?} {:?}: {:?}",
                cache_dir_config,
                cache_dir_check,
                ignored_cache_dir.read_dir().unwrap().collect::<Vec<_>>()
            );

            ["state", "zebrad.toml"].iter()
        }

        // we didn't create the state directory, so it should not exist
        EphemeralCheck::MissingDirectory => {
            assert_with_context!(
                ignored_cache_dir
                    .read_dir()
                    .expect_err("ignored_cache_dir should not exist")
                    .kind()
                    == ErrorKind::NotFound,
                &output,
                "unexpected creation of ignored_cache_dir for ephemeral {:?} {:?}: the cache dir exists and contains these files: {:?}",
                cache_dir_config,
                cache_dir_check,
                ignored_cache_dir.read_dir().unwrap().collect::<Vec<_>>()
            );

            ["zebrad.toml"].iter()
        }
    };

    let expected_run_dir_file_names = expected_run_dir_file_names.map(Into::into).collect();
    let run_dir_file_names = run_dir
        .path()
        .read_dir()
        .expect("run_dir should still exist")
        .map(|dir_entry| dir_entry.expect("run_dir is readable").file_name())
        // ignore directory list order, because it can vary based on the OS and filesystem
        .collect::<HashSet<_>>();

    assert_with_context!(
        run_dir_file_names == expected_run_dir_file_names,
        &output,
        "run_dir not empty for ephemeral {:?} {:?}: expected {:?}, actual: {:?}",
        cache_dir_config,
        cache_dir_check,
        expected_run_dir_file_names,
        run_dir_file_names
    );

    Ok(())
}

#[test]
fn app_no_args() -> Result<()> {
    zebra_test::init();

    let testdir = testdir()?.with_config(&mut default_test_config()?)?;

    let child = testdir.spawn_child(&[])?;
    let output = child.wait_with_output()?;
    let output = output.assert_success()?;

    output.stdout_line_contains("USAGE:")?;

    Ok(())
}

#[test]
fn version_no_args() -> Result<()> {
    zebra_test::init();

    let testdir = testdir()?.with_config(&mut default_test_config()?)?;

    let child = testdir.spawn_child(&["version"])?;
    let output = child.wait_with_output()?;
    let output = output.assert_success()?;

    // The output should only contain the version
    output.output_check(
        is_zebrad_version,
        &output.output.stdout,
        "stdout",
        "a valid zebrad semantic version",
    )?;

    Ok(())
}

#[test]
fn version_args() -> Result<()> {
    zebra_test::init();

    let testdir = testdir()?.with_config(&mut default_test_config()?)?;
    let testdir = &testdir;

    // unexpected free argument `argument`
    let child = testdir.spawn_child(&["version", "argument"])?;
    let output = child.wait_with_output()?;
    output.assert_failure()?;

    // unrecognized option `-f`
    let child = testdir.spawn_child(&["version", "-f"])?;
    let output = child.wait_with_output()?;
    output.assert_failure()?;

    Ok(())
}

#[test]
fn valid_generated_config_test() -> Result<()> {
    // Unlike the other tests, these tests can not be run in parallel, because
    // they use the generated config. So parallel execution can cause port and
    // cache conflicts.
    valid_generated_config("start", "Starting zebrad")?;

    Ok(())
}

fn valid_generated_config(command: &str, expect_stdout_line_contains: &str) -> Result<()> {
    zebra_test::init();

    let testdir = testdir()?;
    let testdir = &testdir;

    // Add a config file name to tempdir path
    let generated_config_path = testdir.path().join("zebrad.toml");

    // Generate configuration in temp dir path
    let child =
        testdir.spawn_child(&["generate", "-o", generated_config_path.to_str().unwrap()])?;

    let output = child.wait_with_output()?;
    let output = output.assert_success()?;

    assert_with_context!(
        generated_config_path.exists(),
        &output,
        "generated config file not found"
    );

    // Run command using temp dir and kill it after a few seconds
    let mut child = testdir.spawn_child(&[command])?;
    std::thread::sleep(LAUNCH_DELAY);
    child.kill()?;

    let output = child.wait_with_output()?;
    let output = output.assert_failure()?;

    output.stdout_line_contains(expect_stdout_line_contains)?;

    // [Note on port conflict](#Note on port conflict)
    output.assert_was_killed().wrap_err("Possible port or cache conflict. Are there other acceptance test, zebrad, or zcashd processes running?")?;

    assert_with_context!(
        testdir.path().exists(),
        &output,
        "test temp directory not found"
    );
    assert_with_context!(
        generated_config_path.exists(),
        &output,
        "generated config file not found"
    );

    Ok(())
}

/// Test if `zebrad` can sync the first checkpoint on mainnet.
///
/// The first checkpoint contains a single genesis block.
#[test]
fn sync_one_checkpoint_mainnet() -> Result<()> {
    sync_until(
        TINY_CHECKPOINT_TEST_HEIGHT,
        Mainnet,
        STOP_AT_HEIGHT_REGEX,
        TINY_CHECKPOINT_TIMEOUT,
        None,
        MempoolBehavior::ShouldNotActivate,
        // checkpoint sync is irrelevant here - all tested checkpoints are mandatory
        true,
        true,
    )
    .map(|_tempdir| ())
}

/// Test if `zebrad` can sync the first checkpoint on testnet.
///
/// The first checkpoint contains a single genesis block.
#[test]
fn sync_one_checkpoint_testnet() -> Result<()> {
    sync_until(
        TINY_CHECKPOINT_TEST_HEIGHT,
        Testnet,
        STOP_AT_HEIGHT_REGEX,
        TINY_CHECKPOINT_TIMEOUT,
        None,
        MempoolBehavior::ShouldNotActivate,
        // checkpoint sync is irrelevant here - all tested checkpoints are mandatory
        true,
        true,
    )
    .map(|_tempdir| ())
}

/// Test if `zebrad` can sync the first checkpoint, restart, and stop on load.
#[test]
fn restart_stop_at_height() -> Result<()> {
    zebra_test::init();

    restart_stop_at_height_for_network(Network::Mainnet, TINY_CHECKPOINT_TEST_HEIGHT)?;
    restart_stop_at_height_for_network(Network::Testnet, TINY_CHECKPOINT_TEST_HEIGHT)?;

    Ok(())
}

fn restart_stop_at_height_for_network(network: Network, height: Height) -> Result<()> {
    let reuse_tempdir = sync_until(
        height,
        network,
        STOP_AT_HEIGHT_REGEX,
        TINY_CHECKPOINT_TIMEOUT,
        None,
        MempoolBehavior::ShouldNotActivate,
        // checkpoint sync is irrelevant here - all tested checkpoints are mandatory
        true,
        true,
    )?;
    // if stopping corrupts the rocksdb database, zebrad might hang or crash here
    // if stopping does not write the rocksdb database to disk, Zebra will
    // sync, rather than stopping immediately at the configured height
    sync_until(
        height,
        network,
        "state is already at the configured height",
        STOP_ON_LOAD_TIMEOUT,
        reuse_tempdir,
        MempoolBehavior::ShouldNotActivate,
        // checkpoint sync is irrelevant here - all tested checkpoints are mandatory
        true,
        false,
    )?;

    Ok(())
}

/// Test if `zebrad` can activate the mempool on mainnet.
/// Debug activation happens after committing the genesis block.
#[test]
fn activate_mempool_mainnet() -> Result<()> {
    sync_until(
        Height(TINY_CHECKPOINT_TEST_HEIGHT.0 + 1),
        Mainnet,
        STOP_AT_HEIGHT_REGEX,
        TINY_CHECKPOINT_TIMEOUT,
        None,
        MempoolBehavior::ForceActivationAt(TINY_CHECKPOINT_TEST_HEIGHT),
        // checkpoint sync is irrelevant here - all tested checkpoints are mandatory
        true,
        true,
    )
    .map(|_tempdir| ())
}

/// Test if `zebrad` can sync some larger checkpoints on mainnet.
///
/// This test might fail or timeout on slow or unreliable networks,
/// so we don't run it by default. It also takes a lot longer than
/// our 10 second target time for default tests.
#[test]
#[ignore]
fn sync_large_checkpoints_mainnet() -> Result<()> {
    let reuse_tempdir = sync_until(
        LARGE_CHECKPOINT_TEST_HEIGHT,
        Mainnet,
        STOP_AT_HEIGHT_REGEX,
        LARGE_CHECKPOINT_TIMEOUT,
        None,
        MempoolBehavior::ShouldNotActivate,
        // checkpoint sync is irrelevant here - all tested checkpoints are mandatory
        true,
        true,
    )?;
    // if this sync fails, see the failure notes in `restart_stop_at_height`
    sync_until(
        (LARGE_CHECKPOINT_TEST_HEIGHT - 1).unwrap(),
        Mainnet,
        "previous state height is greater than the stop height",
        STOP_ON_LOAD_TIMEOUT,
        reuse_tempdir,
        MempoolBehavior::ShouldNotActivate,
        // checkpoint sync is irrelevant here - all tested checkpoints are mandatory
        true,
        false,
    )?;

    Ok(())
}

// TODO: We had `sync_large_checkpoints_testnet` and `sync_large_checkpoints_mempool_testnet`,
// but they were removed because the testnet is unreliable (#1222).
// We should re-add them after we have more testnet instances (#1791).

/// Test if `zebrad` can run side by side with the mempool.
/// This is done by running the mempool and syncing some checkpoints.
#[test]
#[ignore]
fn sync_large_checkpoints_mempool_mainnet() -> Result<()> {
    sync_until(
        MEDIUM_CHECKPOINT_TEST_HEIGHT,
        Mainnet,
        STOP_AT_HEIGHT_REGEX,
        LARGE_CHECKPOINT_TIMEOUT,
        None,
        MempoolBehavior::ForceActivationAt(TINY_CHECKPOINT_TEST_HEIGHT),
        // checkpoint sync is irrelevant here - all tested checkpoints are mandatory
        true,
        true,
    )
    .map(|_tempdir| ())
}

/// Test if `zebrad` can fully sync the chain on mainnet.
///
/// This test takes a long time to run, so we don't run it by default. This test is only executed
/// if there is an environment variable named `FULL_SYNC_MAINNET_TIMEOUT_MINUTES` set with the number
/// of minutes to wait for synchronization to complete before considering that the test failed.
#[test]
#[ignore]
fn full_sync_mainnet() {
    // TODO: add "ZEBRA" at the start of this env var, to avoid clashes
    full_sync_test(Mainnet, "FULL_SYNC_MAINNET_TIMEOUT_MINUTES").expect("unexpected test failure");
}

/// Test if `zebrad` can fully sync the chain on testnet.
///
/// This test takes a long time to run, so we don't run it by default. This test is only executed
/// if there is an environment variable named `FULL_SYNC_TESTNET_TIMEOUT_MINUTES` set with the number
/// of minutes to wait for synchronization to complete before considering that the test failed.
#[test]
#[ignore]
fn full_sync_testnet() {
    // TODO: add "ZEBRA" at the start of this env var, to avoid clashes
    full_sync_test(Testnet, "FULL_SYNC_TESTNET_TIMEOUT_MINUTES").expect("unexpected test failure");
}

/// Sync `network` until the chain tip is reached, or a timeout elapses.
///
/// The timeout is specified using an environment variable, with the name configured by the
/// `timeout_argument_name` parameter. The value of the environment variable must the number of
/// minutes specified as an integer.
fn full_sync_test(network: Network, timeout_argument_name: &str) -> Result<()> {
    let timeout_argument: Option<u64> = env::var(timeout_argument_name)
        .ok()
        .and_then(|timeout_string| timeout_string.parse().ok());

    if let Some(timeout_minutes) = timeout_argument {
        sync_until(
            Height::MAX,
            network,
            SYNC_FINISHED_REGEX,
            Duration::from_secs(60 * timeout_minutes),
            None,
            MempoolBehavior::ShouldAutomaticallyActivate,
            // Use checkpoints to increase full sync performance, and test default Zebra behaviour.
            // (After the changes to the default config in #2368.)
            //
            // TODO: if full validation performance improves, do another test with checkpoint_sync off
            true,
            true,
        )?;
    } else {
        tracing::info!(
            ?network,
            "skipped full sync test, \
             set the {:?} environmental variable to run the test",
            timeout_argument_name,
        );
    }

    Ok(())
}

fn create_cached_database(network: Network) -> Result<()> {
    let height = network.mandatory_checkpoint_height();
    let checkpoint_stop_regex = format!("{}.*CommitFinalized request", STOP_AT_HEIGHT_REGEX);

    create_cached_database_height(
        network,
        height,
        true,
        // Use checkpoints to increase sync performance while caching the database
        true,
        // Check that we're still using checkpoints when we finish the cached sync
        &checkpoint_stop_regex,
    )
}

fn sync_past_mandatory_checkpoint(network: Network) -> Result<()> {
    let height = network.mandatory_checkpoint_height() + 1200;
    let full_validation_stop_regex =
        format!("{}.*best non-finalized chain root", STOP_AT_HEIGHT_REGEX);

    create_cached_database_height(
        network,
        height.unwrap(),
        false,
        // Test full validation by turning checkpoints off
        false,
        &full_validation_stop_regex,
    )
}

// These tests are ignored because they're too long running to run during our
// traditional CI, and they depend on persistent state that cannot be made
// available in github actions or google cloud build. Instead we run these tests
// directly in a vm we spin up on google compute engine, where we can mount
// drives populated by the first two tests, snapshot those drives, and then use
// those to more quickly run the second two tests.

/// Sync up to the mandatory checkpoint height on mainnet and stop.
#[allow(dead_code)]
#[cfg_attr(feature = "test_sync_to_mandatory_checkpoint_mainnet", test)]
fn sync_to_mandatory_checkpoint_mainnet() {
    zebra_test::init();
    let network = Mainnet;
    create_cached_database(network).unwrap();
}

/// Sync to the mandatory checkpoint height testnet and stop.
#[allow(dead_code)]
#[cfg_attr(feature = "test_sync_to_mandatory_checkpoint_testnet", test)]
fn sync_to_mandatory_checkpoint_testnet() {
    zebra_test::init();
    let network = Testnet;
    create_cached_database(network).unwrap();
}

/// Test syncing 1200 blocks (3 checkpoints) past the mandatory checkpoint on mainnet.
///
/// This assumes that the config'd state is already synced at or near the mandatory checkpoint
/// activation on mainnet. If the state has already synced past the mandatory checkpoint
/// activation by 1200 blocks, it will fail.
#[allow(dead_code)]
#[cfg_attr(feature = "test_sync_past_mandatory_checkpoint_mainnet", test)]
fn sync_past_mandatory_checkpoint_mainnet() {
    zebra_test::init();
    let network = Mainnet;
    sync_past_mandatory_checkpoint(network).unwrap();
}

/// Test syncing 1200 blocks (3 checkpoints) past the mandatory checkpoint on testnet.
///
/// This assumes that the config'd state is already synced at or near the mandatory checkpoint
/// activation on testnet. If the state has already synced past the mandatory checkpoint
/// activation by 1200 blocks, it will fail.
#[allow(dead_code)]
#[cfg_attr(feature = "test_sync_past_mandatory_checkpoint_testnet", test)]
fn sync_past_mandatory_checkpoint_testnet() {
    zebra_test::init();
    let network = Testnet;
    sync_past_mandatory_checkpoint(network).unwrap();
}

#[tokio::test]
async fn metrics_endpoint() -> Result<()> {
    use hyper::Client;

    zebra_test::init();

    // [Note on port conflict](#Note on port conflict)
    let port = random_known_port();
    let endpoint = format!("127.0.0.1:{}", port);
    let url = format!("http://{}", endpoint);

    // Write a configuration that has metrics endpoint_addr set
    let mut config = default_test_config()?;
    config.metrics.endpoint_addr = Some(endpoint.parse().unwrap());

    let dir = testdir()?.with_config(&mut config)?;
    let child = dir.spawn_child(&["start"])?;

    // Run `zebrad` for a few seconds before testing the endpoint
    // Since we're an async function, we have to use a sleep future, not thread sleep.
    tokio::time::sleep(LAUNCH_DELAY).await;

    // Create an http client
    let client = Client::new();

    // Test metrics endpoint
    let res = client.get(url.try_into().expect("url is valid")).await;
    let (res, child) = child.kill_on_error(res)?;
    assert!(res.status().is_success());
    let body = hyper::body::to_bytes(res).await;
    let (body, mut child) = child.kill_on_error(body)?;
    child.kill()?;

    let output = child.wait_with_output()?;
    let output = output.assert_failure()?;

    output.any_output_line_contains(
        "# TYPE zebrad_build_info counter",
        &body,
        "metrics exporter response",
        "the metrics response header",
    )?;
    std::str::from_utf8(&body).expect("unexpected invalid UTF-8 in metrics exporter response");

    // Make sure metrics was started
    output.stdout_line_contains(format!("Opened metrics endpoint at {}", endpoint).as_str())?;

    // [Note on port conflict](#Note on port conflict)
    output
        .assert_was_killed()
        .wrap_err("Possible port conflict. Are there other acceptance tests running?")?;

    Ok(())
}

#[tokio::test]
async fn tracing_endpoint() -> Result<()> {
    use hyper::{Body, Client, Request};

    zebra_test::init();

    // [Note on port conflict](#Note on port conflict)
    let port = random_known_port();
    let endpoint = format!("127.0.0.1:{}", port);
    let url_default = format!("http://{}", endpoint);
    let url_filter = format!("{}/filter", url_default);

    // Write a configuration that has tracing endpoint_addr option set
    let mut config = default_test_config()?;
    config.tracing.endpoint_addr = Some(endpoint.parse().unwrap());

    let dir = testdir()?.with_config(&mut config)?;
    let child = dir.spawn_child(&["start"])?;

    // Run `zebrad` for a few seconds before testing the endpoint
    // Since we're an async function, we have to use a sleep future, not thread sleep.
    tokio::time::sleep(LAUNCH_DELAY).await;

    // Create an http client
    let client = Client::new();

    // Test tracing endpoint
    let res = client
        .get(url_default.try_into().expect("url_default is valid"))
        .await;
    let (res, child) = child.kill_on_error(res)?;
    assert!(res.status().is_success());
    let body = hyper::body::to_bytes(res).await;
    let (body, child) = child.kill_on_error(body)?;

    // Set a filter and make sure it was changed
    let request = Request::post(url_filter.clone())
        .body(Body::from("zebrad=debug"))
        .unwrap();
    let post = client.request(request).await;
    let (_post, child) = child.kill_on_error(post)?;

    let tracing_res = client
        .get(url_filter.try_into().expect("url_filter is valid"))
        .await;
    let (tracing_res, child) = child.kill_on_error(tracing_res)?;
    assert!(tracing_res.status().is_success());
    let tracing_body = hyper::body::to_bytes(tracing_res).await;
    let (tracing_body, mut child) = child.kill_on_error(tracing_body)?;

    child.kill()?;

    let output = child.wait_with_output()?;
    let output = output.assert_failure()?;

    // Make sure tracing endpoint was started
    output.stdout_line_contains(format!("Opened tracing endpoint at {}", endpoint).as_str())?;
    // TODO: Match some trace level messages from output

    // Make sure the endpoint header is correct
    // The header is split over two lines. But we don't want to require line
    // breaks at a specific word, so we run two checks for different substrings.
    output.any_output_line_contains(
        "HTTP endpoint allows dynamic control of the filter",
        &body,
        "tracing filter endpoint response",
        "the tracing response header",
    )?;
    output.any_output_line_contains(
        "tracing events",
        &body,
        "tracing filter endpoint response",
        "the tracing response header",
    )?;
    std::str::from_utf8(&body).expect("unexpected invalid UTF-8 in tracing filter response");

    // Make sure endpoint requests change the filter
    output.any_output_line_contains(
        "zebrad=debug",
        &tracing_body,
        "tracing filter endpoint response",
        "the modified tracing filter",
    )?;
    std::str::from_utf8(&tracing_body)
        .expect("unexpected invalid UTF-8 in modified tracing filter response");

    // [Note on port conflict](#Note on port conflict)
    output
        .assert_was_killed()
        .wrap_err("Possible port conflict. Are there other acceptance tests running?")?;

    Ok(())
}

#[tokio::test]
async fn rpc_endpoint() -> Result<()> {
    use hyper::{body::to_bytes, Body, Client, Method, Request};
    use serde_json::Value;

    zebra_test::init();
    if zebra_test::net::zebra_skip_network_tests() {
        return Ok(());
    }

    // Write a configuration that has RPC listen_addr set
    // [Note on port conflict](#Note on port conflict)
    let mut config = random_known_rpc_port_config()?;
    let url = format!("http://{}", config.rpc.listen_addr.unwrap());

    let dir = testdir()?.with_config(&mut config)?;
    let mut child = dir.spawn_child(&["start"])?;

    // Wait until port is open.
    child.expect_stdout_line_matches(
        format!("Opened RPC endpoint at {}", config.rpc.listen_addr.unwrap()).as_str(),
    )?;

    // Create an http client
    let client = Client::new();

    // Create a request to call `getinfo` RPC method
    let req = Request::builder()
        .method(Method::POST)
        .uri(url)
        .header("content-type", "application/json")
        .body(Body::from(
            r#"{"jsonrpc":"1.0","method":"getinfo","params":[],"id":123}"#,
        ))?;

    // Make the call to the RPC endpoint
    let res = client.request(req).await?;

    // Test rpc endpoint response
    assert!(res.status().is_success());

    let body = to_bytes(res).await;
    let (body, mut child) = child.kill_on_error(body)?;

    let parsed: Value = serde_json::from_slice(&body)?;

    // Check that we have at least 4 characters in the `build` field.
    let build = parsed["result"]["build"].as_str().unwrap();
    assert!(build.len() > 4, "Got {}", build);

    // Check that the `subversion` field has "Zebra" in it.
    let subversion = parsed["result"]["subversion"].as_str().unwrap();
    assert!(subversion.contains("Zebra"), "Got {}", subversion);

    child.kill()?;

    let output = child.wait_with_output()?;
    let output = output.assert_failure()?;

    // [Note on port conflict](#Note on port conflict)
    output
        .assert_was_killed()
        .wrap_err("Possible port conflict. Are there other acceptance tests running?")?;

    Ok(())
}

/// Failure log messages for any process, from the OS or shell.
///
/// These messages show that the child process has failed.
/// So when we see them in the logs, we make the test fail.
const PROCESS_FAILURE_MESSAGES: &[&str] = &[
    // Linux
    "Aborted",
    // macOS / BSDs
    "Abort trap",
    // TODO: add other OS or C library errors?
];

/// Failure log messages from Zebra.
///
/// These `zebrad` messages show that the `lightwalletd` integration test has failed.
/// So when we see them in the logs, we make the test fail.
const ZEBRA_FAILURE_MESSAGES: &[&str] = &[
    // Rust-specific panics
    "The application panicked",
    // RPC port errors
    "Unable to start RPC server",
    // TODO: disable if this actually happens during test zebrad shutdown
    "Stopping RPC endpoint",
    // Missing RPCs in zebrad logs (this log is from PR #3860)
    //
    // TODO: temporarily disable until enough RPCs are implemented, if needed
    "Received unrecognized RPC request",
    // RPC argument errors: parsing and data
    //
    // These logs are produced by jsonrpc_core inside Zebra,
    // but it doesn't log them yet.
    //
    // TODO: log these errors in Zebra, and check for them in the Zebra logs?
    "Invalid params",
    "Method not found",
];

/// Failure log messages from lightwalletd.
///
/// These `lightwalletd` messages show that the `lightwalletd` integration test has failed.
/// So when we see them in the logs, we make the test fail.
const LIGHTWALLETD_FAILURE_MESSAGES: &[&str] = &[
    // Go-specific panics
    "panic:",
    // Missing RPCs in lightwalletd logs
    // TODO: temporarily disable until enough RPCs are implemented, if needed
    "unable to issue RPC call",
    // RPC response errors: parsing and data
    //
    // jsonrpc_core error messages from Zebra,
    // received by lightwalletd and written to its logs
    "Invalid params",
    "Method not found",
    // Early termination
    //
    // TODO: temporarily disable until enough RPCs are implemented, if needed
    "Lightwalletd died with a Fatal error",
    // Go json package error messages:
    "json: cannot unmarshal",
    "into Go value of type",
    // lightwalletd custom RPC error messages from:
    // https://github.com/adityapk00/lightwalletd/blob/master/common/common.go
    "block requested is newer than latest block",
    "Cache add failed",
    "error decoding",
    "error marshaling",
    "error parsing JSON",
    "error reading JSON response",
    "error with",
    // We expect these errors when lightwalletd reaches the end of the zebrad cached state
    // "error requesting block: 0: Block not found",
    // "error zcashd getblock rpc",
    "received overlong message",
    "received unexpected height block",
    "Reorg exceeded max",
    "unable to issue RPC call",
    // Missing fields for each specific RPC
    //
    // get_block_chain_info
    //
    // invalid sapling height
    "Got sapling height 0",
    // missing BIP70 chain name, should be "main" or "test"
    " chain  ",
    // missing branchID, should be 8 hex digits
    " branchID \"",
    // get_block
    //
    // a block error other than "-8: Block not found"
    "error requesting block",
    // a missing block with an incorrect error code
    "Block not found",
    //
    // TODO: complete this list for each RPC with fields, if that RPC generates logs
    // get_info - doesn't generate logs
    // get_raw_transaction - might not generate logs
    // z_get_tree_state
    // get_address_txids
    // get_address_balance
    // get_address_utxos
];

/// Ignored failure logs for lightwalletd.
/// These regexes override the [`LIGHTWALLETD_FAILURE_MESSAGES`].
///
/// These `lightwalletd` messages look like failure messages, but they are actually ok.
/// So when we see them in the logs, we make the test continue.
const LIGHTWALLETD_IGNORE_MESSAGES: &[&str] = &[
    // Exceptions to lightwalletd custom RPC error messages:
    //
    // This log matches the "error with" RPC error message,
    // but we expect Zebra to start with an empty state.
    //
    // TODO: this exception should not be used for the cached state tests (#3511)
    r#"No Chain tip available yet","level":"warning","msg":"error with getblockchaininfo rpc, retrying"#,
];

/// Launch `zebrad` with an RPC port, and make sure `lightwalletd` works with Zebra.
///
/// This test only runs when the `ZEBRA_TEST_LIGHTWALLETD` env var is set.
///
/// This test doesn't work on Windows, so it is always skipped on that platform.
#[test]
#[cfg(not(target_os = "windows"))]
fn lightwalletd_integration() -> Result<()> {
    zebra_test::init();

    // Skip the test unless the user specifically asked for it
    if zebra_skip_lightwalletd_tests() {
        return Ok(());
    }

    // Launch zebrad

    // Write a configuration that has RPC listen_addr set
    // [Note on port conflict](#Note on port conflict)
    let mut config = random_known_rpc_port_config()?;

    let zdir = testdir()?.with_config(&mut config)?;
    let mut zebrad = zdir
        .spawn_child(&["start"])?
        .with_timeout(LAUNCH_DELAY)
        .with_failure_regex_iter(
            // TODO: replace with a function that returns the full list and correct return type
            ZEBRA_FAILURE_MESSAGES
                .iter()
                .chain(PROCESS_FAILURE_MESSAGES)
                .cloned(),
            NO_MATCHES_REGEX_ITER.iter().cloned(),
        );

    // Wait until `zebrad` has opened the RPC endpoint
    zebrad.expect_stdout_line_matches(
        format!("Opened RPC endpoint at {}", config.rpc.listen_addr.unwrap()).as_str(),
    )?;

    // Launch lightwalletd

    // Write a fake zcashd configuration that has the rpcbind and rpcport options set
    let ldir = testdir()?;
    let ldir = ldir.with_lightwalletd_config(config.rpc.listen_addr.unwrap())?;

    // Launch the lightwalletd process
    let result = ldir.spawn_lightwalletd_child(&[]);
    let (lightwalletd, zebrad) = zebrad.kill_on_error(result)?;
    let mut lightwalletd = lightwalletd
        .with_timeout(LIGHTWALLETD_DELAY)
        .with_failure_regex_iter(
            // TODO: replace with a function that returns the full list and correct return type
            LIGHTWALLETD_FAILURE_MESSAGES
                .iter()
                .chain(PROCESS_FAILURE_MESSAGES)
                .cloned(),
            // TODO: some exceptions do not apply to the cached state tests (#3511)
            LIGHTWALLETD_IGNORE_MESSAGES.iter().cloned(),
        );

    // Wait until `lightwalletd` has launched
    let result = lightwalletd.expect_stdout_line_matches("Starting gRPC server");
    let (_, zebrad) = zebrad.kill_on_error(result)?;

    // Check that `lightwalletd` is calling the expected Zebra RPCs

    // getblockchaininfo
    //
    // TODO: update branchID when we're using cached state (#3511)
    //       add "Waiting for zcashd height to reach Sapling activation height"
    let result = lightwalletd.expect_stdout_line_matches(
        "Got sapling height 419200 block height [0-9]+ chain main branchID 00000000",
    );
    let (_, zebrad) = zebrad.kill_on_error(result)?;

    let result = lightwalletd.expect_stdout_line_matches("Found 0 blocks in cache");
    let (_, zebrad) = zebrad.kill_on_error(result)?;

    // getblock with the first Sapling block in Zebra's state
    //
    // zcash/lightwalletd calls getbestblockhash here, but
    // adityapk00/lightwalletd calls getblock
    //
    // The log also depends on what is in Zebra's state:
    //
    // # Empty Zebra State
    //
    // lightwalletd tries to download the Sapling activation block, but it's not in the state.
    //
    // Until the Sapling activation block has been downloaded, lightwalletd will log Zebra's RPC error:
    // "error requesting block: 0: Block not found"
    // We also get a similar log when lightwalletd reaches the end of Zebra's cache.
    //
    // # Cached Zebra State
    //
    // After the first successful getblock call, lightwalletd will log:
    // "Block hash changed, clearing mempool clients"
    // But we can't check for that, because it can come before or after the Ingestor log.
    //
    // TODO: expect Ingestor log when we're using cached state (#3511)
    //       "Ingestor adding block to cache"
<<<<<<< HEAD
    let result = lightwalletd.expect_stdout_line_matches(
        r#"error requesting block: 0: Block not found","height":419200"#,
    );
=======
    let result = lightwalletd.expect_stdout_line_matches(regex::escape(
        "Waiting for zcashd height to reach Sapling activation height (419200)",
    ));
>>>>>>> 90a84013
    let (_, zebrad) = zebrad.kill_on_error(result)?;

    // (next RPC)
    //
    // TODO: add extra checks when we add new Zebra RPCs

    // Cleanup both processes
    let result = lightwalletd.kill();
    let (_, mut zebrad) = zebrad.kill_on_error(result)?;
    zebrad.kill()?;

    let lightwalletd_output = lightwalletd.wait_with_output()?.assert_failure()?;
    let zebrad_output = zebrad.wait_with_output()?.assert_failure()?;

    // If the test fails here, see the [note on port conflict](#Note on port conflict)
    //
    // zcash/lightwalletd exits by itself, but
    // adityapk00/lightwalletd keeps on going, so it gets killed by the test harness.

    lightwalletd_output
        .assert_was_killed()
        .wrap_err("Possible port conflict. Are there other acceptance tests running?")?;
    zebrad_output
        .assert_was_killed()
        .wrap_err("Possible port conflict. Are there other acceptance tests running?")?;

    Ok(())
}

/// Test will start 2 zebrad nodes one after the other using the same Zcash listener.
/// It is expected that the first node spawned will get exclusive use of the port.
/// The second node will panic with the Zcash listener conflict hint added in #1535.
#[test]
fn zebra_zcash_listener_conflict() -> Result<()> {
    zebra_test::init();

    // [Note on port conflict](#Note on port conflict)
    let port = random_known_port();
    let listen_addr = format!("127.0.0.1:{}", port);

    // Write a configuration that has our created network listen_addr
    let mut config = default_test_config()?;
    config.network.listen_addr = listen_addr.parse().unwrap();
    let dir1 = testdir()?.with_config(&mut config)?;
    let regex1 = regex::escape(&format!(
        "Opened Zcash protocol endpoint at {}",
        listen_addr
    ));

    // From another folder create a configuration with the same listener.
    // `network.listen_addr` will be the same in the 2 nodes.
    // (But since the config is ephemeral, they will have different state paths.)
    let dir2 = testdir()?.with_config(&mut config)?;

    check_config_conflict(dir1, regex1.as_str(), dir2, PORT_IN_USE_ERROR.as_str())?;

    Ok(())
}

/// Start 2 zebrad nodes using the same metrics listener port, but different
/// state directories and Zcash listener ports. The first node should get
/// exclusive use of the port. The second node will panic with the Zcash metrics
/// conflict hint added in #1535.
#[test]
fn zebra_metrics_conflict() -> Result<()> {
    zebra_test::init();

    // [Note on port conflict](#Note on port conflict)
    let port = random_known_port();
    let listen_addr = format!("127.0.0.1:{}", port);

    // Write a configuration that has our created metrics endpoint_addr
    let mut config = default_test_config()?;
    config.metrics.endpoint_addr = Some(listen_addr.parse().unwrap());
    let dir1 = testdir()?.with_config(&mut config)?;
    let regex1 = regex::escape(&format!(r"Opened metrics endpoint at {}", listen_addr));

    // From another folder create a configuration with the same endpoint.
    // `metrics.endpoint_addr` will be the same in the 2 nodes.
    // But they will have different Zcash listeners (auto port) and states (ephemeral)
    let dir2 = testdir()?.with_config(&mut config)?;

    check_config_conflict(dir1, regex1.as_str(), dir2, PORT_IN_USE_ERROR.as_str())?;

    Ok(())
}

/// Start 2 zebrad nodes using the same tracing listener port, but different
/// state directories and Zcash listener ports. The first node should get
/// exclusive use of the port. The second node will panic with the Zcash tracing
/// conflict hint added in #1535.
#[test]
fn zebra_tracing_conflict() -> Result<()> {
    zebra_test::init();

    // [Note on port conflict](#Note on port conflict)
    let port = random_known_port();
    let listen_addr = format!("127.0.0.1:{}", port);

    // Write a configuration that has our created tracing endpoint_addr
    let mut config = default_test_config()?;
    config.tracing.endpoint_addr = Some(listen_addr.parse().unwrap());
    let dir1 = testdir()?.with_config(&mut config)?;
    let regex1 = regex::escape(&format!(r"Opened tracing endpoint at {}", listen_addr));

    // From another folder create a configuration with the same endpoint.
    // `tracing.endpoint_addr` will be the same in the 2 nodes.
    // But they will have different Zcash listeners (auto port) and states (ephemeral)
    let dir2 = testdir()?.with_config(&mut config)?;

    check_config_conflict(dir1, regex1.as_str(), dir2, PORT_IN_USE_ERROR.as_str())?;

    Ok(())
}

/// Start 2 zebrad nodes using the same RPC listener port, but different
/// state directories and Zcash listener ports. The first node should get
/// exclusive use of the port. The second node will panic.
#[test]
#[cfg(not(target_os = "windows"))]
fn zebra_rpc_conflict() -> Result<()> {
    zebra_test::init();

    if zebra_test::net::zebra_skip_network_tests() {
        return Ok(());
    }

    // Write a configuration that has RPC listen_addr set
    // [Note on port conflict](#Note on port conflict)
    let mut config = random_known_rpc_port_config()?;

    let dir1 = testdir()?.with_config(&mut config)?;
    let regex1 = regex::escape(&format!(
        r"Opened RPC endpoint at {}",
        config.rpc.listen_addr.unwrap(),
    ));

    // From another folder create a configuration with the same endpoint.
    // `rpc.listen_addr` will be the same in the 2 nodes.
    // But they will have different Zcash listeners (auto port) and states (ephemeral)
    let dir2 = testdir()?.with_config(&mut config)?;

    check_config_conflict(dir1, regex1.as_str(), dir2, "Unable to start RPC server")?;

    Ok(())
}

/// Start 2 zebrad nodes using the same state directory, but different Zcash
/// listener ports. The first node should get exclusive access to the database.
/// The second node will panic with the Zcash state conflict hint added in #1535.
#[test]
fn zebra_state_conflict() -> Result<()> {
    zebra_test::init();

    // A persistent config has a fixed temp state directory, but asks the OS to
    // automatically choose an unused port
    let mut config = persistent_test_config()?;
    let dir_conflict = testdir()?.with_config(&mut config)?;

    // Windows problems with this match will be worked on at #1654
    // We are matching the whole opened path only for unix by now.
    let contains = if cfg!(unix) {
        let mut dir_conflict_full = PathBuf::new();
        dir_conflict_full.push(dir_conflict.path());
        dir_conflict_full.push("state");
        dir_conflict_full.push("state");
        dir_conflict_full.push(format!(
            "v{}",
            zebra_state::constants::DATABASE_FORMAT_VERSION
        ));
        dir_conflict_full.push(config.network.network.to_string().to_lowercase());
        format!(
            "Opened Zebra state cache at {}",
            dir_conflict_full.display()
        )
    } else {
        String::from("Opened Zebra state cache at ")
    };

    check_config_conflict(
        dir_conflict.path(),
        regex::escape(&contains).as_str(),
        dir_conflict.path(),
        LOCK_FILE_ERROR.as_str(),
    )?;

    Ok(())
}

/// Launch a node in `first_dir`, wait a few seconds, then launch a node in
/// `second_dir`. Check that the first node's stdout contains
/// `first_stdout_regex`, and the second node's stderr contains
/// `second_stderr_regex`.
fn check_config_conflict<T, U>(
    first_dir: T,
    first_stdout_regex: &str,
    second_dir: U,
    second_stderr_regex: &str,
) -> Result<()>
where
    T: ZebradTestDirExt,
    U: ZebradTestDirExt,
{
    // Start the first node
    let mut node1 = first_dir.spawn_child(&["start"])?;

    // Wait until node1 has used the conflicting resource.
    node1.expect_stdout_line_matches(first_stdout_regex)?;

    // Wait a bit before launching the second node.
    std::thread::sleep(BETWEEN_NODES_DELAY);

    // Spawn the second node
    let node2 = second_dir.spawn_child(&["start"]);
    let (node2, mut node1) = node1.kill_on_error(node2)?;

    // Wait a few seconds and kill first node.
    // Second node is terminated by panic, no need to kill.
    std::thread::sleep(LAUNCH_DELAY);
    let node1_kill_res = node1.kill();
    let (_, mut node2) = node2.kill_on_error(node1_kill_res)?;

    // node2 should have panicked due to a conflict. Kill it here anyway, so it
    // doesn't outlive the test on error.
    //
    // This code doesn't work on Windows or macOS. It's cleanup code that only
    // runs when node2 doesn't panic as expected. So it's ok to skip it.
    // See #1781.
    #[cfg(target_os = "linux")]
    if node2.is_running() {
        use color_eyre::eyre::eyre;
        return node2
            .kill_on_error::<(), _>(Err(eyre!(
                "conflicted node2 was still running, but the test expected a panic"
            )))
            .context_from(&mut node1)
            .map(|_| ());
    }

    // Now we're sure both nodes are dead, and we have both their outputs
    let output1 = node1.wait_with_output().context_from(&mut node2)?;
    let output2 = node2.wait_with_output().context_from(&output1)?;

    // Make sure the first node was killed, rather than exiting with an error.
    output1
        .assert_was_killed()
        .warning("Possible port conflict. Are there other acceptance tests running?")
        .context_from(&output2)?;

    // Make sure node2 has the expected resource conflict.
    output2
        .stderr_line_matches(second_stderr_regex)
        .context_from(&output1)?;
    output2
        .assert_was_not_killed()
        .warning("Possible port conflict. Are there other acceptance tests running?")
        .context_from(&output1)?;

    Ok(())
}<|MERGE_RESOLUTION|>--- conflicted
+++ resolved
@@ -1210,15 +1210,9 @@
     //
     // TODO: expect Ingestor log when we're using cached state (#3511)
     //       "Ingestor adding block to cache"
-<<<<<<< HEAD
-    let result = lightwalletd.expect_stdout_line_matches(
-        r#"error requesting block: 0: Block not found","height":419200"#,
-    );
-=======
     let result = lightwalletd.expect_stdout_line_matches(regex::escape(
         "Waiting for zcashd height to reach Sapling activation height (419200)",
     ));
->>>>>>> 90a84013
     let (_, zebrad) = zebrad.kill_on_error(result)?;
 
     // (next RPC)
