//! Acceptance test: runs zebrad as a subprocess and asserts its
//! output for given argument combinations matches what is expected.
//!
//! ## Note on port conflict
//!
//! If the test child has a cache or port conflict with another test, or a
//! running zebrad or zcashd, then it will panic. But the acceptance tests
//! expect it to run until it is killed.
//!
//! If these conflicts cause test failures:
//!   - run the tests in an isolated environment,
//!   - run zebrad on a custom cache path and port,
//!   - run zcashd on a custom port.
//!
//! ## Failures due to Configured Network Interfaces or Network Connectivity
//!
//! If your test environment does not have any IPv6 interfaces configured, skip IPv6 tests
//! by setting the `ZEBRA_SKIP_IPV6_TESTS` environmental variable.
//!
//! If it does not have any IPv4 interfaces, IPv4 localhost is not on `127.0.0.1`,
//! or you have poor network connectivity,
//! skip all the network tests by setting the `ZEBRA_SKIP_NETWORK_TESTS` environmental variable.

use color_eyre::{
    eyre::{Result, WrapErr},
    Help,
};
use tempfile::TempDir;

use std::{
    collections::HashSet, convert::TryInto, env, net::SocketAddr, path::Path, path::PathBuf,
    time::Duration,
};

use zebra_chain::{
    block::Height,
    parameters::Network::{self, *},
};
use zebra_network::constants::PORT_IN_USE_ERROR;
use zebra_state::constants::LOCK_FILE_ERROR;
use zebra_test::{
    command::{ContextFrom, TestDirExt},
    net::random_known_port,
    prelude::*,
};
use zebrad::{
    components::{mempool, sync},
    config::{SyncSection, TracingSection, ZebradConfig},
};

/// The amount of time we wait after launching `zebrad`.
///
/// Previously, this value was 3 seconds, which caused rare
/// metrics or tracing test failures in Windows CI.
const LAUNCH_DELAY: Duration = Duration::from_secs(15);

/// The amount of time we wait after launching `lightwalletd`,
/// and between expected `lightwalletd` log messages.
const LIGHTWALLETD_DELAY: Duration = Duration::from_secs(60);

/// The amount of time we wait between launching two
/// conflicting nodes.
const BETWEEN_NODES_DELAY: Duration = Duration::from_secs(2);

/// Returns a config with:
/// - a Zcash listener on an unused port on IPv4 localhost, and
/// - an ephemeral state,
/// - the minimum syncer lookahead limit, and
/// - shorter task intervals, to improve test coverage.
fn default_test_config() -> Result<ZebradConfig> {
    const TEST_DURATION: Duration = Duration::from_secs(30);

    let network = zebra_network::Config {
        // The OS automatically chooses an unused port.
        listen_addr: "127.0.0.1:0".parse()?,
        crawl_new_peer_interval: TEST_DURATION,
        ..zebra_network::Config::default()
    };

    let sync = SyncSection {
        // Avoid downloading unnecessary blocks.
        lookahead_limit: sync::MIN_LOOKAHEAD_LIMIT,
        ..SyncSection::default()
    };

    let mempool = mempool::Config {
        eviction_memory_time: TEST_DURATION,
        ..mempool::Config::default()
    };

    let consensus = zebra_consensus::Config {
        debug_skip_parameter_preload: true,
        ..zebra_consensus::Config::default()
    };

    let force_use_color = !matches!(
        env::var("ZEBRA_FORCE_USE_COLOR"),
        Err(env::VarError::NotPresent)
    );
    let tracing = TracingSection {
        force_use_color,
        ..TracingSection::default()
    };

    let config = ZebradConfig {
        network,
        state: zebra_state::Config::ephemeral(),
        sync,
        mempool,
        consensus,
        tracing,
        ..ZebradConfig::default()
    };

    Ok(config)
}

fn persistent_test_config() -> Result<ZebradConfig> {
    let mut config = default_test_config()?;
    config.state.ephemeral = false;
    Ok(config)
}

fn testdir() -> Result<TempDir> {
    tempfile::Builder::new()
        .prefix("zebrad_tests")
        .tempdir()
        .map_err(Into::into)
}

/// Extension trait for methods on `tempfile::TempDir` for using it as a test
/// directory for `zebrad`.
trait ZebradTestDirExt
where
    Self: AsRef<Path> + Sized,
{
    // Zebra methods

    /// Spawn `zebrad` with `args` as a child process in this test directory,
    /// potentially taking ownership of the tempdir for the duration of the
    /// child process.
    ///
    /// If there is a config in the test directory, pass it to `zebrad`.
    fn spawn_child(self, args: &[&str]) -> Result<TestChild<Self>>;

    /// Create a config file and use it for all subsequently spawned `zebrad` processes.
    /// Returns an error if the config already exists.
    ///
    /// If needed:
    ///   - recursively create directories for the config and state
    ///   - set `config.cache_dir` based on `self`
    fn with_config(self, config: &mut ZebradConfig) -> Result<Self>;

    /// Create a config file with the exact contents of `config`, and use it for
    /// all subsequently spawned `zebrad` processes. Returns an error if the config
    /// already exists.
    ///
    /// If needed:
    ///   - recursively create directories for the config and state
    fn with_exact_config(self, config: &ZebradConfig) -> Result<Self>;

    /// Overwrite any existing `zebrad` config file, and use the newly written config for
    /// all subsequently spawned processes.
    ///
    /// If needed:
    ///   - recursively create directories for the config and state
    ///   - set `config.cache_dir` based on `self`
    fn replace_config(self, config: &mut ZebradConfig) -> Result<Self>;

    /// `cache_dir` config update helper for `zebrad`.
    ///
    /// If needed:
    ///   - set the cache_dir in the config.
    fn cache_config_update_helper(self, config: &mut ZebradConfig) -> Result<Self>;

    /// Config writing helper for `zebrad`.
    ///
    /// If needed:
    ///   - recursively create directories for the config and state,
    ///
    /// Then write out the config.
    fn write_config_helper(self, config: &ZebradConfig) -> Result<Self>;

    // lightwalletd methods

    /// Spawn `lightwalletd` with `args` as a child process in this test directory,
    /// potentially taking ownership of the tempdir for the duration of the
    /// child process.
    ///
    /// By default, launch a working test instance with logging, and avoid port conflicts.
    ///
    /// # Panics
    ///
    /// If there is no lightwalletd config in the test directory.
    fn spawn_lightwalletd_child(self, args: &[&str]) -> Result<TestChild<Self>>;

    /// Create a config file and use it for all subsequently spawned `lightwalletd` processes.
    /// Returns an error if the config already exists.
    ///
    /// If needed:
    ///   - recursively create directories for the config
    fn with_lightwalletd_config(self, zebra_rpc_listener: SocketAddr) -> Result<Self>;
}

impl<T> ZebradTestDirExt for T
where
    Self: TestDirExt + AsRef<Path> + Sized,
{
    fn spawn_child(self, args: &[&str]) -> Result<TestChild<Self>> {
        let dir = self.as_ref();
        let default_config_path = dir.join("zebrad.toml");

        if default_config_path.exists() {
            let mut extra_args: Vec<_> = vec![
                "-c",
                default_config_path
                    .as_path()
                    .to_str()
                    .expect("Path is valid Unicode"),
            ];
            extra_args.extend_from_slice(args);
            self.spawn_child_with_command(env!("CARGO_BIN_EXE_zebrad"), &extra_args)
        } else {
            self.spawn_child_with_command(env!("CARGO_BIN_EXE_zebrad"), args)
        }
    }

    fn with_config(self, config: &mut ZebradConfig) -> Result<Self> {
        self.cache_config_update_helper(config)?
            .write_config_helper(config)
    }

    fn with_exact_config(self, config: &ZebradConfig) -> Result<Self> {
        self.write_config_helper(config)
    }

    fn replace_config(self, config: &mut ZebradConfig) -> Result<Self> {
        use std::fs;
        use std::io::ErrorKind;

        // Remove any existing config before writing a new one
        let dir = self.as_ref();
        let config_file = dir.join("zebrad.toml");
        match fs::remove_file(config_file) {
            Ok(()) => {}
            // If the config file doesn't exist, that's ok
            Err(e) if e.kind() == ErrorKind::NotFound => {}
            Err(e) => Err(e)?,
        }

        self.cache_config_update_helper(config)?
            .write_config_helper(config)
    }

    fn cache_config_update_helper(self, config: &mut ZebradConfig) -> Result<Self> {
        if !config.state.ephemeral {
            let dir = self.as_ref();
            let cache_dir = dir.join("state");
            config.state.cache_dir = cache_dir;
        }

        Ok(self)
    }

    fn write_config_helper(self, config: &ZebradConfig) -> Result<Self> {
        use std::fs;
        use std::io::Write;

        let dir = self.as_ref();

        if !config.state.ephemeral {
            let cache_dir = dir.join("state");
            fs::create_dir_all(&cache_dir)?;
        } else {
            fs::create_dir_all(&dir)?;
        }

        let config_file = dir.join("zebrad.toml");
        fs::File::create(config_file)?.write_all(toml::to_string(&config)?.as_bytes())?;

        Ok(self)
    }

    fn spawn_lightwalletd_child(self, extra_args: &[&str]) -> Result<TestChild<Self>> {
        let dir = self.as_ref().to_owned();
        let default_config_path = dir.join("lightwalletd-zcash.conf");

        assert!(
            default_config_path.exists(),
            "lightwalletd requires a config"
        );

        // By default, launch a working test instance with logging,
        // and avoid port conflicts.
        let mut args: Vec<_> = vec![
            // the fake zcashd conf we just wrote
            "--zcash-conf-path",
            default_config_path
                .as_path()
                .to_str()
                .expect("Path is valid Unicode"),
            // the lightwalletd cache directory
            //
            // TODO: create a sub-directory for lightwalletd
            "--data-dir",
            dir.to_str().expect("Path is valid Unicode"),
            // log to standard output
            //
            // TODO: if lightwalletd needs to run on Windows,
            //       work out how to log to the terminal on all platforms
            "--log-file",
            "/dev/stdout",
            // let the OS choose a random available wallet client port
            "--grpc-bind-addr",
            "127.0.0.1:0",
            "--http-bind-addr",
            "127.0.0.1:0",
            // don't require a TLS certificate for the HTTP server
            "--no-tls-very-insecure",
        ];
        args.extend_from_slice(extra_args);

        self.spawn_child_with_command("lightwalletd", &args)
    }

    fn with_lightwalletd_config(self, zebra_rpc_listener: SocketAddr) -> Result<Self> {
        use std::fs;

        let lightwalletd_config = format!(
            "\
            rpcbind={}\n\
            rpcport={}\n\
            ",
            zebra_rpc_listener.ip(),
            zebra_rpc_listener.port(),
        );

        let dir = self.as_ref();
        fs::create_dir_all(dir)?;

        let config_file = dir.join("lightwalletd-zcash.conf");
        fs::write(config_file, lightwalletd_config.as_bytes())?;

        Ok(self)
    }
}

#[test]
fn generate_no_args() -> Result<()> {
    zebra_test::init();

    let child = testdir()?
        .with_config(&mut default_test_config()?)?
        .spawn_child(&["generate"])?;

    let output = child.wait_with_output()?;
    let output = output.assert_success()?;

    // First line
    output.stdout_line_contains("# Default configuration for zebrad")?;

    Ok(())
}

/// Panics if `$pred` is false, with an error report containing:
///   * context from `$source`, and
///   * an optional wrapper error, using `$fmt_arg`+ as a format string and
///     arguments.
macro_rules! assert_with_context {
    ($pred:expr, $source:expr) => {
        if !$pred {
            use color_eyre::Section as _;
            use color_eyre::SectionExt as _;
            use zebra_test::command::ContextFrom as _;
            let report = color_eyre::eyre::eyre!("failed assertion")
                .section(stringify!($pred).header("Predicate:"))
                .context_from($source);

            panic!("Error: {:?}", report);
        }
    };
    ($pred:expr, $source:expr, $($fmt_arg:tt)+) => {
        if !$pred {
            use color_eyre::Section as _;
            use color_eyre::SectionExt as _;
            use zebra_test::command::ContextFrom as _;
            let report = color_eyre::eyre::eyre!("failed assertion")
                .section(stringify!($pred).header("Predicate:"))
                .context_from($source)
                .wrap_err(format!($($fmt_arg)+));

            panic!("Error: {:?}", report);
        }
    };
}

#[test]
fn generate_args() -> Result<()> {
    zebra_test::init();

    let testdir = testdir()?;
    let testdir = &testdir;

    // unexpected free argument `argument`
    let child = testdir.spawn_child(&["generate", "argument"])?;
    let output = child.wait_with_output()?;
    output.assert_failure()?;

    // unrecognized option `-f`
    let child = testdir.spawn_child(&["generate", "-f"])?;
    let output = child.wait_with_output()?;
    output.assert_failure()?;

    // missing argument to option `-o`
    let child = testdir.spawn_child(&["generate", "-o"])?;
    let output = child.wait_with_output()?;
    output.assert_failure()?;

    // Add a config file name to tempdir path
    let generated_config_path = testdir.path().join("zebrad.toml");

    // Valid
    let child =
        testdir.spawn_child(&["generate", "-o", generated_config_path.to_str().unwrap()])?;

    let output = child.wait_with_output()?;
    let output = output.assert_success()?;

    assert_with_context!(
        testdir.path().exists(),
        &output,
        "test temp directory not found"
    );
    assert_with_context!(
        generated_config_path.exists(),
        &output,
        "generated config file not found"
    );

    Ok(())
}

/// Is `s` a valid `zebrad` version string?
///
/// Trims whitespace before parsing the version.
///
/// Returns false if the version is invalid, or if there is anything else on the
/// line that contains the version. In particular, this check will fail if `s`
/// includes any terminal formatting.
fn is_zebrad_version(s: &str) -> bool {
    semver::Version::parse(s.replace("zebrad", "").trim()).is_ok()
}

#[test]
fn help_no_args() -> Result<()> {
    zebra_test::init();

    let testdir = testdir()?.with_config(&mut default_test_config()?)?;

    let child = testdir.spawn_child(&["help"])?;
    let output = child.wait_with_output()?;
    let output = output.assert_success()?;

    // The first line should have the version
    output.any_output_line(
        is_zebrad_version,
        &output.output.stdout,
        "stdout",
        "a valid zebrad semantic version",
    )?;

    // Make sure we are in help by looking usage string
    output.stdout_line_contains("USAGE:")?;

    Ok(())
}

#[test]
fn help_args() -> Result<()> {
    zebra_test::init();

    let testdir = testdir()?;
    let testdir = &testdir;

    // The subcommand "argument" wasn't recognized.
    let child = testdir.spawn_child(&["help", "argument"])?;
    let output = child.wait_with_output()?;
    output.assert_failure()?;

    // option `-f` does not accept an argument
    let child = testdir.spawn_child(&["help", "-f"])?;
    let output = child.wait_with_output()?;
    output.assert_failure()?;

    Ok(())
}

#[test]
fn start_no_args() -> Result<()> {
    zebra_test::init();

    // start caches state, so run one of the start tests with persistent state
    let testdir = testdir()?.with_config(&mut persistent_test_config()?)?;

    let mut child = testdir.spawn_child(&["-v", "start"])?;

    // Run the program and kill it after a few seconds
    std::thread::sleep(LAUNCH_DELAY);
    child.kill()?;

    let output = child.wait_with_output()?;
    let output = output.assert_failure()?;

    output.stdout_line_contains("Starting zebrad")?;

    // Make sure the command passed the legacy chain check
    output.stdout_line_contains("starting legacy chain check")?;
    output.stdout_line_contains("no legacy chain found")?;

    // Make sure the command was killed
    output.assert_was_killed()?;

    Ok(())
}

#[test]
fn start_args() -> Result<()> {
    zebra_test::init();

    let testdir = testdir()?.with_config(&mut default_test_config()?)?;
    let testdir = &testdir;

    let mut child = testdir.spawn_child(&["start"])?;
    // Run the program and kill it after a few seconds
    std::thread::sleep(LAUNCH_DELAY);
    child.kill()?;
    let output = child.wait_with_output()?;

    // Make sure the command was killed
    output.assert_was_killed()?;

    output.assert_failure()?;

    // unrecognized option `-f`
    let child = testdir.spawn_child(&["start", "-f"])?;
    let output = child.wait_with_output()?;
    output.assert_failure()?;

    Ok(())
}

#[test]
fn persistent_mode() -> Result<()> {
    zebra_test::init();

    let testdir = testdir()?.with_config(&mut persistent_test_config()?)?;
    let testdir = &testdir;

    let mut child = testdir.spawn_child(&["-v", "start"])?;

    // Run the program and kill it after a few seconds
    std::thread::sleep(LAUNCH_DELAY);
    child.kill()?;
    let output = child.wait_with_output()?;

    // Make sure the command was killed
    output.assert_was_killed()?;

    let cache_dir = testdir.path().join("state");
    assert_with_context!(
        cache_dir.read_dir()?.count() > 0,
        &output,
        "state directory empty despite persistent state config"
    );

    Ok(())
}

/// The cache_dir config used in the ephemeral mode tests
#[derive(Debug, PartialEq, Eq)]
enum EphemeralConfig {
    /// the cache_dir config is left at its default value
    Default,
    /// the cache_dir config is set to a path in the tempdir
    MisconfiguredCacheDir,
}

/// The check performed by the ephemeral mode tests
#[derive(Debug, PartialEq, Eq)]
enum EphemeralCheck {
    /// an existing directory is not deleted
    ExistingDirectory,
    /// a missing directory is not created
    MissingDirectory,
}

#[test]
fn ephemeral_existing_directory() -> Result<()> {
    ephemeral(EphemeralConfig::Default, EphemeralCheck::ExistingDirectory)
}

#[test]
fn ephemeral_missing_directory() -> Result<()> {
    ephemeral(EphemeralConfig::Default, EphemeralCheck::MissingDirectory)
}

#[test]
fn misconfigured_ephemeral_existing_directory() -> Result<()> {
    ephemeral(
        EphemeralConfig::MisconfiguredCacheDir,
        EphemeralCheck::ExistingDirectory,
    )
}

#[test]
fn misconfigured_ephemeral_missing_directory() -> Result<()> {
    ephemeral(
        EphemeralConfig::MisconfiguredCacheDir,
        EphemeralCheck::MissingDirectory,
    )
}

fn ephemeral(cache_dir_config: EphemeralConfig, cache_dir_check: EphemeralCheck) -> Result<()> {
    use std::fs;
    use std::io::ErrorKind;

    zebra_test::init();

    let mut config = default_test_config()?;
    let run_dir = testdir()?;

    let ignored_cache_dir = run_dir.path().join("state");
    if cache_dir_config == EphemeralConfig::MisconfiguredCacheDir {
        // Write a configuration that sets both the cache_dir and ephemeral options
        config.state.cache_dir = ignored_cache_dir.clone();
    }
    if cache_dir_check == EphemeralCheck::ExistingDirectory {
        // We set the cache_dir config to a newly created empty temp directory,
        // then make sure that it is empty after the test
        fs::create_dir(&ignored_cache_dir)?;
    }

    let mut child = run_dir
        .path()
        .with_config(&mut config)?
        .spawn_child(&["start"])?;
    // Run the program and kill it after a few seconds
    std::thread::sleep(LAUNCH_DELAY);
    child.kill()?;
    let output = child.wait_with_output()?;

    // Make sure the command was killed
    output.assert_was_killed()?;

    let expected_run_dir_file_names = match cache_dir_check {
        // we created the state directory, so it should still exist
        EphemeralCheck::ExistingDirectory => {
            assert_with_context!(
                ignored_cache_dir
                    .read_dir()
                    .expect("ignored_cache_dir should still exist")
                    .count()
                    == 0,
                &output,
                "ignored_cache_dir not empty for ephemeral {:?} {:?}: {:?}",
                cache_dir_config,
                cache_dir_check,
                ignored_cache_dir.read_dir().unwrap().collect::<Vec<_>>()
            );

            ["state", "zebrad.toml"].iter()
        }

        // we didn't create the state directory, so it should not exist
        EphemeralCheck::MissingDirectory => {
            assert_with_context!(
                ignored_cache_dir
                    .read_dir()
                    .expect_err("ignored_cache_dir should not exist")
                    .kind()
                    == ErrorKind::NotFound,
                &output,
                "unexpected creation of ignored_cache_dir for ephemeral {:?} {:?}: the cache dir exists and contains these files: {:?}",
                cache_dir_config,
                cache_dir_check,
                ignored_cache_dir.read_dir().unwrap().collect::<Vec<_>>()
            );

            ["zebrad.toml"].iter()
        }
    };

    let expected_run_dir_file_names = expected_run_dir_file_names.map(Into::into).collect();
    let run_dir_file_names = run_dir
        .path()
        .read_dir()
        .expect("run_dir should still exist")
        .map(|dir_entry| dir_entry.expect("run_dir is readable").file_name())
        // ignore directory list order, because it can vary based on the OS and filesystem
        .collect::<HashSet<_>>();

    assert_with_context!(
        run_dir_file_names == expected_run_dir_file_names,
        &output,
        "run_dir not empty for ephemeral {:?} {:?}: expected {:?}, actual: {:?}",
        cache_dir_config,
        cache_dir_check,
        expected_run_dir_file_names,
        run_dir_file_names
    );

    Ok(())
}

#[test]
fn app_no_args() -> Result<()> {
    zebra_test::init();

    let testdir = testdir()?.with_config(&mut default_test_config()?)?;

    let child = testdir.spawn_child(&[])?;
    let output = child.wait_with_output()?;
    let output = output.assert_success()?;

    output.stdout_line_contains("USAGE:")?;

    Ok(())
}

#[test]
fn version_no_args() -> Result<()> {
    zebra_test::init();

    let testdir = testdir()?.with_config(&mut default_test_config()?)?;

    let child = testdir.spawn_child(&["version"])?;
    let output = child.wait_with_output()?;
    let output = output.assert_success()?;

    // The output should only contain the version
    output.output_check(
        is_zebrad_version,
        &output.output.stdout,
        "stdout",
        "a valid zebrad semantic version",
    )?;

    Ok(())
}

#[test]
fn version_args() -> Result<()> {
    zebra_test::init();

    let testdir = testdir()?.with_config(&mut default_test_config()?)?;
    let testdir = &testdir;

    // unexpected free argument `argument`
    let child = testdir.spawn_child(&["version", "argument"])?;
    let output = child.wait_with_output()?;
    output.assert_failure()?;

    // unrecognized option `-f`
    let child = testdir.spawn_child(&["version", "-f"])?;
    let output = child.wait_with_output()?;
    output.assert_failure()?;

    Ok(())
}

#[test]
fn valid_generated_config_test() -> Result<()> {
    // Unlike the other tests, these tests can not be run in parallel, because
    // they use the generated config. So parallel execution can cause port and
    // cache conflicts.
    valid_generated_config("start", "Starting zebrad")?;

    Ok(())
}

fn valid_generated_config(command: &str, expect_stdout_line_contains: &str) -> Result<()> {
    zebra_test::init();

    let testdir = testdir()?;
    let testdir = &testdir;

    // Add a config file name to tempdir path
    let generated_config_path = testdir.path().join("zebrad.toml");

    // Generate configuration in temp dir path
    let child =
        testdir.spawn_child(&["generate", "-o", generated_config_path.to_str().unwrap()])?;

    let output = child.wait_with_output()?;
    let output = output.assert_success()?;

    assert_with_context!(
        generated_config_path.exists(),
        &output,
        "generated config file not found"
    );

    // Run command using temp dir and kill it after a few seconds
    let mut child = testdir.spawn_child(&[command])?;
    std::thread::sleep(LAUNCH_DELAY);
    child.kill()?;

    let output = child.wait_with_output()?;
    let output = output.assert_failure()?;

    output.stdout_line_contains(expect_stdout_line_contains)?;

    // [Note on port conflict](#Note on port conflict)
    output.assert_was_killed().wrap_err("Possible port or cache conflict. Are there other acceptance test, zebrad, or zcashd processes running?")?;

    assert_with_context!(
        testdir.path().exists(),
        &output,
        "test temp directory not found"
    );
    assert_with_context!(
        generated_config_path.exists(),
        &output,
        "generated config file not found"
    );

    Ok(())
}

const TINY_CHECKPOINT_TEST_HEIGHT: Height = Height(0);
const MEDIUM_CHECKPOINT_TEST_HEIGHT: Height =
    Height(zebra_consensus::MAX_CHECKPOINT_HEIGHT_GAP as u32);
const LARGE_CHECKPOINT_TEST_HEIGHT: Height =
    Height((zebra_consensus::MAX_CHECKPOINT_HEIGHT_GAP * 2) as u32);

const STOP_AT_HEIGHT_REGEX: &str = "stopping at configured height";

/// The text that should be logged when the initial sync finishes at the estimated chain tip.
///
/// This message is only logged if:
/// - we have reached the estimated chain tip,
/// - we have synced all known checkpoints,
/// - the syncer has stopped downloading lots of blocks, and
/// - we are regularly downloading some blocks via the syncer or block gossip.
const SYNC_FINISHED_REGEX: &str = "finished initial sync to chain tip, using gossiped blocks";

/// The maximum amount of time Zebra should take to reload after shutting down.
///
/// This should only take a second, but sometimes CI VMs or RocksDB can be slow.
const STOP_ON_LOAD_TIMEOUT: Duration = Duration::from_secs(10);

/// The maximum amount of time Zebra should take to sync a few hundred blocks.
///
/// Usually the small checkpoint is much shorter than this.
const TINY_CHECKPOINT_TIMEOUT: Duration = Duration::from_secs(120);

/// The maximum amount of time Zebra should take to sync a thousand blocks.
const LARGE_CHECKPOINT_TIMEOUT: Duration = Duration::from_secs(180);

/// The test sync height where we switch to using the default lookahead limit.
///
/// Most tests only download a few blocks. So tests default to the minimum lookahead limit,
/// to avoid downloading extra blocks, and slowing down the test.
///
/// But if we're going to be downloading lots of blocks, we use the default lookahead limit,
/// so that the sync is faster. This can increase the RAM needed for tests.
const MIN_HEIGHT_FOR_DEFAULT_LOOKAHEAD: Height = Height(3 * sync::DEFAULT_LOOKAHEAD_LIMIT as u32);

/// Test if `zebrad` can sync the first checkpoint on mainnet.
///
/// The first checkpoint contains a single genesis block.
#[test]
fn sync_one_checkpoint_mainnet() -> Result<()> {
    sync_until(
        TINY_CHECKPOINT_TEST_HEIGHT,
        Mainnet,
        STOP_AT_HEIGHT_REGEX,
        TINY_CHECKPOINT_TIMEOUT,
        None,
        MempoolBehavior::ShouldNotActivate,
        // checkpoint sync is irrelevant here - all tested checkpoints are mandatory
        true,
        true,
    )
    .map(|_tempdir| ())
}

/// Test if `zebrad` can sync the first checkpoint on testnet.
///
/// The first checkpoint contains a single genesis block.
#[test]
fn sync_one_checkpoint_testnet() -> Result<()> {
    sync_until(
        TINY_CHECKPOINT_TEST_HEIGHT,
        Testnet,
        STOP_AT_HEIGHT_REGEX,
        TINY_CHECKPOINT_TIMEOUT,
        None,
        MempoolBehavior::ShouldNotActivate,
        // checkpoint sync is irrelevant here - all tested checkpoints are mandatory
        true,
        true,
    )
    .map(|_tempdir| ())
}

/// Test if `zebrad` can sync the first checkpoint, restart, and stop on load.
#[test]
fn restart_stop_at_height() -> Result<()> {
    zebra_test::init();

    restart_stop_at_height_for_network(Network::Mainnet, TINY_CHECKPOINT_TEST_HEIGHT)?;
    restart_stop_at_height_for_network(Network::Testnet, TINY_CHECKPOINT_TEST_HEIGHT)?;

    Ok(())
}

fn restart_stop_at_height_for_network(network: Network, height: Height) -> Result<()> {
    let reuse_tempdir = sync_until(
        height,
        network,
        STOP_AT_HEIGHT_REGEX,
        TINY_CHECKPOINT_TIMEOUT,
        None,
        MempoolBehavior::ShouldNotActivate,
        // checkpoint sync is irrelevant here - all tested checkpoints are mandatory
        true,
        true,
    )?;
    // if stopping corrupts the rocksdb database, zebrad might hang or crash here
    // if stopping does not write the rocksdb database to disk, Zebra will
    // sync, rather than stopping immediately at the configured height
    sync_until(
        height,
        network,
        "state is already at the configured height",
        STOP_ON_LOAD_TIMEOUT,
        reuse_tempdir,
        MempoolBehavior::ShouldNotActivate,
        // checkpoint sync is irrelevant here - all tested checkpoints are mandatory
        true,
        false,
    )?;

    Ok(())
}

/// Test if `zebrad` can activate the mempool on mainnet.
/// Debug activation happens after committing the genesis block.
#[test]
fn activate_mempool_mainnet() -> Result<()> {
    sync_until(
        Height(TINY_CHECKPOINT_TEST_HEIGHT.0 + 1),
        Mainnet,
        STOP_AT_HEIGHT_REGEX,
        TINY_CHECKPOINT_TIMEOUT,
        None,
        MempoolBehavior::ForceActivationAt(TINY_CHECKPOINT_TEST_HEIGHT),
        // checkpoint sync is irrelevant here - all tested checkpoints are mandatory
        true,
        true,
    )
    .map(|_tempdir| ())
}

/// Test if `zebrad` can sync some larger checkpoints on mainnet.
///
/// This test might fail or timeout on slow or unreliable networks,
/// so we don't run it by default. It also takes a lot longer than
/// our 10 second target time for default tests.
#[test]
#[ignore]
fn sync_large_checkpoints_mainnet() -> Result<()> {
    let reuse_tempdir = sync_until(
        LARGE_CHECKPOINT_TEST_HEIGHT,
        Mainnet,
        STOP_AT_HEIGHT_REGEX,
        LARGE_CHECKPOINT_TIMEOUT,
        None,
        MempoolBehavior::ShouldNotActivate,
        // checkpoint sync is irrelevant here - all tested checkpoints are mandatory
        true,
        true,
    )?;
    // if this sync fails, see the failure notes in `restart_stop_at_height`
    sync_until(
        (LARGE_CHECKPOINT_TEST_HEIGHT - 1).unwrap(),
        Mainnet,
        "previous state height is greater than the stop height",
        STOP_ON_LOAD_TIMEOUT,
        reuse_tempdir,
        MempoolBehavior::ShouldNotActivate,
        // checkpoint sync is irrelevant here - all tested checkpoints are mandatory
        true,
        false,
    )?;

    Ok(())
}

// TODO: We had `sync_large_checkpoints_testnet` and `sync_large_checkpoints_mempool_testnet`,
// but they were removed because the testnet is unreliable (#1222).
// We should re-add them after we have more testnet instances (#1791).

/// Test if `zebrad` can run side by side with the mempool.
/// This is done by running the mempool and syncing some checkpoints.
#[test]
#[ignore]
fn sync_large_checkpoints_mempool_mainnet() -> Result<()> {
    sync_until(
        MEDIUM_CHECKPOINT_TEST_HEIGHT,
        Mainnet,
        STOP_AT_HEIGHT_REGEX,
        LARGE_CHECKPOINT_TIMEOUT,
        None,
        MempoolBehavior::ForceActivationAt(TINY_CHECKPOINT_TEST_HEIGHT),
        // checkpoint sync is irrelevant here - all tested checkpoints are mandatory
        true,
        true,
    )
    .map(|_tempdir| ())
}

/// Test if `zebrad` can fully sync the chain on mainnet.
///
/// This test takes a long time to run, so we don't run it by default. This test is only executed
/// if there is an environment variable named `FULL_SYNC_MAINNET_TIMEOUT_MINUTES` set with the number
/// of minutes to wait for synchronization to complete before considering that the test failed.
#[test]
#[ignore]
fn full_sync_mainnet() {
    // TODO: add "ZEBRA" at the start of this env var, to avoid clashes
    full_sync_test(Mainnet, "FULL_SYNC_MAINNET_TIMEOUT_MINUTES").expect("unexpected test failure");
}

/// Test if `zebrad` can fully sync the chain on testnet.
///
/// This test takes a long time to run, so we don't run it by default. This test is only executed
/// if there is an environment variable named `FULL_SYNC_TESTNET_TIMEOUT_MINUTES` set with the number
/// of minutes to wait for synchronization to complete before considering that the test failed.
#[test]
#[ignore]
fn full_sync_testnet() {
    // TODO: add "ZEBRA" at the start of this env var, to avoid clashes
    full_sync_test(Testnet, "FULL_SYNC_TESTNET_TIMEOUT_MINUTES").expect("unexpected test failure");
}

/// Sync `network` until the chain tip is reached, or a timeout elapses.
///
/// The timeout is specified using an environment variable, with the name configured by the
/// `timeout_argument_name` parameter. The value of the environment variable must the number of
/// minutes specified as an integer.
fn full_sync_test(network: Network, timeout_argument_name: &'static str) -> Result<()> {
    let timeout_argument: Option<u64> = env::var(timeout_argument_name)
        .ok()
        .and_then(|timeout_string| timeout_string.parse().ok());

    if let Some(timeout_minutes) = timeout_argument {
        sync_until(
            Height::MAX,
            network,
            SYNC_FINISHED_REGEX,
            Duration::from_secs(60 * timeout_minutes),
            None,
            MempoolBehavior::ShouldAutomaticallyActivate,
            // Use checkpoints to increase full sync performance, and test default Zebra behaviour.
            // (After the changes to the default config in #2368.)
            //
            // TODO: if full validation performance improves, do another test with checkpoint_sync off
            true,
            true,
        )
        .map(|_| ())
    } else {
        tracing::info!(
            ?network,
            "skipped full sync test, \
             set the {:?} environmental variable to run the test",
            timeout_argument_name,
        );

        Ok(())
    }
}

/// Sync on `network` until `zebrad` reaches `height`, or until it logs `stop_regex`.
///
/// If `stop_regex` is encountered before the process exits, kills the
/// process, and mark the test as successful, even if `height` has not
/// been reached. To disable the height limit, and just stop at `stop_regex`,
/// use `Height::MAX` for the `height`.
///
/// # Test Settings
///
/// If `reuse_tempdir` is supplied, use it as the test's temporary directory.
///
/// If `height` is higher than the mandatory checkpoint,
/// configures `zebrad` to preload the Zcash parameters.
/// If it is lower, skips the parameter preload.
///
/// Configures `zebrad` to debug-enable the mempool based on `mempool_behavior`,
/// then check the logs for the expected `mempool_behavior`.
///
/// If `checkpoint_sync` is true, configures `zebrad` to use as many checkpoints as possible.
/// If it is false, only use the mandatory checkpoints.
///
/// If `check_legacy_chain` is true, make sure the logs contain the legacy chain check.
///
/// If your test environment does not have network access, skip
/// this test by setting the `ZEBRA_SKIP_NETWORK_TESTS` env var.
///
/// # Test Status
///
/// On success, returns the associated `TempDir`. Returns an error if
/// the child exits or `timeout` elapses before `stop_regex` is found.
#[allow(clippy::too_many_arguments)]
fn sync_until(
    height: Height,
    network: Network,
    stop_regex: &str,
    timeout: Duration,
    // Test Settings
    // TODO: turn these into an argument struct
    reuse_tempdir: impl Into<Option<TempDir>>,
    mempool_behavior: MempoolBehavior,
    checkpoint_sync: bool,
    check_legacy_chain: bool,
) -> Result<TempDir> {
    zebra_test::init();

    if zebra_test::net::zebra_skip_network_tests() {
        return testdir();
    }

    let reuse_tempdir = reuse_tempdir.into();

    // Use a persistent state, so we can handle large syncs
    let mut config = persistent_test_config()?;
    config.network.network = network;
    config.state.debug_stop_at_height = Some(height.0);
    config.mempool.debug_enable_at_height = mempool_behavior.enable_at_height();
    config.consensus.checkpoint_sync = checkpoint_sync;

    // Download the parameters at launch, if we're going to need them later.
    if height > network.mandatory_checkpoint_height() {
        config.consensus.debug_skip_parameter_preload = false;
    }

    // Use the default lookahead limit if we're syncing lots of blocks.
    // (Most tests use a smaller limit to minimise redundant block downloads.)
    if height > MIN_HEIGHT_FOR_DEFAULT_LOOKAHEAD {
        config.sync.lookahead_limit = sync::DEFAULT_LOOKAHEAD_LIMIT;
    }

    let tempdir = if let Some(reuse_tempdir) = reuse_tempdir {
        reuse_tempdir.replace_config(&mut config)?
    } else {
        testdir()?.with_config(&mut config)?
    };

    let mut child = tempdir.spawn_child(&["start"])?.with_timeout(timeout);

    let network = format!("network: {},", network);

    if mempool_behavior.require_activation() {
        // require that the mempool activated,
        // checking logs as they arrive

        child.expect_stdout_line_matches(&network)?;

        if check_legacy_chain {
            child.expect_stdout_line_matches("starting legacy chain check")?;
            child.expect_stdout_line_matches("no legacy chain found")?;
        }

        // before the stop regex, expect mempool activation
        if mempool_behavior.require_forced_activation() {
            child.expect_stdout_line_matches("enabling mempool for debugging")?;
        }
        child.expect_stdout_line_matches("activating mempool")?;

        // then wait for the stop log, which must happen after the mempool becomes active
        child.expect_stdout_line_matches(stop_regex)?;

        // make sure the child process is dead
        // if it has already exited, ignore that error
        let _ = child.kill();

        Ok(child.dir)
    } else {
        // Require that the mempool didn't activate,
        // checking the entire `zebrad` output after it exits.
        //
        // # Correctness
        //
        // Unlike the other mempool behaviours, `zebrad` must stop after logging the stop regex,
        // without being killed by [`sync_until`] test harness.
        //
        // Since it needs to collect all the output,
        // the test harness can't kill `zebrad` after it logs the `stop_regex`.
        assert!(
            height.0 < 2_000_000,
            "zebrad must exit by itself, so we can collect all the output",
        );
        let output = child.wait_with_output()?;

        output.stdout_line_contains(&network)?;

        if check_legacy_chain {
            output.stdout_line_contains("starting legacy chain check")?;
            output.stdout_line_contains("no legacy chain found")?;
        }

        // check it did not activate or use the mempool
        assert!(output.stdout_line_contains("activating mempool").is_err());
        assert!(output
            .stdout_line_contains("sending mempool transaction broadcast")
            .is_err());

        // check it logged the stop regex before exiting
        output.stdout_line_matches(stop_regex)?;

        // check exited by itself, successfully
        output.assert_was_not_killed()?;
        let output = output.assert_success()?;

        Ok(output.dir.expect("wait_with_output sets dir"))
    }
}

fn cached_mandatory_checkpoint_test_config() -> Result<ZebradConfig> {
    let mut config = persistent_test_config()?;
    config.state.cache_dir = "/zebrad-cache".into();

    // To get to the mandatory checkpoint, we need to sync lots of blocks.
    // (Most tests use a smaller limit to minimise redundant block downloads.)
    //
    // If we're syncing past the checkpoint with cached state, we don't need the extra lookahead.
    // But the extra downloaded blocks shouldn't slow down the test that much,
    // and testing with the defaults gives us better test coverage.
    config.sync.lookahead_limit = sync::DEFAULT_LOOKAHEAD_LIMIT;

    Ok(config)
}

/// Create or update a cached state for `network`, stopping at `height`.
///
/// # Test Settings
///
/// If `debug_skip_parameter_preload` is true, configures `zebrad` to preload the Zcash parameters.
/// If it is false, skips the parameter preload.
///
/// If `checkpoint_sync` is true, configures `zebrad` to use as many checkpoints as possible.
/// If it is false, only use the mandatory checkpoints.
///
/// If `check_legacy_chain` is true, make sure the logs contain the legacy chain check.
///
/// The test passes when `zebrad` logs the `stop_regex`.
/// Typically this is `STOP_AT_HEIGHT_REGEX`,
/// with an extra check for checkpoint or full validation.
///
/// This test ignores the `ZEBRA_SKIP_NETWORK_TESTS` env var.
///
/// # Test Status
///
/// Returns an error if the child exits or the fixed timeout elapses
/// before `STOP_AT_HEIGHT_REGEX` is found.
#[allow(clippy::print_stderr)]
fn create_cached_database_height(
    network: Network,
    height: Height,
    debug_skip_parameter_preload: bool,
    checkpoint_sync: bool,
    stop_regex: &str,
) -> Result<()> {
    eprintln!("creating cached database");

    // 16 hours
    let timeout = Duration::from_secs(60 * 60 * 16);

    // Use a persistent state, so we can handle large syncs
    let mut config = cached_mandatory_checkpoint_test_config()?;
    // TODO: add convenience methods?
    config.network.network = network;
    config.state.debug_stop_at_height = Some(height.0);
    config.consensus.debug_skip_parameter_preload = debug_skip_parameter_preload;
    config.consensus.checkpoint_sync = checkpoint_sync;

    let dir = PathBuf::from("/zebrad-cache");
    let mut child = dir
        .with_exact_config(&config)?
        .spawn_child(&["start"])?
        .with_timeout(timeout)
        .bypass_test_capture(true);

    let network = format!("network: {},", network);
    child.expect_stdout_line_matches(&network)?;

    child.expect_stdout_line_matches("starting legacy chain check")?;
    child.expect_stdout_line_matches("no legacy chain found")?;

    child.expect_stdout_line_matches(stop_regex)?;

    child.kill()?;

    Ok(())
}

fn create_cached_database(network: Network) -> Result<()> {
    let height = network.mandatory_checkpoint_height();
    let checkpoint_stop_regex = format!("{}.*CommitFinalized request", STOP_AT_HEIGHT_REGEX);

    create_cached_database_height(
        network,
        height,
        true,
        // Use checkpoints to increase sync performance while caching the database
        true,
        // Check that we're still using checkpoints when we finish the cached sync
        &checkpoint_stop_regex,
    )
}

fn sync_past_mandatory_checkpoint(network: Network) -> Result<()> {
    let height = network.mandatory_checkpoint_height() + 1200;
    let full_validation_stop_regex =
        format!("{}.*best non-finalized chain root", STOP_AT_HEIGHT_REGEX);

    create_cached_database_height(
        network,
        height.unwrap(),
        false,
        // Test full validation by turning checkpoints off
        false,
        &full_validation_stop_regex,
    )
}

// These tests are ignored because they're too long running to run during our
// traditional CI, and they depend on persistent state that cannot be made
// available in github actions or google cloud build. Instead we run these tests
// directly in a vm we spin up on google compute engine, where we can mount
// drives populated by the first two tests, snapshot those drives, and then use
// those to more quickly run the second two tests.

/// Sync up to the mandatory checkpoint height on mainnet and stop.
#[allow(dead_code)]
#[cfg_attr(feature = "test_sync_to_mandatory_checkpoint_mainnet", test)]
fn sync_to_mandatory_checkpoint_mainnet() {
    zebra_test::init();
    let network = Mainnet;
    create_cached_database(network).unwrap();
}

/// Sync to the mandatory checkpoint height testnet and stop.
#[allow(dead_code)]
#[cfg_attr(feature = "test_sync_to_mandatory_checkpoint_testnet", test)]
fn sync_to_mandatory_checkpoint_testnet() {
    zebra_test::init();
    let network = Testnet;
    create_cached_database(network).unwrap();
}

/// Test syncing 1200 blocks (3 checkpoints) past the mandatory checkpoint on mainnet.
///
/// This assumes that the config'd state is already synced at or near the mandatory checkpoint
/// activation on mainnet. If the state has already synced past the mandatory checkpoint
/// activation by 1200 blocks, it will fail.
#[allow(dead_code)]
#[cfg_attr(feature = "test_sync_past_mandatory_checkpoint_mainnet", test)]
fn sync_past_mandatory_checkpoint_mainnet() {
    zebra_test::init();
    let network = Mainnet;
    sync_past_mandatory_checkpoint(network).unwrap();
}

/// Test syncing 1200 blocks (3 checkpoints) past the mandatory checkpoint on testnet.
///
/// This assumes that the config'd state is already synced at or near the mandatory checkpoint
/// activation on testnet. If the state has already synced past the mandatory checkpoint
/// activation by 1200 blocks, it will fail.
#[allow(dead_code)]
#[cfg_attr(feature = "test_sync_past_mandatory_checkpoint_testnet", test)]
fn sync_past_mandatory_checkpoint_testnet() {
    zebra_test::init();
    let network = Testnet;
    sync_past_mandatory_checkpoint(network).unwrap();
}

/// Returns the "magic" port number that tells the operating system to
/// choose a random unallocated port.
///
/// The OS chooses a different port each time it opens a connection or
/// listener with this magic port number.
///
/// ## Usage
///
/// See the usage note for `random_known_port`.
#[allow(dead_code)]
fn random_unallocated_port() -> u16 {
    0
}

#[tokio::test]
async fn metrics_endpoint() -> Result<()> {
    use hyper::Client;

    zebra_test::init();

    // [Note on port conflict](#Note on port conflict)
    let port = random_known_port();
    let endpoint = format!("127.0.0.1:{}", port);
    let url = format!("http://{}", endpoint);

    // Write a configuration that has metrics endpoint_addr set
    let mut config = default_test_config()?;
    config.metrics.endpoint_addr = Some(endpoint.parse().unwrap());

    let dir = testdir()?.with_config(&mut config)?;
    let child = dir.spawn_child(&["start"])?;

    // Run `zebrad` for a few seconds before testing the endpoint
    // Since we're an async function, we have to use a sleep future, not thread sleep.
    tokio::time::sleep(LAUNCH_DELAY).await;

    // Create an http client
    let client = Client::new();

    // Test metrics endpoint
    let res = client.get(url.try_into().expect("url is valid")).await;
    let (res, child) = child.kill_on_error(res)?;
    assert!(res.status().is_success());
    let body = hyper::body::to_bytes(res).await;
    let (body, mut child) = child.kill_on_error(body)?;
    child.kill()?;

    let output = child.wait_with_output()?;
    let output = output.assert_failure()?;

    output.any_output_line_contains(
        "# TYPE zebrad_build_info counter",
        &body,
        "metrics exporter response",
        "the metrics response header",
    )?;
    std::str::from_utf8(&body).expect("unexpected invalid UTF-8 in metrics exporter response");

    // Make sure metrics was started
    output.stdout_line_contains(format!("Opened metrics endpoint at {}", endpoint).as_str())?;

    // [Note on port conflict](#Note on port conflict)
    output
        .assert_was_killed()
        .wrap_err("Possible port conflict. Are there other acceptance tests running?")?;

    Ok(())
}

#[tokio::test]
async fn tracing_endpoint() -> Result<()> {
    use hyper::{Body, Client, Request};

    zebra_test::init();

    // [Note on port conflict](#Note on port conflict)
    let port = random_known_port();
    let endpoint = format!("127.0.0.1:{}", port);
    let url_default = format!("http://{}", endpoint);
    let url_filter = format!("{}/filter", url_default);

    // Write a configuration that has tracing endpoint_addr option set
    let mut config = default_test_config()?;
    config.tracing.endpoint_addr = Some(endpoint.parse().unwrap());

    let dir = testdir()?.with_config(&mut config)?;
    let child = dir.spawn_child(&["start"])?;

    // Run `zebrad` for a few seconds before testing the endpoint
    // Since we're an async function, we have to use a sleep future, not thread sleep.
    tokio::time::sleep(LAUNCH_DELAY).await;

    // Create an http client
    let client = Client::new();

    // Test tracing endpoint
    let res = client
        .get(url_default.try_into().expect("url_default is valid"))
        .await;
    let (res, child) = child.kill_on_error(res)?;
    assert!(res.status().is_success());
    let body = hyper::body::to_bytes(res).await;
    let (body, child) = child.kill_on_error(body)?;

    // Set a filter and make sure it was changed
    let request = Request::post(url_filter.clone())
        .body(Body::from("zebrad=debug"))
        .unwrap();
    let post = client.request(request).await;
    let (_post, child) = child.kill_on_error(post)?;

    let tracing_res = client
        .get(url_filter.try_into().expect("url_filter is valid"))
        .await;
    let (tracing_res, child) = child.kill_on_error(tracing_res)?;
    assert!(tracing_res.status().is_success());
    let tracing_body = hyper::body::to_bytes(tracing_res).await;
    let (tracing_body, mut child) = child.kill_on_error(tracing_body)?;

    child.kill()?;

    let output = child.wait_with_output()?;
    let output = output.assert_failure()?;

    // Make sure tracing endpoint was started
    output.stdout_line_contains(format!("Opened tracing endpoint at {}", endpoint).as_str())?;
    // TODO: Match some trace level messages from output

    // Make sure the endpoint header is correct
    // The header is split over two lines. But we don't want to require line
    // breaks at a specific word, so we run two checks for different substrings.
    output.any_output_line_contains(
        "HTTP endpoint allows dynamic control of the filter",
        &body,
        "tracing filter endpoint response",
        "the tracing response header",
    )?;
    output.any_output_line_contains(
        "tracing events",
        &body,
        "tracing filter endpoint response",
        "the tracing response header",
    )?;
    std::str::from_utf8(&body).expect("unexpected invalid UTF-8 in tracing filter response");

    // Make sure endpoint requests change the filter
    output.any_output_line_contains(
        "zebrad=debug",
        &tracing_body,
        "tracing filter endpoint response",
        "the modified tracing filter",
    )?;
    std::str::from_utf8(&tracing_body)
        .expect("unexpected invalid UTF-8 in modified tracing filter response");

    // [Note on port conflict](#Note on port conflict)
    output
        .assert_was_killed()
        .wrap_err("Possible port conflict. Are there other acceptance tests running?")?;

    Ok(())
}

#[tokio::test]
async fn rpc_endpoint() -> Result<()> {
    use hyper::{body::to_bytes, Body, Client, Method, Request};
    use serde_json::Value;

    zebra_test::init();
    if zebra_test::net::zebra_skip_network_tests() {
        return Ok(());
    }

    // [Note on port conflict](#Note on port conflict)
    let port = random_known_port();
    let endpoint = format!("127.0.0.1:{}", port);
    let url = format!("http://{}", endpoint);

    // Write a configuration that has RPC listen_addr set
    let mut config = default_test_config()?;
    config.rpc.listen_addr = Some(endpoint.parse().unwrap());

    let dir = testdir()?.with_config(&mut config)?;
    let mut child = dir.spawn_child(&["start"])?;

    // Wait until port is open.
    child.expect_stdout_line_matches(format!("Opened RPC endpoint at {}", endpoint).as_str())?;

    // Create an http client
    let client = Client::new();

    // Create a request to call `getinfo` RPC method
    let req = Request::builder()
        .method(Method::POST)
        .uri(url)
        .header("content-type", "application/json")
        .body(Body::from(
            r#"{"jsonrpc":"1.0","method":"getinfo","params":[],"id":123}"#,
        ))?;

    // Make the call to the RPC endpoint
    let res = client.request(req).await?;

    // Test rpc endpoint response
    assert!(res.status().is_success());

    let body = to_bytes(res).await;
    let (body, mut child) = child.kill_on_error(body)?;

    let parsed: Value = serde_json::from_slice(&body)?;

    // Check that we have at least 4 characters in the `build` field.
    let build = parsed["result"]["build"].as_str().unwrap();
    assert!(build.len() > 4, "Got {}", build);

    // Check that the `subversion` field has "Zebra" in it.
    let subversion = parsed["result"]["subversion"].as_str().unwrap();
    assert!(subversion.contains("Zebra"), "Got {}", subversion);

    child.kill()?;

    let output = child.wait_with_output()?;
    let output = output.assert_failure()?;

    // [Note on port conflict](#Note on port conflict)
    output
        .assert_was_killed()
        .wrap_err("Possible port conflict. Are there other acceptance tests running?")?;

    Ok(())
}

/// Launch `zebrad` with an RPC port, and make sure `lightwalletd` works with Zebra.
///
/// This test only runs when the `ZEBRA_TEST_LIGHTWALLETD` env var is set.
///
/// This test doesn't work on Windows, so it is always skipped on that platform.
#[test]
#[cfg(not(target_os = "windows"))]
fn lightwalletd_integration() -> Result<()> {
    use std::net::SocketAddr;

    zebra_test::init();

    // Skip the test unless we specifically asked for it
    //
    // TODO: check if the lightwalletd binary is in the PATH?
    //       (this doesn't seem to be implemented in the standard library)
    if env::var("ZEBRA_TEST_LIGHTWALLETD").is_err() {
        tracing::info!(
            "skipped lightwalletd integration test, \
             set the 'ZEBRA_TEST_LIGHTWALLETD' environmental variable to run the test",
        );

        return Ok(());
    }

    // Launch zebrad

    // [Note on port conflict](#Note on port conflict)
    let listen_port = random_known_port();
    let listen_ip = "127.0.0.1".parse().expect("hard-coded IP is valid");
    let zebra_rpc_listener = SocketAddr::new(listen_ip, listen_port);

    // Write a configuration that has the rpc listen_addr option set
    // TODO: split this config into another function?
    let mut config = default_test_config()?;
    config.rpc.listen_addr = Some(zebra_rpc_listener);

    let zdir = testdir()?.with_config(&mut config)?;
    let mut zebrad = zdir.spawn_child(&["start"])?.with_timeout(LAUNCH_DELAY);

    // Wait until `zebrad` has opened the RPC endpoint
    zebrad.expect_stdout_line_matches(
        format!("Opened RPC endpoint at {}", zebra_rpc_listener).as_str(),
    )?;

    // Launch lightwalletd

    // Write a fake zcashd configuration that has the rpcbind and rpcport options set
    let ldir = testdir()?;
    let ldir = ldir.with_lightwalletd_config(zebra_rpc_listener)?;

    // Launch the lightwalletd process
    let result = ldir.spawn_lightwalletd_child(&[]);
    let (lightwalletd, zebrad) = zebrad.kill_on_error(result)?;
    let mut lightwalletd = lightwalletd.with_timeout(LIGHTWALLETD_DELAY);

    // Wait until `lightwalletd` has launched
    let result = lightwalletd.expect_stdout_line_matches("Starting gRPC server");
    let (_, zebrad) = zebrad.kill_on_error(result)?;

    // Check that `lightwalletd` is calling the expected Zebra RPCs

    // getblockchaininfo
    let result = lightwalletd.expect_stdout_line_matches("Got sapling height");
    let (_, zebrad) = zebrad.kill_on_error(result)?;

    let result = lightwalletd.expect_stdout_line_matches("Found 0 blocks in cache");
    let (_, zebrad) = zebrad.kill_on_error(result)?;

    // getblock with block 1 in Zebra's state
    //
    // zcash/lightwalletd calls getbestblockhash here, but
    // adityapk00/lightwalletd calls getblock
    //
    // Until block 1 has been downloaded, lightwalletd will log Zebra's RPC error:
    // "error requesting block: 0: Block not found"
    // But we can't check for that, because Zebra might download genesis before lightwalletd asks.
    // We also get a similar log when lightwalletd reaches the end of Zebra's cache.
    //
    // After the first getblock call, lightwalletd will log:
    // "Block hash changed, clearing mempool clients"
    // But we can't check for that, because it can come before or after the Ingestor log.
    let result = lightwalletd.expect_stdout_line_matches("Ingestor adding block to cache");
    let (_, zebrad) = zebrad.kill_on_error(result)?;

<<<<<<< HEAD
=======
    // (next RPC)
    //
    // TODO: add extra checks when we add new Zebra RPCs

    // Unimplemented getrawmempool (repeated, in a separate lightwalletd thread)
    //
    // zcash/lightwalletd exits with a fatal error here.
    // adityapk00/lightwalletd keeps trying the mempool,
    // but it sometimes skips the "Method not found" log line.
    //
    // If a refresh is pending, we can get "Mempool refresh error" before the Ingestor log,
    // and "Another refresh is in progress" after it.
    let result =
        lightwalletd.expect_stdout_line_matches("(Mempool refresh error: -32601: Method not found)|(Another refresh in progress, returning)");
    let (_, zebrad) = zebrad.kill_on_error(result)?;

>>>>>>> 41977040
    // Cleanup both processes

    let result = lightwalletd.kill();
    let (_, mut zebrad) = zebrad.kill_on_error(result)?;
    zebrad.kill()?;

    let lightwalletd_output = lightwalletd.wait_with_output()?.assert_failure()?;
    let zebrad_output = zebrad.wait_with_output()?.assert_failure()?;

    // If the test fails here, see the [note on port conflict](#Note on port conflict)
    //
    // zcash/lightwalletd exits by itself, but
    // adityapk00/lightwalletd keeps on going, so it gets killed by the test harness.
    lightwalletd_output
        .assert_was_killed()
        .wrap_err("Possible port conflict. Are there other acceptance tests running?")?;
    zebrad_output
        .assert_was_killed()
        .wrap_err("Possible port conflict. Are there other acceptance tests running?")?;

    Ok(())
}

/// Test will start 2 zebrad nodes one after the other using the same Zcash listener.
/// It is expected that the first node spawned will get exclusive use of the port.
/// The second node will panic with the Zcash listener conflict hint added in #1535.
#[test]
fn zebra_zcash_listener_conflict() -> Result<()> {
    zebra_test::init();

    // [Note on port conflict](#Note on port conflict)
    let port = random_known_port();
    let listen_addr = format!("127.0.0.1:{}", port);

    // Write a configuration that has our created network listen_addr
    let mut config = default_test_config()?;
    config.network.listen_addr = listen_addr.parse().unwrap();
    let dir1 = testdir()?.with_config(&mut config)?;
    let regex1 = regex::escape(&format!(
        "Opened Zcash protocol endpoint at {}",
        listen_addr
    ));

    // From another folder create a configuration with the same listener.
    // `network.listen_addr` will be the same in the 2 nodes.
    // (But since the config is ephemeral, they will have different state paths.)
    let dir2 = testdir()?.with_config(&mut config)?;

    check_config_conflict(dir1, regex1.as_str(), dir2, PORT_IN_USE_ERROR.as_str())?;

    Ok(())
}

/// Start 2 zebrad nodes using the same metrics listener port, but different
/// state directories and Zcash listener ports. The first node should get
/// exclusive use of the port. The second node will panic with the Zcash metrics
/// conflict hint added in #1535.
#[test]
fn zebra_metrics_conflict() -> Result<()> {
    zebra_test::init();

    // [Note on port conflict](#Note on port conflict)
    let port = random_known_port();
    let listen_addr = format!("127.0.0.1:{}", port);

    // Write a configuration that has our created metrics endpoint_addr
    let mut config = default_test_config()?;
    config.metrics.endpoint_addr = Some(listen_addr.parse().unwrap());
    let dir1 = testdir()?.with_config(&mut config)?;
    let regex1 = regex::escape(&format!(r"Opened metrics endpoint at {}", listen_addr));

    // From another folder create a configuration with the same endpoint.
    // `metrics.endpoint_addr` will be the same in the 2 nodes.
    // But they will have different Zcash listeners (auto port) and states (ephemeral)
    let dir2 = testdir()?.with_config(&mut config)?;

    check_config_conflict(dir1, regex1.as_str(), dir2, PORT_IN_USE_ERROR.as_str())?;

    Ok(())
}

/// Start 2 zebrad nodes using the same tracing listener port, but different
/// state directories and Zcash listener ports. The first node should get
/// exclusive use of the port. The second node will panic with the Zcash tracing
/// conflict hint added in #1535.
#[test]
fn zebra_tracing_conflict() -> Result<()> {
    zebra_test::init();

    // [Note on port conflict](#Note on port conflict)
    let port = random_known_port();
    let listen_addr = format!("127.0.0.1:{}", port);

    // Write a configuration that has our created tracing endpoint_addr
    let mut config = default_test_config()?;
    config.tracing.endpoint_addr = Some(listen_addr.parse().unwrap());
    let dir1 = testdir()?.with_config(&mut config)?;
    let regex1 = regex::escape(&format!(r"Opened tracing endpoint at {}", listen_addr));

    // From another folder create a configuration with the same endpoint.
    // `tracing.endpoint_addr` will be the same in the 2 nodes.
    // But they will have different Zcash listeners (auto port) and states (ephemeral)
    let dir2 = testdir()?.with_config(&mut config)?;

    check_config_conflict(dir1, regex1.as_str(), dir2, PORT_IN_USE_ERROR.as_str())?;

    Ok(())
}

/// Start 2 zebrad nodes using the same RPC listener port, but different
/// state directories and Zcash listener ports. The first node should get
/// exclusive use of the port. The second node will panic.
#[test]
#[cfg(not(target_os = "windows"))]
fn zebra_rpc_conflict() -> Result<()> {
    zebra_test::init();

    if zebra_test::net::zebra_skip_network_tests() {
        return Ok(());
    }

    // [Note on port conflict](#Note on port conflict)
    let port = random_known_port();
    let listen_addr = format!("127.0.0.1:{}", port);

    // Write a configuration that has our created RPC listen_addr
    let mut config = default_test_config()?;
    config.rpc.listen_addr = Some(listen_addr.parse().unwrap());
    let dir1 = testdir()?.with_config(&mut config)?;
    let regex1 = regex::escape(&format!(r"Opened RPC endpoint at {}", listen_addr));

    // From another folder create a configuration with the same endpoint.
    // `rpc.listen_addr` will be the same in the 2 nodes.
    // But they will have different Zcash listeners (auto port) and states (ephemeral)
    let dir2 = testdir()?.with_config(&mut config)?;

    check_config_conflict(dir1, regex1.as_str(), dir2, "Unable to start RPC server")?;

    Ok(())
}

/// Start 2 zebrad nodes using the same state directory, but different Zcash
/// listener ports. The first node should get exclusive access to the database.
/// The second node will panic with the Zcash state conflict hint added in #1535.
#[test]
fn zebra_state_conflict() -> Result<()> {
    zebra_test::init();

    // A persistent config has a fixed temp state directory, but asks the OS to
    // automatically choose an unused port
    let mut config = persistent_test_config()?;
    let dir_conflict = testdir()?.with_config(&mut config)?;

    // Windows problems with this match will be worked on at #1654
    // We are matching the whole opened path only for unix by now.
    let contains = if cfg!(unix) {
        let mut dir_conflict_full = PathBuf::new();
        dir_conflict_full.push(dir_conflict.path());
        dir_conflict_full.push("state");
        dir_conflict_full.push("state");
        dir_conflict_full.push(format!(
            "v{}",
            zebra_state::constants::DATABASE_FORMAT_VERSION
        ));
        dir_conflict_full.push(config.network.network.to_string().to_lowercase());
        format!(
            "Opened Zebra state cache at {}",
            dir_conflict_full.display()
        )
    } else {
        String::from("Opened Zebra state cache at ")
    };

    check_config_conflict(
        dir_conflict.path(),
        regex::escape(&contains).as_str(),
        dir_conflict.path(),
        LOCK_FILE_ERROR.as_str(),
    )?;

    Ok(())
}

/// Launch a node in `first_dir`, wait a few seconds, then launch a node in
/// `second_dir`. Check that the first node's stdout contains
/// `first_stdout_regex`, and the second node's stderr contains
/// `second_stderr_regex`.
fn check_config_conflict<T, U>(
    first_dir: T,
    first_stdout_regex: &str,
    second_dir: U,
    second_stderr_regex: &str,
) -> Result<()>
where
    T: ZebradTestDirExt,
    U: ZebradTestDirExt,
{
    // Start the first node
    let mut node1 = first_dir.spawn_child(&["start"])?;

    // Wait until node1 has used the conflicting resource.
    node1.expect_stdout_line_matches(first_stdout_regex)?;

    // Wait a bit before launching the second node.
    std::thread::sleep(BETWEEN_NODES_DELAY);

    // Spawn the second node
    let node2 = second_dir.spawn_child(&["start"]);
    let (node2, mut node1) = node1.kill_on_error(node2)?;

    // Wait a few seconds and kill first node.
    // Second node is terminated by panic, no need to kill.
    std::thread::sleep(LAUNCH_DELAY);
    let node1_kill_res = node1.kill();
    let (_, mut node2) = node2.kill_on_error(node1_kill_res)?;

    // node2 should have panicked due to a conflict. Kill it here anyway, so it
    // doesn't outlive the test on error.
    //
    // This code doesn't work on Windows or macOS. It's cleanup code that only
    // runs when node2 doesn't panic as expected. So it's ok to skip it.
    // See #1781.
    #[cfg(target_os = "linux")]
    if node2.is_running() {
        use color_eyre::eyre::eyre;
        return node2
            .kill_on_error::<(), _>(Err(eyre!(
                "conflicted node2 was still running, but the test expected a panic"
            )))
            .context_from(&mut node1)
            .map(|_| ());
    }

    // Now we're sure both nodes are dead, and we have both their outputs
    let output1 = node1.wait_with_output().context_from(&mut node2)?;
    let output2 = node2.wait_with_output().context_from(&output1)?;

    // Make sure the first node was killed, rather than exiting with an error.
    output1
        .assert_was_killed()
        .warning("Possible port conflict. Are there other acceptance tests running?")
        .context_from(&output2)?;

    // Make sure node2 has the expected resource conflict.
    output2
        .stderr_line_matches(second_stderr_regex)
        .context_from(&output1)?;
    output2
        .assert_was_not_killed()
        .warning("Possible port conflict. Are there other acceptance tests running?")
        .context_from(&output1)?;

    Ok(())
}

/// What the expected behavior of the mempool is for a test that uses [`sync_until`].
enum MempoolBehavior {
    /// The mempool should be forced to activate at a certain height, for debug purposes.
    ///
    /// [`sync_until`] will kill `zebrad` after it logs mempool activation,
    /// then the `stop_regex`.
    ForceActivationAt(Height),

    /// The mempool should be automatically activated.
    ///
    /// [`sync_until`] will kill `zebrad` after it logs mempool activation,
    /// then the `stop_regex`.
    ShouldAutomaticallyActivate,

    /// The mempool should not become active during the test.
    ///
    /// # Correctness
    ///
    /// Unlike the other mempool behaviours, `zebrad` must stop after logging the stop regex,
    /// without being killed by [`sync_until`] test harness.
    ///
    /// Since it needs to collect all the output,
    /// the test harness can't kill `zebrad` after it logs the `stop_regex`.
    ShouldNotActivate,
}

impl MempoolBehavior {
    /// Return the height value that the mempool should be enabled at, if available.
    pub fn enable_at_height(&self) -> Option<u32> {
        match self {
            MempoolBehavior::ForceActivationAt(height) => Some(height.0),
            MempoolBehavior::ShouldAutomaticallyActivate | MempoolBehavior::ShouldNotActivate => {
                None
            }
        }
    }

    /// Returns `true` if the mempool should activate,
    /// either by forced or automatic activation.
    pub fn require_activation(&self) -> bool {
        self.require_forced_activation() || self.require_automatic_activation()
    }

    /// Returns `true` if the mempool should be forcefully activated at a specified height.
    pub fn require_forced_activation(&self) -> bool {
        matches!(self, MempoolBehavior::ForceActivationAt(_))
    }

    /// Returns `true` if the mempool should automatically activate.
    pub fn require_automatic_activation(&self) -> bool {
        matches!(self, MempoolBehavior::ShouldAutomaticallyActivate)
    }

    /// Returns `true` if the mempool should not activate.
    #[allow(dead_code)]
    pub fn require_no_activation(&self) -> bool {
        matches!(self, MempoolBehavior::ShouldNotActivate)
    }
}<|MERGE_RESOLUTION|>--- conflicted
+++ resolved
@@ -1704,27 +1704,11 @@
     let result = lightwalletd.expect_stdout_line_matches("Ingestor adding block to cache");
     let (_, zebrad) = zebrad.kill_on_error(result)?;
 
-<<<<<<< HEAD
-=======
     // (next RPC)
     //
     // TODO: add extra checks when we add new Zebra RPCs
 
-    // Unimplemented getrawmempool (repeated, in a separate lightwalletd thread)
-    //
-    // zcash/lightwalletd exits with a fatal error here.
-    // adityapk00/lightwalletd keeps trying the mempool,
-    // but it sometimes skips the "Method not found" log line.
-    //
-    // If a refresh is pending, we can get "Mempool refresh error" before the Ingestor log,
-    // and "Another refresh is in progress" after it.
-    let result =
-        lightwalletd.expect_stdout_line_matches("(Mempool refresh error: -32601: Method not found)|(Another refresh in progress, returning)");
-    let (_, zebrad) = zebrad.kill_on_error(result)?;
-
->>>>>>> 41977040
     // Cleanup both processes
-
     let result = lightwalletd.kill();
     let (_, mut zebrad) = zebrad.kill_on_error(result)?;
     zebrad.kill()?;
