--- conflicted
+++ resolved
@@ -3236,17 +3236,10 @@
 /// Test successful block template submission as a block proposal or submission on a custom Testnet.
 ///
 /// This test can be run locally with:
-<<<<<<< HEAD
-/// `cargo test --package zebrad --test acceptance --features getblocktemplate-rpcs -- nu6_funding_streams --exact --show-output`
+/// `cargo test --package zebrad --test acceptance --features getblocktemplate-rpcs -- nu6_funding_streams_and_coinbase_balance --exact --show-output`
 #[tokio::test(flavor = "multi_thread")]
 #[cfg(feature = "getblocktemplate-rpcs")]
 async fn nu6_funding_streams() -> Result<()> {
-=======
-/// `RUSTFLAGS='--cfg zcash_unstable="nu6"' cargo test --package zebrad --test acceptance --features getblocktemplate-rpcs -- nu6_funding_streams_and_coinbase_balance --exact --show-output`
-#[tokio::test(flavor = "multi_thread")]
-#[cfg(all(feature = "getblocktemplate-rpcs", zcash_unstable = "nu6"))]
-async fn nu6_funding_streams_and_coinbase_balance() -> Result<()> {
->>>>>>> 53b40d04
     use zebra_chain::{
         chain_sync_status::MockSyncStatus,
         parameters::{
