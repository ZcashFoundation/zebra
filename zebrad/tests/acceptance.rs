--- conflicted
+++ resolved
@@ -194,14 +194,8 @@
     prelude::*,
 };
 
-<<<<<<< HEAD
-mod common;
-=======
 #[cfg(not(target_os = "windows"))]
 use zebra_network::constants::PORT_IN_USE_ERROR;
-#[cfg(not(target_os = "windows"))]
-use zebra_test::net::random_known_port;
->>>>>>> 8b9fdd07
 
 use common::{
     cached_state::{
