--- conflicted
+++ resolved
@@ -3126,7 +3126,6 @@
         network.genesis_hash(),
         "validated block hash should match network genesis hash"
     )
-<<<<<<< HEAD
 }
 
 /// Test successful `getblocktemplate` and `submitblock` RPC calls on Regtest on Canopy and NU5.
@@ -3139,6 +3138,4 @@
         common::regtest::submit_blocks::run(nu5_activation_height).await?;
     }
     Ok(())
-=======
->>>>>>> d84d7356
 }