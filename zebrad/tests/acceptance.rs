//! Acceptance test: runs zebrad as a subprocess and asserts its
//! output for given argument combinations matches what is expected.
//!
//! ## Note on port conflict
//!
//! If the test child has a cache or port conflict with another test, or a
//! running zebrad or zcashd, then it will panic. But the acceptance tests
//! expect it to run until it is killed.
//!
//! If these conflicts cause test failures:
//!   - run the tests in an isolated environment,
//!   - run zebrad on a custom cache path and port,
//!   - run zcashd on a custom port.
//!
//! ## Failures due to Configured Network Interfaces or Network Connectivity
//!
//! If your test environment does not have any IPv6 interfaces configured, skip IPv6 tests
//! by setting the `ZEBRA_SKIP_IPV6_TESTS` environmental variable.
//!
//! If it does not have any IPv4 interfaces, IPv4 localhost is not on `127.0.0.1`,
//! or you have poor network connectivity,
//! skip all the network tests by setting the `ZEBRA_SKIP_NETWORK_TESTS` environmental variable.
//!
//! ## Large/full sync tests
//!
//! This file has sync tests that are marked as ignored because they take too much time to run.
//! Some of them require environment variables or directories to be present:
//!
//! - `FULL_SYNC_MAINNET_TIMEOUT_MINUTES` env variable: The total number of minutes we
//!   will allow this test to run or give up. Value for the Mainnet full sync tests.
//! - `FULL_SYNC_TESTNET_TIMEOUT_MINUTES` env variable: The total number of minutes we
//!   will allow this test to run or give up. Value for the Testnet full sync tests.
//! - `ZEBRA_CACHE_DIR` env variable: The path to a Zebra cached state directory.
//!   If not set, it defaults to `/zebrad-cache`. For some sync tests, this directory needs to be
//!   created in the file system with write permissions.
//!
//! Here are some examples on how to run each of the tests:
//!
//! ```console
//! $ cargo test sync_large_checkpoints_mainnet -- --ignored --nocapture
//!
//! $ cargo test sync_large_checkpoints_mempool_mainnet -- --ignored --nocapture
//!
//! $ export ZEBRA_CACHE_DIR="/zebrad-cache"
//! $ sudo mkdir -p "$ZEBRA_CACHE_DIR"
//! $ sudo chmod 777 "$ZEBRA_CACHE_DIR"
//! $ export FULL_SYNC_MAINNET_TIMEOUT_MINUTES=600
//! $ cargo test full_sync_mainnet -- --ignored --nocapture
//!
//! $ export ZEBRA_CACHE_DIR="/zebrad-cache"
//! $ sudo mkdir -p "$ZEBRA_CACHE_DIR"
//! $ sudo chmod 777 "$ZEBRA_CACHE_DIR"
//! $ export FULL_SYNC_TESTNET_TIMEOUT_MINUTES=600
//! $ cargo test full_sync_testnet -- --ignored --nocapture
//! ```
//!
//! Please refer to the documentation of each test for more information.
//!
//! ## Lightwalletd tests
//!
//! The lightwalletd software is an interface service that uses zebrad or zcashd RPC methods to serve wallets or other applications with blockchain content in an efficient manner.
//! There are several versions of lightwalled in the form of different forks. The original
//! repo is <https://github.com/zcash/lightwalletd>, zecwallet Lite uses a custom fork: <https://github.com/adityapk00/lightwalletd>.
//! Initially this tests were made with `adityapk00/lightwalletd` fork but changes for fast spendability support had
//! been made to `zcash/lightwalletd` only.
//!
//! We expect `adityapk00/lightwalletd` to remain working with Zebra but for this tests we are using `zcash/lightwalletd`.
//!
//! Zebra lightwalletd tests are not all marked as ignored but none will run unless
//! at least the `ZEBRA_TEST_LIGHTWALLETD` environment variable is present:
//!
//! - `ZEBRA_TEST_LIGHTWALLETD` env variable: Needs to be present to run any of the lightwalletd tests.
//! - `ZEBRA_CACHE_DIR` env variable: The path to a Zebra cached state directory.
//!   If not set, it defaults to `/zebrad-cache`.
//! - `LWD_CACHE_DIR` env variable: The path to a lightwalletd database.
//! - `--features lightwalletd-grpc-tests` cargo flag: The flag given to cargo to build the source code of the running test.
//!
//! Here are some examples of running each test:
//!
//! ```console
//! $ export ZEBRA_TEST_LIGHTWALLETD=true
//! $ cargo test lightwalletd_integration -- --nocapture
//!
//! $ export ZEBRA_TEST_LIGHTWALLETD=true
//! $ export ZEBRA_CACHE_DIR="/path/to/zebra/state"
//! $ export LWD_CACHE_DIR="/path/to/lightwalletd/database"
//! $ cargo test lightwalletd_update_sync -- --nocapture
//!
//! $ export ZEBRA_TEST_LIGHTWALLETD=true
//! $ export ZEBRA_CACHE_DIR="/path/to/zebra/state"
//! $ cargo test lightwalletd_full_sync -- --ignored --nocapture
//!
//! $ export ZEBRA_TEST_LIGHTWALLETD=true
//! $ cargo test lightwalletd_test_suite -- --ignored --nocapture
//!
//! $ export ZEBRA_TEST_LIGHTWALLETD=true
//! $ export ZEBRA_CACHE_DIR="/path/to/zebra/state"
//! $ cargo test fully_synced_rpc_test -- --ignored --nocapture
//!
//! $ export ZEBRA_TEST_LIGHTWALLETD=true
//! $ export ZEBRA_CACHE_DIR="/path/to/zebra/state"
//! $ export LWD_CACHE_DIR="/path/to/lightwalletd/database"
//! $ cargo test sending_transactions_using_lightwalletd --features lightwalletd-grpc-tests -- --ignored --nocapture
//!
//! $ export ZEBRA_TEST_LIGHTWALLETD=true
//! $ export ZEBRA_CACHE_DIR="/path/to/zebra/state"
//! $ export LWD_CACHE_DIR="/path/to/lightwalletd/database"
//! $ cargo test lightwalletd_wallet_grpc_tests --features lightwalletd-grpc-tests -- --ignored --nocapture
//! ```
//!
//! ## Getblocktemplate tests
//!
//! Example of how to run the get_block_template test:
//!
//! ```console
//! ZEBRA_CACHE_DIR=/path/to/zebra/state cargo test get_block_template --release -- --ignored --nocapture
//! ```
//!
//! Example of how to run the submit_block test:
//!
//! ```console
//! ZEBRA_CACHE_DIR=/path/to/zebra/state cargo test submit_block --release -- --ignored --nocapture
//! ```
//!
//! Example of how to run the has_spending_transaction_ids test:
//!
//! ```console
//! RUST_LOG=info ZEBRA_CACHE_DIR=/path/to/zebra/state cargo test has_spending_transaction_ids --features "indexer" --release -- --ignored --nocapture
//! ```
//!
//! Please refer to the documentation of each test for more information.
//!
//! ## Checkpoint Generation Tests
//!
//! Generate checkpoints on mainnet and testnet using a cached state:
//! ```console
//! GENERATE_CHECKPOINTS_MAINNET=1 FEATURES=zebra-checkpoints ZEBRA_CACHE_DIR=/path/to/zebra/state docker/entrypoint.sh
//! GENERATE_CHECKPOINTS_TESTNET=1 FEATURES=zebra-checkpoints ZEBRA_CACHE_DIR=/path/to/zebra/state docker/entrypoint.sh
//! ```
//!
//! ## Disk Space for Testing
//!
//! The full sync and lightwalletd tests with cached state expect a temporary directory with
//! at least 300 GB of disk space (2 copies of the full chain). To use another disk for the
//! temporary test files:
//!
//! ```sh
//! export TMPDIR=/path/to/disk/directory
//! ```

use std::{
    cmp::Ordering,
    collections::HashSet,
    env, fs, panic,
    path::PathBuf,
    time::{Duration, Instant},
};

use color_eyre::{
    eyre::{eyre, WrapErr},
    Help,
};
use semver::Version;
use serde_json::Value;
use tower::ServiceExt;

use zebra_chain::{
    block::{self, genesis::regtest_genesis_block, Height},
    parameters::Network::{self, *},
};
use zebra_consensus::ParameterCheckpoint;
use zebra_node_services::rpc_client::RpcRequestClient;
use zebra_rpc::server::OPENED_RPC_ENDPOINT_MSG;
use zebra_state::{constants::LOCK_FILE_ERROR, state_database_format_version_in_code};

#[cfg(not(target_os = "windows"))]
use zebra_network::constants::PORT_IN_USE_ERROR;

use zebra_test::{
    args,
    command::{to_regex::CollectRegexSet, ContextFrom},
    prelude::*,
};

#[cfg(not(target_os = "windows"))]
use zebra_test::net::random_known_port;

mod common;

use common::{
    check::{is_zebrad_version, EphemeralCheck, EphemeralConfig},
    config::{
        config_file_full_path, configs_dir, default_test_config, external_address_test_config,
        os_assigned_rpc_port_config, persistent_test_config, random_known_rpc_port_config,
        read_listen_addr_from_logs, testdir,
    },
    launch::{
        spawn_zebrad_for_rpc, spawn_zebrad_without_rpc, ZebradTestDirExt, BETWEEN_NODES_DELAY,
        EXTENDED_LAUNCH_DELAY, LAUNCH_DELAY,
    },
    lightwalletd::{can_spawn_lightwalletd_for_rpc, spawn_lightwalletd_for_rpc},
    sync::{
        create_cached_database_height, sync_until, MempoolBehavior, LARGE_CHECKPOINT_TEST_HEIGHT,
        LARGE_CHECKPOINT_TIMEOUT, MEDIUM_CHECKPOINT_TEST_HEIGHT, STOP_AT_HEIGHT_REGEX,
        STOP_ON_LOAD_TIMEOUT, SYNC_FINISHED_REGEX, TINY_CHECKPOINT_TEST_HEIGHT,
        TINY_CHECKPOINT_TIMEOUT,
    },
    test_type::TestType::{self, *},
};

use crate::common::cached_state::{
    wait_for_state_version_message, wait_for_state_version_upgrade, DATABASE_FORMAT_UPGRADE_IS_LONG,
};

/// The maximum amount of time that we allow the creation of a future to block the `tokio` executor.
///
/// This should be larger than the amount of time between thread time slices on a busy test VM.
///
/// This limit only applies to some tests.
pub const MAX_ASYNC_BLOCKING_TIME: Duration = zebra_test::mock_service::DEFAULT_MAX_REQUEST_DELAY;

/// The test config file prefix for `--feature shielded-scan` configs.
pub const SHIELDED_SCAN_CONFIG_PREFIX: &str = "shieldedscan-";

#[test]
fn generate_no_args() -> Result<()> {
    let _init_guard = zebra_test::init();

    let child = testdir()?
        .with_config(&mut default_test_config(&Mainnet)?)?
        .spawn_child(args!["generate"])?;

    let output = child.wait_with_output()?;
    let output = output.assert_success()?;

    // First line
    output.stdout_line_contains("# Default configuration for zebrad")?;

    Ok(())
}

#[test]
fn generate_args() -> Result<()> {
    let _init_guard = zebra_test::init();

    let testdir = testdir()?;
    let testdir = &testdir;

    // unexpected free argument `argument`
    let child = testdir.spawn_child(args!["generate", "argument"])?;
    let output = child.wait_with_output()?;
    output.assert_failure()?;

    // unrecognized option `-f`
    let child = testdir.spawn_child(args!["generate", "-f"])?;
    let output = child.wait_with_output()?;
    output.assert_failure()?;

    // missing argument to option `-o`
    let child = testdir.spawn_child(args!["generate", "-o"])?;
    let output = child.wait_with_output()?;
    output.assert_failure()?;

    // Add a config file name to tempdir path
    let generated_config_path = testdir.path().join("zebrad.toml");

    // Valid
    let child =
        testdir.spawn_child(args!["generate", "-o": generated_config_path.to_str().unwrap()])?;

    let output = child.wait_with_output()?;
    let output = output.assert_success()?;

    assert_with_context!(
        testdir.path().exists(),
        &output,
        "test temp directory not found"
    );
    assert_with_context!(
        generated_config_path.exists(),
        &output,
        "generated config file not found"
    );

    Ok(())
}

#[test]
fn help_no_args() -> Result<()> {
    let _init_guard = zebra_test::init();

    let testdir = testdir()?.with_config(&mut default_test_config(&Mainnet)?)?;

    let child = testdir.spawn_child(args!["help"])?;
    let output = child.wait_with_output()?;
    let output = output.assert_success()?;

    // The first line should have the version
    output.any_output_line(
        is_zebrad_version,
        &output.output.stdout,
        "stdout",
        "are valid zebrad semantic versions",
    )?;

    // Make sure we are in help by looking for the usage string
    output.stdout_line_contains("Usage:")?;

    Ok(())
}

#[test]
fn help_args() -> Result<()> {
    let _init_guard = zebra_test::init();

    let testdir = testdir()?;
    let testdir = &testdir;

    // The subcommand "argument" wasn't recognized.
    let child = testdir.spawn_child(args!["help", "argument"])?;
    let output = child.wait_with_output()?;
    output.assert_failure()?;

    // option `-f` does not accept an argument
    let child = testdir.spawn_child(args!["help", "-f"])?;
    let output = child.wait_with_output()?;
    output.assert_failure()?;

    Ok(())
}

#[test]
fn start_no_args() -> Result<()> {
    let _init_guard = zebra_test::init();

    // start caches state, so run one of the start tests with persistent state
    let testdir = testdir()?.with_config(&mut persistent_test_config(&Mainnet)?)?;

    let mut child = testdir.spawn_child(args!["-v", "start"])?;

    // Run the program and kill it after a few seconds
    std::thread::sleep(LAUNCH_DELAY);
    child.kill(false)?;

    let output = child.wait_with_output()?;
    let output = output.assert_failure()?;

    output.stdout_line_contains("Starting zebrad")?;

    // Make sure the command passed the legacy chain check
    output.stdout_line_contains("starting legacy chain check")?;
    output.stdout_line_contains("no legacy chain found")?;

    // Make sure the command was killed
    output.assert_was_killed()?;

    Ok(())
}

#[test]
fn start_args() -> Result<()> {
    let _init_guard = zebra_test::init();

    let testdir = testdir()?.with_config(&mut default_test_config(&Mainnet)?)?;
    let testdir = &testdir;

    let mut child = testdir.spawn_child(args!["start"])?;
    // Run the program and kill it after a few seconds
    std::thread::sleep(LAUNCH_DELAY);
    child.kill(false)?;
    let output = child.wait_with_output()?;

    // Make sure the command was killed
    output.assert_was_killed()?;

    output.assert_failure()?;

    // unrecognized option `-f`
    let child = testdir.spawn_child(args!["start", "-f"])?;
    let output = child.wait_with_output()?;
    output.assert_failure()?;

    Ok(())
}

#[tokio::test]
async fn db_init_outside_future_executor() -> Result<()> {
    let _init_guard = zebra_test::init();
    let config = default_test_config(&Mainnet)?;

    let start = Instant::now();

    // This test doesn't need UTXOs to be verified efficiently, because it uses an empty state.
    let db_init_handle = zebra_state::spawn_init(
        config.state.clone(),
        &config.network.network,
        Height::MAX,
        0,
    );

    // it's faster to panic if it takes longer than expected, since the executor
    // will wait indefinitely for blocking operation to finish once started
    let block_duration = start.elapsed();
    assert!(
        block_duration <= MAX_ASYNC_BLOCKING_TIME,
        "futures executor was blocked longer than expected ({block_duration:?})",
    );

    db_init_handle.await?;

    Ok(())
}

/// Check that the block state and peer list caches are written to disk.
#[test]
fn persistent_mode() -> Result<()> {
    let _init_guard = zebra_test::init();

    let testdir = testdir()?.with_config(&mut persistent_test_config(&Mainnet)?)?;
    let testdir = &testdir;

    let mut child = testdir.spawn_child(args!["-v", "start"])?;

    // Run the program and kill it after a few seconds
    std::thread::sleep(EXTENDED_LAUNCH_DELAY);
    child.kill(false)?;
    let output = child.wait_with_output()?;

    // Make sure the command was killed
    output.assert_was_killed()?;

    let cache_dir = testdir.path().join("state");
    assert_with_context!(
        cache_dir.read_dir()?.count() > 0,
        &output,
        "state directory empty despite persistent state config"
    );

    let cache_dir = testdir.path().join("network");
    assert_with_context!(
        cache_dir.read_dir()?.count() > 0,
        &output,
        "network directory empty despite persistent network config"
    );

    Ok(())
}

#[test]
fn ephemeral_existing_directory() -> Result<()> {
    ephemeral(EphemeralConfig::Default, EphemeralCheck::ExistingDirectory)
}

#[test]
fn ephemeral_missing_directory() -> Result<()> {
    ephemeral(EphemeralConfig::Default, EphemeralCheck::MissingDirectory)
}

#[test]
fn misconfigured_ephemeral_existing_directory() -> Result<()> {
    ephemeral(
        EphemeralConfig::MisconfiguredCacheDir,
        EphemeralCheck::ExistingDirectory,
    )
}

#[test]
fn misconfigured_ephemeral_missing_directory() -> Result<()> {
    ephemeral(
        EphemeralConfig::MisconfiguredCacheDir,
        EphemeralCheck::MissingDirectory,
    )
}

/// Check that the state directory created on disk matches the state config.
///
/// TODO: do a similar test for `network.cache_dir`
#[tracing::instrument]
fn ephemeral(cache_dir_config: EphemeralConfig, cache_dir_check: EphemeralCheck) -> Result<()> {
    use std::io::ErrorKind;

    let _init_guard = zebra_test::init();

    let mut config = default_test_config(&Mainnet)?;
    let run_dir = testdir()?;

    let ignored_cache_dir = run_dir.path().join("state");
    if cache_dir_config == EphemeralConfig::MisconfiguredCacheDir {
        // Write a configuration that sets both the cache_dir and ephemeral options
        config.state.cache_dir.clone_from(&ignored_cache_dir);
    }
    if cache_dir_check == EphemeralCheck::ExistingDirectory {
        // We set the cache_dir config to a newly created empty temp directory,
        // then make sure that it is empty after the test
        fs::create_dir(&ignored_cache_dir)?;
    }

    let mut child = run_dir
        .path()
        .with_config(&mut config)?
        .spawn_child(args!["start"])?;
    // Run the program and kill it after a few seconds
    std::thread::sleep(EXTENDED_LAUNCH_DELAY);
    child.kill(false)?;
    let output = child.wait_with_output()?;

    // Make sure the command was killed
    output.assert_was_killed()?;

    let expected_run_dir_file_names = match cache_dir_check {
        // we created the state directory, so it should still exist
        EphemeralCheck::ExistingDirectory => {
            assert_with_context!(
                ignored_cache_dir
                    .read_dir()
                    .expect("ignored_cache_dir should still exist")
                    .count()
                    == 0,
                &output,
                "ignored_cache_dir not empty for ephemeral {:?} {:?}: {:?}",
                cache_dir_config,
                cache_dir_check,
                ignored_cache_dir.read_dir().unwrap().collect::<Vec<_>>()
            );

            ["state", "network", "zebrad.toml"].iter()
        }

        // we didn't create the state directory, so it should not exist
        EphemeralCheck::MissingDirectory => {
            assert_with_context!(
                ignored_cache_dir
                    .read_dir()
                    .expect_err("ignored_cache_dir should not exist")
                    .kind()
                    == ErrorKind::NotFound,
                &output,
                "unexpected creation of ignored_cache_dir for ephemeral {:?} {:?}: the cache dir exists and contains these files: {:?}",
                cache_dir_config,
                cache_dir_check,
                ignored_cache_dir.read_dir().unwrap().collect::<Vec<_>>()
            );

            ["network", "zebrad.toml"].iter()
        }
    };

    let expected_run_dir_file_names = expected_run_dir_file_names.map(Into::into).collect();
    let run_dir_file_names = run_dir
        .path()
        .read_dir()
        .expect("run_dir should still exist")
        .map(|dir_entry| dir_entry.expect("run_dir is readable").file_name())
        // ignore directory list order, because it can vary based on the OS and filesystem
        .collect::<HashSet<_>>();

    assert_with_context!(
        run_dir_file_names == expected_run_dir_file_names,
        &output,
        "run_dir not empty for ephemeral {:?} {:?}: expected {:?}, actual: {:?}",
        cache_dir_config,
        cache_dir_check,
        expected_run_dir_file_names,
        run_dir_file_names
    );

    Ok(())
}

#[test]
fn version_no_args() -> Result<()> {
    let _init_guard = zebra_test::init();

    let testdir = testdir()?.with_config(&mut default_test_config(&Mainnet)?)?;

    let child = testdir.spawn_child(args!["--version"])?;
    let output = child.wait_with_output()?;
    let output = output.assert_success()?;

    // The output should only contain the version
    output.output_check(
        is_zebrad_version,
        &output.output.stdout,
        "stdout",
        "a valid zebrad semantic version",
    )?;

    Ok(())
}

#[test]
fn version_args() -> Result<()> {
    let _init_guard = zebra_test::init();

    let testdir = testdir()?.with_config(&mut default_test_config(&Mainnet)?)?;
    let testdir = &testdir;

    // unrecognized option `-f`
    let child = testdir.spawn_child(args!["tip-height", "-f"])?;
    let output = child.wait_with_output()?;
    output.assert_failure()?;

    // unrecognized option `-f` is ignored
    let child = testdir.spawn_child(args!["--version", "-f"])?;
    let output = child.wait_with_output()?;
    let output = output.assert_success()?;

    // The output should only contain the version
    output.output_check(
        is_zebrad_version,
        &output.output.stdout,
        "stdout",
        "a valid zebrad semantic version",
    )?;

    Ok(())
}

/// Run config tests that use the default ports and paths.
///
/// Unlike the other tests, these tests can not be run in parallel, because
/// they use the generated config. So parallel execution can cause port and
/// cache conflicts.
#[test]
fn config_tests() -> Result<()> {
    valid_generated_config("start", "Starting zebrad")?;

    // Check what happens when Zebra parses an invalid config
    invalid_generated_config()?;

    // Check that we have a current version of the config stored
    #[cfg(not(target_os = "windows"))]
    last_config_is_stored()?;

    // Check that Zebra's previous configurations still work
    stored_configs_work()?;

    // We run the `zebrad` app test after the config tests, to avoid potential port conflicts
    app_no_args()?;

    Ok(())
}

/// Test that `zebrad` runs the start command with no args
#[tracing::instrument]
fn app_no_args() -> Result<()> {
    let _init_guard = zebra_test::init();

    // start caches state, so run one of the start tests with persistent state
    let testdir = testdir()?.with_config(&mut persistent_test_config(&Mainnet)?)?;

    tracing::info!(?testdir, "running zebrad with no config (default settings)");

    let mut child = testdir.spawn_child(args![])?;

    // Run the program and kill it after a few seconds
    std::thread::sleep(LAUNCH_DELAY);
    child.kill(true)?;

    let output = child.wait_with_output()?;
    let output = output.assert_failure()?;

    output.stdout_line_contains("Starting zebrad")?;

    // Make sure the command passed the legacy chain check
    output.stdout_line_contains("starting legacy chain check")?;
    output.stdout_line_contains("no legacy chain found")?;

    // Make sure the command was killed
    output.assert_was_killed()?;

    Ok(())
}

/// Test that `zebrad start` can parse the output from `zebrad generate`.
#[tracing::instrument]
fn valid_generated_config(command: &str, expect_stdout_line_contains: &str) -> Result<()> {
    let _init_guard = zebra_test::init();

    let testdir = testdir()?;
    let testdir = &testdir;

    // Add a config file name to tempdir path
    let generated_config_path = testdir.path().join("zebrad.toml");

    tracing::info!(?generated_config_path, "generating valid config");

    // Generate configuration in temp dir path
    let child =
        testdir.spawn_child(args!["generate", "-o": generated_config_path.to_str().unwrap()])?;

    let output = child.wait_with_output()?;
    let output = output.assert_success()?;

    assert_with_context!(
        generated_config_path.exists(),
        &output,
        "generated config file not found"
    );

    tracing::info!(?generated_config_path, "testing valid config parsing");

    // Run command using temp dir and kill it after a few seconds
    let mut child = testdir.spawn_child(args![command])?;
    std::thread::sleep(LAUNCH_DELAY);
    child.kill(false)?;

    let output = child.wait_with_output()?;
    let output = output.assert_failure()?;

    output.stdout_line_contains(expect_stdout_line_contains)?;

    // [Note on port conflict](#Note on port conflict)
    output.assert_was_killed().wrap_err("Possible port or cache conflict. Are there other acceptance test, zebrad, or zcashd processes running?")?;

    assert_with_context!(
        testdir.path().exists(),
        &output,
        "test temp directory not found"
    );
    assert_with_context!(
        generated_config_path.exists(),
        &output,
        "generated config file not found"
    );

    Ok(())
}

/// Check if the config produced by current zebrad is stored.
#[tracing::instrument]
#[allow(clippy::print_stdout)]
fn last_config_is_stored() -> Result<()> {
    let _init_guard = zebra_test::init();

    let testdir = testdir()?;

    // Add a config file name to tempdir path
    let generated_config_path = testdir.path().join("zebrad.toml");

    tracing::info!(?generated_config_path, "generated current config");

    // Generate configuration in temp dir path
    let child =
        testdir.spawn_child(args!["generate", "-o": generated_config_path.to_str().unwrap()])?;

    let output = child.wait_with_output()?;
    let output = output.assert_success()?;

    assert_with_context!(
        generated_config_path.exists(),
        &output,
        "generated config file not found"
    );

    tracing::info!(
        ?generated_config_path,
        "testing current config is in stored configs"
    );

    // Get the contents of the generated config file
    let generated_content =
        fs::read_to_string(generated_config_path).expect("Should have been able to read the file");

    // We need to replace the cache dir path as stored configs has a dummy `cache_dir` string there.
    let processed_generated_content = generated_content
        .replace(
            zebra_state::Config::default()
                .cache_dir
                .to_str()
                .expect("a valid cache dir"),
            "cache_dir",
        )
        .trim()
        .to_string();

    // Loop all the stored configs
    //
    // TODO: use the same filename list code in last_config_is_stored() and stored_configs_work()
    for config_file in configs_dir()
        .read_dir()
        .expect("read_dir call failed")
        .flatten()
    {
        let config_file_path = config_file.path();
        let config_file_name = config_file_path
            .file_name()
            .expect("config files must have a file name")
            .to_string_lossy();

        if config_file_name.as_ref().starts_with('.') || config_file_name.as_ref().starts_with('#')
        {
            // Skip editor files and other invalid config paths
            tracing::info!(
                ?config_file_path,
                "skipping hidden/temporary config file path"
            );
            continue;
        }

        // Read stored config
        let stored_content = fs::read_to_string(config_file_full_path(config_file_path))
            .expect("Should have been able to read the file")
            .trim()
            .to_string();

        // If any stored config is equal to the generated then we are good.
        if stored_content.eq(&processed_generated_content) {
            return Ok(());
        }
    }

    println!(
        "\n\
         Here is the missing config file: \n\
         \n\
         {processed_generated_content}\n"
    );

    Err(eyre!(
        "latest zebrad config is not being tested for compatibility. \n\
         \n\
         Take the missing config file logged above, \n\
         and commit it to Zebra's git repository as:\n\
         zebrad/tests/common/configs/<next-release-tag>.toml \n\
         \n\
         Or run: \n\
         cargo build --bin zebrad && \n\
         zebrad generate | \n\
         sed 's/cache_dir = \".*\"/cache_dir = \"cache_dir\"/' > \n\
         zebrad/tests/common/configs/<next-release-tag>.toml",
    ))
}

/// Checks that Zebra prints an informative message when it cannot parse the
/// config file.
#[tracing::instrument]
fn invalid_generated_config() -> Result<()> {
    let _init_guard = zebra_test::init();

    let testdir = &testdir()?;

    // Add a config file name to tempdir path.
    let config_path = testdir.path().join("zebrad.toml");

    tracing::info!(
        ?config_path,
        "testing invalid config parsing: generating valid config"
    );

    // Generate a valid config file in the temp dir.
    let child = testdir.spawn_child(args!["generate", "-o": config_path.to_str().unwrap()])?;

    let output = child.wait_with_output()?;
    let output = output.assert_success()?;

    assert_with_context!(
        config_path.exists(),
        &output,
        "generated config file not found"
    );

    // Load the valid config file that Zebra generated.
    let mut config_file = fs::read_to_string(config_path.to_str().unwrap()).unwrap();

    // Let's now alter the config file so that it contains a deprecated format
    // of `mempool.eviction_memory_time`.

    config_file = config_file
        .lines()
        // Remove the valid `eviction_memory_time` key/value pair from the
        // config.
        .filter(|line| !line.contains("eviction_memory_time"))
        .map(|line| line.to_owned() + "\n")
        .collect();

    // Append the `eviction_memory_time` key/value pair in a deprecated format.
    config_file += r"

            [mempool.eviction_memory_time]
            nanos = 0
            secs = 3600
    ";

    tracing::info!(?config_path, "writing invalid config");

    // Write the altered config file so that Zebra can pick it up.
    fs::write(config_path.to_str().unwrap(), config_file.as_bytes())
        .expect("Could not write the altered config file.");

    tracing::info!(?config_path, "testing invalid config parsing");

    // Run Zebra in a temp dir so that it loads the config.
    let mut child = testdir.spawn_child(args!["start"])?;

    // Return an error if Zebra is running for more than two seconds.
    //
    // Since the config is invalid, Zebra should terminate instantly after its
    // start. Two seconds should be sufficient for Zebra to read the config file
    // and terminate.
    std::thread::sleep(Duration::from_secs(2));
    if child.is_running() {
        // We're going to error anyway, so return an error that makes sense to the developer.
        child.kill(true)?;
        return Err(eyre!(
            "Zebra should have exited after reading the invalid config"
        ));
    }

    let output = child.wait_with_output()?;

    // Check that Zebra produced an informative message.
    output.stderr_contains("Zebra could not parse the provided config file. This might mean you are using a deprecated format of the file.")?;

    Ok(())
}

/// Test all versions of `zebrad.toml` we have stored can be parsed by the latest `zebrad`.
#[tracing::instrument]
#[test]
fn stored_configs_parsed_correctly() -> Result<()> {
    let old_configs_dir = configs_dir();
    use abscissa_core::Application;
    use zebrad::application::ZebradApp;

    tracing::info!(?old_configs_dir, "testing older config parsing");

    for config_file in old_configs_dir
        .read_dir()
        .expect("read_dir call failed")
        .flatten()
    {
        let config_file_path = config_file.path();
        let config_file_name = config_file_path
            .file_name()
            .expect("config files must have a file name")
            .to_str()
            .expect("config file names are valid unicode");

        if config_file_name.starts_with('.') || config_file_name.starts_with('#') {
            // Skip editor files and other invalid config paths
            tracing::info!(
                ?config_file_path,
                "skipping hidden/temporary config file path"
            );
            continue;
        }

        // ignore files starting with shieldedscan prefix
        // if we were not built with the shielded-scan feature.
        if config_file_name.starts_with(SHIELDED_SCAN_CONFIG_PREFIX) {
            tracing::info!(?config_file_path, "skipping shielded-scan config file path");
            continue;
        }

        tracing::info!(
            ?config_file_path,
            "testing old config can be parsed by current zebrad"
        );

        ZebradApp::default()
            .load_config(&config_file_path)
            .expect("config should parse");
    }

    Ok(())
}

/// Test all versions of `zebrad.toml` we have stored can be parsed by the latest `zebrad`.
#[tracing::instrument]
fn stored_configs_work() -> Result<()> {
    let old_configs_dir = configs_dir();

    tracing::info!(?old_configs_dir, "testing older config parsing");

    for config_file in old_configs_dir
        .read_dir()
        .expect("read_dir call failed")
        .flatten()
    {
        let config_file_path = config_file.path();
        let config_file_name = config_file_path
            .file_name()
            .expect("config files must have a file name")
            .to_str()
            .expect("config file names are valid unicode");

        if config_file_name.starts_with('.') || config_file_name.starts_with('#') {
            // Skip editor files and other invalid config paths
            tracing::info!(
                ?config_file_path,
                "skipping hidden/temporary config file path"
            );
            continue;
        }

        let run_dir = testdir()?;
        let stored_config_path = config_file_full_path(config_file.path());

        tracing::info!(
            ?stored_config_path,
            "testing old config can be parsed by current zebrad"
        );

        // run zebra with stored config
        let mut child =
            run_dir.spawn_child(args!["-c", stored_config_path.to_str().unwrap(), "start"])?;

        let success_regexes = [
            // When logs are sent to the terminal, we see the config loading message and path.
            format!(
                "loaded zebrad config.*config_path.*=.*{}",
                regex::escape(config_file_name)
            ),
            // If they are sent to a file, we see a log file message on stdout,
            // and a logo, welcome message, and progress bar on stderr.
            "Sending logs to".to_string(),
            // TODO: add expect_stdout_or_stderr_line_matches() and check for this instead:
            //"Thank you for running a mainnet zebrad".to_string(),
        ];

        tracing::info!(
            ?stored_config_path,
            ?success_regexes,
            "waiting for zebrad to parse config and start logging"
        );

        let success_regexes = success_regexes
            .iter()
            .collect_regex_set()
            .expect("regexes are valid");

        // Zebra was able to start with the stored config.
        child.expect_stdout_line_matches(success_regexes)?;

        // finish
        child.kill(false)?;

        let output = child.wait_with_output()?;
        let output = output.assert_failure()?;

        // [Note on port conflict](#Note on port conflict)
        output
            .assert_was_killed()
            .wrap_err("Possible port conflict. Are there other acceptance tests running?")?;
    }

    Ok(())
}

/// Test if `zebrad` can sync the first checkpoint on mainnet.
///
/// The first checkpoint contains a single genesis block.
#[test]
fn sync_one_checkpoint_mainnet() -> Result<()> {
    sync_until(
        TINY_CHECKPOINT_TEST_HEIGHT,
        &Mainnet,
        STOP_AT_HEIGHT_REGEX,
        TINY_CHECKPOINT_TIMEOUT,
        None,
        MempoolBehavior::ShouldNotActivate,
        // checkpoint sync is irrelevant here - all tested checkpoints are mandatory
        true,
        true,
    )
    .map(|_tempdir| ())
}

/// Test if `zebrad` can sync the first checkpoint on testnet.
///
/// The first checkpoint contains a single genesis block.
// TODO: disabled because testnet is not currently reliable
// #[test]
#[allow(dead_code)]
fn sync_one_checkpoint_testnet() -> Result<()> {
    sync_until(
        TINY_CHECKPOINT_TEST_HEIGHT,
        &Network::new_default_testnet(),
        STOP_AT_HEIGHT_REGEX,
        TINY_CHECKPOINT_TIMEOUT,
        None,
        MempoolBehavior::ShouldNotActivate,
        // checkpoint sync is irrelevant here - all tested checkpoints are mandatory
        true,
        true,
    )
    .map(|_tempdir| ())
}

/// Test if `zebrad` can sync the first checkpoint, restart, and stop on load.
#[test]
fn restart_stop_at_height() -> Result<()> {
    let _init_guard = zebra_test::init();

    restart_stop_at_height_for_network(Network::Mainnet, TINY_CHECKPOINT_TEST_HEIGHT)?;
    // TODO: disabled because testnet is not currently reliable
    // restart_stop_at_height_for_network(Network::Testnet, TINY_CHECKPOINT_TEST_HEIGHT)?;

    Ok(())
}

fn restart_stop_at_height_for_network(network: Network, height: block::Height) -> Result<()> {
    let reuse_tempdir = sync_until(
        height,
        &network,
        STOP_AT_HEIGHT_REGEX,
        TINY_CHECKPOINT_TIMEOUT,
        None,
        MempoolBehavior::ShouldNotActivate,
        // checkpoint sync is irrelevant here - all tested checkpoints are mandatory
        true,
        true,
    )?;
    // if stopping corrupts the rocksdb database, zebrad might hang or crash here
    // if stopping does not write the rocksdb database to disk, Zebra will
    // sync, rather than stopping immediately at the configured height
    sync_until(
        height,
        &network,
        "state is already at the configured height",
        STOP_ON_LOAD_TIMEOUT,
        reuse_tempdir,
        MempoolBehavior::ShouldNotActivate,
        // checkpoint sync is irrelevant here - all tested checkpoints are mandatory
        true,
        false,
    )?;

    Ok(())
}

/// Test if `zebrad` can activate the mempool on mainnet.
/// Debug activation happens after committing the genesis block.
#[test]
fn activate_mempool_mainnet() -> Result<()> {
    sync_until(
        block::Height(TINY_CHECKPOINT_TEST_HEIGHT.0 + 1),
        &Mainnet,
        STOP_AT_HEIGHT_REGEX,
        TINY_CHECKPOINT_TIMEOUT,
        None,
        MempoolBehavior::ForceActivationAt(TINY_CHECKPOINT_TEST_HEIGHT),
        // checkpoint sync is irrelevant here - all tested checkpoints are mandatory
        true,
        true,
    )
    .map(|_tempdir| ())
}

/// Test if `zebrad` can sync some larger checkpoints on mainnet.
///
/// This test might fail or timeout on slow or unreliable networks,
/// so we don't run it by default. It also takes a lot longer than
/// our 10 second target time for default tests.
#[test]
#[ignore]
fn sync_large_checkpoints_mainnet() -> Result<()> {
    let reuse_tempdir = sync_until(
        LARGE_CHECKPOINT_TEST_HEIGHT,
        &Mainnet,
        STOP_AT_HEIGHT_REGEX,
        LARGE_CHECKPOINT_TIMEOUT,
        None,
        MempoolBehavior::ShouldNotActivate,
        // checkpoint sync is irrelevant here - all tested checkpoints are mandatory
        true,
        true,
    )?;
    // if this sync fails, see the failure notes in `restart_stop_at_height`
    sync_until(
        (LARGE_CHECKPOINT_TEST_HEIGHT - 1).unwrap(),
        &Mainnet,
        "previous state height is greater than the stop height",
        STOP_ON_LOAD_TIMEOUT,
        reuse_tempdir,
        MempoolBehavior::ShouldNotActivate,
        // checkpoint sync is irrelevant here - all tested checkpoints are mandatory
        true,
        false,
    )?;

    Ok(())
}

// TODO: We had `sync_large_checkpoints_testnet` and `sync_large_checkpoints_mempool_testnet`,
// but they were removed because the testnet is unreliable (#1222).
// We should re-add them after we have more testnet instances (#1791).

/// Test if `zebrad` can run side by side with the mempool.
/// This is done by running the mempool and syncing some checkpoints.
#[test]
#[ignore]
fn sync_large_checkpoints_mempool_mainnet() -> Result<()> {
    sync_until(
        MEDIUM_CHECKPOINT_TEST_HEIGHT,
        &Mainnet,
        STOP_AT_HEIGHT_REGEX,
        LARGE_CHECKPOINT_TIMEOUT,
        None,
        MempoolBehavior::ForceActivationAt(TINY_CHECKPOINT_TEST_HEIGHT),
        // checkpoint sync is irrelevant here - all tested checkpoints are mandatory
        true,
        true,
    )
    .map(|_tempdir| ())
}

#[tracing::instrument]
fn create_cached_database(network: Network) -> Result<()> {
    let height = network.mandatory_checkpoint_height();
    let checkpoint_stop_regex =
        format!("{STOP_AT_HEIGHT_REGEX}.*commit checkpoint-verified request");

    create_cached_database_height(
        &network,
        height,
        // Use checkpoints to increase sync performance while caching the database
        true,
        // Check that we're still using checkpoints when we finish the cached sync
        &checkpoint_stop_regex,
    )
}

#[tracing::instrument]
fn sync_past_mandatory_checkpoint(network: Network) -> Result<()> {
    let height = network.mandatory_checkpoint_height() + (32_257 + 1200);
    let full_validation_stop_regex =
        format!("{STOP_AT_HEIGHT_REGEX}.*commit contextually-verified request");

    create_cached_database_height(
        &network,
        height.unwrap(),
        // Test full validation by turning checkpoints off
        false,
        // Check that we're doing full validation when we finish the cached sync
        &full_validation_stop_regex,
    )
}

/// Sync `network` until the chain tip is reached, or a timeout elapses.
///
/// The timeout is specified using an environment variable, with the name configured by the
/// `timeout_argument_name` parameter. The value of the environment variable must the number of
/// minutes specified as an integer.
#[allow(clippy::print_stderr)]
#[tracing::instrument]
fn full_sync_test(network: Network, timeout_argument_name: &str) -> Result<()> {
    let timeout_argument: Option<u64> = env::var(timeout_argument_name)
        .ok()
        .and_then(|timeout_string| timeout_string.parse().ok());

    // # TODO
    //
    // Replace hard-coded values in create_cached_database_height with:
    // - the timeout in the environmental variable
    // - the path from ZEBRA_CACHE_DIR
    if let Some(_timeout_minutes) = timeout_argument {
        create_cached_database_height(
            &network,
            // Just keep going until we reach the chain tip
            block::Height::MAX,
            // Use the checkpoints to sync quickly, then do full validation until the chain tip
            true,
            // Finish when we reach the chain tip
            SYNC_FINISHED_REGEX,
        )
    } else {
        eprintln!(
            "Skipped full sync test for {network}, \
            set the {timeout_argument_name:?} environmental variable to run the test",
        );

        Ok(())
    }
}

// These tests are ignored because they're too long running to run during our
// traditional CI, and they depend on persistent state that cannot be made
// available in github actions or google cloud build. Instead we run these tests
// directly in a vm we spin up on google compute engine, where we can mount
// drives populated by the sync_to_mandatory_checkpoint tests, snapshot those drives,
// and then use them to more quickly run the sync_past_mandatory_checkpoint tests.

/// Sync up to the mandatory checkpoint height on mainnet and stop.
#[allow(dead_code)]
#[cfg_attr(feature = "test_sync_to_mandatory_checkpoint_mainnet", test)]
fn sync_to_mandatory_checkpoint_mainnet() -> Result<()> {
    let _init_guard = zebra_test::init();
    let network = Mainnet;
    create_cached_database(network)
}

/// Sync to the mandatory checkpoint height testnet and stop.
#[allow(dead_code)]
#[cfg_attr(feature = "test_sync_to_mandatory_checkpoint_testnet", test)]
fn sync_to_mandatory_checkpoint_testnet() -> Result<()> {
    let _init_guard = zebra_test::init();
    let network = Network::new_default_testnet();
    create_cached_database(network)
}

/// Test syncing 1200 blocks (3 checkpoints) past the mandatory checkpoint on mainnet.
///
/// This assumes that the config'd state is already synced at or near the mandatory checkpoint
/// activation on mainnet. If the state has already synced past the mandatory checkpoint
/// activation by 1200 blocks, it will fail.
#[allow(dead_code)]
#[cfg_attr(feature = "test_sync_past_mandatory_checkpoint_mainnet", test)]
fn sync_past_mandatory_checkpoint_mainnet() -> Result<()> {
    let _init_guard = zebra_test::init();
    let network = Mainnet;
    sync_past_mandatory_checkpoint(network)
}

/// Test syncing 1200 blocks (3 checkpoints) past the mandatory checkpoint on testnet.
///
/// This assumes that the config'd state is already synced at or near the mandatory checkpoint
/// activation on testnet. If the state has already synced past the mandatory checkpoint
/// activation by 1200 blocks, it will fail.
#[allow(dead_code)]
#[cfg_attr(feature = "test_sync_past_mandatory_checkpoint_testnet", test)]
fn sync_past_mandatory_checkpoint_testnet() -> Result<()> {
    let _init_guard = zebra_test::init();
    let network = Network::new_default_testnet();
    sync_past_mandatory_checkpoint(network)
}

/// Test if `zebrad` can fully sync the chain on mainnet.
///
/// This test takes a long time to run, so we don't run it by default. This test is only executed
/// if there is an environment variable named `FULL_SYNC_MAINNET_TIMEOUT_MINUTES` set with the number
/// of minutes to wait for synchronization to complete before considering that the test failed.
#[test]
#[ignore]
fn full_sync_mainnet() -> Result<()> {
    // TODO: add "ZEBRA" at the start of this env var, to avoid clashes
    full_sync_test(Mainnet, "FULL_SYNC_MAINNET_TIMEOUT_MINUTES")
}

/// Test if `zebrad` can fully sync the chain on testnet.
///
/// This test takes a long time to run, so we don't run it by default. This test is only executed
/// if there is an environment variable named `FULL_SYNC_TESTNET_TIMEOUT_MINUTES` set with the number
/// of minutes to wait for synchronization to complete before considering that the test failed.
#[test]
#[ignore]
fn full_sync_testnet() -> Result<()> {
    // TODO: add "ZEBRA" at the start of this env var, to avoid clashes
    full_sync_test(
        Network::new_default_testnet(),
        "FULL_SYNC_TESTNET_TIMEOUT_MINUTES",
    )
}

#[cfg(all(feature = "prometheus", not(target_os = "windows")))]
#[tokio::test]
async fn metrics_endpoint() -> Result<()> {
    use bytes::Bytes;
    use http_body_util::BodyExt;
    use http_body_util::Full;
    use hyper_util::{client::legacy::Client, rt::TokioExecutor};
    use std::io::Write;

    let _init_guard = zebra_test::init();

    // [Note on port conflict](#Note on port conflict)
    let port = random_known_port();
    let endpoint = format!("127.0.0.1:{port}");
    let url = format!("http://{endpoint}");

    // Write a configuration that has metrics endpoint_addr set
    let mut config = default_test_config(&Mainnet)?;
    config.metrics.endpoint_addr = Some(endpoint.parse().unwrap());

    let dir = testdir()?.with_config(&mut config)?;
    let child = dir.spawn_child(args!["start"])?;

    // Run `zebrad` for a few seconds before testing the endpoint
    // Since we're an async function, we have to use a sleep future, not thread sleep.
    tokio::time::sleep(LAUNCH_DELAY).await;

    // Create an http client
    let client: Client<_, Full<Bytes>> = Client::builder(TokioExecutor::new()).build_http();

    // Test metrics endpoint
    let res = client.get(url.try_into().expect("url is valid")).await;

    let (res, child) = child.kill_on_error(res)?;
    assert!(res.status().is_success());

    // Get the body of the response
    let mut body = Vec::new();
    let mut body_stream = res.into_body();
    while let Some(next) = body_stream.frame().await {
        body.write_all(next?.data_ref().unwrap())?;
    }

    let (body, mut child) = child.kill_on_error::<Vec<u8>, hyper::Error>(Ok(body))?;
    child.kill(false)?;

    let output = child.wait_with_output()?;
    let output = output.assert_failure()?;

    output.any_output_line_contains(
        "# TYPE zebrad_build_info counter",
        &body,
        "metrics exporter response",
        "the metrics response header",
    )?;
    std::str::from_utf8(&body).expect("unexpected invalid UTF-8 in metrics exporter response");

    // Make sure metrics was started
    output.stdout_line_contains(format!("Opened metrics endpoint at {endpoint}").as_str())?;

    // [Note on port conflict](#Note on port conflict)
    output
        .assert_was_killed()
        .wrap_err("Possible port conflict. Are there other acceptance tests running?")?;

    Ok(())
}

#[cfg(all(feature = "filter-reload", not(target_os = "windows")))]
#[tokio::test]
async fn tracing_endpoint() -> Result<()> {
    use bytes::Bytes;
    use http_body_util::BodyExt;
    use http_body_util::Full;
    use hyper_util::{client::legacy::Client, rt::TokioExecutor};
    use std::io::Write;

    let _init_guard = zebra_test::init();

    // [Note on port conflict](#Note on port conflict)
    let port = random_known_port();
    let endpoint = format!("127.0.0.1:{port}");
    let url_default = format!("http://{endpoint}");
    let url_filter = format!("{url_default}/filter");

    // Write a configuration that has tracing endpoint_addr option set
    let mut config = default_test_config(&Mainnet)?;
    config.tracing.endpoint_addr = Some(endpoint.parse().unwrap());

    let dir = testdir()?.with_config(&mut config)?;
    let child = dir.spawn_child(args!["start"])?;

    // Run `zebrad` for a few seconds before testing the endpoint
    // Since we're an async function, we have to use a sleep future, not thread sleep.
    tokio::time::sleep(LAUNCH_DELAY).await;

    // Create an http client
    let client: Client<_, Full<Bytes>> = Client::builder(TokioExecutor::new()).build_http();

    // Test tracing endpoint
    let res = client
        .get(url_default.try_into().expect("url_default is valid"))
        .await;
    let (res, child) = child.kill_on_error(res)?;
    assert!(res.status().is_success());

    // Get the body of the response
    let mut body = Vec::new();
    let mut body_stream = res.into_body();
    while let Some(next) = body_stream.frame().await {
        body.write_all(next?.data_ref().unwrap())?;
    }

    let (body, child) = child.kill_on_error::<Vec<u8>, hyper::Error>(Ok(body))?;

    // Set a filter and make sure it was changed
    let request = hyper::Request::post(url_filter.clone())
        .body("zebrad=debug".to_string().into())
        .unwrap();

    let post = client.request(request).await;
    let (_post, child) = child.kill_on_error(post)?;

    let tracing_res = client
        .get(url_filter.try_into().expect("url_filter is valid"))
        .await;

    let (tracing_res, child) = child.kill_on_error(tracing_res)?;
    assert!(tracing_res.status().is_success());

    // Get the body of the response
    let mut tracing_body = Vec::new();
    let mut body_stream = tracing_res.into_body();
    while let Some(next) = body_stream.frame().await {
        tracing_body.write_all(next?.data_ref().unwrap())?;
    }

    let (tracing_body, mut child) =
        child.kill_on_error::<Vec<u8>, hyper::Error>(Ok(tracing_body.clone()))?;

    child.kill(false)?;

    let output = child.wait_with_output()?;
    let output = output.assert_failure()?;

    // Make sure tracing endpoint was started
    output.stdout_line_contains(format!("Opened tracing endpoint at {endpoint}").as_str())?;
    // TODO: Match some trace level messages from output

    // Make sure the endpoint header is correct
    // The header is split over two lines. But we don't want to require line
    // breaks at a specific word, so we run two checks for different substrings.

    output.any_output_line_contains(
        "HTTP endpoint allows dynamic control of the filter",
        &body,
        "tracing filter endpoint response",
        "the tracing response header",
    )?;
    output.any_output_line_contains(
        "tracing events",
        &body,
        "tracing filter endpoint response",
        "the tracing response header",
    )?;
    std::str::from_utf8(&tracing_body)
        .expect("unexpected invalid UTF-8 in tracing filter response");

    // Make sure endpoint requests change the filter
    output.any_output_line_contains(
        "zebrad=debug",
        &tracing_body,
        "tracing filter endpoint response",
        "the modified tracing filter",
    )?;
    std::str::from_utf8(&tracing_body)
        .expect("unexpected invalid UTF-8 in modified tracing filter response");

    // [Note on port conflict](#Note on port conflict)
    output
        .assert_was_killed()
        .wrap_err("Possible port conflict. Are there other acceptance tests running?")?;

    Ok(())
}

/// Test that the JSON-RPC endpoint responds to a request,
/// when configured with a single thread.
#[tokio::test]
async fn rpc_endpoint_single_thread() -> Result<()> {
    rpc_endpoint(false).await
}

/// Test that the JSON-RPC endpoint responds to a request,
/// when configured with multiple threads.
#[tokio::test]
async fn rpc_endpoint_parallel_threads() -> Result<()> {
    rpc_endpoint(true).await
}

/// Test that the JSON-RPC endpoint responds to a request.
///
/// Set `parallel_cpu_threads` to true to auto-configure based on the number of CPU cores.
#[tracing::instrument]
async fn rpc_endpoint(parallel_cpu_threads: bool) -> Result<()> {
    let _init_guard = zebra_test::init();
    if zebra_test::net::zebra_skip_network_tests() {
        return Ok(());
    }

    // Write a configuration that has RPC listen_addr set
    // [Note on port conflict](#Note on port conflict)
    let mut config = os_assigned_rpc_port_config(parallel_cpu_threads, &Mainnet)?;

    let dir = testdir()?.with_config(&mut config)?;
    let mut child = dir.spawn_child(args!["start"])?;

    // Wait until port is open.
    let rpc_address = read_listen_addr_from_logs(&mut child, OPENED_RPC_ENDPOINT_MSG)?;
    // Create an http client
    let client = RpcRequestClient::new(rpc_address);

    // Run `zebrad` for a few seconds before testing the endpoint
    std::thread::sleep(LAUNCH_DELAY);

    // Make the call to the `getinfo` RPC method
    let res = client.call("getinfo", "[]".to_string()).await?;

    // Test rpc endpoint response
    assert!(res.status().is_success());

    let body = res.bytes().await;
    let (body, mut child) = child.kill_on_error(body)?;

    let parsed: Value = serde_json::from_slice(&body)?;

    // Check that we have at least 4 characters in the `build` field.
    let build = parsed["result"]["build"].as_str().unwrap();
    assert!(build.len() > 4, "Got {build}");

    // Check that the `subversion` field has "Zebra" in it.
    let subversion = parsed["result"]["subversion"].as_str().unwrap();
    assert!(subversion.contains("Zebra"), "Got {subversion}");

    child.kill(false)?;

    let output = child.wait_with_output()?;
    let output = output.assert_failure()?;

    // [Note on port conflict](#Note on port conflict)
    output
        .assert_was_killed()
        .wrap_err("Possible port conflict. Are there other acceptance tests running?")?;

    Ok(())
}

/// Test that the JSON-RPC endpoint responds to requests with different content types.
///
/// This test ensures that the curl examples of zcashd rpc methods will also work in Zebra.
///
/// https://zcash.github.io/rpc/getblockchaininfo.html
#[tokio::test]
async fn rpc_endpoint_client_content_type() -> Result<()> {
    let _init_guard = zebra_test::init();
    if zebra_test::net::zebra_skip_network_tests() {
        return Ok(());
    }

    // Write a configuration that has RPC listen_addr set
    // [Note on port conflict](#Note on port conflict)
    let mut config = random_known_rpc_port_config(true, &Mainnet)?;

    let dir = testdir()?.with_config(&mut config)?;
    let mut child = dir.spawn_child(args!["start"])?;

    // Wait until port is open.
    let rpc_address = read_listen_addr_from_logs(&mut child, OPENED_RPC_ENDPOINT_MSG)?;

    // Create an http client
    let client = RpcRequestClient::new(rpc_address);

    // Call to `getinfo` RPC method with a no content type.
    let res = client
        .call_with_no_content_type("getinfo", "[]".to_string())
        .await?;

    // Zebra will insert valid `application/json` content type and succeed.
    assert!(res.status().is_success());

    // Call to `getinfo` RPC method with a `text/plain`.
    let res = client
        .call_with_content_type("getinfo", "[]".to_string(), "text/plain".to_string())
        .await?;

    // Zebra will replace to the valid `application/json` content type and succeed.
    assert!(res.status().is_success());

    // Call to `getinfo` RPC method with a `text/plain` content type as the zcashd rpc docs.
    let res = client
        .call_with_content_type("getinfo", "[]".to_string(), "text/plain;".to_string())
        .await?;

    // Zebra will replace to the valid `application/json` content type and succeed.
    assert!(res.status().is_success());

    // Call to `getinfo` RPC method with a `text/plain; other string` content type.
    let res = client
        .call_with_content_type(
            "getinfo",
            "[]".to_string(),
            "text/plain; other string".to_string(),
        )
        .await?;

    // Zebra will replace to the valid `application/json` content type and succeed.
    assert!(res.status().is_success());

    // Call to `getinfo` RPC method with a valid `application/json` content type.
    let res = client
        .call_with_content_type("getinfo", "[]".to_string(), "application/json".to_string())
        .await?;

    // Zebra will not replace valid content type and succeed.
    assert!(res.status().is_success());

    // Call to `getinfo` RPC method with invalid string as content type.
    let res = client
        .call_with_content_type("getinfo", "[]".to_string(), "whatever".to_string())
        .await?;

    // Zebra will not replace unrecognized content type and fail.
    assert!(res.status().is_client_error());

    Ok(())
}

/// Test that Zebra's non-blocking logger works, by creating lots of debug output, but not reading the logs.
/// Then make sure Zebra drops excess log lines. (Previously, it would block waiting for logs to be read.)
///
/// This test is unreliable and sometimes hangs on macOS.
#[test]
#[cfg(not(target_os = "macos"))]
fn non_blocking_logger() -> Result<()> {
    use futures::FutureExt;
    use std::{sync::mpsc, time::Duration};

    let rt = tokio::runtime::Runtime::new().unwrap();
    let (done_tx, done_rx) = mpsc::channel();

    let test_task_handle: tokio::task::JoinHandle<Result<()>> = rt.spawn(async move {
        let mut config = os_assigned_rpc_port_config(false, &Mainnet)?;
        config.tracing.filter = Some("trace".to_string());
        config.tracing.buffer_limit = 100;

        let dir = testdir()?.with_config(&mut config)?;
        let mut child = dir
            .spawn_child(args!["start"])?
            .with_timeout(TINY_CHECKPOINT_TIMEOUT);

        // Wait until port is open.
        let rpc_address = read_listen_addr_from_logs(&mut child, OPENED_RPC_ENDPOINT_MSG)?;

        // Create an http client
        let client = RpcRequestClient::new(rpc_address);

        // Most of Zebra's lines are 100-200 characters long, so 500 requests should print enough to fill the unix pipe,
        // fill the channel that tracing logs are queued onto, and drop logs rather than block execution.
        for _ in 0..500 {
            let res = client.call("getinfo", "[]".to_string()).await?;

            // Test that zebrad rpc endpoint is still responding to requests
            assert!(res.status().is_success());
        }

        child.kill(false)?;

        let output = child.wait_with_output()?;
        let output = output.assert_failure()?;

        // [Note on port conflict](#Note on port conflict)
        output
            .assert_was_killed()
            .wrap_err("Possible port conflict. Are there other acceptance tests running?")?;

        done_tx.send(())?;

        Ok(())
    });

    // Wait until the spawned task finishes up to 45 seconds before shutting down tokio runtime
    if done_rx.recv_timeout(Duration::from_secs(90)).is_ok() {
        rt.shutdown_timeout(Duration::from_secs(3));
    }

    match test_task_handle.now_or_never() {
        Some(Ok(result)) => result,
        Some(Err(error)) => Err(eyre!("join error: {:?}", error)),
        None => Err(eyre!("unexpected test task hang")),
    }
}

/// Make sure `lightwalletd` works with Zebra, when both their states are empty.
///
/// This test only runs when the `ZEBRA_TEST_LIGHTWALLETD` env var is set.
///
/// This test doesn't work on Windows, so it is always skipped on that platform.
#[test]
#[cfg(not(target_os = "windows"))]
fn lightwalletd_integration() -> Result<()> {
    lightwalletd_integration_test(LaunchWithEmptyState {
        launches_lightwalletd: true,
    })
}

/// Make sure `zebrad` can sync from peers, but don't actually launch `lightwalletd`.
///
/// This test only runs when the `ZEBRA_CACHE_DIR` env var is set.
///
/// This test might work on Windows.
#[test]
fn zebrad_update_sync() -> Result<()> {
    lightwalletd_integration_test(UpdateZebraCachedStateNoRpc)
}

/// Make sure `lightwalletd` can sync from Zebra, in update sync mode.
///
/// This test only runs when:
/// - the `ZEBRA_TEST_LIGHTWALLETD`, `ZEBRA_CACHE_DIR`, and
///   `LWD_CACHE_DIR` env vars are set, and
/// - Zebra is compiled with `--features=lightwalletd-grpc-tests`.
///
/// This test doesn't work on Windows, so it is always skipped on that platform.
#[test]
#[cfg(not(target_os = "windows"))]
#[cfg(feature = "lightwalletd-grpc-tests")]
fn lightwalletd_update_sync() -> Result<()> {
    lightwalletd_integration_test(UpdateCachedState)
}

/// Make sure `lightwalletd` can fully sync from genesis using Zebra.
///
/// This test only runs when:
/// - the `ZEBRA_TEST_LIGHTWALLETD` and `ZEBRA_CACHE_DIR` env vars are set, and
/// - Zebra is compiled with `--features=lightwalletd-grpc-tests`.
///
///
/// This test doesn't work on Windows, so it is always skipped on that platform.
#[test]
#[ignore]
#[cfg(not(target_os = "windows"))]
#[cfg(feature = "lightwalletd-grpc-tests")]
fn lightwalletd_full_sync() -> Result<()> {
    lightwalletd_integration_test(FullSyncFromGenesis {
        allow_lightwalletd_cached_state: false,
    })
}

/// Make sure `lightwalletd` can sync from Zebra, in all available modes.
///
/// Runs the tests in this order:
/// - launch lightwalletd with empty states,
/// - if `ZEBRA_CACHE_DIR` is set:
///   - run a full sync
/// - if `ZEBRA_CACHE_DIR` and `LWD_CACHE_DIR` are set:
///   - run a quick update sync,
///   - run a send transaction gRPC test,
///   - run read-only gRPC tests.
///
/// The lightwalletd full, update, and gRPC tests only run with `--features=lightwalletd-grpc-tests`.
///
/// These tests don't work on Windows, so they are always skipped on that platform.
#[tokio::test]
#[ignore]
#[cfg(not(target_os = "windows"))]
async fn lightwalletd_test_suite() -> Result<()> {
    lightwalletd_integration_test(LaunchWithEmptyState {
        launches_lightwalletd: true,
    })?;

    // Only runs when ZEBRA_CACHE_DIR is set.
    lightwalletd_integration_test(UpdateZebraCachedStateNoRpc)?;

    // These tests need the compile-time gRPC feature
    #[cfg(feature = "lightwalletd-grpc-tests")]
    {
        // Do the quick tests first

        // Only runs when LWD_CACHE_DIR and ZEBRA_CACHE_DIR are set
        lightwalletd_integration_test(UpdateCachedState)?;

        // Only runs when LWD_CACHE_DIR and ZEBRA_CACHE_DIR are set
        common::lightwalletd::wallet_grpc_test::run().await?;

        // Then do the slow tests

        // Only runs when ZEBRA_CACHE_DIR is set.
        // When manually running the test suite, allow cached state in the full sync test.
        lightwalletd_integration_test(FullSyncFromGenesis {
            allow_lightwalletd_cached_state: true,
        })?;

        // Only runs when LWD_CACHE_DIR and ZEBRA_CACHE_DIR are set
        common::lightwalletd::send_transaction_test::run().await?;
    }

    Ok(())
}

/// Run a lightwalletd integration test with a configuration for `test_type`.
///
/// Tests that sync `lightwalletd` to the chain tip require the `lightwalletd-grpc-tests` feature`:
/// - [`FullSyncFromGenesis`]
/// - [`UpdateCachedState`]
///
/// Set `FullSyncFromGenesis { allow_lightwalletd_cached_state: true }` to speed up manual full sync tests.
///
/// # Relibility
///
/// The random ports in this test can cause [rare port conflicts.](#Note on port conflict)
///
/// # Panics
///
/// If the `test_type` requires `--features=lightwalletd-grpc-tests`,
/// but Zebra was not compiled with that feature.
#[tracing::instrument]
fn lightwalletd_integration_test(test_type: TestType) -> Result<()> {
    let _init_guard = zebra_test::init();

    // We run these sync tests with a network connection, for better test coverage.
    let use_internet_connection = true;
    let network = Mainnet;
    let test_name = "lightwalletd_integration_test";

    if test_type.launches_lightwalletd() && !can_spawn_lightwalletd_for_rpc(test_name, test_type) {
        tracing::info!("skipping test due to missing lightwalletd network or cached state");
        return Ok(());
    }

    // Launch zebra with peers and using a predefined zebrad state path.
    let (mut zebrad, zebra_rpc_address) = if let Some(zebrad_and_address) = spawn_zebrad_for_rpc(
        network.clone(),
        test_name,
        test_type,
        use_internet_connection,
    )? {
        tracing::info!(
            ?test_type,
            "running lightwalletd & zebrad integration test, launching zebrad...",
        );

        zebrad_and_address
    } else {
        // Skip the test, we don't have the required cached state
        return Ok(());
    };

    // Store the state version message so we can wait for the upgrade later if needed.
    let state_version_message = wait_for_state_version_message(&mut zebrad)?;

    if test_type.needs_zebra_cached_state() {
        zebrad
            .expect_stdout_line_matches(r"loaded Zebra state cache .*tip.*=.*Height\([0-9]{7}\)")?;
    } else {
        // Timeout the test if we're somehow accidentally using a cached state
        zebrad.expect_stdout_line_matches("loaded Zebra state cache .*tip.*=.*None")?;
    }

    // Wait for the state to upgrade and the RPC port, if the upgrade is short.
    //
    // If incompletely upgraded states get written to the CI cache,
    // change DATABASE_FORMAT_UPGRADE_IS_LONG to true.
    if test_type.launches_lightwalletd() && !DATABASE_FORMAT_UPGRADE_IS_LONG {
        tracing::info!(
            ?test_type,
            ?zebra_rpc_address,
            "waiting for zebrad to open its RPC port..."
        );
        wait_for_state_version_upgrade(
            &mut zebrad,
            &state_version_message,
            state_database_format_version_in_code(),
            [format!(
                "Opened RPC endpoint at {}",
                zebra_rpc_address.expect("lightwalletd test must have RPC port")
            )],
        )?;
    } else {
        wait_for_state_version_upgrade(
            &mut zebrad,
            &state_version_message,
            state_database_format_version_in_code(),
            None,
        )?;
    }

    // Wait for zebrad to sync the genesis block before launching lightwalletd,
    // if lightwalletd is launched and zebrad starts with an empty state.
    // This prevents lightwalletd from exiting early due to an empty state.
    if test_type.launches_lightwalletd() && !test_type.needs_zebra_cached_state() {
        tracing::info!(
            ?test_type,
            "waiting for zebrad to sync genesis block before launching lightwalletd...",
        );
        // Wait for zebrad to commit the genesis block to the state.
        // Use the syncer's state tip log message, as the specific commit log might not appear reliably.
        zebrad.expect_stdout_line_matches(
            "starting sync, obtaining new tips state_tip=Some\\(Height\\(0\\)\\)",
        )?;
    }

    // Launch lightwalletd, if needed
    let lightwalletd_and_port = if test_type.launches_lightwalletd() {
        tracing::info!(
            ?zebra_rpc_address,
            "launching lightwalletd connected to zebrad",
        );

        // Launch lightwalletd
        let (mut lightwalletd, lightwalletd_rpc_port) = spawn_lightwalletd_for_rpc(
            network,
            test_name,
            test_type,
            zebra_rpc_address.expect("lightwalletd test must have RPC port"),
        )?
        .expect("already checked for lightwalletd cached state and network");

        tracing::info!(
            ?lightwalletd_rpc_port,
            "spawned lightwalletd connected to zebrad",
        );

        // Check that `lightwalletd` is calling the expected Zebra RPCs

        // getblockchaininfo
        if test_type.needs_zebra_cached_state() {
            lightwalletd.expect_stdout_line_matches(
                "Got sapling height 419200 block height [0-9]{7} chain main branchID [0-9a-f]{8}",
            )?;
        } else {
            // Timeout the test if we're somehow accidentally using a cached state in our temp dir
            lightwalletd.expect_stdout_line_matches(
                "Got sapling height 419200 block height [0-9]{1,6} chain main branchID 00000000",
            )?;
        }

        if test_type.needs_lightwalletd_cached_state() {
            lightwalletd
                .expect_stdout_line_matches("Done reading [0-9]{7} blocks from disk cache")?;
        } else if !test_type.allow_lightwalletd_cached_state() {
            // Timeout the test if we're somehow accidentally using a cached state in our temp dir
            lightwalletd.expect_stdout_line_matches("Done reading 0 blocks from disk cache")?;
        }

        // getblock with the first Sapling block in Zebra's state
        //
        // zcash/lightwalletd calls getbestblockhash here, but
        // adityapk00/lightwalletd calls getblock
        //
        // The log also depends on what is in Zebra's state:
        //
        // # Cached Zebra State
        //
        // lightwalletd ingests blocks into its cache.
        //
        // # Empty Zebra State
        //
        // lightwalletd tries to download the Sapling activation block, but it's not in the state.
        //
        // Until the Sapling activation block has been downloaded,
        // lightwalletd will keep retrying getblock.
        if !test_type.allow_lightwalletd_cached_state() {
            if test_type.needs_zebra_cached_state() {
                lightwalletd.expect_stdout_line_matches(
                    "([Aa]dding block to cache)|([Ww]aiting for block)",
                )?;
            } else {
                lightwalletd.expect_stdout_line_matches(regex::escape(
                    "Waiting for zcashd height to reach Sapling activation height (419200)",
                ))?;
            }
        }

        Some((lightwalletd, lightwalletd_rpc_port))
    } else {
        None
    };

    // Wait for zebrad and lightwalletd to sync, if needed.
    let (mut zebrad, lightwalletd) = if test_type.needs_zebra_cached_state() {
        if let Some((lightwalletd, lightwalletd_rpc_port)) = lightwalletd_and_port {
            #[cfg(feature = "lightwalletd-grpc-tests")]
            {
                use common::lightwalletd::sync::wait_for_zebrad_and_lightwalletd_sync;

                tracing::info!(
                    ?lightwalletd_rpc_port,
                    "waiting for zebrad and lightwalletd to sync...",
                );

                let (lightwalletd, mut zebrad) = wait_for_zebrad_and_lightwalletd_sync(
                    lightwalletd,
                    lightwalletd_rpc_port,
                    zebrad,
                    zebra_rpc_address.expect("lightwalletd test must have RPC port"),
                    test_type,
                    // We want to wait for the mempool and network for better coverage
                    true,
                    use_internet_connection,
                )?;

                // Wait for the state to upgrade, if the upgrade is long.
                // If this line hangs, change DATABASE_FORMAT_UPGRADE_IS_LONG to false,
                // or combine "wait for sync" with "wait for state version upgrade".
                if DATABASE_FORMAT_UPGRADE_IS_LONG {
                    wait_for_state_version_upgrade(
                        &mut zebrad,
                        &state_version_message,
                        state_database_format_version_in_code(),
                        None,
                    )?;
                }

                (zebrad, Some(lightwalletd))
            }

            #[cfg(not(feature = "lightwalletd-grpc-tests"))]
            panic!(
                "the {test_type:?} test requires `cargo test --feature lightwalletd-grpc-tests`\n\
                 zebrad: {zebrad:?}\n\
                 lightwalletd: {lightwalletd:?}\n\
                 lightwalletd_rpc_port: {lightwalletd_rpc_port:?}"
            );
        } else {
            // We're just syncing Zebra, so there's no lightwalletd to check
            tracing::info!(?test_type, "waiting for zebrad to sync to the tip");
            zebrad.expect_stdout_line_matches(SYNC_FINISHED_REGEX)?;

            // Wait for the state to upgrade, if the upgrade is long.
            // If this line hangs, change DATABASE_FORMAT_UPGRADE_IS_LONG to false.
            if DATABASE_FORMAT_UPGRADE_IS_LONG {
                wait_for_state_version_upgrade(
                    &mut zebrad,
                    &state_version_message,
                    state_database_format_version_in_code(),
                    None,
                )?;
            }

            (zebrad, None)
        }
    } else {
        let lightwalletd = lightwalletd_and_port.map(|(lightwalletd, _port)| lightwalletd);

        // We don't have a cached state, so we don't do any tip checks for Zebra or lightwalletd
        (zebrad, lightwalletd)
    };

    tracing::info!(
        ?test_type,
        "cleaning up child processes and checking for errors",
    );

    // Cleanup both processes
    //
    // If the test fails here, see the [note on port conflict](#Note on port conflict)
    //
    // zcash/lightwalletd exits by itself, but
    // adityapk00/lightwalletd keeps on going, so it gets killed by the test harness.
    zebrad.kill(false)?;

    if let Some(mut lightwalletd) = lightwalletd {
        lightwalletd.kill(false)?;

        let lightwalletd_output = lightwalletd.wait_with_output()?.assert_failure()?;

        lightwalletd_output
            .assert_was_killed()
            .wrap_err("Possible port conflict. Are there other acceptance tests running?")?;
    }

    let zebrad_output = zebrad.wait_with_output()?.assert_failure()?;

    zebrad_output
        .assert_was_killed()
        .wrap_err("Possible port conflict. Are there other acceptance tests running?")?;

    Ok(())
}

/// Test will start 2 zebrad nodes one after the other using the same Zcash listener.
/// It is expected that the first node spawned will get exclusive use of the port.
/// The second node will panic with the Zcash listener conflict hint added in #1535.
#[test]
#[cfg(not(target_os = "windows"))]
fn zebra_zcash_listener_conflict() -> Result<()> {
    let _init_guard = zebra_test::init();

    // [Note on port conflict](#Note on port conflict)
    let port = random_known_port();
    let listen_addr = format!("127.0.0.1:{port}");

    // Write a configuration that has our created network listen_addr
    let mut config = default_test_config(&Mainnet)?;
    config.network.listen_addr = listen_addr.parse().unwrap();
    let dir1 = testdir()?.with_config(&mut config)?;
    let regex1 = regex::escape(&format!("Opened Zcash protocol endpoint at {listen_addr}"));

    // From another folder create a configuration with the same listener.
    // `network.listen_addr` will be the same in the 2 nodes.
    // (But since the config is ephemeral, they will have different state paths.)
    let dir2 = testdir()?.with_config(&mut config)?;

    check_config_conflict(dir1, regex1.as_str(), dir2, PORT_IN_USE_ERROR.as_str())?;

    Ok(())
}

/// Start 2 zebrad nodes using the same metrics listener port, but different
/// state directories and Zcash listener ports. The first node should get
/// exclusive use of the port. The second node will panic with the Zcash metrics
/// conflict hint added in #1535.
#[test]
#[cfg(all(feature = "prometheus", not(target_os = "windows")))]
fn zebra_metrics_conflict() -> Result<()> {
    let _init_guard = zebra_test::init();

    // [Note on port conflict](#Note on port conflict)
    let port = random_known_port();
    let listen_addr = format!("127.0.0.1:{port}");

    // Write a configuration that has our created metrics endpoint_addr
    let mut config = default_test_config(&Mainnet)?;
    config.metrics.endpoint_addr = Some(listen_addr.parse().unwrap());
    let dir1 = testdir()?.with_config(&mut config)?;
    let regex1 = regex::escape(&format!(r"Opened metrics endpoint at {listen_addr}"));

    // From another folder create a configuration with the same endpoint.
    // `metrics.endpoint_addr` will be the same in the 2 nodes.
    // But they will have different Zcash listeners (auto port) and states (ephemeral)
    let dir2 = testdir()?.with_config(&mut config)?;

    check_config_conflict(dir1, regex1.as_str(), dir2, PORT_IN_USE_ERROR.as_str())?;

    Ok(())
}

/// Start 2 zebrad nodes using the same tracing listener port, but different
/// state directories and Zcash listener ports. The first node should get
/// exclusive use of the port. The second node will panic with the Zcash tracing
/// conflict hint added in #1535.
#[test]
#[cfg(all(feature = "filter-reload", not(target_os = "windows")))]
fn zebra_tracing_conflict() -> Result<()> {
    let _init_guard = zebra_test::init();

    // [Note on port conflict](#Note on port conflict)
    let port = random_known_port();
    let listen_addr = format!("127.0.0.1:{port}");

    // Write a configuration that has our created tracing endpoint_addr
    let mut config = default_test_config(&Mainnet)?;
    config.tracing.endpoint_addr = Some(listen_addr.parse().unwrap());
    let dir1 = testdir()?.with_config(&mut config)?;
    let regex1 = regex::escape(&format!(r"Opened tracing endpoint at {listen_addr}"));

    // From another folder create a configuration with the same endpoint.
    // `tracing.endpoint_addr` will be the same in the 2 nodes.
    // But they will have different Zcash listeners (auto port) and states (ephemeral)
    let dir2 = testdir()?.with_config(&mut config)?;

    check_config_conflict(dir1, regex1.as_str(), dir2, PORT_IN_USE_ERROR.as_str())?;

    Ok(())
}

/// Start 2 zebrad nodes using the same RPC listener port, but different
/// state directories and Zcash listener ports. The first node should get
/// exclusive use of the port. The second node will panic.
///
/// This test is sometimes unreliable on Windows, and hangs on macOS.
/// We believe this is a CI infrastructure issue, not a platform-specific issue.
#[test]
#[cfg(not(any(target_os = "windows", target_os = "macos")))]
fn zebra_rpc_conflict() -> Result<()> {
    let _init_guard = zebra_test::init();

    if zebra_test::net::zebra_skip_network_tests() {
        return Ok(());
    }

    // Write a configuration that has RPC listen_addr set
    // [Note on port conflict](#Note on port conflict)
    //
    // This is the required setting to detect port conflicts.
    let mut config = random_known_rpc_port_config(false, &Mainnet)?;

    let dir1 = testdir()?.with_config(&mut config)?;
    let regex1 = regex::escape(&format!(
        r"Opened RPC endpoint at {}",
        config.rpc.listen_addr.unwrap(),
    ));

    // From another folder create a configuration with the same endpoint.
    // `rpc.listen_addr` will be the same in the 2 nodes.
    // But they will have different Zcash listeners (auto port) and states (ephemeral)
    let dir2 = testdir()?.with_config(&mut config)?;

    check_config_conflict(dir1, regex1.as_str(), dir2, "Unable to start RPC server")?;

    Ok(())
}

/// Start 2 zebrad nodes using the same state directory, but different Zcash
/// listener ports. The first node should get exclusive access to the database.
/// The second node will panic with the Zcash state conflict hint added in #1535.
#[test]
fn zebra_state_conflict() -> Result<()> {
    let _init_guard = zebra_test::init();

    // A persistent config has a fixed temp state directory, but asks the OS to
    // automatically choose an unused port
    let mut config = persistent_test_config(&Mainnet)?;
    let dir_conflict = testdir()?.with_config(&mut config)?;

    // Windows problems with this match will be worked on at #1654
    // We are matching the whole opened path only for unix by now.
    let contains = if cfg!(unix) {
        let mut dir_conflict_full = PathBuf::new();
        dir_conflict_full.push(dir_conflict.path());
        dir_conflict_full.push("state");
        dir_conflict_full.push(format!(
            "v{}",
            zebra_state::state_database_format_version_in_code().major,
        ));
        dir_conflict_full.push(config.network.network.to_string().to_lowercase());
        format!(
            "Opened Zebra state cache at {}",
            dir_conflict_full.display()
        )
    } else {
        String::from("Opened Zebra state cache at ")
    };

    check_config_conflict(
        dir_conflict.path(),
        regex::escape(&contains).as_str(),
        dir_conflict.path(),
        LOCK_FILE_ERROR.as_str(),
    )?;

    Ok(())
}

/// Launch a node in `first_dir`, wait a few seconds, then launch a node in
/// `second_dir`. Check that the first node's stdout contains
/// `first_stdout_regex`, and the second node's stderr contains
/// `second_stderr_regex`.
#[tracing::instrument]
fn check_config_conflict<T, U>(
    first_dir: T,
    first_stdout_regex: &str,
    second_dir: U,
    second_stderr_regex: &str,
) -> Result<()>
where
    T: ZebradTestDirExt + std::fmt::Debug,
    U: ZebradTestDirExt + std::fmt::Debug,
{
    // Start the first node
    let mut node1 = first_dir.spawn_child(args!["start"])?;

    // Wait until node1 has used the conflicting resource.
    node1.expect_stdout_line_matches(first_stdout_regex)?;

    // Wait a bit before launching the second node.
    std::thread::sleep(BETWEEN_NODES_DELAY);

    // Spawn the second node
    let node2 = second_dir.spawn_child(args!["start"]);
    let (node2, mut node1) = node1.kill_on_error(node2)?;

    // Wait a few seconds and kill first node.
    // Second node is terminated by panic, no need to kill.
    std::thread::sleep(LAUNCH_DELAY);
    let node1_kill_res = node1.kill(false);
    let (_, mut node2) = node2.kill_on_error(node1_kill_res)?;

    // node2 should have panicked due to a conflict. Kill it here anyway, so it
    // doesn't outlive the test on error.
    //
    // This code doesn't work on Windows or macOS. It's cleanup code that only
    // runs when node2 doesn't panic as expected. So it's ok to skip it.
    // See #1781.
    #[cfg(target_os = "linux")]
    if node2.is_running() {
        return node2
            .kill_on_error::<(), _>(Err(eyre!(
                "conflicted node2 was still running, but the test expected a panic"
            )))
            .context_from(&mut node1)
            .map(|_| ());
    }

    // Now we're sure both nodes are dead, and we have both their outputs
    let output1 = node1.wait_with_output().context_from(&mut node2)?;
    let output2 = node2.wait_with_output().context_from(&output1)?;

    // Make sure the first node was killed, rather than exiting with an error.
    output1
        .assert_was_killed()
        .warning("Possible port conflict. Are there other acceptance tests running?")
        .context_from(&output2)?;

    // Make sure node2 has the expected resource conflict.
    output2
        .stderr_line_matches(second_stderr_regex)
        .context_from(&output1)?;
    output2
        .assert_was_not_killed()
        .warning("Possible port conflict. Are there other acceptance tests running?")
        .context_from(&output1)?;

    Ok(())
}

#[tokio::test]
#[ignore]
async fn fully_synced_rpc_test() -> Result<()> {
    let _init_guard = zebra_test::init();

    // We're only using cached Zebra state here, so this test type is the most similar
    let test_type = TestType::UpdateCachedState;
    let network = Network::Mainnet;

    let (mut zebrad, zebra_rpc_address) = if let Some(zebrad_and_address) =
        spawn_zebrad_for_rpc(network, "fully_synced_rpc_test", test_type, false)?
    {
        tracing::info!("running fully synced zebrad RPC test");

        zebrad_and_address
    } else {
        // Skip the test, we don't have the required cached state
        return Ok(());
    };

    let zebra_rpc_address = zebra_rpc_address.expect("lightwalletd test must have RPC port");

    zebrad.expect_stdout_line_matches(format!("Opened RPC endpoint at {zebra_rpc_address}"))?;

    let client = RpcRequestClient::new(zebra_rpc_address);

    // Make a getblock test that works only on synced node (high block number).
    // The block is before the mandatory checkpoint, so the checkpoint cached state can be used
    // if desired.
    let res = client
        .text_from_call("getblock", r#"["1180900", 0]"#.to_string())
        .await?;

    // Simple textual check to avoid fully parsing the response, for simplicity
    let expected_bytes = zebra_test::vectors::MAINNET_BLOCKS
        .get(&1_180_900)
        .expect("test block must exist");
    let expected_hex = hex::encode(expected_bytes);
    assert!(
        res.contains(&expected_hex),
        "response did not contain the desired block: {res}"
    );

    Ok(())
}

#[test]
fn delete_old_databases() -> Result<()> {
    use std::fs::{canonicalize, create_dir};

    let _init_guard = zebra_test::init();

    // Skip this test because it can be very slow without a network.
    //
    // The delete databases task is launched last during startup, after network setup.
    // If there is no network, network setup can take a long time to timeout,
    // so the task takes a long time to launch, slowing down this test.
    if zebra_test::net::zebra_skip_network_tests() {
        return Ok(());
    }

    let mut config = default_test_config(&Mainnet)?;
    let run_dir = testdir()?;
    let cache_dir = run_dir.path().join("state");

    // create cache dir
    create_dir(cache_dir.clone())?;

    // create a v1 dir outside cache dir that should not be deleted
    let outside_dir = run_dir.path().join("v1");
    create_dir(&outside_dir)?;
    assert!(outside_dir.as_path().exists());

    // create a `v1` dir inside cache dir that should be deleted
    let inside_dir = cache_dir.join("v1");
    create_dir(&inside_dir)?;
    let canonicalized_inside_dir = canonicalize(inside_dir.clone()).ok().unwrap();
    assert!(inside_dir.as_path().exists());

    // modify config with our cache dir and not ephemeral configuration
    // (delete old databases function will not run when ephemeral = true)
    config.state.cache_dir = cache_dir;
    config.state.ephemeral = false;

    // run zebra with our config
    let mut child = run_dir
        .with_config(&mut config)?
        .spawn_child(args!["start"])?;

    // delete checker running
    child.expect_stdout_line_matches("checking for old database versions".to_string())?;

    // inside dir was deleted
    child.expect_stdout_line_matches(format!(
        "deleted outdated state database directory.*deleted_db.*=.*{canonicalized_inside_dir:?}"
    ))?;
    assert!(!inside_dir.as_path().exists());

    // deleting old databases task ended
    child.expect_stdout_line_matches("finished old database version cleanup task".to_string())?;

    // outside dir was not deleted
    assert!(outside_dir.as_path().exists());

    // finish
    child.kill(false)?;

    let output = child.wait_with_output()?;
    let output = output.assert_failure()?;

    // [Note on port conflict](#Note on port conflict)
    output
        .assert_was_killed()
        .wrap_err("Possible port conflict. Are there other acceptance tests running?")?;

    Ok(())
}

/// Test sending transactions using a lightwalletd instance connected to a zebrad instance.
///
/// See [`common::lightwalletd::send_transaction_test`] for more information.
///
/// This test doesn't work on Windows, so it is always skipped on that platform.
#[tokio::test]
#[ignore]
#[cfg(feature = "lightwalletd-grpc-tests")]
#[cfg(not(target_os = "windows"))]
async fn sending_transactions_using_lightwalletd() -> Result<()> {
    common::lightwalletd::send_transaction_test::run().await
}

/// Test all the rpc methods a wallet connected to lightwalletd can call.
///
/// See [`common::lightwalletd::wallet_grpc_test`] for more information.
///
/// This test doesn't work on Windows, so it is always skipped on that platform.
#[tokio::test]
#[ignore]
#[cfg(feature = "lightwalletd-grpc-tests")]
#[cfg(not(target_os = "windows"))]
async fn lightwalletd_wallet_grpc_tests() -> Result<()> {
    common::lightwalletd::wallet_grpc_test::run().await
}

/// Test successful getpeerinfo rpc call
///
/// See [`common::get_block_template_rpcs::get_peer_info`] for more information.
#[tokio::test]
async fn get_peer_info() -> Result<()> {
    common::get_block_template_rpcs::get_peer_info::run().await
}

/// Test successful getblocktemplate rpc call
///
/// See [`common::get_block_template_rpcs::get_block_template`] for more information.
#[tokio::test]
async fn get_block_template() -> Result<()> {
    common::get_block_template_rpcs::get_block_template::run().await
}

/// Test successful submitblock rpc call
///
/// See [`common::get_block_template_rpcs::submit_block`] for more information.
#[tokio::test]
async fn submit_block() -> Result<()> {
    common::get_block_template_rpcs::submit_block::run().await
}

/// Check that the end of support code is called at least once.
#[test]
fn end_of_support_is_checked_at_start() -> Result<()> {
    let _init_guard = zebra_test::init();
    let testdir = testdir()?.with_config(&mut default_test_config(&Mainnet)?)?;
    let mut child = testdir.spawn_child(args!["start"])?;

    // Give enough time to start up the eos task.
    std::thread::sleep(Duration::from_secs(30));

    child.kill(false)?;

    let output = child.wait_with_output()?;
    let output = output.assert_failure()?;

    // Zebra started
    output.stdout_line_contains("Starting zebrad")?;

    // End of support task started.
    output.stdout_line_contains("Starting end of support task")?;

    // Make sure the command was killed
    output.assert_was_killed()?;

    Ok(())
}

/// Test `zebra-checkpoints` on mainnet.
///
/// If you want to run this test individually, see the module documentation.
/// See [`common::checkpoints`] for more information.
#[tokio::test]
#[ignore]
#[cfg(feature = "zebra-checkpoints")]
async fn generate_checkpoints_mainnet() -> Result<()> {
    common::checkpoints::run(Mainnet).await
}

/// Test `zebra-checkpoints` on testnet.
/// This test might fail if testnet is unstable.
///
/// If you want to run this test individually, see the module documentation.
/// See [`common::checkpoints`] for more information.
#[tokio::test]
#[ignore]
#[cfg(feature = "zebra-checkpoints")]
async fn generate_checkpoints_testnet() -> Result<()> {
    common::checkpoints::run(Network::new_default_testnet()).await
}

/// Check that new states are created with the current state format version,
/// and that restarting `zebrad` doesn't change the format version.
#[tokio::test]
async fn new_state_format() -> Result<()> {
    for network in Network::iter() {
        state_format_test("new_state_format_test", &network, 2, None).await?;
    }

    Ok(())
}

/// Check that outdated states are updated to the current state format version,
/// and that restarting `zebrad` doesn't change the updated format version.
///
/// TODO: test partial updates, once we have some updates that take a while.
///       (or just add a delay during tests)
#[tokio::test]
async fn update_state_format() -> Result<()> {
    let mut fake_version = state_database_format_version_in_code();
    fake_version.minor = 0;
    fake_version.patch = 0;

    for network in Network::iter() {
        state_format_test("update_state_format_test", &network, 3, Some(&fake_version)).await?;
    }

    Ok(())
}

/// Check that newer state formats are downgraded to the current state format version,
/// and that restarting `zebrad` doesn't change the format version.
///
/// Future version compatibility is a best-effort attempt, this test can be disabled if it fails.
#[tokio::test]
async fn downgrade_state_format() -> Result<()> {
    let mut fake_version = state_database_format_version_in_code();
    fake_version.minor = u16::MAX.into();
    fake_version.patch = 0;

    for network in Network::iter() {
        state_format_test(
            "downgrade_state_format_test",
            &network,
            3,
            Some(&fake_version),
        )
        .await?;
    }

    Ok(())
}

/// Test state format changes, see calling tests for details.
async fn state_format_test(
    base_test_name: &str,
    network: &Network,
    reopen_count: usize,
    fake_version: Option<&Version>,
) -> Result<()> {
    let _init_guard = zebra_test::init();

    let test_name = &format!("{base_test_name}/new");

    // # Create a new state and check it has the current version

    let zebrad = spawn_zebrad_without_rpc(network.clone(), test_name, false, false, None, false)?;

    // Skip the test unless it has the required state and environmental variables.
    let Some(mut zebrad) = zebrad else {
        return Ok(());
    };

    tracing::info!(?network, "running {test_name} using zebrad");

    zebrad.expect_stdout_line_matches("creating new database with the current format")?;
    zebrad.expect_stdout_line_matches("loaded Zebra state cache")?;

    // Give Zebra enough time to actually write the database to disk.
    tokio::time::sleep(Duration::from_secs(1)).await;

    let logs = zebrad.kill_and_return_output(false)?;

    assert!(
        !logs.contains("marked database format as upgraded"),
        "unexpected format upgrade in logs:\n\
         {logs}"
    );
    assert!(
        !logs.contains("marked database format as downgraded"),
        "unexpected format downgrade in logs:\n\
         {logs}"
    );

    let output = zebrad.wait_with_output()?;
    let mut output = output.assert_failure()?;

    let mut dir = output
        .take_dir()
        .expect("dir should not already have been taken");

    // [Note on port conflict](#Note on port conflict)
    output
        .assert_was_killed()
        .wrap_err("Possible port conflict. Are there other acceptance tests running?")?;

    // # Apply the fake version if needed
    let mut expect_older_version = false;
    let mut expect_newer_version = false;

    if let Some(fake_version) = fake_version {
        let test_name = &format!("{base_test_name}/apply_fake_version/{fake_version}");
        tracing::info!(?network, "running {test_name} using zebra-state");

        let config = UseAnyState
            .zebrad_config(test_name, false, Some(dir.path()), network)
            .expect("already checked config")?;

        zebra_state::write_state_database_format_version_to_disk(
            &config.state,
            fake_version,
            network,
        )
        .expect("can't write fake database version to disk");

        // Give zebra_state enough time to actually write the database version to disk.
        tokio::time::sleep(Duration::from_secs(1)).await;

        let running_version = state_database_format_version_in_code();

        match fake_version.cmp(&running_version) {
            Ordering::Less => expect_older_version = true,
            Ordering::Equal => {}
            Ordering::Greater => expect_newer_version = true,
        }
    }

    // # Reopen that state and check the version hasn't changed

    for reopened in 0..reopen_count {
        let test_name = &format!("{base_test_name}/reopen/{reopened}");

        if reopened > 0 {
            expect_older_version = false;
            expect_newer_version = false;
        }

        let mut zebrad =
            spawn_zebrad_without_rpc(network.clone(), test_name, false, false, dir, false)?
                .expect("unexpectedly missing required state or env vars");

        tracing::info!(?network, "running {test_name} using zebrad");

        if expect_older_version {
            zebrad.expect_stdout_line_matches("trying to open older database format")?;
            zebrad.expect_stdout_line_matches("marked database format as upgraded")?;
            zebrad.expect_stdout_line_matches("database is fully upgraded")?;
        } else if expect_newer_version {
            zebrad.expect_stdout_line_matches("trying to open newer database format")?;
            zebrad.expect_stdout_line_matches("marked database format as downgraded")?;
        } else {
            zebrad.expect_stdout_line_matches("trying to open current database format")?;
            zebrad.expect_stdout_line_matches("loaded Zebra state cache")?;
        }

        // Give Zebra enough time to actually write the database to disk.
        tokio::time::sleep(Duration::from_secs(1)).await;

        let logs = zebrad.kill_and_return_output(false)?;

        if !expect_older_version {
            assert!(
                !logs.contains("marked database format as upgraded"),
                "unexpected format upgrade in logs:\n\
                 {logs}"
            );
        }

        if !expect_newer_version {
            assert!(
                !logs.contains("marked database format as downgraded"),
                "unexpected format downgrade in logs:\n\
                 {logs}"
            );
        }

        let output = zebrad.wait_with_output()?;
        let mut output = output.assert_failure()?;

        dir = output
            .take_dir()
            .expect("dir should not already have been taken");

        // [Note on port conflict](#Note on port conflict)
        output
            .assert_was_killed()
            .wrap_err("Possible port conflict. Are there other acceptance tests running?")?;
    }
    Ok(())
}

/// Snapshot the `z_getsubtreesbyindex` method in a synchronized chain.
///
/// This test name must have the same prefix as the `fully_synced_rpc_test`, so they can be run in the same test job.
#[tokio::test]
#[ignore]
async fn fully_synced_rpc_z_getsubtreesbyindex_snapshot_test() -> Result<()> {
    let _init_guard = zebra_test::init();

    // We're only using cached Zebra state here, so this test type is the most similar
    let test_type = TestType::UpdateZebraCachedStateWithRpc;
    let network = Network::Mainnet;

    let (mut zebrad, zebra_rpc_address) = if let Some(zebrad_and_address) = spawn_zebrad_for_rpc(
        network,
        "rpc_z_getsubtreesbyindex_sync_snapshots",
        test_type,
        true,
    )? {
        tracing::info!("running fully synced zebrad z_getsubtreesbyindex RPC test");

        zebrad_and_address
    } else {
        // Skip the test, we don't have the required cached state
        return Ok(());
    };

    // Store the state version message so we can wait for the upgrade later if needed.
    let state_version_message = wait_for_state_version_message(&mut zebrad)?;

    // It doesn't matter how long the state version upgrade takes,
    // because the sync finished regex is repeated every minute.
    wait_for_state_version_upgrade(
        &mut zebrad,
        &state_version_message,
        state_database_format_version_in_code(),
        None,
    )?;

    // Wait for zebrad to load the full cached blockchain.
    zebrad.expect_stdout_line_matches(SYNC_FINISHED_REGEX)?;

    // Create an http client
    let client =
        RpcRequestClient::new(zebra_rpc_address.expect("already checked that address is valid"));

    // Create test vector matrix
    let zcashd_test_vectors = vec![
        (
            "z_getsubtreesbyindex_mainnet_sapling_0_1".to_string(),
            r#"["sapling", 0, 1]"#.to_string(),
        ),
        (
            "z_getsubtreesbyindex_mainnet_sapling_0_11".to_string(),
            r#"["sapling", 0, 11]"#.to_string(),
        ),
        (
            "z_getsubtreesbyindex_mainnet_sapling_17_1".to_string(),
            r#"["sapling", 17, 1]"#.to_string(),
        ),
        (
            "z_getsubtreesbyindex_mainnet_sapling_1090_6".to_string(),
            r#"["sapling", 1090, 6]"#.to_string(),
        ),
        (
            "z_getsubtreesbyindex_mainnet_orchard_0_1".to_string(),
            r#"["orchard", 0, 1]"#.to_string(),
        ),
        (
            "z_getsubtreesbyindex_mainnet_orchard_338_1".to_string(),
            r#"["orchard", 338, 1]"#.to_string(),
        ),
        (
            "z_getsubtreesbyindex_mainnet_orchard_585_1".to_string(),
            r#"["orchard", 585, 1]"#.to_string(),
        ),
    ];

    for i in zcashd_test_vectors {
        let res = client.call("z_getsubtreesbyindex", i.1).await?;
        let body = res.bytes().await;
        let parsed: Value = serde_json::from_slice(&body.expect("Response is valid json"))?;
        insta::assert_json_snapshot!(i.0, parsed);
    }

    zebrad.kill(false)?;

    let output = zebrad.wait_with_output()?;
    let output = output.assert_failure()?;

    // [Note on port conflict](#Note on port conflict)
    output
        .assert_was_killed()
        .wrap_err("Possible port conflict. Are there other acceptance tests running?")?;

    Ok(())
}

/// Checks that the Regtest genesis block can be validated.
#[tokio::test]
async fn validate_regtest_genesis_block() {
    let _init_guard = zebra_test::init();

    let network = Network::new_regtest(Default::default());
    let state = zebra_state::init_test(&network);
    let (
        block_verifier_router,
        _transaction_verifier,
        _parameter_download_task_handle,
        _max_checkpoint_height,
    ) = zebra_consensus::router::init_test(zebra_consensus::Config::default(), &network, state)
        .await;

    let genesis_hash = block_verifier_router
        .oneshot(zebra_consensus::Request::Commit(regtest_genesis_block()))
        .await
        .expect("should validate Regtest genesis block");

    assert_eq!(
        genesis_hash,
        network.genesis_hash(),
        "validated block hash should match network genesis hash"
    )
}

/// Test that Version messages are sent with the external address when configured to do so.
#[test]
fn external_address() -> Result<()> {
    let _init_guard = zebra_test::init();
    let testdir = testdir()?.with_config(&mut external_address_test_config(&Mainnet)?)?;
    let mut child = testdir.spawn_child(args!["start"])?;

    // Give enough time to start connecting to some peers.
    std::thread::sleep(Duration::from_secs(10));

    child.kill(false)?;

    let output = child.wait_with_output()?;
    let output = output.assert_failure()?;

    // Zebra started
    output.stdout_line_contains("Starting zebrad")?;

    // Make sure we are using external address for Version messages.
    output.stdout_line_contains("using external address for Version messages")?;

    // Make sure the command was killed.
    output.assert_was_killed()?;

    Ok(())
}

/// Test successful `getblocktemplate` and `submitblock` RPC calls on Regtest on Canopy.
///
/// See [`common::regtest::submit_blocks`] for more information.
// TODO: Test this with an NU5 activation height too once config can be serialized.
#[tokio::test]
async fn regtest_block_templates_are_valid_block_submissions() -> Result<()> {
    common::regtest::submit_blocks_test().await?;
    Ok(())
}

#[tokio::test(flavor = "multi_thread")]
async fn trusted_chain_sync_handles_forks_correctly() -> Result<()> {
    use std::sync::Arc;

    use common::regtest::MiningRpcMethods;
    use eyre::Error;
    use tokio::time::timeout;
    use zebra_chain::parameters::testnet::REGTEST_NU5_ACTIVATION_HEIGHT;
    use zebra_state::ReadResponse;

    let _init_guard = zebra_test::init();
    let mut config = os_assigned_rpc_port_config(false, &Network::new_regtest(Default::default()))?;
    config.state.ephemeral = false;

    let test_dir = testdir()?.with_config(&mut config)?;

    let mut child = test_dir.spawn_child(args!["start"])?;
    let rpc_address = read_listen_addr_from_logs(&mut child, OPENED_RPC_ENDPOINT_MSG)?;

    tracing::info!("waiting for Zebra state cache to be opened");

    tokio::time::sleep(LAUNCH_DELAY).await;

    tracing::info!("starting read state with syncer");
    // Spawn a read state with the RPC syncer to check that it has the same best chain as Zebra
    let (read_state, _latest_chain_tip, mut chain_tip_change, _sync_task) =
        zebra_rpc::sync::init_read_state_with_syncer(
            config.state,
            &config.network.network,
            rpc_address,
        )
        .await?
        .map_err(|err| eyre!(err))?;

    tracing::info!("waiting for first chain tip change");

    // Wait for Zebrad to start up
    let tip_action = timeout(LAUNCH_DELAY, chain_tip_change.wait_for_tip_change()).await??;
    assert!(
        tip_action.is_reset(),
        "first tip action should be a reset for the genesis block"
    );

    tracing::info!("got genesis chain tip change, submitting more blocks ..");

    let rpc_client = RpcRequestClient::new(rpc_address);
    let mut blocks = Vec::new();
    for _ in 0..10 {
        let (block, height) = rpc_client
            .block_from_template(Height(REGTEST_NU5_ACTIVATION_HEIGHT))
            .await?;
        // TODO: Submit 50 blocks instead of 5, call reconsiderblock, and check that there's another chain tip reset.
        // let header = Arc::make_mut(&mut block.header);
        // while header.hash() < network.target_difficulty_limit() {
        //     increment_big_endian(header.nonce.as_mut());
        // }
        rpc_client.submit_block(block.clone()).await?;
        blocks.push(block);
        let tip_action = timeout(
            Duration::from_secs(1),
            chain_tip_change.wait_for_tip_change(),
        )
        .await??;

        assert_eq!(
            tip_action.best_tip_height(),
            height,
            "tip action height should match block submission"
        );
    }

    tracing::info!("checking that read state has the new non-finalized best chain blocks");
    for expected_block in blocks.clone() {
        let height = expected_block.coinbase_height().unwrap();
        let zebra_block = rpc_client
            .get_block(height.0 as i32)
            .await
            .map_err(|err| eyre!(err))?
            .expect("Zebra test child should have the expected block");

        assert_eq!(
            zebra_block,
            Arc::new(expected_block),
            "Zebra should have the same block"
        );

        let ReadResponse::Block(read_state_block) = read_state
            .clone()
            .oneshot(zebra_state::ReadRequest::Block(height.into()))
            .await
            .map_err(|err| eyre!(err))?
        else {
            unreachable!("unexpected read response to a block request")
        };

        assert_eq!(
            zebra_block,
            read_state_block.expect("read state should have the block"),
            "read state should have the same block"
        );
    }

    tracing::info!("invalidating blocks to trigger a best chain change");

<<<<<<< HEAD
    let block_6_hash = blocks.get(5).expect("should have 11 blocks").hash();
    let _ = rpc_client
        .call("invalidateblock", format!("[${block_6_hash}]"))
        .await
        .map_err(|err| eyre!(err))?;
=======
        header.previous_block_hash = chain_info.tip_hash;
        header.commitment_bytes = chain_info
            .chain_history_root
            .or(is_chain_history_activation_height.then_some([0; 32].into()))
            .expect("history tree can't be empty")
            .bytes_in_serialized_order()
            .into();
>>>>>>> 94f2e98d

    for _ in 0..10 {
        let fut = rpc_client
            .block_from_template(Height(REGTEST_NU5_ACTIVATION_HEIGHT))
            .await;

        let (block, _height) = fut?;

        rpc_client.submit_block(block.clone()).await?;
    }

    tracing::info!("newly submitted blocks are in the best chain, checking for reset");
    tokio::time::sleep(Duration::from_secs(3)).await;
    let tip_action = timeout(
        Duration::from_secs(1),
        chain_tip_change.wait_for_tip_change(),
    )
    .await??;
    assert!(tip_action.is_reset(), "tip action should be reset");

    tracing::info!("checking that read state has the new non-finalized best chain blocks");
    for expected_block in blocks {
        let height = expected_block.coinbase_height().unwrap();
        let zebra_block = rpc_client
            .get_block(height.0 as i32)
            .await
            .map_err(|err| eyre!(err))?
            .expect("Zebra test child should have the expected block");

        assert_eq!(
            zebra_block,
            Arc::new(expected_block),
            "Zebra should have the same block"
        );

        let ReadResponse::Block(read_state_block) = read_state
            .clone()
            .oneshot(zebra_state::ReadRequest::Block(height.into()))
            .await
            .map_err(|err| eyre!(err))?
        else {
            unreachable!("unexpected read response to a block request")
        };

        assert_eq!(
            zebra_block,
            read_state_block.expect("read state should have the block"),
            "read state should have the same block"
        );
    }

    tracing::info!("restarting Zebra on Mainnet");

    child.kill(false)?;
    let output = child.wait_with_output()?;

    // Make sure the command was killed
    output.assert_was_killed()?;

    output.assert_failure()?;

    let mut config = random_known_rpc_port_config(false, &Network::Mainnet)?;
    config.state.ephemeral = false;
    let rpc_address = config.rpc.listen_addr.unwrap();

    let test_dir = testdir()?.with_config(&mut config)?;

    let _child = test_dir.spawn_child(args!["start"])?;

    tracing::info!("waiting for Zebra state cache to be opened");

    tokio::time::sleep(LAUNCH_DELAY).await;

    tracing::info!("starting read state with syncer");
    // Spawn a read state with the RPC syncer to check that it has the same best chain as Zebra
    let (_read_state, _latest_chain_tip, mut chain_tip_change, _sync_task) =
        zebra_rpc::sync::init_read_state_with_syncer(
            config.state,
            &config.network.network,
            rpc_address,
        )
        .await?
        .map_err(|err| eyre!(err))?;

    tracing::info!("waiting for finalized chain tip changes");

    timeout(
        Duration::from_secs(100),
        tokio::spawn(async move {
            for _ in 0..2 {
                chain_tip_change
                    .wait_for_tip_change()
                    .await
                    .map_err(|err| eyre!(err))?;
            }

            Ok::<(), Error>(())
        }),
    )
    .await???;

    Ok(())
}

/// Test successful block template submission as a block proposal or submission on a custom Testnet.
///
/// This test can be run locally with:
/// `cargo test --package zebrad --test acceptance -- nu6_funding_streams_and_coinbase_balance --exact --show-output`
#[tokio::test(flavor = "multi_thread")]
async fn nu6_funding_streams_and_coinbase_balance() -> Result<()> {
    use zebra_chain::{
        chain_sync_status::MockSyncStatus,
        parameters::{
            subsidy::{FundingStreamReceiver, FUNDING_STREAM_MG_ADDRESSES_TESTNET},
            testnet::{
                self, ConfiguredActivationHeights, ConfiguredFundingStreamRecipient,
                ConfiguredFundingStreams,
            },
            NetworkUpgrade,
        },
        serialization::ZcashSerialize,
        work::difficulty::U256,
    };
    use zebra_network::address_book_peers::MockAddressBookPeers;
    use zebra_node_services::mempool;
    use zebra_rpc::methods::{
        get_block_template_rpcs::{
            get_block_template::{
                fetch_state_tip_and_local_time, generate_coinbase_and_roots,
                proposal_block_from_template, GetBlockTemplate, GetBlockTemplateRequestMode,
            },
            types::{
                get_block_template,
                submit_block::{self, SubmitBlockChannel},
            },
        },
        hex_data::HexData,
        GetBlockTemplateRpcImpl, GetBlockTemplateRpcServer,
    };
    use zebra_test::mock_service::MockService;
    let _init_guard = zebra_test::init();

    tracing::info!("running nu6_funding_streams_and_coinbase_balance test");

    let base_network_params = testnet::Parameters::build()
        // Regtest genesis hash
        .with_genesis_hash("029f11d80ef9765602235e1bc9727e3eb6ba20839319f761fee920d63401e327")
        .with_target_difficulty_limit(U256::from_big_endian(&[0x0f; 32]))
        .with_disable_pow(true)
        .with_slow_start_interval(Height::MIN)
        .with_activation_heights(ConfiguredActivationHeights {
            nu6: Some(1),
            ..Default::default()
        });

    let network = base_network_params
        .clone()
        .with_post_nu6_funding_streams(ConfiguredFundingStreams {
            // Start checking funding streams from block height 1
            height_range: Some(Height(1)..Height(100)),
            // Use default post-NU6 recipients
            recipients: None,
        })
        .to_network();

    tracing::info!("built configured Testnet, starting state service and block verifier");

    let default_test_config = default_test_config(&network)?;
    let mining_config = default_test_config.mining;
    let miner_address = mining_config
        .miner_address
        .clone()
        .expect("hard-coded config should have a miner address");

    let (state, read_state, latest_chain_tip, _chain_tip_change) =
        zebra_state::init_test_services(&network);

    let (
        block_verifier_router,
        _transaction_verifier,
        _parameter_download_task_handle,
        _max_checkpoint_height,
    ) = zebra_consensus::router::init_test(
        zebra_consensus::Config::default(),
        &network,
        state.clone(),
    )
    .await;

    tracing::info!("started state service and block verifier, committing Regtest genesis block");

    let genesis_hash = block_verifier_router
        .clone()
        .oneshot(zebra_consensus::Request::Commit(regtest_genesis_block()))
        .await
        .expect("should validate Regtest genesis block");

    let mut mempool = MockService::build()
        .with_max_request_delay(Duration::from_secs(5))
        .for_unit_tests();
    let mut mock_sync_status = MockSyncStatus::default();
    mock_sync_status.set_is_close_to_tip(true);

    let submitblock_channel = SubmitBlockChannel::new();

    let get_block_template_rpc_impl = GetBlockTemplateRpcImpl::new(
        &network,
        mining_config,
        mempool.clone(),
        read_state.clone(),
        latest_chain_tip,
        block_verifier_router,
        mock_sync_status,
        MockAddressBookPeers::default(),
        Some(submitblock_channel.sender()),
    );

    let make_mock_mempool_request_handler = || async move {
        mempool
            .expect_request(mempool::Request::FullTransactions)
            .await
            .respond(mempool::Response::FullTransactions {
                transactions: vec![],
                transaction_dependencies: Default::default(),
                // tip hash needs to match chain info for long poll requests
                last_seen_tip_hash: genesis_hash,
            });
    };

    let block_template_fut = get_block_template_rpc_impl.get_block_template(None);
    let mock_mempool_request_handler = make_mock_mempool_request_handler.clone()();
    let (block_template, _) = tokio::join!(block_template_fut, mock_mempool_request_handler);
    let get_block_template::Response::TemplateMode(block_template) =
        block_template.expect("unexpected error in getblocktemplate RPC call")
    else {
        panic!("this getblocktemplate call without parameters should return the `TemplateMode` variant of the response")
    };

    let proposal_block = proposal_block_from_template(&block_template, None, NetworkUpgrade::Nu6)?;
    let hex_proposal_block = HexData(proposal_block.zcash_serialize_to_vec()?);

    // Check that the block template is a valid block proposal
    let get_block_template::Response::ProposalMode(block_proposal_result) =
        get_block_template_rpc_impl
            .get_block_template(Some(get_block_template::JsonParameters {
                mode: GetBlockTemplateRequestMode::Proposal,
                data: Some(hex_proposal_block),
                ..Default::default()
            }))
            .await?
    else {
        panic!(
            "this getblocktemplate call should return the `ProposalMode` variant of the response"
        )
    };

    assert!(
        block_proposal_result.is_valid(),
        "block proposal should succeed"
    );

    // Submit the same block
    let submit_block_response = get_block_template_rpc_impl
        .submit_block(HexData(proposal_block.zcash_serialize_to_vec()?), None)
        .await?;

    assert_eq!(
        submit_block_response,
        submit_block::Response::Accepted,
        "valid block should be accepted"
    );

    // Check that the submitblock channel received the submitted block
    let submit_block_channel_data = *submitblock_channel.receiver().borrow_and_update();
    assert_eq!(
        submit_block_channel_data,
        (
            proposal_block.hash(),
            proposal_block.coinbase_height().unwrap()
        ),
        "submitblock channel should receive the submitted block"
    );

    // Use an invalid coinbase transaction (with an output value greater than the `block_subsidy + miner_fees - expected_lockbox_funding_stream`)

    let make_configured_recipients_with_lockbox_numerator = |numerator| {
        Some(vec![
            ConfiguredFundingStreamRecipient {
                receiver: FundingStreamReceiver::Deferred,
                numerator,
                addresses: None,
            },
            ConfiguredFundingStreamRecipient {
                receiver: FundingStreamReceiver::MajorGrants,
                numerator: 8,
                addresses: Some(
                    FUNDING_STREAM_MG_ADDRESSES_TESTNET
                        .map(ToString::to_string)
                        .to_vec(),
                ),
            },
        ])
    };

    // Gets the next block template
    let block_template_fut = get_block_template_rpc_impl.get_block_template(None);
    let mock_mempool_request_handler = make_mock_mempool_request_handler.clone()();
    let (block_template, _) = tokio::join!(block_template_fut, mock_mempool_request_handler);
    let get_block_template::Response::TemplateMode(block_template) =
        block_template.expect("unexpected error in getblocktemplate RPC call")
    else {
        panic!("this getblocktemplate call without parameters should return the `TemplateMode` variant of the response")
    };

    let valid_original_block_template = block_template.clone();

    let zebra_state::GetBlockTemplateChainInfo {
        chain_history_root, ..
    } = fetch_state_tip_and_local_time(read_state.clone()).await?;

    let network = base_network_params
        .clone()
        .with_post_nu6_funding_streams(ConfiguredFundingStreams {
            height_range: Some(Height(1)..Height(100)),
            recipients: make_configured_recipients_with_lockbox_numerator(0),
        })
        .to_network();

    let (coinbase_txn, default_roots) = generate_coinbase_and_roots(
        &network,
        Height(block_template.height),
        &miner_address,
        &[],
        chain_history_root,
        true,
        vec![],
    );

    let block_template = GetBlockTemplate {
        coinbase_txn,
        block_commitments_hash: default_roots.block_commitments_hash,
        light_client_root_hash: default_roots.block_commitments_hash,
        final_sapling_root_hash: default_roots.block_commitments_hash,
        default_roots,
        ..(*block_template)
    };

    let proposal_block = proposal_block_from_template(&block_template, None, NetworkUpgrade::Nu6)?;

    // Submit the invalid block with an excessive coinbase output value
    let submit_block_response = get_block_template_rpc_impl
        .submit_block(HexData(proposal_block.zcash_serialize_to_vec()?), None)
        .await?;

    tracing::info!(?submit_block_response, "submitted invalid block");

    assert_eq!(
        submit_block_response,
        submit_block::Response::ErrorResponse(submit_block::ErrorResponse::Rejected),
        "invalid block with excessive coinbase output value should be rejected"
    );

    // Use an invalid coinbase transaction (with an output value less than the `block_subsidy + miner_fees - expected_lockbox_funding_stream`)
    let network = base_network_params
        .clone()
        .with_post_nu6_funding_streams(ConfiguredFundingStreams {
            height_range: Some(Height(1)..Height(100)),
            recipients: make_configured_recipients_with_lockbox_numerator(20),
        })
        .to_network();

    let (coinbase_txn, default_roots) = generate_coinbase_and_roots(
        &network,
        Height(block_template.height),
        &miner_address,
        &[],
        chain_history_root,
        true,
        vec![],
    );

    let block_template = GetBlockTemplate {
        coinbase_txn,
        block_commitments_hash: default_roots.block_commitments_hash,
        light_client_root_hash: default_roots.block_commitments_hash,
        final_sapling_root_hash: default_roots.block_commitments_hash,
        default_roots,
        ..block_template
    };

    let proposal_block = proposal_block_from_template(&block_template, None, NetworkUpgrade::Nu6)?;

    // Submit the invalid block with an excessive coinbase input value
    let submit_block_response = get_block_template_rpc_impl
        .submit_block(HexData(proposal_block.zcash_serialize_to_vec()?), None)
        .await?;

    tracing::info!(?submit_block_response, "submitted invalid block");

    assert_eq!(
        submit_block_response,
        submit_block::Response::ErrorResponse(submit_block::ErrorResponse::Rejected),
        "invalid block with insufficient coinbase output value should be rejected"
    );

    // Check that the original block template can be submitted successfully
    let proposal_block =
        proposal_block_from_template(&valid_original_block_template, None, NetworkUpgrade::Nu6)?;
    let submit_block_response = get_block_template_rpc_impl
        .submit_block(HexData(proposal_block.zcash_serialize_to_vec()?), None)
        .await?;

    assert_eq!(
        submit_block_response,
        submit_block::Response::Accepted,
        "valid block should be accepted"
    );

    Ok(())
}

/// Checks that the cached finalized state has the spending transaction ids for every
/// spent outpoint and revealed nullifier in the last 100 blocks of a cached state.
//
// Note: This test is meant to be run locally with a prepared finalized state that
//       has spending transaction ids. This can be done by starting Zebra with the
//       `indexer` feature and waiting until the db format upgrade is complete. It
//       can be undone (removing the indexes) by starting Zebra without the feature
//       and waiting until the db format downgrade is complete.
#[tokio::test(flavor = "multi_thread")]
#[ignore]
#[cfg(feature = "indexer")]
async fn has_spending_transaction_ids() -> Result<()> {
    use std::sync::Arc;
    use tower::Service;
    use zebra_chain::{chain_tip::ChainTip, transparent::Input};
    use zebra_state::{
        ReadRequest, ReadResponse, Request, Response, SemanticallyVerifiedBlock, Spend,
    };

    use common::cached_state::future_blocks;

    let _init_guard = zebra_test::init();
    let test_type = UpdateZebraCachedStateWithRpc;
    let test_name = "has_spending_transaction_ids_test";
    let network = Mainnet;

    let Some(zebrad_state_path) = test_type.zebrad_state_path(test_name) else {
        // Skip test if there's no cached state.
        return Ok(());
    };

    tracing::info!("loading blocks for non-finalized state");

    let non_finalized_blocks = future_blocks(&network, test_type, test_name, 100).await?;

    let (mut state, mut read_state, latest_chain_tip, _chain_tip_change) =
        common::cached_state::start_state_service_with_cache_dir(&Mainnet, zebrad_state_path)
            .await?;

    tracing::info!("committing blocks to non-finalized state");

    for block in non_finalized_blocks {
        let expected_hash = block.hash();
        let block = SemanticallyVerifiedBlock::with_hash(Arc::new(block), expected_hash);
        let Response::Committed(block_hash) = state
            .ready()
            .await
            .map_err(|err| eyre!(err))?
            .call(Request::CommitSemanticallyVerifiedBlock(block))
            .await
            .map_err(|err| eyre!(err))?
        else {
            panic!("unexpected response to Block request");
        };

        assert_eq!(
            expected_hash, block_hash,
            "state should respond with expected block hash"
        );
    }

    let mut tip_hash = latest_chain_tip
        .best_tip_hash()
        .expect("cached state must not be empty");

    tracing::info!("checking indexes of spending transaction ids");

    // Read the last 500 blocks - should be greater than the MAX_BLOCK_REORG_HEIGHT so that
    // both the finalized and non-finalized state are checked.
    let num_blocks_to_check = 500;
    let mut is_failure = false;
    for i in 0..num_blocks_to_check {
        let ReadResponse::Block(block) = read_state
            .ready()
            .await
            .map_err(|err| eyre!(err))?
            .call(ReadRequest::Block(tip_hash.into()))
            .await
            .map_err(|err| eyre!(err))?
        else {
            panic!("unexpected response to Block request");
        };

        let block = block.expect("should have block with latest_chain_tip hash");

        let spends_with_spending_tx_hashes = block.transactions.iter().cloned().flat_map(|tx| {
            let tx_hash = tx.hash();
            tx.inputs()
                .iter()
                .filter_map(Input::outpoint)
                .map(Spend::from)
                .chain(tx.sprout_nullifiers().cloned().map(Spend::from))
                .chain(tx.sapling_nullifiers().cloned().map(Spend::from))
                .chain(tx.orchard_nullifiers().cloned().map(Spend::from))
                .map(|spend| (spend, tx_hash))
                .collect::<Vec<_>>()
        });

        for (spend, expected_transaction_hash) in spends_with_spending_tx_hashes {
            let ReadResponse::TransactionId(transaction_hash) = read_state
                .ready()
                .await
                .map_err(|err| eyre!(err))?
                .call(ReadRequest::SpendingTransactionId(spend))
                .await
                .map_err(|err| eyre!(err))?
            else {
                panic!("unexpected response to Block request");
            };

            let Some(transaction_hash) = transaction_hash else {
                tracing::warn!(
                    ?spend,
                    depth = i,
                    height = ?block.coinbase_height(),
                    "querying spending tx id for spend failed"
                );
                is_failure = true;
                continue;
            };

            assert_eq!(
                transaction_hash, expected_transaction_hash,
                "spending transaction hash should match expected transaction hash"
            );
        }

        if i % 25 == 0 {
            tracing::info!(
                height = ?block.coinbase_height(),
                "has all spending tx ids at and above block"
            );
        }

        tip_hash = block.header.previous_block_hash;
    }

    assert!(
        !is_failure,
        "at least one spend was missing a spending transaction id"
    );

    Ok(())
}

/// Check that Zebra does not depend on any crates from git sources.
#[test]
#[ignore]
fn check_no_git_refs_in_cargo_lock() {
    let cargo_lock_contents =
        fs::read_to_string("../Cargo.lock").expect("should have Cargo.lock file in root dir");

    if cargo_lock_contents.contains(r#"source = "git+"#) {
        panic!("Cargo.lock includes git sources")
    }
}

// /// Check that Zebra will disconnect from misbehaving peers.
// #[tokio::test]
// #[cfg(not(target_os = "windows"))]
// async fn disconnects_from_misbehaving_peers() -> Result<()> {
//     use std::sync::{atomic::AtomicBool, Arc};

//     use common::regtest::MiningRpcMethods;
//     use zebra_chain::parameters::testnet::{self, ConfiguredActivationHeights};
//     use zebra_rpc::methods::get_block_template_rpcs::types::peer_info::PeerInfo;

//     let _init_guard = zebra_test::init();
//     let network = testnet::Parameters::build()
//         .with_activation_heights(ConfiguredActivationHeights {
//             canopy: Some(1),
//             nu5: Some(2),
//             nu6: Some(3),
//             ..Default::default()
//         })
//         .with_slow_start_interval(Height::MIN)
//         .with_disable_pow(true)
//         .to_network();

//     let test_type = LaunchWithEmptyState {
//         launches_lightwalletd: false,
//     };
//     let test_name = "disconnects_from_misbehaving_peers_test";

//     if !common::launch::can_spawn_zebrad_for_test_type(test_name, test_type, false) {
//         tracing::warn!("skipping disconnects_from_misbehaving_peers test");
//         return Ok(());
//     }

//     // Get the zebrad config
//     let mut config = test_type
//         .zebrad_config(test_name, false, None, &network)
//         .expect("already checked config")?;

//     config.network.cache_dir = false.into();
//     config.network.listen_addr = format!("127.0.0.1:{}", random_known_port()).parse()?;

//     let rpc_listen_addr = config.rpc.listen_addr.unwrap();
//     let rpc_client_1 = RpcRequestClient::new(rpc_listen_addr);

//     tracing::info!(
//         ?rpc_listen_addr,
//         network_listen_addr = ?config.network.listen_addr,
//         "starting a zebrad child on incompatible custom Testnet"
//     );

//     let is_finished = Arc::new(AtomicBool::new(false));

//     {
//         let is_finished = Arc::clone(&is_finished);
//         let config = config.clone();
//         let (zebrad_failure_messages, zebrad_ignore_messages) = test_type.zebrad_failure_messages();
//         tokio::task::spawn_blocking(move || -> Result<()> {
//             let mut zebrad_child = testdir()?
//                 .with_exact_config(&config)?
//                 .spawn_child(args!["start"])?
//                 .bypass_test_capture(true)
//                 .with_timeout(test_type.zebrad_timeout())
//                 .with_failure_regex_iter(zebrad_failure_messages, zebrad_ignore_messages);

//             while !is_finished.load(std::sync::atomic::Ordering::SeqCst) {
//                 zebrad_child.wait_for_stdout_line(Some("zebraA1".to_string()));
//             }

//             Ok(())
//         });
//     }

//     config.network.initial_testnet_peers = [config.network.listen_addr.to_string()].into();
//     config.network.network = Network::new_default_testnet();
//     config.network.listen_addr = "127.0.0.1:0".parse()?;
//     config.rpc.listen_addr = Some(format!("127.0.0.1:{}", random_known_port()).parse()?);

//     let rpc_listen_addr = config.rpc.listen_addr.unwrap();
//     let rpc_client_2 = RpcRequestClient::new(rpc_listen_addr);

//     tracing::info!(
//         ?rpc_listen_addr,
//         network_listen_addr = ?config.network.listen_addr,
//         "starting a zebrad child on the default Testnet"
//     );

//     {
//         let is_finished = Arc::clone(&is_finished);
//         tokio::task::spawn_blocking(move || -> Result<()> {
//             let (zebrad_failure_messages, zebrad_ignore_messages) =
//                 test_type.zebrad_failure_messages();
//             let mut zebrad_child = testdir()?
//                 .with_exact_config(&config)?
//                 .spawn_child(args!["start"])?
//                 .bypass_test_capture(true)
//                 .with_timeout(test_type.zebrad_timeout())
//                 .with_failure_regex_iter(zebrad_failure_messages, zebrad_ignore_messages);

//             while !is_finished.load(std::sync::atomic::Ordering::SeqCst) {
//                 zebrad_child.wait_for_stdout_line(Some("zebraB2".to_string()));
//             }

//             Ok(())
//         });
//     }

//     tracing::info!("waiting for zebrad nodes to connect");

//     // Wait a few seconds for Zebra to start up and make outbound peer connections
//     tokio::time::sleep(LAUNCH_DELAY).await;

//     tracing::info!("checking for peers");

//     // Call `getpeerinfo` to check that the zebrad instances have connected
//     let peer_info: Vec<PeerInfo> = rpc_client_2
//         .json_result_from_call("getpeerinfo", "[]")
//         .await
//         .map_err(|err| eyre!(err))?;

//     assert!(!peer_info.is_empty(), "should have outbound peer");

//     tracing::info!(
//         ?peer_info,
//         "found peer connection, committing genesis block"
//     );

//     let genesis_block = network.block_parsed_iter().next().unwrap();
//     rpc_client_1.submit_block(genesis_block.clone()).await?;
//     rpc_client_2.submit_block(genesis_block).await?;

//     // Call the `generate` method to mine blocks in the zebrad instance where PoW is disabled
//     tracing::info!("committed genesis block, mining blocks with invalid PoW");
//     tokio::time::sleep(Duration::from_secs(2)).await;

//     rpc_client_1.call("generate", "[500]").await?;

//     tracing::info!("wait for misbehavior messages to flush into address updater channel");

//     tokio::time::sleep(Duration::from_secs(30)).await;

//     tracing::info!("calling getpeerinfo to confirm Zebra has dropped the peer connection");

//     // Call `getpeerinfo` to check that the zebrad instances have disconnected
//     for i in 0..600 {
//         let peer_info: Vec<PeerInfo> = rpc_client_2
//             .json_result_from_call("getpeerinfo", "[]")
//             .await
//             .map_err(|err| eyre!(err))?;

//         if peer_info.is_empty() {
//             break;
//         } else if i % 10 == 0 {
//             tracing::info!(?peer_info, "has not yet disconnected from misbehaving peer");
//         }

//         rpc_client_1.call("generate", "[1]").await?;

//         tokio::time::sleep(Duration::from_secs(1)).await;
//     }

//     let peer_info: Vec<PeerInfo> = rpc_client_2
//         .json_result_from_call("getpeerinfo", "[]")
//         .await
//         .map_err(|err| eyre!(err))?;

//     tracing::info!(?peer_info, "called getpeerinfo");

//     assert!(peer_info.is_empty(), "should have no peers");

//     is_finished.store(true, std::sync::atomic::Ordering::SeqCst);

//     Ok(())
// }<|MERGE_RESOLUTION|>--- conflicted
+++ resolved
@@ -3062,21 +3062,11 @@
 
     tracing::info!("invalidating blocks to trigger a best chain change");
 
-<<<<<<< HEAD
     let block_6_hash = blocks.get(5).expect("should have 11 blocks").hash();
     let _ = rpc_client
         .call("invalidateblock", format!("[${block_6_hash}]"))
         .await
         .map_err(|err| eyre!(err))?;
-=======
-        header.previous_block_hash = chain_info.tip_hash;
-        header.commitment_bytes = chain_info
-            .chain_history_root
-            .or(is_chain_history_activation_height.then_some([0; 32].into()))
-            .expect("history tree can't be empty")
-            .bytes_in_serialized_order()
-            .into();
->>>>>>> 94f2e98d
 
     for _ in 0..10 {
         let fut = rpc_client
