--- conflicted
+++ resolved
@@ -3236,17 +3236,10 @@
 /// Test successful block template submission as a block proposal or submission on a custom Testnet.
 ///
 /// This test can be run locally with:
-<<<<<<< HEAD
 /// `RUSTFLAGS='--cfg zcash_unstable="nu6"' cargo test --package zebrad --test acceptance --features getblocktemplate-rpcs -- nu6_funding_streams_and_coinbase_balance --exact --show-output`
 #[tokio::test(flavor = "multi_thread")]
 #[cfg(all(feature = "getblocktemplate-rpcs", zcash_unstable = "nu6"))]
 async fn nu6_funding_streams_and_coinbase_balance() -> Result<()> {
-=======
-/// `RUSTFLAGS='--cfg zcash_unstable="nu6"' cargo test --package zebrad --test acceptance --features getblocktemplate-rpcs -- nu6_funding_streams --exact --show-output`
-#[tokio::test(flavor = "multi_thread")]
-#[cfg(all(feature = "getblocktemplate-rpcs", zcash_unstable = "nu6"))]
-async fn nu6_funding_streams() -> Result<()> {
->>>>>>> 16168d76
     use zebra_chain::{
         chain_sync_status::MockSyncStatus,
         parameters::{
@@ -3477,7 +3470,6 @@
         "invalid block with excessive coinbase output value should be rejected"
     );
 
-<<<<<<< HEAD
     // Use an invalid coinbase transaction (with an output value less than than the `block_subsidy + miner_fees - expected_lockbox_funding_stream`)
     let network = base_network_params
         .clone()
@@ -3521,8 +3513,6 @@
         "invalid block with insufficient coinbase output value should be rejected"
     );
 
-=======
->>>>>>> 16168d76
     // Check that the original block template can be submitted successfully
     let proposal_block =
         proposal_block_from_template(&valid_original_block_template, None, NetworkUpgrade::Nu6)?;
