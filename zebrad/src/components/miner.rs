--- conflicted
+++ resolved
@@ -26,7 +26,6 @@
 };
 use zebra_network::AddressBookPeers;
 use zebra_node_services::mempool;
-<<<<<<< HEAD
 use zebra_rpc::{
     client::{
         BlockTemplateTimeSource,
@@ -35,21 +34,8 @@
         GetBlockTemplateRequestMode::Template,
         HexData,
     },
-    config::mining::Config,
     methods::{RpcImpl, RpcServer},
     proposal_block_from_template,
-=======
-use zebra_rpc::methods::{
-    hex_data::HexData,
-    types::get_block_template::{
-        self,
-        parameters::GetBlockTemplateCapability::{CoinbaseTxn, LongPoll},
-        proposal::proposal_block_from_template,
-        GetBlockTemplateRequestMode::Template,
-        TimeSource,
-    },
-    RpcImpl, RpcServer,
->>>>>>> 744a3db9
 };
 use zebra_state::WatchReceiver;
 
@@ -331,16 +317,7 @@
             None,
         );
 
-<<<<<<< HEAD
-        let block = proposal_block_from_template(
-            &template,
-            BlockTemplateTimeSource::CurTime,
-            NetworkUpgrade::current(&network, Height(template.height())),
-        )
-        .expect("unexpected invalid block template");
-=======
-        let block = proposal_block_from_template(&template, TimeSource::CurTime)?;
->>>>>>> 744a3db9
+        let block = proposal_block_from_template(&template, BlockTemplateTimeSource::CurTime)?;
 
         // If the template has actually changed, send an updated template.
         template_sender.send_if_modified(|old_block| {
