use std::{collections::HashSet, iter::FromIterator, net::SocketAddr, str::FromStr, sync::Arc};

use super::mempool::{unmined_transactions_in_blocks, Mempool};
use crate::components::sync::SyncStatus;

use futures::FutureExt;
use tokio::sync::oneshot;
use tower::{
    buffer::Buffer, builder::ServiceBuilder, load_shed::LoadShed, util::BoxService, ServiceExt,
};

use tracing::Span;
use zebra_chain::{
    block::Block,
    parameters::Network,
    serialization::ZcashDeserializeInto,
    transaction::{UnminedTx, UnminedTxId},
};

use zebra_consensus::{error::TransactionError, transaction, Config as ConsensusConfig};
use zebra_network::{AddressBook, Request, Response};
use zebra_state::Config as StateConfig;
use zebra_test::mock_service::{MockService, PanicAssertion};

#[tokio::test]
async fn mempool_requests_for_transactions() {
<<<<<<< HEAD
    let (inbound_service, added_transactions, _) = setup(true).await;
=======
    let (inbound_service, added_transactions, _, mut peer_set) = setup(true).await;
>>>>>>> c1aab82c

    let added_transaction_ids: Vec<UnminedTxId> = added_transactions
        .clone()
        .unwrap()
        .iter()
        .map(|t| t.id)
        .collect();

    // Test `Request::MempoolTransactionIds`
    let request = inbound_service
        .clone()
        .oneshot(Request::MempoolTransactionIds)
        .await;
    match request {
        Ok(Response::TransactionIds(response)) => assert_eq!(response, added_transaction_ids),
        _ => unreachable!(
            "`MempoolTransactionIds` requests should always respond `Ok(Vec<UnminedTxId>)`"
        ),
    };

    // Test `Request::TransactionsById`
    let hash_set = added_transaction_ids
        .iter()
        .copied()
        .collect::<HashSet<_>>();

    let request = inbound_service
        .oneshot(Request::TransactionsById(hash_set))
        .await;

    match request {
        Ok(Response::Transactions(response)) => assert_eq!(response, added_transactions.unwrap()),
        _ => unreachable!("`TransactionsById` requests should always respond `Ok(Vec<UnminedTx>)`"),
    };
<<<<<<< HEAD
=======

    peer_set.expect_no_requests().await;
>>>>>>> c1aab82c
}

#[tokio::test]
async fn mempool_push_transaction() -> Result<(), crate::BoxError> {
    // get a block that has at least one non coinbase transaction
    let block: Arc<Block> =
        zebra_test::vectors::BLOCK_MAINNET_982681_BYTES.zcash_deserialize_into()?;

    // use the first transaction that is not coinbase
    let tx = block.transactions[1].clone();

<<<<<<< HEAD
    let (inbound_service, _, mut tx_verifier) = setup(false).await;
=======
    let (inbound_service, _, mut tx_verifier, mut peer_set) = setup(false).await;
>>>>>>> c1aab82c

    // Test `Request::PushTransaction`
    let request = inbound_service
        .clone()
        .oneshot(Request::PushTransaction(tx.clone().into()));
    // Simulate a successful transaction verification
    let verification = tx_verifier.expect_request_that(|_| true).map(|responder| {
        let txid = responder.request().tx_id();
        responder.respond(txid);
    });
    let (response, _) = futures::join!(request, verification);
    match response {
        Ok(Response::Nil) => (),
        _ => unreachable!("`PushTransaction` requests should always respond `Ok(Nil)`"),
    };

    // Use `Request::MempoolTransactionIds` to check the transaction was inserted to mempool
    let request = inbound_service
        .clone()
        .oneshot(Request::MempoolTransactionIds)
        .await;

    match request {
        Ok(Response::TransactionIds(response)) => assert_eq!(response, vec![tx.unmined_id()]),
        _ => unreachable!(
            "`MempoolTransactionIds` requests should always respond `Ok(Vec<UnminedTxId>)`"
        ),
    };

<<<<<<< HEAD
=======
    peer_set.expect_no_requests().await;

>>>>>>> c1aab82c
    Ok(())
}

#[tokio::test]
async fn mempool_advertise_transaction_ids() -> Result<(), crate::BoxError> {
    // get a block that has at least one non coinbase transaction
<<<<<<< HEAD
    let block: Arc<Block> =
        zebra_test::vectors::BLOCK_MAINNET_982681_BYTES.zcash_deserialize_into()?;

    // use the first transaction that is not coinbase
    let mut txs = HashSet::new();
    txs.insert(block.transactions[1].unmined_id());

    let (inbound_service, _, mut tx_verifier) = setup(false).await;
=======
    let block: Block = zebra_test::vectors::BLOCK_MAINNET_982681_BYTES.zcash_deserialize_into()?;

    // use the first transaction that is not coinbase
    let test_transaction = block
        .transactions
        .into_iter()
        .find(|tx| !tx.has_any_coinbase_inputs())
        .expect("at least one non-coinbase transaction");
    let test_transaction_id = test_transaction.unmined_id();
    let txs = HashSet::from_iter([test_transaction_id]);

    let (inbound_service, _, mut tx_verifier, mut peer_set) = setup(false).await;
>>>>>>> c1aab82c

    // Test `Request::AdvertiseTransactionIds`
    let request = inbound_service
        .clone()
<<<<<<< HEAD
        .oneshot(Request::AdvertiseTransactionIds(txs));
=======
        .oneshot(Request::AdvertiseTransactionIds(txs.clone()));
    // Ensure the mocked peer set responds
    let peer_set_responder =
        peer_set
            .expect_request(Request::TransactionsById(txs))
            .map(|responder| {
                let unmined_transaction = UnminedTx {
                    id: test_transaction_id,
                    transaction: test_transaction,
                };

                responder.respond(Response::Transactions(vec![unmined_transaction]))
            });
>>>>>>> c1aab82c
    // Simulate a successful transaction verification
    let verification = tx_verifier.expect_request_that(|_| true).map(|responder| {
        let txid = responder.request().tx_id();
        responder.respond(txid);
    });
<<<<<<< HEAD
    let (response, _) = futures::join!(request, verification);
=======
    let (response, _, _) = futures::join!(request, peer_set_responder, verification);
>>>>>>> c1aab82c

    match response {
        Ok(Response::Nil) => (),
        _ => unreachable!("`AdvertiseTransactionIds` requests should always respond `Ok(Nil)`"),
    };

    // Use `Request::MempoolTransactionIds` to check the transaction was inserted to mempool
    let request = inbound_service
        .clone()
        .oneshot(Request::MempoolTransactionIds)
        .await;

    match request {
        Ok(Response::TransactionIds(response)) => {
<<<<<<< HEAD
            assert_eq!(response, vec![block.transactions[1].unmined_id()])
=======
            assert_eq!(response, vec![test_transaction_id])
>>>>>>> c1aab82c
        }
        _ => unreachable!(
            "`MempoolTransactionIds` requests should always respond `Ok(Vec<UnminedTxId>)`"
        ),
    };

    Ok(())
}

async fn setup(
    add_transactions: bool,
) -> (
    LoadShed<tower::buffer::Buffer<super::Inbound, zebra_network::Request>>,
    Option<Vec<UnminedTx>>,
    MockService<transaction::Request, transaction::Response, PanicAssertion, TransactionError>,
<<<<<<< HEAD
=======
    MockService<Request, Response, PanicAssertion>,
>>>>>>> c1aab82c
) {
    let network = Network::Mainnet;
    let consensus_config = ConsensusConfig::default();
    let state_config = StateConfig::ephemeral();
<<<<<<< HEAD
    let peer_set = MockService::build().for_unit_tests();
=======
>>>>>>> c1aab82c
    let address_book = AddressBook::new(SocketAddr::from_str("0.0.0.0:0").unwrap(), Span::none());
    let address_book = Arc::new(std::sync::Mutex::new(address_book));
    let (sync_status, _recent_syncs) = SyncStatus::new();
    let (_state_service, _latest_chain_tip, chain_tip_change) =
        zebra_state::init(state_config.clone(), network);

    let (state, _, _) = zebra_state::init(state_config, network);
    let state_service = ServiceBuilder::new().buffer(1).service(state);

    let (block_verifier, _transaction_verifier) =
        zebra_consensus::chain::init(consensus_config.clone(), network, state_service.clone())
            .await;

<<<<<<< HEAD
=======
    let peer_set = MockService::build().for_unit_tests();
    let buffered_peer_set = Buffer::new(BoxService::new(peer_set.clone()), 10);

>>>>>>> c1aab82c
    let mock_tx_verifier = MockService::build().for_unit_tests();
    let buffered_tx_verifier = Buffer::new(BoxService::new(mock_tx_verifier.clone()), 10);

    let mut mempool_service = Mempool::new(
        network,
<<<<<<< HEAD
        peer_set_service.clone(),
=======
        buffered_peer_set.clone(),
>>>>>>> c1aab82c
        state_service.clone(),
        buffered_tx_verifier.clone(),
        sync_status,
        chain_tip_change,
    );

    let mut added_transactions = None;
    if add_transactions {
        added_transactions = Some(add_some_stuff_to_mempool(&mut mempool_service, network));
    }

    let mempool_service = BoxService::new(mempool_service);
    let mempool = ServiceBuilder::new().buffer(1).service(mempool_service);

    let (setup_tx, setup_rx) = oneshot::channel();

    let inbound_service = ServiceBuilder::new()
        .load_shed()
        .buffer(1)
        .service(super::Inbound::new(
            setup_rx,
            state_service.clone(),
            block_verifier.clone(),
        ));

<<<<<<< HEAD
    let r = setup_tx.send((peer_set_service, address_book, mempool));
=======
    let r = setup_tx.send((buffered_peer_set, address_book, mempool));
>>>>>>> c1aab82c
    // We can't expect or unwrap because the returned Result does not implement Debug
    assert!(r.is_ok());

    // Push the genesis block to the state
    let genesis_block: Arc<Block> = zebra_test::vectors::BLOCK_MAINNET_GENESIS_BYTES
        .zcash_deserialize_into()
        .unwrap();
    state_service
        .oneshot(zebra_state::Request::CommitFinalizedBlock(
            genesis_block.clone().into(),
        ))
        .await
        .unwrap();

<<<<<<< HEAD
    (inbound_service, added_transactions, mock_tx_verifier)
=======
    (
        inbound_service,
        added_transactions,
        mock_tx_verifier,
        peer_set,
    )
>>>>>>> c1aab82c
}

fn add_some_stuff_to_mempool(mempool_service: &mut Mempool, network: Network) -> Vec<UnminedTx> {
    // get the genesis block transactions from the Zcash blockchain.
    let genesis_transactions = unmined_transactions_in_blocks(0, network);
    // Insert the genesis block coinbase transaction into the mempool storage.
    mempool_service
        .storage()
        .insert(genesis_transactions.1[0].clone())
        .unwrap();

    genesis_transactions.1
}<|MERGE_RESOLUTION|>--- conflicted
+++ resolved
@@ -24,11 +24,7 @@
 
 #[tokio::test]
 async fn mempool_requests_for_transactions() {
-<<<<<<< HEAD
-    let (inbound_service, added_transactions, _) = setup(true).await;
-=======
     let (inbound_service, added_transactions, _, mut peer_set) = setup(true).await;
->>>>>>> c1aab82c
 
     let added_transaction_ids: Vec<UnminedTxId> = added_transactions
         .clone()
@@ -63,11 +59,8 @@
         Ok(Response::Transactions(response)) => assert_eq!(response, added_transactions.unwrap()),
         _ => unreachable!("`TransactionsById` requests should always respond `Ok(Vec<UnminedTx>)`"),
     };
-<<<<<<< HEAD
-=======
 
     peer_set.expect_no_requests().await;
->>>>>>> c1aab82c
 }
 
 #[tokio::test]
@@ -79,11 +72,7 @@
     // use the first transaction that is not coinbase
     let tx = block.transactions[1].clone();
 
-<<<<<<< HEAD
-    let (inbound_service, _, mut tx_verifier) = setup(false).await;
-=======
     let (inbound_service, _, mut tx_verifier, mut peer_set) = setup(false).await;
->>>>>>> c1aab82c
 
     // Test `Request::PushTransaction`
     let request = inbound_service
@@ -113,27 +102,14 @@
         ),
     };
 
-<<<<<<< HEAD
-=======
     peer_set.expect_no_requests().await;
 
->>>>>>> c1aab82c
     Ok(())
 }
 
 #[tokio::test]
 async fn mempool_advertise_transaction_ids() -> Result<(), crate::BoxError> {
     // get a block that has at least one non coinbase transaction
-<<<<<<< HEAD
-    let block: Arc<Block> =
-        zebra_test::vectors::BLOCK_MAINNET_982681_BYTES.zcash_deserialize_into()?;
-
-    // use the first transaction that is not coinbase
-    let mut txs = HashSet::new();
-    txs.insert(block.transactions[1].unmined_id());
-
-    let (inbound_service, _, mut tx_verifier) = setup(false).await;
-=======
     let block: Block = zebra_test::vectors::BLOCK_MAINNET_982681_BYTES.zcash_deserialize_into()?;
 
     // use the first transaction that is not coinbase
@@ -146,14 +122,10 @@
     let txs = HashSet::from_iter([test_transaction_id]);
 
     let (inbound_service, _, mut tx_verifier, mut peer_set) = setup(false).await;
->>>>>>> c1aab82c
 
     // Test `Request::AdvertiseTransactionIds`
     let request = inbound_service
         .clone()
-<<<<<<< HEAD
-        .oneshot(Request::AdvertiseTransactionIds(txs));
-=======
         .oneshot(Request::AdvertiseTransactionIds(txs.clone()));
     // Ensure the mocked peer set responds
     let peer_set_responder =
@@ -167,17 +139,12 @@
 
                 responder.respond(Response::Transactions(vec![unmined_transaction]))
             });
->>>>>>> c1aab82c
     // Simulate a successful transaction verification
     let verification = tx_verifier.expect_request_that(|_| true).map(|responder| {
         let txid = responder.request().tx_id();
         responder.respond(txid);
     });
-<<<<<<< HEAD
-    let (response, _) = futures::join!(request, verification);
-=======
     let (response, _, _) = futures::join!(request, peer_set_responder, verification);
->>>>>>> c1aab82c
 
     match response {
         Ok(Response::Nil) => (),
@@ -192,11 +159,7 @@
 
     match request {
         Ok(Response::TransactionIds(response)) => {
-<<<<<<< HEAD
-            assert_eq!(response, vec![block.transactions[1].unmined_id()])
-=======
             assert_eq!(response, vec![test_transaction_id])
->>>>>>> c1aab82c
         }
         _ => unreachable!(
             "`MempoolTransactionIds` requests should always respond `Ok(Vec<UnminedTxId>)`"
@@ -212,18 +175,11 @@
     LoadShed<tower::buffer::Buffer<super::Inbound, zebra_network::Request>>,
     Option<Vec<UnminedTx>>,
     MockService<transaction::Request, transaction::Response, PanicAssertion, TransactionError>,
-<<<<<<< HEAD
-=======
     MockService<Request, Response, PanicAssertion>,
->>>>>>> c1aab82c
 ) {
     let network = Network::Mainnet;
     let consensus_config = ConsensusConfig::default();
     let state_config = StateConfig::ephemeral();
-<<<<<<< HEAD
-    let peer_set = MockService::build().for_unit_tests();
-=======
->>>>>>> c1aab82c
     let address_book = AddressBook::new(SocketAddr::from_str("0.0.0.0:0").unwrap(), Span::none());
     let address_book = Arc::new(std::sync::Mutex::new(address_book));
     let (sync_status, _recent_syncs) = SyncStatus::new();
@@ -237,22 +193,15 @@
         zebra_consensus::chain::init(consensus_config.clone(), network, state_service.clone())
             .await;
 
-<<<<<<< HEAD
-=======
     let peer_set = MockService::build().for_unit_tests();
     let buffered_peer_set = Buffer::new(BoxService::new(peer_set.clone()), 10);
 
->>>>>>> c1aab82c
     let mock_tx_verifier = MockService::build().for_unit_tests();
     let buffered_tx_verifier = Buffer::new(BoxService::new(mock_tx_verifier.clone()), 10);
 
     let mut mempool_service = Mempool::new(
         network,
-<<<<<<< HEAD
-        peer_set_service.clone(),
-=======
         buffered_peer_set.clone(),
->>>>>>> c1aab82c
         state_service.clone(),
         buffered_tx_verifier.clone(),
         sync_status,
@@ -278,11 +227,7 @@
             block_verifier.clone(),
         ));
 
-<<<<<<< HEAD
-    let r = setup_tx.send((peer_set_service, address_book, mempool));
-=======
     let r = setup_tx.send((buffered_peer_set, address_book, mempool));
->>>>>>> c1aab82c
     // We can't expect or unwrap because the returned Result does not implement Debug
     assert!(r.is_ok());
 
@@ -297,16 +242,12 @@
         .await
         .unwrap();
 
-<<<<<<< HEAD
-    (inbound_service, added_transactions, mock_tx_verifier)
-=======
     (
         inbound_service,
         added_transactions,
         mock_tx_verifier,
         peer_set,
     )
->>>>>>> c1aab82c
 }
 
 fn add_some_stuff_to_mempool(mempool_service: &mut Mempool, network: Network) -> Vec<UnminedTx> {
