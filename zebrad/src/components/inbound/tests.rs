--- conflicted
+++ resolved
@@ -24,13 +24,9 @@
     let peer_set = MockService::build().for_unit_tests();
     let address_book = AddressBook::new(SocketAddr::from_str("0.0.0.0:0").unwrap(), Span::none());
     let address_book = Arc::new(std::sync::Mutex::new(address_book));
-<<<<<<< HEAD
     let (sync_status, mut recent_syncs) = SyncStatus::new();
-=======
-    let (sync_status, _recent_syncs) = SyncStatus::new();
     let (_state_service, _latest_chain_tip, chain_tip_change) =
         zebra_state::init(state_config.clone(), network);
->>>>>>> 1f1bf2ec
 
     let (state, _, _) = zebra_state::init(state_config, network);
     let state_service = ServiceBuilder::new().buffer(1).service(state);
