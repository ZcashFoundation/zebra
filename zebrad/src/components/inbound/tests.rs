--- conflicted
+++ resolved
@@ -370,15 +370,10 @@
     let address_book = AddressBook::new(SocketAddr::from_str("0.0.0.0:0").unwrap(), Span::none());
     let address_book = Arc::new(std::sync::Mutex::new(address_book));
     let (sync_status, mut recent_syncs) = SyncStatus::new();
-    let (state, _latest_chain_tip, chain_tip_change) =
+    let (state, latest_chain_tip, chain_tip_change) =
         zebra_state::init(state_config.clone(), network);
 
-<<<<<<< HEAD
-    let (state, latest_chain_tip, _) = zebra_state::init(state_config, network);
-    let state_service = ServiceBuilder::new().buffer(1).service(state);
-=======
     let mut state_service = ServiceBuilder::new().buffer(1).service(state);
->>>>>>> c6878d9b
 
     let (block_verifier, _transaction_verifier) =
         zebra_consensus::chain::init(consensus_config.clone(), network, state_service.clone())
@@ -442,21 +437,6 @@
     // We can't expect or unwrap because the returned Result does not implement Debug
     assert!(r.is_ok());
 
-<<<<<<< HEAD
-    // Push the genesis block to the state
-    let genesis_block: Arc<Block> = zebra_test::vectors::BLOCK_MAINNET_GENESIS_BYTES
-        .zcash_deserialize_into()
-        .unwrap();
-    state_service
-        .clone()
-        .oneshot(zebra_state::Request::CommitFinalizedBlock(
-            genesis_block.clone().into(),
-        ))
-        .await
-        .unwrap();
-
-=======
->>>>>>> c6878d9b
     (
         inbound_service,
         added_transactions,
