--- conflicted
+++ resolved
@@ -141,15 +141,7 @@
         peer_set
             .expect_request(Request::TransactionsById(txs))
             .map(|responder| {
-<<<<<<< HEAD
-                let unmined_transaction = UnminedTx {
-                    id: test_transaction_id,
-                    transaction: test_transaction.clone(),
-                };
-
-=======
                 let unmined_transaction = UnminedTx::from(test_transaction);
->>>>>>> f1718f5c
                 responder.respond(Response::Transactions(vec![unmined_transaction]))
             });
     // Simulate a successful transaction verification
