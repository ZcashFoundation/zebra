//! Zebra mempool.

use std::{
    collections::HashSet,
    future::Future,
    iter,
    pin::Pin,
    task::{Context, Poll},
};

use futures::{future::FutureExt, stream::Stream};
use tower::{buffer::Buffer, timeout::Timeout, util::BoxService, Service};

use zebra_chain::{
    chain_tip::ChainTip,
    parameters::Network,
    transaction::{UnminedTx, UnminedTxId},
};
use zebra_consensus::{error::TransactionError, transaction};
use zebra_network as zn;
use zebra_state as zs;
use zebra_state::{ChainTipChange, TipAction};

pub use crate::BoxError;

mod crawler;
pub mod downloads;
mod error;
mod storage;

#[cfg(test)]
mod tests;

pub use self::crawler::Crawler;
pub use self::error::MempoolError;
#[cfg(test)]
pub use self::storage::tests::unmined_transactions_in_blocks;

use self::downloads::{
    Downloads as TxDownloads, Gossip, TRANSACTION_DOWNLOAD_TIMEOUT, TRANSACTION_VERIFY_TIMEOUT,
};

#[cfg(test)]
use super::sync::RecentSyncLengths;
use super::sync::SyncStatus;

type Outbound = Buffer<BoxService<zn::Request, zn::Response, zn::BoxError>, zn::Request>;
type State = Buffer<BoxService<zs::Request, zs::Response, zs::BoxError>, zs::Request>;
type TxVerifier = Buffer<
    BoxService<transaction::Request, transaction::Response, TransactionError>,
    transaction::Request,
>;
type InboundTxDownloads = TxDownloads<Timeout<Outbound>, Timeout<TxVerifier>, State>;

#[derive(Debug)]
#[allow(dead_code)]
pub enum Request {
    TransactionIds,
    TransactionsById(HashSet<UnminedTxId>),
    RejectedTransactionIds(HashSet<UnminedTxId>),
    Queue(Vec<Gossip>),
}

#[derive(Debug)]
pub enum Response {
    Transactions(Vec<UnminedTx>),
    TransactionIds(Vec<UnminedTxId>),
    RejectedTransactionIds(Vec<UnminedTxId>),
    Queued(Vec<Result<(), MempoolError>>),
}

/// The state of the mempool.
///
/// Indicates wether it is enabled or disabled and, if enabled, contains
/// the necessary data to run it.
enum ActiveState {
    /// The Mempool is disabled.
    Disabled,
    /// The Mempool is enabled.
    Enabled {
        /// The Mempool storage itself.
        ///
        /// ##: Correctness: only components internal to the [`Mempool`] struct are allowed to
        /// inject transactions into `storage`, as transactions must be verified beforehand.
        storage: storage::Storage,
        /// The transaction dowload and verify stream.
        tx_downloads: Pin<Box<InboundTxDownloads>>,
    },
}

/// Mempool async management and query service.
///
/// The mempool is the set of all verified transactions that this node is aware
/// of that have yet to be confirmed by the Zcash network. A transaction is
/// confirmed when it has been included in a block ('mined').
pub struct Mempool {
    /// The state of the mempool.
    active_state: ActiveState,

    /// Allows checking if we are near the tip to enable/disable the mempool.
    #[allow(dead_code)]
    sync_status: SyncStatus,

    /// Allow efficient access to the best tip of the blockchain.
    latest_chain_tip: zs::LatestChainTip,
    /// Allows the detection of chain tip resets.
    #[allow(dead_code)]
    chain_tip_change: ChainTipChange,

    /// Handle to the outbound service.
    /// Used to construct the transaction downloader.
    outbound: Outbound,

    /// Handle to the state service.
    /// Used to construct the transaction downloader.
    state: State,

    /// Handle to the transaction verifier service.
    /// Used to construct the transaction downloader.
    tx_verifier: TxVerifier,
}

impl Mempool {
    #[allow(dead_code)]
    pub(crate) fn new(
        _network: Network,
        outbound: Outbound,
        state: State,
        tx_verifier: TxVerifier,
        sync_status: SyncStatus,
        latest_chain_tip: zs::LatestChainTip,
        chain_tip_change: ChainTipChange,
    ) -> Self {
        Mempool {
            active_state: ActiveState::Disabled,
            sync_status,
            latest_chain_tip,
            chain_tip_change,
            outbound,
            state,
            tx_verifier,
        }
    }

    /// Update the mempool state (enabled / disabled) depending on how close to
    /// the tip is the synchronization, including side effects to state changes.
    fn update_state(&mut self) {
        let is_close_to_tip = self.sync_status.is_close_to_tip();
        if self.is_enabled() == is_close_to_tip {
            // the active state is up to date
            return;
        }

        // Update enabled / disabled state
        if is_close_to_tip {
            let tx_downloads = Box::pin(TxDownloads::new(
                Timeout::new(self.outbound.clone(), TRANSACTION_DOWNLOAD_TIMEOUT),
                Timeout::new(self.tx_verifier.clone(), TRANSACTION_VERIFY_TIMEOUT),
                self.state.clone(),
            ));
            self.active_state = ActiveState::Enabled {
                storage: Default::default(),
                tx_downloads,
            };
        } else {
            self.active_state = ActiveState::Disabled
        }
    }

    /// Return whether the mempool is enabled or not.
    pub fn is_enabled(&self) -> bool {
        match self.active_state {
            ActiveState::Disabled => false,
            ActiveState::Enabled { .. } => true,
        }
    }

    /// Get the storage field of the mempool for testing purposes.
    #[cfg(test)]
    pub fn storage(&mut self) -> &mut storage::Storage {
        match &mut self.active_state {
            ActiveState::Disabled => panic!("mempool must be enabled"),
            ActiveState::Enabled { storage, .. } => storage,
        }
    }

    /// Get the transaction downloader of the mempool for testing purposes.
    #[cfg(test)]
    pub fn tx_downloads(&self) -> &Pin<Box<InboundTxDownloads>> {
        match &self.active_state {
            ActiveState::Disabled => panic!("mempool must be enabled"),
            ActiveState::Enabled { tx_downloads, .. } => tx_downloads,
        }
    }

    /// Enable the mempool by pretending the synchronization is close to the tip.
    #[cfg(test)]
    pub async fn enable(&mut self, recent_syncs: &mut RecentSyncLengths) {
        use tower::ServiceExt;
        // Pretend we're close to tip
        SyncStatus::sync_close_to_tip(recent_syncs);
        // Make a dummy request to poll the mempool and make it enable itself
        let _ = self.oneshot(Request::TransactionIds).await;
    }

    /// Disable the mempool by pretending the synchronization is far from the tip.
    #[cfg(test)]
    pub async fn disable(&mut self, recent_syncs: &mut RecentSyncLengths) {
        use tower::ServiceExt;
        // Pretend we're far from the tip
        SyncStatus::sync_far_from_tip(recent_syncs);
        // Make a dummy request to poll the mempool and make it disable itself
        let _ = self.oneshot(Request::TransactionIds).await;
    }

    /// Check if transaction should be downloaded and/or verified.
    ///
    /// If it is already in the mempool (or in its rejected list)
    /// then it shouldn't be downloaded/verified.
    fn should_download_or_verify(
        storage: &mut storage::Storage,
        txid: UnminedTxId,
    ) -> Result<(), MempoolError> {
        // Check if the transaction is already in the mempool.
        if storage.contains(&txid) {
            return Err(MempoolError::InMempool);
        }
        if storage.contains_rejected(&txid) {
            return Err(MempoolError::Rejected);
        }
        Ok(())
    }
}

impl Service<Request> for Mempool {
    type Response = Response;
    type Error = BoxError;
    type Future =
        Pin<Box<dyn Future<Output = Result<Self::Response, Self::Error>> + Send + 'static>>;

    fn poll_ready(&mut self, cx: &mut Context<'_>) -> Poll<Result<(), Self::Error>> {
<<<<<<< HEAD
        if let Some(tip_action) = self.chain_tip_change.last_tip_change() {
            match tip_action {
                // Clear the mempool if there has been a chain tip reset.
                TipAction::Reset { .. } => {
                    self.storage.clear();
                }
                // Cancel downloads/verifications of transactions with the same
                // IDs as recently mined transactions.
                TipAction::Grow { block } => {
                    let txid_set = block.transaction_hashes.iter().collect();
                    self.tx_downloads.cancel(txid_set);
                }
            }
        }
=======
        self.update_state();

        match &mut self.active_state {
            ActiveState::Enabled {
                storage,
                tx_downloads,
            } => {
                // Clear the mempool if there has been a chain tip reset.
                if let Some(TipAction::Reset { .. }) = self.chain_tip_change.last_tip_change() {
                    storage.clear();
                }

                // Clean up completed download tasks and add to mempool if successful.
                while let Poll::Ready(Some(r)) = tx_downloads.as_mut().poll_next(cx) {
                    if let Ok(tx) = r {
                        // Storage handles conflicting transactions or a full mempool internally,
                        // so just ignore the storage result here
                        let _ = storage.insert(tx);
                    }
                }
>>>>>>> 20b2e054

                // Remove expired transactions from the mempool.
                if let Some(tip_height) = self.latest_chain_tip.best_tip_height() {
                    remove_expired_transactions(storage, tip_height);
                }
            }
            ActiveState::Disabled => {
                // When the mempool is disabled we still return that the service is ready.
                // Otherwise, callers could block waiting for the mempool to be enabled,
                // which may not be the desired behaviour.
            }
        }

        Poll::Ready(Ok(()))
    }

    /// Call the mempool service.
    ///
    /// Errors indicate that the peer has done something wrong or unexpected,
    /// and will cause callers to disconnect from the remote peer.
    #[instrument(name = "mempool", skip(self, req))]
    fn call(&mut self, req: Request) -> Self::Future {
        match &mut self.active_state {
            ActiveState::Enabled {
                storage,
                tx_downloads,
            } => match req {
                Request::TransactionIds => {
                    let res = storage.tx_ids();
                    async move { Ok(Response::TransactionIds(res)) }.boxed()
                }
                Request::TransactionsById(ids) => {
                    let rsp = Ok(storage.transactions(ids)).map(Response::Transactions);
                    async move { rsp }.boxed()
                }
                Request::RejectedTransactionIds(ids) => {
                    let rsp = Ok(storage.rejected_transactions(ids))
                        .map(Response::RejectedTransactionIds);
                    async move { rsp }.boxed()
                }
                Request::Queue(gossiped_txs) => {
                    let rsp: Vec<Result<(), MempoolError>> = gossiped_txs
                        .into_iter()
                        .map(|gossiped_tx| {
                            Self::should_download_or_verify(storage, gossiped_tx.id())?;
                            tx_downloads.download_if_needed_and_verify(gossiped_tx)?;
                            Ok(())
                        })
                        .collect();
                    async move { Ok(Response::Queued(rsp)) }.boxed()
                }
            },
            ActiveState::Disabled => {
                // We can't return an error since that will cause a disconnection
                // by the peer connection handler. Therefore, return successful
                // empty responses.
                let resp = match req {
                    Request::TransactionIds => Response::TransactionIds(Default::default()),
                    Request::TransactionsById(_) => Response::Transactions(Default::default()),
                    Request::RejectedTransactionIds(_) => {
                        Response::RejectedTransactionIds(Default::default())
                    }
                    // Special case; we can signal the error inside the response.
                    Request::Queue(gossiped_txs) => Response::Queued(
                        iter::repeat(Err(MempoolError::Disabled))
                            .take(gossiped_txs.len())
                            .collect(),
                    ),
                };
                async move { Ok(resp) }.boxed()
            }
        }
    }
}

/// Remove transactions from the mempool if they have not been mined after a specified height.
///
/// https://zips.z.cash/zip-0203#specification
fn remove_expired_transactions(
    storage: &mut storage::Storage,
    tip_height: zebra_chain::block::Height,
) {
    let ids = storage.tx_ids().iter().copied().collect();
    let transactions = storage.transactions(ids);

    for t in transactions {
        if let Some(expiry_height) = t.transaction.expiry_height() {
            if tip_height >= expiry_height {
                storage.remove(&t.id);
            }
        }
    }
}<|MERGE_RESOLUTION|>--- conflicted
+++ resolved
@@ -239,22 +239,6 @@
         Pin<Box<dyn Future<Output = Result<Self::Response, Self::Error>> + Send + 'static>>;
 
     fn poll_ready(&mut self, cx: &mut Context<'_>) -> Poll<Result<(), Self::Error>> {
-<<<<<<< HEAD
-        if let Some(tip_action) = self.chain_tip_change.last_tip_change() {
-            match tip_action {
-                // Clear the mempool if there has been a chain tip reset.
-                TipAction::Reset { .. } => {
-                    self.storage.clear();
-                }
-                // Cancel downloads/verifications of transactions with the same
-                // IDs as recently mined transactions.
-                TipAction::Grow { block } => {
-                    let txid_set = block.transaction_hashes.iter().collect();
-                    self.tx_downloads.cancel(txid_set);
-                }
-            }
-        }
-=======
         self.update_state();
 
         match &mut self.active_state {
@@ -262,9 +246,19 @@
                 storage,
                 tx_downloads,
             } => {
-                // Clear the mempool if there has been a chain tip reset.
-                if let Some(TipAction::Reset { .. }) = self.chain_tip_change.last_tip_change() {
-                    storage.clear();
+                if let Some(tip_action) = self.chain_tip_change.last_tip_change() {
+                    match tip_action {
+                        // Clear the mempool if there has been a chain tip reset.
+                        TipAction::Reset { .. } => {
+                            storage.clear();
+                        }
+                        // Cancel downloads/verifications of transactions with the same
+                        // IDs as recently mined transactions.
+                        TipAction::Grow { block } => {
+                            let txid_set = block.transaction_hashes.iter().collect();
+                            tx_downloads.cancel(txid_set);
+                        }
+                    }
                 }
 
                 // Clean up completed download tasks and add to mempool if successful.
@@ -275,7 +269,6 @@
                         let _ = storage.insert(tx);
                     }
                 }
->>>>>>> 20b2e054
 
                 // Remove expired transactions from the mempool.
                 if let Some(tip_height) = self.latest_chain_tip.best_tip_height() {
