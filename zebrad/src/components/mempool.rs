//! Zebra mempool.

use std::{
    collections::HashSet,
    future::Future,
    pin::Pin,
    task::{Context, Poll},
};

use futures::{future::FutureExt, stream::Stream};
use tower::{buffer::Buffer, timeout::Timeout, util::BoxService, Service};

use zebra_chain::{
    chain_tip::ChainTip,
    parameters::Network,
    transaction::{UnminedTx, UnminedTxId},
};
use zebra_consensus::{error::TransactionError, transaction};
use zebra_network as zn;
use zebra_state as zs;
use zs::ChainTipChange;

pub use crate::BoxError;

mod crawler;
pub mod downloads;
mod error;
mod storage;

#[cfg(test)]
mod tests;

pub use self::crawler::Crawler;
pub use self::error::MempoolError;
#[cfg(test)]
pub use self::storage::tests::unmined_transactions_in_blocks;

use self::downloads::{
    Downloads as TxDownloads, Gossip, TRANSACTION_DOWNLOAD_TIMEOUT, TRANSACTION_VERIFY_TIMEOUT,
};

use super::sync::SyncStatus;

type Outbound = Buffer<BoxService<zn::Request, zn::Response, zn::BoxError>, zn::Request>;
type State = Buffer<BoxService<zs::Request, zs::Response, zs::BoxError>, zs::Request>;
type TxVerifier = Buffer<
    BoxService<transaction::Request, transaction::Response, TransactionError>,
    transaction::Request,
>;
type InboundTxDownloads = TxDownloads<Timeout<Outbound>, Timeout<TxVerifier>, State>;

#[derive(Debug)]
#[allow(dead_code)]
pub enum Request {
    TransactionIds,
    TransactionsById(HashSet<UnminedTxId>),
    RejectedTransactionIds(HashSet<UnminedTxId>),
    Queue(Vec<Gossip>),
}

#[derive(Debug)]
pub enum Response {
    Transactions(Vec<UnminedTx>),
    TransactionIds(Vec<UnminedTxId>),
    RejectedTransactionIds(Vec<UnminedTxId>),
    Queued(Vec<Result<(), MempoolError>>),
}

/// Mempool async management and query service.
///
/// The mempool is the set of all verified transactions that this node is aware
/// of that have yet to be confirmed by the Zcash network. A transaction is
/// confirmed when it has been included in a block ('mined').
pub struct Mempool {
    /// The Mempool storage itself.
    ///
    /// ##: Correctness: only components internal to the [`Mempool`] struct are allowed to
    /// inject transactions into `storage`, as transactions must be verified beforehand.
    storage: storage::Storage,

    /// The transaction dowload and verify stream.
    tx_downloads: Pin<Box<InboundTxDownloads>>,

    /// Allows checking if we are near the tip to enable/disable the mempool.
    #[allow(dead_code)]
    sync_status: SyncStatus,

<<<<<<< HEAD
    /// Allow efficient access to the best tip of the blockchain.
    latest_chain_tip: zs::LatestChainTip,
=======
    /// Allows the detection of chain tip resets.
    #[allow(dead_code)]
    chain_tip_change: ChainTipChange,
>>>>>>> bace79a7
}

impl Mempool {
    #[allow(dead_code)]
    pub(crate) fn new(
        _network: Network,
        outbound: Outbound,
        state: State,
        tx_verifier: TxVerifier,
        sync_status: SyncStatus,
<<<<<<< HEAD
        latest_chain_tip: zs::LatestChainTip,
=======
        chain_tip_change: ChainTipChange,
>>>>>>> bace79a7
    ) -> Self {
        let tx_downloads = Box::pin(TxDownloads::new(
            Timeout::new(outbound, TRANSACTION_DOWNLOAD_TIMEOUT),
            Timeout::new(tx_verifier, TRANSACTION_VERIFY_TIMEOUT),
            state.clone(),
        ));

        Mempool {
            storage: Default::default(),
            tx_downloads,
            sync_status,
<<<<<<< HEAD
            latest_chain_tip,
=======
            chain_tip_change,
>>>>>>> bace79a7
        }
    }

    /// Get the storage field of the mempool for testing purposes.
    #[cfg(test)]
    pub fn storage(&mut self) -> &mut storage::Storage {
        &mut self.storage
    }

    /// Check if transaction should be downloaded and/or verified.
    ///
    /// If it is already in the mempool (or in its rejected list)
    /// then it shouldn't be downloaded/verified.
    fn should_download_or_verify(&mut self, txid: UnminedTxId) -> Result<(), MempoolError> {
        // Check if the transaction is already in the mempool.
        if self.storage.contains(&txid) {
            return Err(MempoolError::InMempool);
        }
        if self.storage.contains_rejected(&txid) {
            return Err(MempoolError::Rejected);
        }
        Ok(())
    }
}

impl Service<Request> for Mempool {
    type Response = Response;
    type Error = BoxError;
    type Future =
        Pin<Box<dyn Future<Output = Result<Self::Response, Self::Error>> + Send + 'static>>;

    fn poll_ready(&mut self, cx: &mut Context<'_>) -> Poll<Result<(), Self::Error>> {
        // Clean up completed download tasks and add to mempool if successful
        while let Poll::Ready(Some(r)) = self.tx_downloads.as_mut().poll_next(cx) {
            if let Ok(tx) = r {
                // TODO: should we do something with the result?
                let _ = self.storage.insert(tx);
            }
        }

        if let Some(tip_height) = self.latest_chain_tip.best_tip_height() {
            remove_expired_transactions(&mut self.storage, tip_height);
        }

        Poll::Ready(Ok(()))
    }

    #[instrument(name = "mempool", skip(self, req))]
    fn call(&mut self, req: Request) -> Self::Future {
        match req {
            Request::TransactionIds => {
                let res = self.storage.tx_ids();
                async move { Ok(Response::TransactionIds(res)) }.boxed()
            }
            Request::TransactionsById(ids) => {
                let rsp = Ok(self.storage.transactions(ids)).map(Response::Transactions);
                async move { rsp }.boxed()
            }
            Request::RejectedTransactionIds(ids) => {
                let rsp = Ok(self.storage.rejected_transactions(ids))
                    .map(Response::RejectedTransactionIds);
                async move { rsp }.boxed()
            }
            Request::Queue(gossiped_txs) => {
                let rsp: Vec<Result<(), MempoolError>> = gossiped_txs
                    .into_iter()
                    .map(|gossiped_tx| {
                        self.should_download_or_verify(gossiped_tx.id())?;
                        self.tx_downloads
                            .download_if_needed_and_verify(gossiped_tx)?;
                        Ok(())
                    })
                    .collect();
                async move { Ok(Response::Queued(rsp)) }.boxed()
            }
        }
    }
}

fn remove_expired_transactions(
    storage: &mut storage::Storage,
    tip_height: zebra_chain::block::Height,
) {
    let ids = storage.tx_ids().iter().copied().collect();
    let transactions = storage.transactions(ids);

    let _ = transactions
        .iter()
        .filter(|t| t.transaction.expiry_height().is_some())
        .map(|t| {
            if tip_height > t.transaction.expiry_height().unwrap() {
                storage.remove(&t.id);
            }
        });
}<|MERGE_RESOLUTION|>--- conflicted
+++ resolved
@@ -85,14 +85,11 @@
     #[allow(dead_code)]
     sync_status: SyncStatus,
 
-<<<<<<< HEAD
     /// Allow efficient access to the best tip of the blockchain.
     latest_chain_tip: zs::LatestChainTip,
-=======
     /// Allows the detection of chain tip resets.
     #[allow(dead_code)]
     chain_tip_change: ChainTipChange,
->>>>>>> bace79a7
 }
 
 impl Mempool {
@@ -103,11 +100,8 @@
         state: State,
         tx_verifier: TxVerifier,
         sync_status: SyncStatus,
-<<<<<<< HEAD
         latest_chain_tip: zs::LatestChainTip,
-=======
         chain_tip_change: ChainTipChange,
->>>>>>> bace79a7
     ) -> Self {
         let tx_downloads = Box::pin(TxDownloads::new(
             Timeout::new(outbound, TRANSACTION_DOWNLOAD_TIMEOUT),
@@ -119,11 +113,8 @@
             storage: Default::default(),
             tx_downloads,
             sync_status,
-<<<<<<< HEAD
             latest_chain_tip,
-=======
             chain_tip_change,
->>>>>>> bace79a7
         }
     }
 
