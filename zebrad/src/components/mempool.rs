--- conflicted
+++ resolved
@@ -330,7 +330,9 @@
             }
         }
     }
-<<<<<<< HEAD
+
+    // expiry height is effecting data, so we match by non-malleable TXID
+    storage.remove_same_effects(&txid_set);
 }
 
 /// Add a transaction that failed download and verification to the rejected list
@@ -366,9 +368,4 @@
             storage.reject(txid, storage::State::Invalid(e))
         }
     }
-=======
-
-    // expiry height is effecting data, so we match by non-malleable TXID
-    storage.remove_same_effects(&txid_set);
->>>>>>> 664d4384
 }