//! Zebra mempool.

use std::{
    collections::HashSet,
    future::Future,
    pin::Pin,
    task::{Context, Poll},
};

use futures::{future::FutureExt, stream::Stream};
use tower::{buffer::Buffer, timeout::Timeout, util::BoxService, Service};

use zebra_chain::{
    parameters::Network,
    transaction::{UnminedTx, UnminedTxId},
};
use zebra_consensus::{error::TransactionError, transaction};
use zebra_network as zn;
use zebra_state as zs;
use zebra_state::{ChainTipChange, TipAction};

pub use crate::BoxError;

mod crawler;
pub mod downloads;
mod error;
mod storage;

#[cfg(test)]
mod tests;

pub use self::crawler::Crawler;
pub use self::error::MempoolError;
#[cfg(test)]
pub use self::storage::tests::unmined_transactions_in_blocks;

use self::downloads::{
    Downloads as TxDownloads, Gossip, TRANSACTION_DOWNLOAD_TIMEOUT, TRANSACTION_VERIFY_TIMEOUT,
};

use super::sync::SyncStatus;

type Outbound = Buffer<BoxService<zn::Request, zn::Response, zn::BoxError>, zn::Request>;
type State = Buffer<BoxService<zs::Request, zs::Response, zs::BoxError>, zs::Request>;
type TxVerifier = Buffer<
    BoxService<transaction::Request, transaction::Response, TransactionError>,
    transaction::Request,
>;
type InboundTxDownloads = TxDownloads<Timeout<Outbound>, Timeout<TxVerifier>, State>;

#[derive(Debug)]
#[allow(dead_code)]
pub enum Request {
    TransactionIds,
    TransactionsById(HashSet<UnminedTxId>),
    RejectedTransactionIds(HashSet<UnminedTxId>),
    Queue(Vec<Gossip>),
}

#[derive(Debug)]
pub enum Response {
    Transactions(Vec<UnminedTx>),
    TransactionIds(Vec<UnminedTxId>),
    RejectedTransactionIds(Vec<UnminedTxId>),
    Queued(Vec<Result<(), MempoolError>>),
}

/// Mempool async management and query service.
///
/// The mempool is the set of all verified transactions that this node is aware
/// of that have yet to be confirmed by the Zcash network. A transaction is
/// confirmed when it has been included in a block ('mined').
pub struct Mempool {
    /// The Mempool storage itself.
    ///
    /// ##: Correctness: only components internal to the [`Mempool`] struct are allowed to
    /// inject transactions into `storage`, as transactions must be verified beforehand.
    storage: storage::Storage,

    /// The transaction dowload and verify stream.
    tx_downloads: Pin<Box<InboundTxDownloads>>,

    /// Allows checking if we are near the tip to enable/disable the mempool.
    #[allow(dead_code)]
    sync_status: SyncStatus,

    /// Allows the detection of chain tip resets.
    #[allow(dead_code)]
    chain_tip_change: ChainTipChange,
}

impl Mempool {
    #[allow(dead_code)]
    pub(crate) fn new(
        _network: Network,
        outbound: Outbound,
        state: State,
        tx_verifier: TxVerifier,
        sync_status: SyncStatus,
        chain_tip_change: ChainTipChange,
    ) -> Self {
        let tx_downloads = Box::pin(TxDownloads::new(
            Timeout::new(outbound, TRANSACTION_DOWNLOAD_TIMEOUT),
            Timeout::new(tx_verifier, TRANSACTION_VERIFY_TIMEOUT),
            state,
        ));

        Mempool {
            storage: Default::default(),
            tx_downloads,
            sync_status,
            chain_tip_change,
        }
    }

    /// Get the storage field of the mempool for testing purposes.
    #[cfg(test)]
    pub fn storage(&mut self) -> &mut storage::Storage {
        &mut self.storage
    }

    /// Check if transaction should be downloaded and/or verified.
    ///
    /// If it is already in the mempool (or in its rejected list)
    /// then it shouldn't be downloaded/verified.
    fn should_download_or_verify(&mut self, txid: UnminedTxId) -> Result<(), MempoolError> {
        // Check if the transaction is already in the mempool.
        if self.storage.contains(&txid) {
            return Err(MempoolError::InMempool);
        }
        if self.storage.contains_rejected(&txid) {
            return Err(MempoolError::Rejected);
        }
        Ok(())
    }
}

impl Service<Request> for Mempool {
    type Response = Response;
    type Error = BoxError;
    type Future =
        Pin<Box<dyn Future<Output = Result<Self::Response, Self::Error>> + Send + 'static>>;

    fn poll_ready(&mut self, cx: &mut Context<'_>) -> Poll<Result<(), Self::Error>> {
<<<<<<< HEAD
        if let Some(tip_action) = self.chain_tip_change.tip_change().now_or_never() {
            match tip_action? {
                // Clear the mempool if there has been a chain tip reset.
                TipAction::Reset { height: _, hash: _ } => {
                    // TODO: https://github.com/ZcashFoundation/zebra/pull/2777/
                }
                // Cancel downloads/verifications of transactions with the same
                // IDs as recently mined transactions.
                TipAction::Grow { block } => {
                    for txid in block.transaction_hashes.iter() {
                        self.tx_downloads.cancel(txid);
                    }
                }
            }
=======
        // Clear the mempool if there has been a chain tip reset.
        if let Some(TipAction::Reset { .. }) = self.chain_tip_change.last_tip_change() {
            self.storage.clear();
>>>>>>> b42ab67a
        }

        // Clean up completed download tasks and add to mempool if successful
        while let Poll::Ready(Some(r)) = self.tx_downloads.as_mut().poll_next(cx) {
            if let Ok(tx) = r {
                // TODO: should we do something with the result?
                let _ = self.storage.insert(tx);
            }
        }
        Poll::Ready(Ok(()))
    }

    #[instrument(name = "mempool", skip(self, req))]
    fn call(&mut self, req: Request) -> Self::Future {
        match req {
            Request::TransactionIds => {
                let res = self.storage.tx_ids();
                async move { Ok(Response::TransactionIds(res)) }.boxed()
            }
            Request::TransactionsById(ids) => {
                let rsp = Ok(self.storage.transactions(ids)).map(Response::Transactions);
                async move { rsp }.boxed()
            }
            Request::RejectedTransactionIds(ids) => {
                let rsp = Ok(self.storage.rejected_transactions(ids))
                    .map(Response::RejectedTransactionIds);
                async move { rsp }.boxed()
            }
            Request::Queue(gossiped_txs) => {
                let rsp: Vec<Result<(), MempoolError>> = gossiped_txs
                    .into_iter()
                    .map(|gossiped_tx| {
                        self.should_download_or_verify(gossiped_tx.id())?;
                        self.tx_downloads
                            .download_if_needed_and_verify(gossiped_tx)?;
                        Ok(())
                    })
                    .collect();
                async move { Ok(Response::Queued(rsp)) }.boxed()
            }
        }
    }
}<|MERGE_RESOLUTION|>--- conflicted
+++ resolved
@@ -142,12 +142,11 @@
         Pin<Box<dyn Future<Output = Result<Self::Response, Self::Error>> + Send + 'static>>;
 
     fn poll_ready(&mut self, cx: &mut Context<'_>) -> Poll<Result<(), Self::Error>> {
-<<<<<<< HEAD
-        if let Some(tip_action) = self.chain_tip_change.tip_change().now_or_never() {
-            match tip_action? {
+        if let Some(tip_action) = self.chain_tip_change.last_tip_change() {
+            match tip_action {
                 // Clear the mempool if there has been a chain tip reset.
-                TipAction::Reset { height: _, hash: _ } => {
-                    // TODO: https://github.com/ZcashFoundation/zebra/pull/2777/
+                TipAction::Reset { .. } => {
+                    self.storage.clear();
                 }
                 // Cancel downloads/verifications of transactions with the same
                 // IDs as recently mined transactions.
@@ -157,11 +156,6 @@
                     }
                 }
             }
-=======
-        // Clear the mempool if there has been a chain tip reset.
-        if let Some(TipAction::Reset { .. }) = self.chain_tip_change.last_tip_change() {
-            self.storage.clear();
->>>>>>> b42ab67a
         }
 
         // Clean up completed download tasks and add to mempool if successful
