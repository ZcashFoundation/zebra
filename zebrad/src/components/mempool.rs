--- conflicted
+++ resolved
@@ -17,11 +17,7 @@
 use zebra_consensus::{error::TransactionError, transaction};
 use zebra_network as zn;
 use zebra_state as zs;
-<<<<<<< HEAD
 use zebra_state::{ChainTipChange, TipAction};
-=======
-use zs::ChainTipChange;
->>>>>>> 11b77afe
 
 pub use crate::BoxError;
 
@@ -88,11 +84,8 @@
     #[allow(dead_code)]
     sync_status: SyncStatus,
 
-<<<<<<< HEAD
-=======
     /// Allows the detection of chain tip resets.
     #[allow(dead_code)]
->>>>>>> 11b77afe
     chain_tip_change: ChainTipChange,
 }
 
