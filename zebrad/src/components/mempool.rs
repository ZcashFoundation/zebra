//! Zebra mempool.

use std::{
    collections::HashSet,
    future::Future,
    iter,
    pin::Pin,
    task::{Context, Poll},
};

use futures::{future::FutureExt, stream::Stream};
use tower::{buffer::Buffer, timeout::Timeout, util::BoxService, Service};

use zebra_chain::{
    chain_tip::ChainTip,
    parameters::Network,
    transaction::{UnminedTx, UnminedTxId},
};
use zebra_consensus::{error::TransactionError, transaction};
use zebra_network as zn;
use zebra_state as zs;
use zebra_state::{ChainTipChange, TipAction};

pub use crate::BoxError;

mod crawler;
pub mod downloads;
mod error;
mod storage;

#[cfg(test)]
mod tests;

pub use self::crawler::Crawler;
pub use self::error::MempoolError;
#[cfg(test)]
pub use self::storage::tests::unmined_transactions_in_blocks;

use self::downloads::{
    Downloads as TxDownloads, Gossip, TRANSACTION_DOWNLOAD_TIMEOUT, TRANSACTION_VERIFY_TIMEOUT,
};

#[cfg(test)]
use super::sync::RecentSyncLengths;
use super::sync::SyncStatus;

type Outbound = Buffer<BoxService<zn::Request, zn::Response, zn::BoxError>, zn::Request>;
type State = Buffer<BoxService<zs::Request, zs::Response, zs::BoxError>, zs::Request>;
type TxVerifier = Buffer<
    BoxService<transaction::Request, transaction::Response, TransactionError>,
    transaction::Request,
>;
type InboundTxDownloads = TxDownloads<Timeout<Outbound>, Timeout<TxVerifier>, State>;

#[derive(Debug)]
#[allow(dead_code)]
pub enum Request {
    TransactionIds,
    TransactionsById(HashSet<UnminedTxId>),
    RejectedTransactionIds(HashSet<UnminedTxId>),
    Queue(Vec<Gossip>),
}

#[derive(Debug)]
pub enum Response {
    Transactions(Vec<UnminedTx>),
    TransactionIds(Vec<UnminedTxId>),
    RejectedTransactionIds(Vec<UnminedTxId>),
    Queued(Vec<Result<(), MempoolError>>),
}

/// The state of the mempool.
///
/// Indicates wether it is enabled or disabled and, if enabled, contains
/// the necessary data to run it.
enum ActiveState {
    /// The Mempool is disabled.
    Disabled,
    /// The Mempool is enabled.
    Enabled {
        /// The Mempool storage itself.
        ///
        /// ##: Correctness: only components internal to the [`Mempool`] struct are allowed to
        /// inject transactions into `storage`, as transactions must be verified beforehand.
        storage: storage::Storage,
        /// The transaction dowload and verify stream.
        tx_downloads: Pin<Box<InboundTxDownloads>>,
    },
}

/// Mempool async management and query service.
///
/// The mempool is the set of all verified transactions that this node is aware
/// of that have yet to be confirmed by the Zcash network. A transaction is
/// confirmed when it has been included in a block ('mined').
pub struct Mempool {
    /// The state of the mempool.
    active_state: ActiveState,

    /// Allows checking if we are near the tip to enable/disable the mempool.
    #[allow(dead_code)]
    sync_status: SyncStatus,

    /// Allow efficient access to the best tip of the blockchain.
    latest_chain_tip: zs::LatestChainTip,
    /// Allows the detection of chain tip resets.
    #[allow(dead_code)]
    chain_tip_change: ChainTipChange,

    /// Handle to the outbound service.
    /// Used to construct the transaction downloader.
    outbound: Outbound,

    /// Handle to the state service.
    /// Used to construct the transaction downloader.
    state: State,

    /// Handle to the transaction verifier service.
    /// Used to construct the transaction downloader.
    tx_verifier: TxVerifier,
}

impl Mempool {
    #[allow(dead_code)]
    pub(crate) fn new(
        _network: Network,
        outbound: Outbound,
        state: State,
        tx_verifier: TxVerifier,
        sync_status: SyncStatus,
        latest_chain_tip: zs::LatestChainTip,
        chain_tip_change: ChainTipChange,
    ) -> Self {
<<<<<<< HEAD
        let tx_downloads = Box::pin(TxDownloads::new(
            Timeout::new(outbound, TRANSACTION_DOWNLOAD_TIMEOUT),
            Timeout::new(tx_verifier, TRANSACTION_VERIFY_TIMEOUT),
            state.clone(),
        ));

=======
>>>>>>> c6878d9b
        Mempool {
            active_state: ActiveState::Disabled,
            sync_status,
            latest_chain_tip,
            chain_tip_change,
            outbound,
            state,
            tx_verifier,
        }
    }

    /// Update the mempool state (enabled / disabled) depending on how close to
    /// the tip is the synchronization, including side effects to state changes.
    fn update_state(&mut self) {
        let is_close_to_tip = self.sync_status.is_close_to_tip();
        if self.is_enabled() == is_close_to_tip {
            // the active state is up to date
            return;
        }

        // Update enabled / disabled state
        if is_close_to_tip {
            let tx_downloads = Box::pin(TxDownloads::new(
                Timeout::new(self.outbound.clone(), TRANSACTION_DOWNLOAD_TIMEOUT),
                Timeout::new(self.tx_verifier.clone(), TRANSACTION_VERIFY_TIMEOUT),
                self.state.clone(),
            ));
            self.active_state = ActiveState::Enabled {
                storage: Default::default(),
                tx_downloads,
            };
        } else {
            self.active_state = ActiveState::Disabled
        }
    }

    /// Return whether the mempool is enabled or not.
    pub fn is_enabled(&self) -> bool {
        match self.active_state {
            ActiveState::Disabled => false,
            ActiveState::Enabled { .. } => true,
        }
    }

    /// Get the storage field of the mempool for testing purposes.
    #[cfg(test)]
    pub fn storage(&mut self) -> &mut storage::Storage {
        match &mut self.active_state {
            ActiveState::Disabled => panic!("mempool must be enabled"),
            ActiveState::Enabled { storage, .. } => storage,
        }
    }

    /// Get the transaction downloader of the mempool for testing purposes.
    #[cfg(test)]
    pub fn tx_downloads(&self) -> &Pin<Box<InboundTxDownloads>> {
        match &self.active_state {
            ActiveState::Disabled => panic!("mempool must be enabled"),
            ActiveState::Enabled { tx_downloads, .. } => tx_downloads,
        }
    }

    /// Enable the mempool by pretending the synchronization is close to the tip.
    #[cfg(test)]
    pub async fn enable(&mut self, recent_syncs: &mut RecentSyncLengths) {
        use tower::ServiceExt;
        // Pretend we're close to tip
        SyncStatus::sync_close_to_tip(recent_syncs);
        // Make a dummy request to poll the mempool and make it enable itself
        let _ = self.oneshot(Request::TransactionIds).await;
    }

    /// Disable the mempool by pretending the synchronization is far from the tip.
    #[cfg(test)]
    pub async fn disable(&mut self, recent_syncs: &mut RecentSyncLengths) {
        use tower::ServiceExt;
        // Pretend we're far from the tip
        SyncStatus::sync_far_from_tip(recent_syncs);
        // Make a dummy request to poll the mempool and make it disable itself
        let _ = self.oneshot(Request::TransactionIds).await;
    }

    /// Check if transaction should be downloaded and/or verified.
    ///
    /// If it is already in the mempool (or in its rejected list)
    /// then it shouldn't be downloaded/verified.
    fn should_download_or_verify(
        storage: &mut storage::Storage,
        txid: UnminedTxId,
    ) -> Result<(), MempoolError> {
        // Check if the transaction is already in the mempool.
        if storage.contains(&txid) {
            return Err(MempoolError::InMempool);
        }
        if storage.contains_rejected(&txid) {
            return Err(MempoolError::Rejected);
        }
        Ok(())
    }
}

impl Service<Request> for Mempool {
    type Response = Response;
    type Error = BoxError;
    type Future =
        Pin<Box<dyn Future<Output = Result<Self::Response, Self::Error>> + Send + 'static>>;

    fn poll_ready(&mut self, cx: &mut Context<'_>) -> Poll<Result<(), Self::Error>> {
        self.update_state();

        match &mut self.active_state {
            ActiveState::Enabled {
                storage,
                tx_downloads,
            } => {
                // Clear the mempool if there has been a chain tip reset.
                if let Some(TipAction::Reset { .. }) = self.chain_tip_change.last_tip_change() {
                    storage.clear();
                }

                // Clean up completed download tasks and add to mempool if successful
                while let Poll::Ready(Some(r)) = tx_downloads.as_mut().poll_next(cx) {
                    if let Ok(tx) = r {
                        // Storage handles conflicting transactions or a full mempool internally,
                        // so just ignore the storage result here
                        let _ = storage.insert(tx);
                    }
                }
            }
            ActiveState::Disabled => {
                // When the mempool is disabled we still return that the service is ready.
                // Otherwise, callers could block waiting for the mempool to be enabled,
                // which may not be the desired behaviour.
            }
        }

        if let Some(tip_height) = self.latest_chain_tip.best_tip_height() {
            remove_expired_transactions(&mut self.storage, tip_height);
        }

        Poll::Ready(Ok(()))
    }

    /// Call the mempool service.
    ///
    /// Errors indicate that the peer has done something wrong or unexpected,
    /// and will cause callers to disconnect from the remote peer.
    #[instrument(name = "mempool", skip(self, req))]
    fn call(&mut self, req: Request) -> Self::Future {
        match &mut self.active_state {
            ActiveState::Enabled {
                storage,
                tx_downloads,
            } => match req {
                Request::TransactionIds => {
                    let res = storage.tx_ids();
                    async move { Ok(Response::TransactionIds(res)) }.boxed()
                }
                Request::TransactionsById(ids) => {
                    let rsp = Ok(storage.transactions(ids)).map(Response::Transactions);
                    async move { rsp }.boxed()
                }
                Request::RejectedTransactionIds(ids) => {
                    let rsp = Ok(storage.rejected_transactions(ids))
                        .map(Response::RejectedTransactionIds);
                    async move { rsp }.boxed()
                }
                Request::Queue(gossiped_txs) => {
                    let rsp: Vec<Result<(), MempoolError>> = gossiped_txs
                        .into_iter()
                        .map(|gossiped_tx| {
                            Self::should_download_or_verify(storage, gossiped_tx.id())?;
                            tx_downloads.download_if_needed_and_verify(gossiped_tx)?;
                            Ok(())
                        })
                        .collect();
                    async move { Ok(Response::Queued(rsp)) }.boxed()
                }
            },
            ActiveState::Disabled => {
                // We can't return an error since that will cause a disconnection
                // by the peer connection handler. Therefore, return successful
                // empty responses.
                let resp = match req {
                    Request::TransactionIds => Response::TransactionIds(Default::default()),
                    Request::TransactionsById(_) => Response::Transactions(Default::default()),
                    Request::RejectedTransactionIds(_) => {
                        Response::RejectedTransactionIds(Default::default())
                    }
                    // Special case; we can signal the error inside the response.
                    Request::Queue(gossiped_txs) => Response::Queued(
                        iter::repeat(Err(MempoolError::Disabled))
                            .take(gossiped_txs.len())
                            .collect(),
                    ),
                };
                async move { Ok(resp) }.boxed()
            }
        }
    }
}

/// Remove transactions from the mempool if they have not been mined after a specified height.
///
/// https://zips.z.cash/zip-0203#specification
fn remove_expired_transactions(
    storage: &mut storage::Storage,
    tip_height: zebra_chain::block::Height,
) {
    let ids = storage.tx_ids().iter().copied().collect();
    let transactions = storage.transactions(ids);

    for t in transactions {
        if let Some(expiry_height) = t.transaction.expiry_height() {
            if tip_height > expiry_height {
                storage.remove(&t.id);
            }
        }
    }
}<|MERGE_RESOLUTION|>--- conflicted
+++ resolved
@@ -131,15 +131,6 @@
         latest_chain_tip: zs::LatestChainTip,
         chain_tip_change: ChainTipChange,
     ) -> Self {
-<<<<<<< HEAD
-        let tx_downloads = Box::pin(TxDownloads::new(
-            Timeout::new(outbound, TRANSACTION_DOWNLOAD_TIMEOUT),
-            Timeout::new(tx_verifier, TRANSACTION_VERIFY_TIMEOUT),
-            state.clone(),
-        ));
-
-=======
->>>>>>> c6878d9b
         Mempool {
             active_state: ActiveState::Disabled,
             sync_status,
@@ -184,8 +175,7 @@
         }
     }
 
-    /// Get the storage field of the mempool for testing purposes.
-    #[cfg(test)]
+    /// Get the storage field of the mempool.
     pub fn storage(&mut self) -> &mut storage::Storage {
         match &mut self.active_state {
             ActiveState::Disabled => panic!("mempool must be enabled"),
@@ -277,7 +267,7 @@
         }
 
         if let Some(tip_height) = self.latest_chain_tip.best_tip_height() {
-            remove_expired_transactions(&mut self.storage, tip_height);
+            remove_expired_transactions(self.storage(), tip_height);
         }
 
         Poll::Ready(Ok(()))
