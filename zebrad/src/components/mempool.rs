//! Zebra mempool.

use serde::{Deserialize, Serialize};

use std::{
    collections::HashSet,
    future::Future,
    iter,
    pin::Pin,
    task::{Context, Poll},
    time::Duration,
};

use futures::{future::FutureExt, stream::Stream};
use tokio::sync::watch;
use tower::{buffer::Buffer, timeout::Timeout, util::BoxService, Service};

use zebra_chain::{
    chain_tip::ChainTip,
    transaction::{UnminedTx, UnminedTxId},
};
use zebra_consensus::{error::TransactionError, transaction};
use zebra_network as zn;
use zebra_state as zs;
use zebra_state::{ChainTipChange, TipAction};

pub use crate::BoxError;

mod crawler;
pub mod downloads;
mod error;
pub mod gossip;
mod storage;

#[cfg(test)]
mod tests;

pub use self::crawler::Crawler;
pub use self::error::MempoolError;
pub use self::storage::{
    ExactTipRejectionError, SameEffectsChainRejectionError, SameEffectsTipRejectionError,
};

#[cfg(test)]
pub use self::storage::tests::unmined_transactions_in_blocks;
pub use gossip::gossip_mempool_transaction_id;

use self::downloads::{
    Downloads as TxDownloads, Gossip, TransactionDownloadVerifyError, TRANSACTION_DOWNLOAD_TIMEOUT,
    TRANSACTION_VERIFY_TIMEOUT,
};

use super::sync::SyncStatus;

type Outbound = Buffer<BoxService<zn::Request, zn::Response, zn::BoxError>, zn::Request>;
type State = Buffer<BoxService<zs::Request, zs::Response, zs::BoxError>, zs::Request>;
type TxVerifier = Buffer<
    BoxService<transaction::Request, transaction::Response, TransactionError>,
    transaction::Request,
>;
type InboundTxDownloads = TxDownloads<Timeout<Outbound>, Timeout<TxVerifier>, State>;

#[derive(Debug, Eq, PartialEq)]
#[allow(dead_code)]
pub enum Request {
    TransactionIds,
    TransactionsById(HashSet<UnminedTxId>),
    RejectedTransactionIds(HashSet<UnminedTxId>),
    Queue(Vec<Gossip>),
}

#[derive(Debug)]
pub enum Response {
    Transactions(Vec<UnminedTx>),
    TransactionIds(Vec<UnminedTxId>),
    RejectedTransactionIds(Vec<UnminedTxId>),
    Queued(Vec<Result<(), MempoolError>>),
}

/// The state of the mempool.
///
/// Indicates wether it is enabled or disabled and, if enabled, contains
/// the necessary data to run it.
#[allow(clippy::large_enum_variant)]
enum ActiveState {
    /// The Mempool is disabled.
    Disabled,
    /// The Mempool is enabled.
    Enabled {
        /// The Mempool storage itself.
        ///
        /// ##: Correctness: only components internal to the [`Mempool`] struct are allowed to
        /// inject transactions into `storage`, as transactions must be verified beforehand.
        storage: storage::Storage,
        /// The transaction download and verify stream.
        tx_downloads: Pin<Box<InboundTxDownloads>>,
    },
}

/// Mempool configuration section.
#[derive(Clone, Debug, Deserialize, Serialize)]
pub struct Config {
    /// The transaction cost limit
    pub tx_cost_limit: u32,
    /// Max amount of minutes for transactions to be in recently evicted
    pub eviction_memory_time: Duration,
}

/// Consensus rules:
///
/// - There MUST be a configuration option mempooltxcostlimit, which SHOULD default to 80000000.
/// - There MUST be a configuration option mempoolevictionmemoryminutes, which SHOULD default to 60.
///
/// https://zips.z.cash/zip-0401#specification
impl Default for Config {
    fn default() -> Self {
        Self {
            tx_cost_limit: 80_000_000,
            eviction_memory_time: Duration::from_secs(60 * 60),
        }
    }
}

/// Mempool async management and query service.
///
/// The mempool is the set of all verified transactions that this node is aware
/// of that have yet to be confirmed by the Zcash network. A transaction is
/// confirmed when it has been included in a block ('mined').
pub struct Mempool {
    /// The state of the mempool.
    active_state: ActiveState,

    /// Allows checking if we are near the tip to enable/disable the mempool.
    sync_status: SyncStatus,

    /// Allow efficient access to the best tip of the blockchain.
    latest_chain_tip: zs::LatestChainTip,
    /// Allows the detection of chain tip resets.
    chain_tip_change: ChainTipChange,

    /// Handle to the outbound service.
    /// Used to construct the transaction downloader.
    outbound: Outbound,

    /// Handle to the state service.
    /// Used to construct the transaction downloader.
    state: State,

    /// Handle to the transaction verifier service.
    /// Used to construct the transaction downloader.
    tx_verifier: TxVerifier,

    /// Sender part of a gossip transactions channel.
    /// Used to broadcast transaction ids to peers.
    transaction_sender: watch::Sender<HashSet<UnminedTxId>>,
}

impl Mempool {
    pub(crate) fn new(
        outbound: Outbound,
        state: State,
        tx_verifier: TxVerifier,
        sync_status: SyncStatus,
        latest_chain_tip: zs::LatestChainTip,
        chain_tip_change: ChainTipChange,
        transaction_sender: watch::Sender<HashSet<UnminedTxId>>,
    ) -> Self {
        Mempool {
            active_state: ActiveState::Disabled,
            sync_status,
            latest_chain_tip,
            chain_tip_change,
            outbound,
            state,
            tx_verifier,
            transaction_sender,
        }
    }

    /// Update the mempool state (enabled / disabled) depending on how close to
    /// the tip is the synchronization, including side effects to state changes.
    fn update_state(&mut self) {
        let is_close_to_tip = self.sync_status.is_close_to_tip();
        if self.is_enabled() == is_close_to_tip {
            // the active state is up to date
            return;
        }

        // Update enabled / disabled state
        if is_close_to_tip {
            let tx_downloads = Box::pin(TxDownloads::new(
                Timeout::new(self.outbound.clone(), TRANSACTION_DOWNLOAD_TIMEOUT),
                Timeout::new(self.tx_verifier.clone(), TRANSACTION_VERIFY_TIMEOUT),
                self.state.clone(),
            ));
            self.active_state = ActiveState::Enabled {
                storage: Default::default(),
                tx_downloads,
            };
        } else {
            self.active_state = ActiveState::Disabled
        }
    }

    /// Return whether the mempool is enabled or not.
    pub fn is_enabled(&self) -> bool {
        match self.active_state {
            ActiveState::Disabled => false,
            ActiveState::Enabled { .. } => true,
        }
    }

    /// Check if transaction should be downloaded and/or verified.
    ///
    /// If it is already in the mempool (or in its rejected list)
    /// then it shouldn't be downloaded/verified.
    fn should_download_or_verify(
        storage: &mut storage::Storage,
        txid: UnminedTxId,
    ) -> Result<(), MempoolError> {
        // Check if the transaction is already in the mempool.
        if storage.contains_transaction_exact(&txid) {
            return Err(MempoolError::InMempool);
        }
        if let Some(error) = storage.rejection_error(&txid) {
            return Err(error);
        }
        Ok(())
    }
}

impl Service<Request> for Mempool {
    type Response = Response;
    type Error = BoxError;
    type Future =
        Pin<Box<dyn Future<Output = Result<Self::Response, Self::Error>> + Send + 'static>>;

    fn poll_ready(&mut self, cx: &mut Context<'_>) -> Poll<Result<(), Self::Error>> {
        self.update_state();

        match &mut self.active_state {
            ActiveState::Enabled {
                storage,
                tx_downloads,
            } => {
                if let Some(tip_action) = self.chain_tip_change.last_tip_change() {
                    match tip_action {
                        // Clear the mempool and cancel downloads if there has been a chain tip reset.
                        TipAction::Reset { .. } => {
                            storage.clear();
                            tx_downloads.cancel_all();
                        }
                        // Cancel downloads/verifications/storage of transactions
                        // with the same mined IDs as recently mined transactions.
                        TipAction::Grow { block } => {
                            let mined_ids = block.transaction_hashes.iter().cloned().collect();
                            tx_downloads.cancel(&mined_ids);
                            storage.remove_same_effects(&mined_ids);
                            storage.clear_tip_rejections();
                        }
                    }
                }

                // Collect inserted transaction ids and hashes.
                let mut send_to_peers_ids = vec![];
                let mut inserted_hashes = HashSet::<_>::new();

                // Clean up completed download tasks and add to mempool if successful.
                while let Poll::Ready(Some(r)) = tx_downloads.as_mut().poll_next(cx) {
                    match r {
                        Ok(tx) => {
                            if let Ok(inserted_id) = storage.insert(tx.clone()) {
                                // Save transaction ids that we will send to peers
                                send_to_peers_ids.push(inserted_id);
                                inserted_hashes.insert(tx.transaction.hash());
                            }
                        }
                        Err((txid, e)) => {
                            reject_if_needed(storage, txid, e);
                            // TODO: should we also log the result?
                        }
                    };
                }

                // Remove expired transactions from the mempool.
                if let Some(tip_height) = self.latest_chain_tip.best_tip_height() {
                    let expired_transactions = remove_expired_transactions(storage, tip_height);

                    // Remove transactions that are expired from the peers list
                    let intersection: HashSet<_> = inserted_hashes
                        .intersection(&expired_transactions)
                        .collect();

                    for hash in intersection {
                        let maybe_index = inserted_hashes.iter().position(|h| h == hash);
                        if let Some(index) = maybe_index {
                            send_to_peers_ids.remove(index);
                        }
                    }
                }

                // Send transactions that were not rejected nor expired to peers
                let inserted_txids: HashSet<_> = send_to_peers_ids.into_iter().collect();
                if !inserted_txids.is_empty() {
                    let _ = self.transaction_sender.send(inserted_txids)?;
                }
            }
            ActiveState::Disabled => {
                // When the mempool is disabled we still return that the service is ready.
                // Otherwise, callers could block waiting for the mempool to be enabled,
                // which may not be the desired behavior.
            }
        }

        Poll::Ready(Ok(()))
    }

    /// Call the mempool service.
    ///
    /// Errors indicate that the peer has done something wrong or unexpected,
    /// and will cause callers to disconnect from the remote peer.
    #[instrument(name = "mempool", skip(self, req))]
    fn call(&mut self, req: Request) -> Self::Future {
        match &mut self.active_state {
            ActiveState::Enabled {
                storage,
                tx_downloads,
            } => match req {
                Request::TransactionIds => {
                    let res = storage.tx_ids().collect();
                    async move { Ok(Response::TransactionIds(res)) }.boxed()
                }
                Request::TransactionsById(ids) => {
                    let res = storage.transactions_exact(ids).cloned().collect();
                    async move { Ok(Response::Transactions(res)) }.boxed()
                }
                Request::RejectedTransactionIds(ids) => {
                    let res = storage.rejected_transactions(ids).collect();
                    async move { Ok(Response::RejectedTransactionIds(res)) }.boxed()
                }
                Request::Queue(gossiped_txs) => {
                    let rsp: Vec<Result<(), MempoolError>> = gossiped_txs
                        .into_iter()
                        .map(|gossiped_tx| {
                            Self::should_download_or_verify(storage, gossiped_tx.id())?;
                            tx_downloads.download_if_needed_and_verify(gossiped_tx)?;
                            Ok(())
                        })
                        .collect();
                    async move { Ok(Response::Queued(rsp)) }.boxed()
                }
            },
            ActiveState::Disabled => {
                // We can't return an error since that will cause a disconnection
                // by the peer connection handler. Therefore, return successful
                // empty responses.
                let resp = match req {
                    Request::TransactionIds => Response::TransactionIds(Default::default()),
                    Request::TransactionsById(_) => Response::Transactions(Default::default()),
                    Request::RejectedTransactionIds(_) => {
                        Response::RejectedTransactionIds(Default::default())
                    }
                    // Special case; we can signal the error inside the response.
                    Request::Queue(gossiped_txs) => Response::Queued(
                        iter::repeat(Err(MempoolError::Disabled))
                            .take(gossiped_txs.len())
                            .collect(),
                    ),
                };
                async move { Ok(resp) }.boxed()
            }
        }
    }
}

/// Remove transactions from the mempool if they have not been mined after a specified height.
///
/// https://zips.z.cash/zip-0203#specification
fn remove_expired_transactions(
    storage: &mut storage::Storage,
    tip_height: zebra_chain::block::Height,
) -> HashSet<zebra_chain::transaction::Hash> {
    let mut txid_set = HashSet::new();
    // we need a separate set, since reject() takes the original unmined ID,
    // then extracts the mined ID out of it
    let mut unmined_id_set = HashSet::new();

    for t in storage.transactions() {
        if let Some(expiry_height) = t.transaction.expiry_height() {
            if tip_height >= expiry_height {
                txid_set.insert(t.id.mined_id());
                unmined_id_set.insert(t.id);
            }
        }
    }

    // expiry height is effecting data, so we match by non-malleable TXID
    storage.remove_same_effects(&txid_set);

<<<<<<< HEAD
    txid_set
=======
    // also reject it
    for id in unmined_id_set {
        storage.reject(id, SameEffectsChainRejectionError::Expired.into());
    }
>>>>>>> 31e7a217
}

/// Add a transaction that failed download and verification to the rejected list
/// if needed, depending on the reason for the failure.
fn reject_if_needed(
    storage: &mut storage::Storage,
    txid: UnminedTxId,
    e: TransactionDownloadVerifyError,
) {
    match e {
        // Rejecting a transaction already in state would speed up further
        // download attempts without checking the state. However it would
        // make the reject list grow forever.
        // TODO: revisit after reviewing the rejected list cleanup criteria?
        // TODO: if we decide to reject it, then we need to pass the block hash
        // to State::Confirmed. This would require the zs::Response::Transaction
        // to include the hash, which would need to be implemented.
        TransactionDownloadVerifyError::InState |
        // An unknown error in the state service, better do nothing
        TransactionDownloadVerifyError::StateError(_) |
        // Sync has just started. Mempool shouldn't even be enabled, so will not
        // happen in practice.
        TransactionDownloadVerifyError::NoTip |
        // If download failed, do nothing; the crawler will end up trying to
        // download it again.
        TransactionDownloadVerifyError::DownloadFailed(_) |
        // If it was cancelled then a block was mined, or there was a network
        // upgrade, etc. No reason to reject it.
        TransactionDownloadVerifyError::Cancelled => {}
        // Consensus verification failed. Reject transaction to avoid
        // having to download and verify it again just for it to fail again.
        TransactionDownloadVerifyError::Invalid(e) => {
            storage.reject(txid, ExactTipRejectionError::FailedVerification(e).into())
        }
    }
}<|MERGE_RESOLUTION|>--- conflicted
+++ resolved
@@ -261,9 +261,8 @@
                     }
                 }
 
-                // Collect inserted transaction ids and hashes.
-                let mut send_to_peers_ids = vec![];
-                let mut inserted_hashes = HashSet::<_>::new();
+                // Collect inserted transaction ids.
+                let mut send_to_peers_ids = HashSet::<_>::new();
 
                 // Clean up completed download tasks and add to mempool if successful.
                 while let Poll::Ready(Some(r)) = tx_downloads.as_mut().poll_next(cx) {
@@ -271,8 +270,7 @@
                         Ok(tx) => {
                             if let Ok(inserted_id) = storage.insert(tx.clone()) {
                                 // Save transaction ids that we will send to peers
-                                send_to_peers_ids.push(inserted_id);
-                                inserted_hashes.insert(tx.transaction.hash());
+                                send_to_peers_ids.insert(inserted_id);
                             }
                         }
                         Err((txid, e)) => {
@@ -287,16 +285,11 @@
                     let expired_transactions = remove_expired_transactions(storage, tip_height);
 
                     // Remove transactions that are expired from the peers list
-                    let intersection: HashSet<_> = inserted_hashes
-                        .intersection(&expired_transactions)
-                        .collect();
-
-                    for hash in intersection {
-                        let maybe_index = inserted_hashes.iter().position(|h| h == hash);
-                        if let Some(index) = maybe_index {
-                            send_to_peers_ids.remove(index);
-                        }
-                    }
+                    let wat = send_to_peers_ids.clone();
+                    let intersection: HashSet<_> =
+                        wat.intersection(&expired_transactions).collect();
+
+                    send_to_peers_ids.retain(|id| !intersection.contains(id));
                 }
 
                 // Send transactions that were not rejected nor expired to peers
@@ -379,7 +372,7 @@
 fn remove_expired_transactions(
     storage: &mut storage::Storage,
     tip_height: zebra_chain::block::Height,
-) -> HashSet<zebra_chain::transaction::Hash> {
+) -> HashSet<UnminedTxId> {
     let mut txid_set = HashSet::new();
     // we need a separate set, since reject() takes the original unmined ID,
     // then extracts the mined ID out of it
@@ -397,14 +390,12 @@
     // expiry height is effecting data, so we match by non-malleable TXID
     storage.remove_same_effects(&txid_set);
 
-<<<<<<< HEAD
-    txid_set
-=======
     // also reject it
-    for id in unmined_id_set {
+    for id in unmined_id_set.clone() {
         storage.reject(id, SameEffectsChainRejectionError::Expired.into());
     }
->>>>>>> 31e7a217
+
+    unmined_id_set
 }
 
 /// Add a transaction that failed download and verification to the rejected list
