--- conflicted
+++ resolved
@@ -283,39 +283,12 @@
     fn poll_ready(&mut self, cx: &mut Context<'_>) -> Poll<Result<(), Self::Error>> {
         self.update_state();
 
-<<<<<<< HEAD
-        match &mut self.active_state {
-            ActiveState::Enabled {
-                storage,
-                tx_downloads,
-            } => {
-                // Collect inserted transaction ids.
-                let mut send_to_peers_ids = HashSet::<_>::new();
-
-                // Clean up completed download tasks and add to mempool if successful.
-                while let Poll::Ready(Some(r)) = tx_downloads.as_mut().poll_next(cx) {
-                    match r {
-                        Ok(tx) => {
-                            if let Ok(inserted_id) = storage.insert(tx.clone()) {
-                                // Save transaction ids that we will send to peers
-                                send_to_peers_ids.insert(inserted_id);
-                            }
-                        }
-                        Err((txid, e)) => {
-                            metrics::counter!("mempool.failed.verify.tasks.total", 1, "reason" => e.to_string());
-                            reject_if_needed(storage, txid, e);
-                            // TODO: should we also log the result?
-                        }
-                    };
-                }
-=======
         // When the mempool is disabled we still return that the service is ready.
         // Otherwise, callers could block waiting for the mempool to be enabled,
         // which may not be the desired behavior.
         if !self.is_enabled() {
             return Poll::Ready(Ok(()));
         }
->>>>>>> c8ad1908
 
         let tip_action = self.chain_tip_change.last_tip_change();
 
@@ -358,6 +331,7 @@
                         }
                     }
                     Err((txid, e)) => {
+                        metrics::counter!("mempool.failed.verify.tasks.total", 1, "reason" => e.to_string());
                         storage.reject_if_needed(txid, e);
                         // TODO: should we also log the result?
                     }
