--- conflicted
+++ resolved
@@ -83,9 +83,6 @@
 /// See [`MIN_CHECKPOINT_CONCURRENCY_LIMIT`] for details.
 ///
 /// TODO: increase to `MAX_CHECKPOINT_HEIGHT_GAP * 5`, after we implement orchard batching
-<<<<<<< HEAD
-pub const DEFAULT_LOOKAHEAD_LIMIT: usize = zebra_consensus::MAX_CHECKPOINT_HEIGHT_GAP * 3;
-=======
 pub const DEFAULT_CHECKPOINT_CONCURRENCY_LIMIT: usize =
     zebra_consensus::MAX_CHECKPOINT_HEIGHT_GAP * 3;
 
@@ -93,7 +90,6 @@
 ///
 /// If the concurrency limit is 0, Zebra can't download or verify any blocks.
 pub const MIN_CONCURRENCY_LIMIT: usize = 1;
->>>>>>> c2716601
 
 /// The expected maximum number of hashes in an ObtainTips or ExtendTips response.
 ///
