//! Randomised property tests for the mempool.

use std::{env, fmt, sync::Arc};

use proptest::{collection::vec, prelude::*};
use proptest_derive::Arbitrary;

use chrono::Duration;
use tokio::time;
use tower::{buffer::Buffer, util::BoxService};

use zebra_chain::{
    block::{self, Block},
    fmt::{DisplayToDebug, TypeNameToDebug},
    parameters::{Network, NetworkUpgrade},
    serialization::ZcashDeserializeInto,
    transaction::VerifiedUnminedTx,
};
use zebra_consensus::{error::TransactionError, transaction as tx};
use zebra_network as zn;
use zebra_state::{self as zs, ChainTipBlock, ChainTipSender};
use zebra_test::mock_service::{MockService, PropTestAssertion};
use zs::CheckpointVerifiedBlock;

use crate::components::{
    mempool::{config::Config, Mempool},
    sync::{RecentSyncLengths, SyncStatus},
};

/// A [`MockService`] representing the network service.
type MockPeerSet = MockService<zn::Request, zn::Response, PropTestAssertion>;

/// A [`MockService`] representing the Zebra state service.
type MockState = MockService<zs::Request, zs::Response, PropTestAssertion>;

/// A [`MockService`] representing the Zebra transaction verifier service.
type MockTxVerifier = MockService<tx::Request, tx::Response, PropTestAssertion, TransactionError>;

const CHAIN_LENGTH: usize = 5;

const DEFAULT_MEMPOOL_PROPTEST_CASES: u32 = 8;

proptest! {
    // The mempool tests can generate very verbose logs, so we use fewer cases by
    // default. Set the PROPTEST_CASES env var to override this default.
    #![proptest_config(proptest::test_runner::Config::with_cases(env::var("PROPTEST_CASES")
                                          .ok()
                                          .and_then(|v| v.parse().ok())
                                          .unwrap_or(DEFAULT_MEMPOOL_PROPTEST_CASES)))]

    /// Test if the mempool storage is cleared on a chain reset.
    #[test]
    fn storage_is_cleared_on_single_chain_reset(
        network in any::<Network>(),
        transaction in any::<VerifiedUnminedTx>().prop_map(|mut tx| tx.fix_arbitrary_generated_action_overflows()),
        chain_tip in any::<DisplayToDebug<ChainTipBlock>>(),
    ) {
        let (runtime, _init_guard) = zebra_test::init_async();

        runtime.block_on(async move {
            let (
                mut mempool,
                _peer_set,
                _state_service,
                _tx_verifier,
                mut recent_syncs,
                mut chain_tip_sender,
            ) = setup(network);

            time::pause();

            mempool.enable(&mut recent_syncs).await;

            // Insert a dummy transaction.
            mempool
                .storage()
                .insert(transaction)
                .expect("Inserting a transaction should succeed");

            // The first call to `poll_ready` shouldn't clear the storage yet.
            mempool.dummy_call().await;

            prop_assert_eq!(mempool.storage().transaction_count(), 1);

            // Simulate a chain reset.
            chain_tip_sender.set_finalized_tip(chain_tip.0);

            // This time a call to `poll_ready` should clear the storage.
            mempool.dummy_call().await;

            prop_assert_eq!(mempool.storage().transaction_count(), 0);

            // The services might or might not get requests,
            // depending on how many transactions get re-queued, and if they need downloading.

            Ok(())
        })?;
    }

    /// Test if the mempool storage is cleared on multiple chain resets.
    #[test]
    fn storage_is_cleared_on_multiple_chain_resets(
        network in any::<Network>(),
        mut previous_chain_tip in any::<DisplayToDebug<ChainTipBlock>>(),
<<<<<<< HEAD
        mut transactions in vec(any::<VerifiedUnminedTx>().prop_map(|mut tx| tx.fix_arbitrary_generated_action_overflows()), 0..CHAIN_LENGTH),
        fake_chain_tips in vec(any::<DisplayToDebug<FakeChainTip>>(), 0..CHAIN_LENGTH),
=======
        mut transactions in vec(any::<DisplayToDebug<VerifiedUnminedTx>>(), 0..CHAIN_LENGTH),
        fake_chain_tips in vec(any::<TypeNameToDebug<FakeChainTip>>(), 0..CHAIN_LENGTH),
>>>>>>> f1ee502d
    ) {
        let (runtime, _init_guard) = zebra_test::init_async();

        runtime.block_on(async move {
            let (
                mut mempool,
                _peer_set,
                _state_service,
                _tx_verifier,
                mut recent_syncs,
                mut chain_tip_sender,
            ) = setup(network);

            time::pause();

            mempool.enable(&mut recent_syncs).await;

            // Set the initial chain tip.
            chain_tip_sender.set_best_non_finalized_tip(previous_chain_tip.0.clone());

            // Call the mempool so that it is aware of the initial chain tip.
            mempool.dummy_call().await;

            for (fake_chain_tip, transaction) in fake_chain_tips.iter().zip(transactions.iter_mut()) {
                // Obtain a new chain tip based on the previous one.
                let chain_tip = fake_chain_tip.to_chain_tip_block(&previous_chain_tip, network);

                // Adjust the transaction expiry height based on the new chain
                // tip height so that the mempool does not evict the transaction
                // when there is a chain growth.
                if let Some(expiry_height) = transaction.transaction.transaction.expiry_height() {
                    if chain_tip.height >= expiry_height {
                        let mut tmp_tx = (*transaction.transaction.transaction).clone();

                        // Set a new expiry height that is greater than the
                        // height of the current chain tip.
                        *tmp_tx.expiry_height_mut() = block::Height(chain_tip.height.0 + 1);
                        transaction.transaction = tmp_tx.into();
                    }
                }

                // Insert the dummy transaction into the mempool.
                mempool
                    .storage()
                    .insert(transaction.clone())
                    .expect("Inserting a transaction should succeed");

                // Set the new chain tip.
                chain_tip_sender.set_best_non_finalized_tip(chain_tip.clone());

                // Call the mempool so that it is aware of the new chain tip.
                mempool.dummy_call().await;

                match fake_chain_tip.0 {
                    FakeChainTip::Grow(_) => {
                        // The mempool should not be empty because we had a regular chain growth.
                        prop_assert_ne!(mempool.storage().transaction_count(), 0);
                    }

                    FakeChainTip::Reset(_) => {
                        // The mempool should be empty because we had a chain tip reset.
                        prop_assert_eq!(mempool.storage().transaction_count(), 0);
                    },
                }

                // Remember the current chain tip so that the next one can refer to it.
                previous_chain_tip = chain_tip.into();
            }

            // The services might or might not get requests,
            // depending on how many transactions get re-queued, and if they need downloading.

            Ok(())
        })?;
    }

    /// Test if the mempool storage is cleared if the syncer falls behind and starts to catch up.
    #[test]
    fn storage_is_cleared_if_syncer_falls_behind(
        network in any::<Network>(),
        transaction in any::<VerifiedUnminedTx>().prop_map(|mut tx| tx.fix_arbitrary_generated_action_overflows()),
    ) {
        let (runtime, _init_guard) = zebra_test::init_async();

        runtime.block_on(async move {
            let (
                mut mempool,
                mut peer_set,
                mut state_service,
                mut tx_verifier,
                mut recent_syncs,
                mut chain_tip_sender,
            ) = setup(network);

            time::pause();

            mempool.enable(&mut recent_syncs).await;

            // Insert a dummy transaction.
            mempool
                .storage()
                .insert(transaction)
                .expect("Inserting a transaction should succeed");

            // The first call to `poll_ready` shouldn't clear the storage yet.
            mempool.dummy_call().await;

            prop_assert_eq!(mempool.storage().transaction_count(), 1);

            // Simulate the synchronizer catching up to the network chain tip.
            mempool.disable(&mut recent_syncs).await;

            // This time a call to `poll_ready` should clear the storage.
            mempool.dummy_call().await;

            // sends a new fake chain tip so that the mempool can be enabled
            chain_tip_sender.set_finalized_tip(block1_chain_tip());

            // Enable the mempool again so the storage can be accessed.
            mempool.enable(&mut recent_syncs).await;

            prop_assert_eq!(mempool.storage().transaction_count(), 0);

            peer_set.expect_no_requests().await?;
            state_service.expect_no_requests().await?;
            tx_verifier.expect_no_requests().await?;

            Ok(())
        })?;
    }
}

fn genesis_chain_tip() -> Option<ChainTipBlock> {
    zebra_test::vectors::BLOCK_MAINNET_GENESIS_BYTES
        .zcash_deserialize_into::<Arc<Block>>()
        .map(CheckpointVerifiedBlock::from)
        .map(ChainTipBlock::from)
        .ok()
}

fn block1_chain_tip() -> Option<ChainTipBlock> {
    zebra_test::vectors::BLOCK_MAINNET_1_BYTES
        .zcash_deserialize_into::<Arc<Block>>()
        .map(CheckpointVerifiedBlock::from)
        .map(ChainTipBlock::from)
        .ok()
}

/// Create a new [`Mempool`] instance using mocked services.
fn setup(
    network: Network,
) -> (
    Mempool,
    MockPeerSet,
    MockState,
    MockTxVerifier,
    RecentSyncLengths,
    ChainTipSender,
) {
    let peer_set = MockService::build().for_prop_tests();
    let state_service = MockService::build().for_prop_tests();
    let tx_verifier = MockService::build().for_prop_tests();

    let (sync_status, recent_syncs) = SyncStatus::new();
    let (mut chain_tip_sender, latest_chain_tip, chain_tip_change) =
        ChainTipSender::new(None, network);

    let (mempool, _transaction_receiver) = Mempool::new(
        &Config {
            tx_cost_limit: 160_000_000,
            ..Default::default()
        },
        Buffer::new(BoxService::new(peer_set.clone()), 1),
        Buffer::new(BoxService::new(state_service.clone()), 1),
        Buffer::new(BoxService::new(tx_verifier.clone()), 1),
        sync_status,
        latest_chain_tip,
        chain_tip_change,
    );

    // sends a fake chain tip so that the mempool can be enabled
    chain_tip_sender.set_finalized_tip(genesis_chain_tip());

    (
        mempool,
        peer_set,
        state_service,
        tx_verifier,
        recent_syncs,
        chain_tip_sender,
    )
}

/// A helper enum for simulating either a chain reset or growth.
#[derive(Arbitrary, Clone, Debug, Eq, PartialEq)]
enum FakeChainTip {
    Grow(ChainTipBlock),
    Reset(ChainTipBlock),
}

impl fmt::Display for FakeChainTip {
    fn fmt(&self, f: &mut fmt::Formatter<'_>) -> fmt::Result {
        let (mut f, inner) = match self {
            FakeChainTip::Grow(inner) => (f.debug_tuple("FakeChainTip::Grow"), inner),
            FakeChainTip::Reset(inner) => (f.debug_tuple("FakeChainTip::Reset"), inner),
        };

        f.field(&inner).finish()
    }
}

impl FakeChainTip {
    /// Returns a new [`ChainTipBlock`] placed on top of the previous block if
    /// the chain is supposed to grow. Otherwise returns a [`ChainTipBlock`]
    /// that does not reference the previous one.
    fn to_chain_tip_block(&self, previous: &ChainTipBlock, network: Network) -> ChainTipBlock {
        match self {
            Self::Grow(chain_tip_block) => {
                let height = block::Height(previous.height.0 + 1);
                let target_spacing = NetworkUpgrade::target_spacing_for_height(network, height);

                let mock_block_time_delta = Duration::seconds(
                    previous.time.timestamp() % (2 * target_spacing.num_seconds()),
                );

                ChainTipBlock {
                    hash: chain_tip_block.hash,
                    height,
                    time: previous.time + mock_block_time_delta,
                    transactions: chain_tip_block.transactions.clone(),
                    transaction_hashes: chain_tip_block.transaction_hashes.clone(),
                    previous_block_hash: previous.hash,
                }
            }

            Self::Reset(chain_tip_block) => chain_tip_block.clone(),
        }
    }
}<|MERGE_RESOLUTION|>--- conflicted
+++ resolved
@@ -102,13 +102,8 @@
     fn storage_is_cleared_on_multiple_chain_resets(
         network in any::<Network>(),
         mut previous_chain_tip in any::<DisplayToDebug<ChainTipBlock>>(),
-<<<<<<< HEAD
-        mut transactions in vec(any::<VerifiedUnminedTx>().prop_map(|mut tx| tx.fix_arbitrary_generated_action_overflows()), 0..CHAIN_LENGTH),
-        fake_chain_tips in vec(any::<DisplayToDebug<FakeChainTip>>(), 0..CHAIN_LENGTH),
-=======
-        mut transactions in vec(any::<DisplayToDebug<VerifiedUnminedTx>>(), 0..CHAIN_LENGTH),
+        mut transactions in vec(any::<DisplayToDebug<VerifiedUnminedTx>>().prop_map(|mut tx| tx.fix_arbitrary_generated_action_overflows()), 0..CHAIN_LENGTH),
         fake_chain_tips in vec(any::<TypeNameToDebug<FakeChainTip>>(), 0..CHAIN_LENGTH),
->>>>>>> f1ee502d
     ) {
         let (runtime, _init_guard) = zebra_test::init_async();
 
