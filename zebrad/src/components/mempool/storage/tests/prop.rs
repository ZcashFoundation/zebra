--- conflicted
+++ resolved
@@ -51,15 +51,12 @@
         input in any::<SpendConflictTestInput>(),
         mut rejection_template in any::<UnminedTxId>()
     ) {
-<<<<<<< HEAD
-        let mut storage = Storage::new(EVICTION_MEMORY_TIME);
-=======
         let mut storage = Storage::new(
             &Config {
                 tx_cost_limit: 160_000_000,
+                eviction_memory_time: EVICTION_MEMORY_TIME,
                 ..Default::default()
             });
->>>>>>> 0381c234
 
         let (first_transaction, second_transaction) = input.conflicting_transactions();
         let input_permutations = vec![
@@ -112,14 +109,11 @@
         transactions in vec(any::<VerifiedUnminedTx>(), MEMPOOL_SIZE + 1).prop_map(SummaryDebug),
         mut rejection_template in any::<UnminedTxId>()
     ) {
-<<<<<<< HEAD
-        let mut storage = Storage::new(EVICTION_MEMORY_TIME);
-=======
         let mut storage: Storage = Storage::new(&Config {
             tx_cost_limit: 160_000_000,
+            eviction_memory_time: EVICTION_MEMORY_TIME,
             ..Default::default()
         });
->>>>>>> 0381c234
 
         // Make unique IDs by converting the index to bytes, and writing it to each ID
         let unique_ids = (0..MAX_EVICTION_MEMORY_ENTRIES as u32).map(move |index| {
@@ -178,14 +172,11 @@
         rejection_error in any::<RejectionError>(),
         mut rejection_template in any::<UnminedTxId>()
     ) {
-<<<<<<< HEAD
-        let mut storage = Storage::new(EVICTION_MEMORY_TIME);
-=======
         let mut storage: Storage = Storage::new(&Config {
             tx_cost_limit: 160_000_000,
+            eviction_memory_time: EVICTION_MEMORY_TIME,
             ..Default::default()
         });
->>>>>>> 0381c234
 
         // Make unique IDs by converting the index to bytes, and writing it to each ID
         let unique_ids = (0..(MAX_EVICTION_MEMORY_ENTRIES + 1) as u32).map(move |index| {
@@ -229,7 +220,11 @@
     fn reject_lists_are_time_pruned(
         mut rejection_template in any::<UnminedTxId>()
     ) {
-        let mut storage = Storage::new(Duration::from_millis(10));
+        let mut storage = Storage::new(&Config {
+            tx_cost_limit: 160_000_000,
+            eviction_memory_time: Duration::from_millis(10),
+            ..Default::default()
+        });
 
         // Make unique IDs by converting the index to bytes, and writing it to each ID
         let unique_ids: Vec<UnminedTxId> = (0..2_u32).map(move |index| {
@@ -258,14 +253,11 @@
     /// same nullifier.
     #[test]
     fn conflicting_transactions_are_rejected(input in any::<SpendConflictTestInput>()) {
-<<<<<<< HEAD
-        let mut storage = Storage::new(EVICTION_MEMORY_TIME);
-=======
         let mut storage: Storage = Storage::new(&Config {
             tx_cost_limit: 160_000_000,
+            eviction_memory_time: EVICTION_MEMORY_TIME,
             ..Default::default()
         });
->>>>>>> 0381c234
 
         let (first_transaction, second_transaction) = input.conflicting_transactions();
         let input_permutations = vec![
@@ -297,14 +289,11 @@
     #[test]
     fn rejected_transactions_are_properly_rolled_back(input in any::<SpendConflictTestInput>())
     {
-<<<<<<< HEAD
-        let mut storage = Storage::new(EVICTION_MEMORY_TIME);
-=======
         let mut storage: Storage = Storage::new(&Config {
             tx_cost_limit: 160_000_000,
+            eviction_memory_time: EVICTION_MEMORY_TIME,
             ..Default::default()
         });
->>>>>>> 0381c234
 
         let (first_unconflicting_transaction, second_unconflicting_transaction) =
             input.clone().unconflicting_transactions();
@@ -357,14 +346,11 @@
     /// others.
     #[test]
     fn removal_of_multiple_transactions(input in any::<MultipleTransactionRemovalTestInput>()) {
-<<<<<<< HEAD
-        let mut storage = Storage::new(EVICTION_MEMORY_TIME);
-=======
         let mut storage: Storage = Storage::new(&Config {
             tx_cost_limit: 160_000_000,
+            eviction_memory_time: EVICTION_MEMORY_TIME,
             ..Default::default()
         });
->>>>>>> 0381c234
 
         // Insert all input transactions, and keep track of the IDs of the one that were actually
         // inserted.
