//! Transaction downloader and verifier.
//!
//! The main struct [`Downloads`] allows downloading and verifying transactions.
//! It is used by the mempool to get transactions into it. It is also able to
//! just verify transactions that were directly pushed.
//!
//! The verification itself is done by the [`zebra_consensus`] crate.
//!
//! Verified transactions are returned to the caller in [`Downloads::poll_next`].
//! This is in contrast to the block downloader and verifiers which don't
//! return anything and forward the verified blocks to the state themselves.
//!
//! # Correctness
//!
//! The mempool downloader doesn't send verified transactions to the [`Mempool`]
//! service. So Zebra must spawn a task that regularly polls the downloader for
//! ready transactions. (To ensure that transactions propagate across the entire
//! network in each 75s block interval, the polling interval should be around
//! 5-10 seconds.)
//!
//! Polling the downloader from [`Mempool::poll_ready`] is not sufficient.
//! [`Service::poll_ready`] is only called when there is a service request.
//! But we want to download and gossip transactions,
//! even when there are no other service requests.
//!
//! [`Mempool`]: super::Mempool
//! [`Mempool::poll_ready`]: super::Mempool::poll_ready
use std::{
    collections::{HashMap, HashSet},
    pin::Pin,
    task::{Context, Poll},
    time::Duration,
};

use futures::{
    future::TryFutureExt,
    ready,
    stream::{FuturesUnordered, Stream},
    FutureExt,
};
use pin_project::{pin_project, pinned_drop};
use thiserror::Error;
use tokio::{sync::oneshot, task::JoinHandle};
use tower::{Service, ServiceExt};
use tracing_futures::Instrument;

use zebra_chain::{
    block::Height,
    transaction::{self, UnminedTxId, VerifiedUnminedTx},
    transparent,
};
use zebra_consensus::transaction as tx;
use zebra_network as zn;
use zebra_node_services::mempool::Gossip;
use zebra_state::{self as zs, CloneError};

use crate::components::{
    mempool::crawler::RATE_LIMIT_DELAY,
    sync::{BLOCK_DOWNLOAD_TIMEOUT, BLOCK_VERIFY_TIMEOUT},
};

use super::MempoolError;

type BoxError = Box<dyn std::error::Error + Send + Sync + 'static>;

/// Controls how long we wait for a transaction download request to complete.
///
/// This is currently equal to [`BLOCK_DOWNLOAD_TIMEOUT`] for
/// consistency, even though parts of the rationale used for defining the value
/// don't apply here (e.g. we can drop transactions hashes when the queue is full).
pub(crate) const TRANSACTION_DOWNLOAD_TIMEOUT: Duration = BLOCK_DOWNLOAD_TIMEOUT;

/// Controls how long we wait for a transaction verify request to complete.
///
/// This is currently equal to [`BLOCK_VERIFY_TIMEOUT`] for
/// consistency.
///
/// This timeout may lead to denial of service, which will be handled in
/// [#2694](https://github.com/ZcashFoundation/zebra/issues/2694)
pub(crate) const TRANSACTION_VERIFY_TIMEOUT: Duration = BLOCK_VERIFY_TIMEOUT;

/// The maximum number of concurrent inbound download and verify tasks.
///
/// We expect the mempool crawler to download and verify most mempool transactions, so this bound
/// can be small. But it should be at least the default `network.peerset_initial_target_size` config,
/// to avoid disconnecting peers on startup.
///
/// ## Security
///
/// We use a small concurrency limit, to prevent memory denial-of-service
/// attacks.
///
/// The maximum transaction size is 2 million bytes. A deserialized malicious
/// transaction with ~225_000 transparent outputs can take up 9MB of RAM.
/// (See #1880 for more details.)
///
/// Malicious transactions will eventually timeout or fail validation.
/// Once validation fails, the transaction is dropped, and its memory is deallocated.
///
/// Since Zebra keeps an `inv` index, inbound downloads for malicious transactions
/// will be directed to the malicious node that originally gossiped the hash.
/// Therefore, this attack can be carried out by a single malicious node.
//
// TODO: replace with the configured value of network.peerset_initial_target_size
pub const MAX_INBOUND_CONCURRENCY: usize = 25;

/// A marker struct for the oneshot channels which cancel a pending download and verify.
#[derive(Copy, Clone, Debug, Eq, PartialEq)]
struct CancelDownloadAndVerify;

/// Errors that can occur while downloading and verifying a transaction.
#[derive(Error, Debug, Clone)]
#[allow(dead_code)]
pub enum TransactionDownloadVerifyError {
    #[error("transaction is already in state")]
    InState,

    #[error("error in state service: {0}")]
    StateError(#[source] CloneError),

    #[error("error downloading transaction: {0}")]
    DownloadFailed(#[source] CloneError),

    #[error("transaction download / verification was cancelled")]
    Cancelled,

<<<<<<< HEAD
    #[error("transaction did not pass consensus validation, error: {0:?}")]
=======
    #[error("transaction did not pass consensus validation: {0}")]
>>>>>>> bd122b6f
    Invalid(#[from] zebra_consensus::error::TransactionError),
}

/// Represents a [`Stream`] of download and verification tasks.
#[pin_project(PinnedDrop)]
#[derive(Debug)]
pub struct Downloads<ZN, ZV, ZS>
where
    ZN: Service<zn::Request, Response = zn::Response, Error = BoxError> + Send + Clone + 'static,
    ZN::Future: Send,
    ZV: Service<tx::Request, Response = tx::Response, Error = BoxError> + Send + Clone + 'static,
    ZV::Future: Send,
    ZS: Service<zs::Request, Response = zs::Response, Error = BoxError> + Send + Clone + 'static,
    ZS::Future: Send,
{
    // Services
    /// A service that forwards requests to connected peers, and returns their
    /// responses.
    network: ZN,

    /// A service that verifies downloaded transactions.
    verifier: ZV,

    /// A service that manages cached blockchain state.
    state: ZS,

    // Internal downloads state
    /// A list of pending transaction download and verify tasks.
    #[pin]
    pending: FuturesUnordered<
        JoinHandle<
            Result<
                Result<
                    (
                        VerifiedUnminedTx,
                        Vec<transparent::OutPoint>,
                        Option<Height>,
                        Option<oneshot::Sender<Result<(), BoxError>>>,
                    ),
                    (TransactionDownloadVerifyError, UnminedTxId),
                >,
                tokio::time::error::Elapsed,
            >,
        >,
    >,

    /// A list of channels that can be used to cancel pending transaction download and
    /// verify tasks. Each channel also has the corresponding request.
    cancel_handles: HashMap<UnminedTxId, (oneshot::Sender<CancelDownloadAndVerify>, Gossip)>,
}

impl<ZN, ZV, ZS> Stream for Downloads<ZN, ZV, ZS>
where
    ZN: Service<zn::Request, Response = zn::Response, Error = BoxError> + Send + Clone + 'static,
    ZN::Future: Send,
    ZV: Service<tx::Request, Response = tx::Response, Error = BoxError> + Send + Clone + 'static,
    ZV::Future: Send,
    ZS: Service<zs::Request, Response = zs::Response, Error = BoxError> + Send + Clone + 'static,
    ZS::Future: Send,
{
    type Item = Result<
        Result<
            (
                VerifiedUnminedTx,
                Vec<transparent::OutPoint>,
                Option<Height>,
                Option<oneshot::Sender<Result<(), BoxError>>>,
            ),
            (UnminedTxId, TransactionDownloadVerifyError),
        >,
        tokio::time::error::Elapsed,
    >;

    fn poll_next(self: Pin<&mut Self>, cx: &mut Context) -> Poll<Option<Self::Item>> {
        let this = self.project();
        // CORRECTNESS
        //
        // The current task must be scheduled for wakeup every time we return
        // `Poll::Pending`.
        //
        // If no download and verify tasks have exited since the last poll, this
        // task is scheduled for wakeup when the next task becomes ready.
        //
        // TODO: this would be cleaner with poll_map (#2693)
        let item = if let Some(join_result) = ready!(this.pending.poll_next(cx)) {
            let result = join_result.expect("transaction download and verify tasks must not panic");
            let result = match result {
                Ok(Ok((tx, spent_mempool_outpoints, tip_height, rsp_tx))) => {
                    this.cancel_handles.remove(&tx.transaction.id);
                    Ok(Ok((tx, spent_mempool_outpoints, tip_height, rsp_tx)))
                }
                Ok(Err((e, hash))) => {
                    this.cancel_handles.remove(&hash);
                    Ok(Err((hash, e)))
                }
                Err(elapsed) => Err(elapsed),
            };

            Some(result)
        } else {
            None
        };

        Poll::Ready(item)
    }

    fn size_hint(&self) -> (usize, Option<usize>) {
        self.pending.size_hint()
    }
}

impl<ZN, ZV, ZS> Downloads<ZN, ZV, ZS>
where
    ZN: Service<zn::Request, Response = zn::Response, Error = BoxError> + Send + Clone + 'static,
    ZN::Future: Send,
    ZV: Service<tx::Request, Response = tx::Response, Error = BoxError> + Send + Clone + 'static,
    ZV::Future: Send,
    ZS: Service<zs::Request, Response = zs::Response, Error = BoxError> + Send + Clone + 'static,
    ZS::Future: Send,
{
    /// Initialize a new download stream with the provided services.
    ///
    /// `network` is used to download transactions.
    /// `verifier` is used to verify transactions.
    /// `state` is used to check if transactions are already in the state.
    ///
    /// The [`Downloads`] stream is agnostic to the network policy, so retry and
    /// timeout limits should be applied to the `network` service passed into
    /// this constructor.
    pub fn new(network: ZN, verifier: ZV, state: ZS) -> Self {
        Self {
            network,
            verifier,
            state,
            pending: FuturesUnordered::new(),
            cancel_handles: HashMap::new(),
        }
    }

    /// Queue a transaction for download (if needed) and verification.
    ///
    /// Returns the action taken in response to the queue request.
    #[instrument(skip(self, gossiped_tx), fields(txid = %gossiped_tx.id()))]
    #[allow(clippy::unwrap_in_result)]
    pub fn download_if_needed_and_verify(
        &mut self,
        gossiped_tx: Gossip,
        mut rsp_tx: Option<oneshot::Sender<Result<(), BoxError>>>,
    ) -> Result<(), MempoolError> {
        let txid = gossiped_tx.id();

        if self.cancel_handles.contains_key(&txid) {
            debug!(
                ?txid,
                queue_len = self.pending.len(),
                ?MAX_INBOUND_CONCURRENCY,
                "transaction id already queued for inbound download: ignored transaction"
            );
            metrics::gauge!("mempool.currently.queued.transactions",)
                .set(self.pending.len() as f64);

            return Err(MempoolError::AlreadyQueued);
        }

        if self.pending.len() >= MAX_INBOUND_CONCURRENCY {
            debug!(
                ?txid,
                queue_len = self.pending.len(),
                ?MAX_INBOUND_CONCURRENCY,
                "too many transactions queued for inbound download: ignored transaction"
            );
            metrics::gauge!("mempool.currently.queued.transactions",)
                .set(self.pending.len() as f64);

            return Err(MempoolError::FullQueue);
        }

        // This oneshot is used to signal cancellation to the download task.
        let (cancel_tx, mut cancel_rx) = oneshot::channel::<CancelDownloadAndVerify>();

        let network = self.network.clone();
        let verifier = self.verifier.clone();
        let mut state = self.state.clone();

        let gossiped_tx_req = gossiped_tx.clone();

        let fut = async move {
            // Don't download/verify if the transaction is already in the best chain.
            Self::transaction_in_best_chain(&mut state, txid).await?;

            trace!(?txid, "transaction is not in best chain");

            let (tip_height, next_height) = match state.oneshot(zs::Request::Tip).await {
                Ok(zs::Response::Tip(None)) => Ok((None, Height(0))),
                Ok(zs::Response::Tip(Some((height, _hash)))) => {
                    let next_height =
                        (height + 1).expect("valid heights are far below the maximum");
                    Ok((Some(height), next_height))
                }
                Ok(_) => unreachable!("wrong response"),
                Err(e) => Err(TransactionDownloadVerifyError::StateError(e.into())),
            }?;

            trace!(?txid, ?next_height, "got next height");

            let tx = match gossiped_tx {
                Gossip::Id(txid) => {
                    let req = zn::Request::TransactionsById(std::iter::once(txid).collect());

                    let tx = match network
                        .oneshot(req)
                        .await
                        .map_err(CloneError::from)
                        .map_err(TransactionDownloadVerifyError::DownloadFailed)?
                    {
                        zn::Response::Transactions(mut txs) => txs.pop().ok_or_else(|| {
                            TransactionDownloadVerifyError::DownloadFailed(
                                BoxError::from("no transactions returned").into(),
                            )
                        })?,
                        _ => unreachable!("wrong response to transaction request"),
                    };

                    let tx = tx.available().expect(
                        "unexpected missing tx status: single tx failures should be errors",
                    );

                    metrics::counter!(
                        "mempool.downloaded.transactions.total",
                        "version" => format!("{}",tx.transaction.version()),
                    ).increment(1);
                    tx
                }
                Gossip::Tx(tx) => {
                    metrics::counter!(
                        "mempool.pushed.transactions.total",
                        "version" => format!("{}",tx.transaction.version()),
                    ).increment(1);
                    tx
                }
            };

            trace!(?txid, "got tx");

            let result = verifier
                .oneshot(tx::Request::Mempool {
                    transaction: tx.clone(),
                    height: next_height,
                })
                .map_ok(|rsp| {
                    let tx::Response::Mempool { transaction, spent_mempool_outpoints } = rsp else {
                        panic!("unexpected non-mempool response to mempool request")
                    };

                    (transaction, spent_mempool_outpoints, tip_height)
                })
                .await;

            // Hide the transaction data to avoid filling the logs
            trace!(?txid, result = ?result.as_ref().map(|_tx| ()), "verified transaction for the mempool");

            result.map_err(|e| TransactionDownloadVerifyError::Invalid(e.into()))
        }
        .map_ok(|(tx, spent_mempool_outpoints, tip_height)| {
            metrics::counter!(
                "mempool.verified.transactions.total",
                "version" => format!("{}", tx.transaction.transaction.version()),
            ).increment(1);
            (tx, spent_mempool_outpoints, tip_height)
        })
        // Tack the hash onto the error so we can remove the cancel handle
        // on failure as well as on success.
        .map_err(move |e| (e, txid))
        .inspect(move |result| {
            // Hide the transaction data to avoid filling the logs
            let result = result.as_ref().map(|_tx| txid);
            debug!("mempool transaction result: {result:?}");
        })
        .in_current_span();

        let task = tokio::spawn(async move {
            let fut = tokio::time::timeout(RATE_LIMIT_DELAY, fut);

            // Prefer the cancel handle if both are ready.
            let result = tokio::select! {
                biased;
                _ = &mut cancel_rx => {
                    trace!("task cancelled prior to completion");
                    metrics::counter!("mempool.cancelled.verify.tasks.total").increment(1);
                    if let Some(rsp_tx) = rsp_tx.take() {
                        let _ = rsp_tx.send(Err("verification cancelled".into()));
                    }

                    Ok(Err((TransactionDownloadVerifyError::Cancelled, txid)))
                }
                verification = fut => {
                    verification
                        .inspect_err(|_elapsed| {
                            if let Some(rsp_tx) = rsp_tx.take() {
                                let _ = rsp_tx.send(Err("timeout waiting for verification result".into()));
                            }
                        })
                        .map(|inner_result| {
                            match inner_result {
                                Ok((transaction, spent_mempool_outpoints, tip_height)) => Ok((transaction, spent_mempool_outpoints, tip_height, rsp_tx)),
                                Err((tx_verifier_error, tx_id)) => {
                                    if let Some(rsp_tx) = rsp_tx.take() {
                                        let error_msg = format!(
                                            "failed to validate tx: {tx_id}, error: {tx_verifier_error}"
                                        );
                                        let _ = rsp_tx.send(Err(error_msg.into()));
                                    };

                                    Err((tx_verifier_error, tx_id))
                                }
                            }
                        })
                },
            };

            result
        });

        self.pending.push(task);
        assert!(
            self.cancel_handles
                .insert(txid, (cancel_tx, gossiped_tx_req))
                .is_none(),
            "transactions are only queued once"
        );

        debug!(
            ?txid,
            queue_len = self.pending.len(),
            ?MAX_INBOUND_CONCURRENCY,
            "queued transaction hash for download"
        );
        metrics::gauge!("mempool.currently.queued.transactions",).set(self.pending.len() as f64);
        metrics::counter!("mempool.queued.transactions.total").increment(1);

        Ok(())
    }

    /// Cancel download/verification tasks of transactions with the
    /// given transaction hash (see [`UnminedTxId::mined_id`]).
    pub fn cancel(&mut self, mined_ids: &HashSet<transaction::Hash>) {
        // TODO: this can be simplified with [`HashMap::drain_filter`] which
        // is currently nightly-only experimental API.
        let removed_txids: Vec<UnminedTxId> = self
            .cancel_handles
            .keys()
            .filter(|txid| mined_ids.contains(&txid.mined_id()))
            .cloned()
            .collect();

        for txid in removed_txids {
            if let Some(handle) = self.cancel_handles.remove(&txid) {
                let _ = handle.0.send(CancelDownloadAndVerify);
            }
        }
    }

    /// Cancel all running tasks and reset the downloader state.
    // Note: copied from zebrad/src/components/sync/downloads.rs
    pub fn cancel_all(&mut self) {
        // Replace the pending task list with an empty one and drop it.
        let _ = std::mem::take(&mut self.pending);
        // Signal cancellation to all running tasks.
        // Since we already dropped the JoinHandles above, they should
        // fail silently.
        for (_hash, cancel) in self.cancel_handles.drain() {
            let _ = cancel.0.send(CancelDownloadAndVerify);
        }
        assert!(self.pending.is_empty());
        assert!(self.cancel_handles.is_empty());
        metrics::gauge!("mempool.currently.queued.transactions",).set(self.pending.len() as f64);
    }

    /// Get the number of currently in-flight download tasks.
    #[allow(dead_code)]
    pub fn in_flight(&self) -> usize {
        self.pending.len()
    }

    /// Get a list of the currently pending transaction requests.
    pub fn transaction_requests(&self) -> impl Iterator<Item = &Gossip> {
        self.cancel_handles.iter().map(|(_tx_id, (_handle, tx))| tx)
    }

    /// Check if transaction is already in the best chain.
    async fn transaction_in_best_chain(
        state: &mut ZS,
        txid: UnminedTxId,
    ) -> Result<(), TransactionDownloadVerifyError> {
        match state
            .ready()
            .await
            .map_err(CloneError::from)
            .map_err(TransactionDownloadVerifyError::StateError)?
            .call(zs::Request::Transaction(txid.mined_id()))
            .await
        {
            Ok(zs::Response::Transaction(None)) => Ok(()),
            Ok(zs::Response::Transaction(Some(_))) => Err(TransactionDownloadVerifyError::InState),
            Ok(_) => unreachable!("wrong response"),
            Err(e) => Err(TransactionDownloadVerifyError::StateError(e.into())),
        }?;

        Ok(())
    }
}

#[pinned_drop]
impl<ZN, ZV, ZS> PinnedDrop for Downloads<ZN, ZV, ZS>
where
    ZN: Service<zn::Request, Response = zn::Response, Error = BoxError> + Send + Clone + 'static,
    ZN::Future: Send,
    ZV: Service<tx::Request, Response = tx::Response, Error = BoxError> + Send + Clone + 'static,
    ZV::Future: Send,
    ZS: Service<zs::Request, Response = zs::Response, Error = BoxError> + Send + Clone + 'static,
    ZS::Future: Send,
{
    fn drop(mut self: Pin<&mut Self>) {
        self.cancel_all();

        metrics::gauge!("mempool.currently.queued.transactions").set(0 as f64);
    }
}<|MERGE_RESOLUTION|>--- conflicted
+++ resolved
@@ -124,11 +124,7 @@
     #[error("transaction download / verification was cancelled")]
     Cancelled,
 
-<<<<<<< HEAD
     #[error("transaction did not pass consensus validation, error: {0:?}")]
-=======
-    #[error("transaction did not pass consensus validation: {0}")]
->>>>>>> bd122b6f
     Invalid(#[from] zebra_consensus::error::TransactionError),
 }
 
