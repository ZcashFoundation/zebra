use std::{
    collections::{HashMap, HashSet},
    pin::Pin,
    task::{Context, Poll},
    time::Duration,
};

use color_eyre::eyre::eyre;
use futures::{
    future::TryFutureExt,
    ready,
    stream::{FuturesUnordered, Stream},
};
use pin_project::pin_project;
use tokio::{sync::oneshot, task::JoinHandle};
use tower::{Service, ServiceExt};
use tracing_futures::Instrument;

use zebra_chain::transaction::{self, UnminedTx, UnminedTxId};
use zebra_consensus::transaction as tx;
use zebra_network as zn;
use zebra_state as zs;

use crate::components::sync::{BLOCK_DOWNLOAD_TIMEOUT, BLOCK_VERIFY_TIMEOUT};

use super::MempoolError;

type BoxError = Box<dyn std::error::Error + Send + Sync + 'static>;

/// Controls how long we wait for a transaction download request to complete.
///
/// This is currently equal to [`crate::components::sync::BLOCK_DOWNLOAD_TIMEOUT`] for
/// consistency, even though parts of the rationale used for defining the value
/// don't apply here (e.g. we can drop transactions hashes when the queue is full).
pub(crate) const TRANSACTION_DOWNLOAD_TIMEOUT: Duration = BLOCK_DOWNLOAD_TIMEOUT;

/// Controls how long we wait for a transaction verify request to complete.
///
/// This is currently equal to [`crate::components::sync::BLOCK_VERIFY_TIMEOUT`] for
/// consistency.
///
/// This timeout may lead to denial of service, which will be handled in
/// https://github.com/ZcashFoundation/zebra/issues/2694
pub(crate) const TRANSACTION_VERIFY_TIMEOUT: Duration = BLOCK_VERIFY_TIMEOUT;

/// The maximum number of concurrent inbound download and verify tasks.
///
/// We expect the mempool crawler to download and verify most mempool transactions, so this bound
/// can be small.
///
/// ## Security
///
/// We use a small concurrency limit, to prevent memory denial-of-service
/// attacks.
///
/// The maximum transaction size is 2 million bytes. A deserialized malicious
/// transaction with ~225_000 transparent outputs can take up 9MB of RAM.
/// (See #1880 for more details.)
///
/// Malicious transactions will eventually timeout or fail validation.
/// Once validation fails, the transaction is dropped, and its memory is deallocated.
///
/// Since Zebra keeps an `inv` index, inbound downloads for malicious transactions
/// will be directed to the malicious node that originally gossiped the hash.
/// Therefore, this attack can be carried out by a single malicious node.
pub(crate) const MAX_INBOUND_CONCURRENCY: usize = 10;

/// A gossiped transaction, which can be the transaction itself or just its ID.
#[derive(Debug)]
pub enum Gossip {
    Id(UnminedTxId),
    Tx(UnminedTx),
}

impl Gossip {
    /// Return the [`UnminedTxId`] of a gossiped transaction.
    pub fn id(&self) -> UnminedTxId {
        match self {
            Gossip::Id(txid) => *txid,
            Gossip::Tx(tx) => tx.id,
        }
    }
}

impl From<UnminedTxId> for Gossip {
    fn from(txid: UnminedTxId) -> Self {
        Gossip::Id(txid)
    }
}

impl From<UnminedTx> for Gossip {
    fn from(tx: UnminedTx) -> Self {
        Gossip::Tx(tx)
    }
}

/// Represents a [`Stream`] of download and verification tasks.
#[pin_project]
#[derive(Debug)]
pub struct Downloads<ZN, ZV, ZS>
where
    ZN: Service<zn::Request, Response = zn::Response, Error = BoxError> + Send + 'static,
    ZN::Future: Send,
    ZV: Service<tx::Request, Response = tx::Response, Error = BoxError> + Send + Clone + 'static,
    ZV::Future: Send,
    ZS: Service<zs::Request, Response = zs::Response, Error = BoxError> + Send + Clone + 'static,
    ZS::Future: Send,
{
    // Services
    /// A service that forwards requests to connected peers, and returns their
    /// responses.
    network: ZN,

    /// A service that verifies downloaded transactions.
    verifier: ZV,

    /// A service that manages cached blockchain state.
    state: ZS,

    // Internal downloads state
    /// A list of pending transaction download and verify tasks.
    #[pin]
    pending: FuturesUnordered<JoinHandle<Result<UnminedTx, (BoxError, UnminedTxId)>>>,

    /// A list of channels that can be used to cancel pending transaction download and
    /// verify tasks.
    cancel_handles: HashMap<UnminedTxId, oneshot::Sender<()>>,
}

impl<ZN, ZV, ZS> Stream for Downloads<ZN, ZV, ZS>
where
    ZN: Service<zn::Request, Response = zn::Response, Error = BoxError> + Send + Clone + 'static,
    ZN::Future: Send,
    ZV: Service<tx::Request, Response = tx::Response, Error = BoxError> + Send + Clone + 'static,
    ZV::Future: Send,
    ZS: Service<zs::Request, Response = zs::Response, Error = BoxError> + Send + Clone + 'static,
    ZS::Future: Send,
{
    type Item = Result<UnminedTx, BoxError>;

    fn poll_next(self: Pin<&mut Self>, cx: &mut Context) -> Poll<Option<Self::Item>> {
        let this = self.project();
        // CORRECTNESS
        //
        // The current task must be scheduled for wakeup every time we return
        // `Poll::Pending`.
        //
        // If no download and verify tasks have exited since the last poll, this
        // task is scheduled for wakeup when the next task becomes ready.
        //
        // TODO: this would be cleaner with poll_map (#2693)
        if let Some(join_result) = ready!(this.pending.poll_next(cx)) {
            match join_result.expect("transaction download and verify tasks must not panic") {
                Ok(tx) => {
                    this.cancel_handles.remove(&tx.id);
                    Poll::Ready(Some(Ok(tx)))
                }
                Err((e, hash)) => {
                    this.cancel_handles.remove(&hash);
                    Poll::Ready(Some(Err(e)))
                }
            }
        } else {
            Poll::Ready(None)
        }
    }

    fn size_hint(&self) -> (usize, Option<usize>) {
        self.pending.size_hint()
    }
}

impl<ZN, ZV, ZS> Downloads<ZN, ZV, ZS>
where
    ZN: Service<zn::Request, Response = zn::Response, Error = BoxError> + Send + Clone + 'static,
    ZN::Future: Send,
    ZV: Service<tx::Request, Response = tx::Response, Error = BoxError> + Send + Clone + 'static,
    ZV::Future: Send,
    ZS: Service<zs::Request, Response = zs::Response, Error = BoxError> + Send + Clone + 'static,
    ZS::Future: Send,
{
    /// Initialize a new download stream with the provided `network` and
    /// `verifier` services.
    ///
    /// The [`Downloads`] stream is agnostic to the network policy, so retry and
    /// timeout limits should be applied to the `network` service passed into
    /// this constructor.
    pub fn new(network: ZN, verifier: ZV, state: ZS) -> Self {
        Self {
            network,
            verifier,
            state,
            pending: FuturesUnordered::new(),
            cancel_handles: HashMap::new(),
        }
    }

    /// Queue a transaction for download (if needed) and verification.
    ///
    /// Returns the action taken in response to the queue request.
    #[instrument(skip(self, gossiped_tx), fields(txid = %gossiped_tx.id()))]
    pub fn download_if_needed_and_verify(
        &mut self,
        gossiped_tx: Gossip,
    ) -> Result<(), MempoolError> {
        let txid = gossiped_tx.id();

        if self.cancel_handles.contains_key(&txid) {
            tracing::debug!(
                ?txid,
                queue_len = self.pending.len(),
                ?MAX_INBOUND_CONCURRENCY,
                "transaction id already queued for inbound download: ignored transaction"
            );
            return Err(MempoolError::AlreadyQueued);
        }

        if self.pending.len() >= MAX_INBOUND_CONCURRENCY {
            tracing::info!(
                ?txid,
                queue_len = self.pending.len(),
                ?MAX_INBOUND_CONCURRENCY,
                "too many transactions queued for inbound download: ignored transaction"
            );
            return Err(MempoolError::FullQueue);
        }

        // This oneshot is used to signal cancellation to the download task.
        let (cancel_tx, mut cancel_rx) = oneshot::channel::<()>();

        let network = self.network.clone();
        let verifier = self.verifier.clone();
        let mut state = self.state.clone();

        let fut = async move {
            // Don't download/verify if the transaction is already in the state.
            Self::transaction_in_state(&mut state, txid).await?;

            let height = match state.oneshot(zs::Request::Tip).await {
                Ok(zs::Response::Tip(None)) => Err("no block at the tip".into()),
                Ok(zs::Response::Tip(Some((height, _hash)))) => Ok(height),
                Ok(_) => unreachable!("wrong response"),
                Err(e) => Err(e),
            }?;
            let height = (height + 1).ok_or_else(|| eyre!("no next height"))?;

            let tx = match gossiped_tx {
                Gossip::Id(txid) => {
                    let req = zn::Request::TransactionsById(std::iter::once(txid).collect());

                    let tx = match network.oneshot(req).await? {
                        zn::Response::Transactions(mut txs) => txs
                            .pop()
                            .expect("successful response has the transaction in it"),
                        _ => unreachable!("wrong response to transaction request"),
                    };

                    metrics::counter!("gossip.downloaded.transaction.count", 1);
                    tx
                }
                Gossip::Tx(tx) => {
                    metrics::counter!("gossip.pushed.transaction.count", 1);
                    tx
                }
            };

            let result = verifier
                .oneshot(tx::Request::Mempool {
                    transaction: tx.clone(),
                    height,
                })
                .map_ok(|_hash| tx)
                .await;

            tracing::debug!(?txid, ?result, "verified transaction for the mempool");

            result
        }
        .map_ok(|tx| {
            metrics::counter!("gossip.verified.transaction.count", 1);
            tx
        })
        // Tack the hash onto the error so we can remove the cancel handle
        // on failure as well as on success.
        .map_err(move |e| (e, txid))
        .in_current_span();

        let task = tokio::spawn(async move {
            // TODO: if the verifier and cancel are both ready, which should we
            //       prefer? (Currently, select! chooses one at random.)
            tokio::select! {
                _ = &mut cancel_rx => {
                    tracing::trace!("task cancelled prior to completion");
                    metrics::counter!("gossip.cancelled.count", 1);
                    Err(("canceled".into(), txid))
                }
                verification = fut => verification,
            }
        });

        self.pending.push(task);
        assert!(
            self.cancel_handles.insert(txid, cancel_tx).is_none(),
            "transactions are only queued once"
        );

        tracing::debug!(
            ?txid,
            queue_len = self.pending.len(),
            ?MAX_INBOUND_CONCURRENCY,
            "queued transaction hash for download"
        );
        metrics::gauge!("gossip.queued.transaction.count", self.pending.len() as _);

        Ok(())
    }

<<<<<<< HEAD
    /// Cancel download/verification tasks of transactions with the
    /// given transaction hash (see [`UnminedTxId::mined_id`]).
    pub fn cancel(&mut self, mined_ids: HashSet<&transaction::Hash>) {
        // TODO: this can be simplified with [`HashMap::drain_filter`] which
        // is currently nightly-only experimental API.
        let removed_txids: Vec<UnminedTxId> = self
            .cancel_handles
            .keys()
            .filter(|txid| mined_ids.contains(&txid.mined_id()))
            .cloned()
            .collect();

        for txid in removed_txids {
            if let Some(handle) = self.cancel_handles.remove(&txid) {
                let _ = handle.send(());
            }
        }
    }

    /// Get the number of currently in-flight download tasks.
=======
    /// Get the number of currently in-flight download tasks.
    // Note: copied from zebrad/src/components/sync/downloads.rs
    #[allow(dead_code)]
>>>>>>> 20b2e054
    pub fn in_flight(&self) -> usize {
        self.pending.len()
    }

    /// Check if transaction is already in the state.
    async fn transaction_in_state(state: &mut ZS, txid: UnminedTxId) -> Result<(), BoxError> {
        // Check if the transaction is already in the state.
        match state
            .ready_and()
            .await?
            .call(zs::Request::Transaction(txid.mined_id()))
            .await
        {
            Ok(zs::Response::Transaction(None)) => Ok(()),
            Ok(zs::Response::Transaction(Some(_))) => Err("already present in state".into()),
            Ok(_) => unreachable!("wrong response"),
            Err(e) => Err(e),
        }?;

        Ok(())
    }
}<|MERGE_RESOLUTION|>--- conflicted
+++ resolved
@@ -315,7 +315,6 @@
         Ok(())
     }
 
-<<<<<<< HEAD
     /// Cancel download/verification tasks of transactions with the
     /// given transaction hash (see [`UnminedTxId::mined_id`]).
     pub fn cancel(&mut self, mined_ids: HashSet<&transaction::Hash>) {
@@ -336,11 +335,8 @@
     }
 
     /// Get the number of currently in-flight download tasks.
-=======
-    /// Get the number of currently in-flight download tasks.
     // Note: copied from zebrad/src/components/sync/downloads.rs
     #[allow(dead_code)]
->>>>>>> 20b2e054
     pub fn in_flight(&self) -> usize {
         self.pending.len()
     }
