--- conflicted
+++ resolved
@@ -235,45 +235,20 @@
 }
 
 #[tokio::test]
-<<<<<<< HEAD
-async fn mempool_cancel_mined() -> Result<(), Report> {
-    let block1: Arc<Block> = zebra_test::vectors::BLOCK_MAINNET_1_BYTES
-        .zcash_deserialize_into()
-        .unwrap();
-    let block2: Arc<Block> = zebra_test::vectors::BLOCK_MAINNET_2_BYTES
-        .zcash_deserialize_into()
-        .unwrap();
-
-=======
 async fn mempool_service_disabled() -> Result<(), Report> {
->>>>>>> 20b2e054
     // Using the mainnet for now
     let network = Network::Mainnet;
     let consensus_config = ConsensusConfig::default();
     let state_config = StateConfig::ephemeral();
     let peer_set = MockService::build().for_unit_tests();
-<<<<<<< HEAD
-    let (sync_status, _recent_syncs) = SyncStatus::new();
-    let (state, _latest_chain_tip, chain_tip_change) =
-        zebra_state::init(state_config.clone(), network);
-
-    let mut state_service = ServiceBuilder::new().buffer(1).service(state);
-=======
     let (sync_status, mut recent_syncs) = SyncStatus::new();
 
     let (state, latest_chain_tip, chain_tip_change) = zebra_state::init(state_config, network);
     let state_service = ServiceBuilder::new().buffer(1).service(state);
->>>>>>> 20b2e054
     let (_chain_verifier, tx_verifier) =
         zebra_consensus::chain::init(consensus_config.clone(), network, state_service.clone())
             .await;
 
-<<<<<<< HEAD
-    time::pause();
-
-    // Start the mempool service
-    let mut mempool = Mempool::new(
-=======
     // get the genesis block transactions from the Zcash blockchain.
     let mut unmined_transactions = unmined_transactions_in_blocks(..=10, network);
     let genesis_transaction = unmined_transactions
@@ -283,15 +258,139 @@
 
     // Start the mempool service
     let mut service = Mempool::new(
->>>>>>> 20b2e054
         network,
         Buffer::new(BoxService::new(peer_set), 1),
         state_service.clone(),
         tx_verifier,
         sync_status,
-<<<<<<< HEAD
+        latest_chain_tip,
         chain_tip_change,
     );
+
+    // Test if mempool is disabled (it should start disabled)
+    assert!(!service.is_enabled());
+
+    // Enable the mempool
+    let _ = service.enable(&mut recent_syncs).await;
+
+    assert!(service.is_enabled());
+
+    // Insert the genesis block coinbase transaction into the mempool storage.
+    service.storage().insert(genesis_transaction.clone())?;
+
+    // Test if the mempool answers correctly (i.e. is enabled)
+    let response = service
+        .ready_and()
+        .await
+        .unwrap()
+        .call(Request::TransactionIds)
+        .await
+        .unwrap();
+    let _genesis_transaction_ids = match response {
+        Response::TransactionIds(ids) => ids,
+        _ => unreachable!("will never happen in this test"),
+    };
+
+    // Queue a transaction for download
+    // Use the ID of the last transaction in the list
+    let txid = more_transactions.last().unwrap().id;
+    let response = service
+        .ready_and()
+        .await
+        .unwrap()
+        .call(Request::Queue(vec![txid.into()]))
+        .await
+        .unwrap();
+    let queued_responses = match response {
+        Response::Queued(queue_responses) => queue_responses,
+        _ => unreachable!("will never happen in this test"),
+    };
+    assert_eq!(queued_responses.len(), 1);
+    assert!(queued_responses[0].is_ok());
+    assert_eq!(service.tx_downloads().in_flight(), 1);
+
+    // Disable the mempool
+    let _ = service.disable(&mut recent_syncs).await;
+
+    // Test if mempool is disabled again
+    assert!(!service.is_enabled());
+
+    // Test if the mempool returns no transactions when disabled
+    let response = service
+        .ready_and()
+        .await
+        .unwrap()
+        .call(Request::TransactionIds)
+        .await
+        .unwrap();
+    match response {
+        Response::TransactionIds(ids) => {
+            assert_eq!(
+                ids.len(),
+                0,
+                "mempool should return no transactions when disabled"
+            )
+        }
+        _ => unreachable!("will never happen in this test"),
+    };
+
+    // Test if the mempool returns to Queue requests correctly when disabled
+    let response = service
+        .ready_and()
+        .await
+        .unwrap()
+        .call(Request::Queue(vec![txid.into()]))
+        .await
+        .unwrap();
+    let queued_responses = match response {
+        Response::Queued(queue_responses) => queue_responses,
+        _ => unreachable!("will never happen in this test"),
+    };
+    assert_eq!(queued_responses.len(), 1);
+    assert_eq!(queued_responses[0], Err(MempoolError::Disabled));
+
+    Ok(())
+}
+
+#[tokio::test]
+async fn mempool_cancel_mined() -> Result<(), Report> {
+    let block1: Arc<Block> = zebra_test::vectors::BLOCK_MAINNET_1_BYTES
+        .zcash_deserialize_into()
+        .unwrap();
+    let block2: Arc<Block> = zebra_test::vectors::BLOCK_MAINNET_2_BYTES
+        .zcash_deserialize_into()
+        .unwrap();
+
+    // Using the mainnet for now
+    let network = Network::Mainnet;
+    let consensus_config = ConsensusConfig::default();
+    let state_config = StateConfig::ephemeral();
+    let peer_set = MockService::build().for_unit_tests();
+    let (sync_status, mut recent_syncs) = SyncStatus::new();
+    let (state, latest_chain_tip, chain_tip_change) =
+        zebra_state::init(state_config.clone(), network);
+
+    let mut state_service = ServiceBuilder::new().buffer(1).service(state);
+    let (_chain_verifier, tx_verifier) =
+        zebra_consensus::chain::init(consensus_config.clone(), network, state_service.clone())
+            .await;
+
+    time::pause();
+
+    // Start the mempool service
+    let mut mempool = Mempool::new(
+        network,
+        Buffer::new(BoxService::new(peer_set), 1),
+        state_service.clone(),
+        tx_verifier,
+        sync_status,
+        latest_chain_tip,
+        chain_tip_change,
+    );
+
+    // Enable the mempool
+    let _ = mempool.enable(&mut recent_syncs).await;
+    assert!(mempool.is_enabled());
 
     // Push the genesis block to the state
     let genesis_block: Arc<Block> = zebra_test::vectors::BLOCK_MAINNET_GENESIS_BYTES
@@ -310,40 +409,6 @@
     // Queue transaction from block 2 for download
     let txid = block2.transactions[0].unmined_id();
     let response = mempool
-=======
-        latest_chain_tip,
-        chain_tip_change,
-    );
-
-    // Test if mempool is disabled (it should start disabled)
-    assert!(!service.is_enabled());
-
-    // Enable the mempool
-    let _ = service.enable(&mut recent_syncs).await;
-
-    assert!(service.is_enabled());
-
-    // Insert the genesis block coinbase transaction into the mempool storage.
-    service.storage().insert(genesis_transaction.clone())?;
-
-    // Test if the mempool answers correctly (i.e. is enabled)
-    let response = service
-        .ready_and()
-        .await
-        .unwrap()
-        .call(Request::TransactionIds)
-        .await
-        .unwrap();
-    let _genesis_transaction_ids = match response {
-        Response::TransactionIds(ids) => ids,
-        _ => unreachable!("will never happen in this test"),
-    };
-
-    // Queue a transaction for download
-    // Use the ID of the last transaction in the list
-    let txid = more_transactions.last().unwrap().id;
-    let response = service
->>>>>>> 20b2e054
         .ready_and()
         .await
         .unwrap()
@@ -356,8 +421,7 @@
     };
     assert_eq!(queued_responses.len(), 1);
     assert!(queued_responses[0].is_ok());
-<<<<<<< HEAD
-    assert_eq!(mempool.tx_downloads.in_flight(), 1);
+    assert_eq!(mempool.tx_downloads().in_flight(), 1);
 
     // Query the mempool to make it poll chain_tip_change
     let _response = mempool
@@ -413,50 +477,7 @@
     }
 
     // Check if download was cancelled.
-    assert_eq!(mempool.tx_downloads.in_flight(), 0);
-=======
-    assert_eq!(service.tx_downloads().in_flight(), 1);
-
-    // Disable the mempool
-    let _ = service.disable(&mut recent_syncs).await;
-
-    // Test if mempool is disabled again
-    assert!(!service.is_enabled());
-
-    // Test if the mempool returns no transactions when disabled
-    let response = service
-        .ready_and()
-        .await
-        .unwrap()
-        .call(Request::TransactionIds)
-        .await
-        .unwrap();
-    match response {
-        Response::TransactionIds(ids) => {
-            assert_eq!(
-                ids.len(),
-                0,
-                "mempool should return no transactions when disabled"
-            )
-        }
-        _ => unreachable!("will never happen in this test"),
-    };
-
-    // Test if the mempool returns to Queue requests correctly when disabled
-    let response = service
-        .ready_and()
-        .await
-        .unwrap()
-        .call(Request::Queue(vec![txid.into()]))
-        .await
-        .unwrap();
-    let queued_responses = match response {
-        Response::Queued(queue_responses) => queue_responses,
-        _ => unreachable!("will never happen in this test"),
-    };
-    assert_eq!(queued_responses.len(), 1);
-    assert_eq!(queued_responses[0], Err(MempoolError::Disabled));
->>>>>>> 20b2e054
+    assert_eq!(mempool.tx_downloads().in_flight(), 0);
 
     Ok(())
 }