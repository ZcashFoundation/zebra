--- conflicted
+++ resolved
@@ -15,13 +15,8 @@
     let consensus_config = ConsensusConfig::default();
     let state_config = StateConfig::ephemeral();
     let peer_set = MockService::build().for_unit_tests();
-<<<<<<< HEAD
-    let (sync_status, _recent_syncs) = SyncStatus::new();
+    let (sync_status, mut recent_syncs) = SyncStatus::new();
     let (state, latest_chain_tip, chain_tip_change) =
-=======
-    let (sync_status, mut recent_syncs) = SyncStatus::new();
-    let (state, _latest_chain_tip, chain_tip_change) =
->>>>>>> c6878d9b
         zebra_state::init(state_config.clone(), network);
 
     let state_service = ServiceBuilder::new().buffer(1).service(state);
@@ -141,13 +136,8 @@
     let consensus_config = ConsensusConfig::default();
     let state_config = StateConfig::ephemeral();
     let peer_set = MockService::build().for_unit_tests();
-<<<<<<< HEAD
-    let (sync_status, _recent_syncs) = SyncStatus::new();
+    let (sync_status, mut recent_syncs) = SyncStatus::new();
     let (state, latest_chain_tip, chain_tip_change) =
-=======
-    let (sync_status, mut recent_syncs) = SyncStatus::new();
-    let (state, _latest_chain_tip, chain_tip_change) =
->>>>>>> c6878d9b
         zebra_state::init(state_config.clone(), network);
 
     let state_service = ServiceBuilder::new().buffer(1).service(state);
