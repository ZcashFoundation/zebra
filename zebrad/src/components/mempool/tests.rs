--- conflicted
+++ resolved
@@ -15,16 +15,10 @@
     let consensus_config = ConsensusConfig::default();
     let state_config = StateConfig::ephemeral();
     let peer_set = MockService::build().for_unit_tests();
-<<<<<<< HEAD
     let (sync_status, mut recent_syncs) = SyncStatus::new();
-
-    let (state, _latest_chain_tip, chain_tip_change) = zebra_state::init(state_config, network);
-=======
-    let (sync_status, _recent_syncs) = SyncStatus::new();
     let (state, _latest_chain_tip, chain_tip_change) =
         zebra_state::init(state_config.clone(), network);
 
->>>>>>> b42ab67a
     let state_service = ServiceBuilder::new().buffer(1).service(state);
     let (_chain_verifier, tx_verifier) =
         zebra_consensus::chain::init(consensus_config.clone(), network, state_service.clone())
@@ -35,13 +29,8 @@
     let genesis_transaction = unmined_transactions
         .next()
         .expect("Missing genesis transaction");
-<<<<<<< HEAD
     let txid = unmined_transactions.next_back().unwrap().id;
     let more_transactions = unmined_transactions;
-=======
-    let mut more_transactions = unmined_transactions;
-    let last_transaction = more_transactions.next_back().unwrap();
->>>>>>> b42ab67a
 
     // Start the mempool service
     let mut service = Mempool::new(
@@ -121,19 +110,11 @@
 
     // Test `Request::Queue`
     // Use the ID of the last transaction in the list
-<<<<<<< HEAD
-
-=======
->>>>>>> b42ab67a
-    let response = service
-        .ready_and()
-        .await
-        .unwrap()
-<<<<<<< HEAD
+    let response = service
+        .ready_and()
+        .await
+        .unwrap()
         .call(Request::Queue(vec![txid.into()]))
-=======
-        .call(Request::Queue(vec![last_transaction.id.into()]))
->>>>>>> b42ab67a
         .await
         .unwrap();
     let queued_responses = match response {
@@ -142,48 +123,27 @@
     };
     assert_eq!(queued_responses.len(), 1);
     assert!(queued_responses[0].is_ok());
-<<<<<<< HEAD
     assert_eq!(service.tx_downloads().in_flight(), 1);
-=======
->>>>>>> b42ab67a
 
     Ok(())
 }
 
 #[tokio::test]
-<<<<<<< HEAD
-async fn mempool_service_disabled() -> Result<(), Report> {
-=======
 async fn mempool_queue() -> Result<(), Report> {
->>>>>>> b42ab67a
     // Using the mainnet for now
     let network = Network::Mainnet;
     let consensus_config = ConsensusConfig::default();
     let state_config = StateConfig::ephemeral();
     let peer_set = MockService::build().for_unit_tests();
-<<<<<<< HEAD
     let (sync_status, mut recent_syncs) = SyncStatus::new();
-
-    let (state, _latest_chain_tip, chain_tip_change) = zebra_state::init(state_config, network);
-=======
-    let (sync_status, _recent_syncs) = SyncStatus::new();
     let (state, _latest_chain_tip, chain_tip_change) =
         zebra_state::init(state_config.clone(), network);
 
->>>>>>> b42ab67a
     let state_service = ServiceBuilder::new().buffer(1).service(state);
     let (_chain_verifier, tx_verifier) =
         zebra_consensus::chain::init(consensus_config.clone(), network, state_service.clone())
             .await;
 
-<<<<<<< HEAD
-    // get the genesis block transactions from the Zcash blockchain.
-    let mut unmined_transactions = unmined_transactions_in_blocks(..=10, network);
-    let genesis_transaction = unmined_transactions
-        .next()
-        .expect("Missing genesis transaction");
-    let more_transactions = unmined_transactions;
-=======
     // Get transactions to use in the test
     let unmined_transactions = unmined_transactions_in_blocks(..=10, network);
     let mut transactions = unmined_transactions;
@@ -197,7 +157,6 @@
     let new_tx = transactions.next_back().unwrap();
     // The last transaction that will be added in the mempool (and thus not rejected)
     let stored_tx = transactions.next_back().unwrap().clone();
->>>>>>> b42ab67a
 
     // Start the mempool service
     let mut service = Mempool::new(
@@ -208,38 +167,116 @@
         sync_status,
         chain_tip_change,
     );
-<<<<<<< HEAD
-
-    // Test if mempool is disabled (it should start disabled)
-    assert!(!service.is_enabled());
 
     // Enable the mempool
     let _ = service.enable(&mut recent_syncs).await;
 
-    assert!(service.is_enabled());
-
-    // Insert the genesis block coinbase transaction into the mempool storage.
-    service.storage().insert(genesis_transaction.clone())?;
-
-    // Test if the mempool answers correctly (i.e. is enabled)
-=======
     // Insert [rejected_tx, transactions..., stored_tx] into the mempool storage.
     // Insert the genesis block coinbase transaction into the mempool storage.
-    service.storage.insert(rejected_tx.clone())?;
+    service.storage().insert(rejected_tx.clone())?;
     // Insert more transactions into the mempool storage.
     // This will cause the `rejected_tx` to be moved into rejected.
     for tx in transactions {
-        service.storage.insert(tx.clone())?;
+        service.storage().insert(tx.clone())?;
     }
-    service.storage.insert(stored_tx.clone())?;
+    service.storage().insert(stored_tx.clone())?;
 
     // Test `Request::Queue` for a new transaction
->>>>>>> b42ab67a
-    let response = service
-        .ready_and()
-        .await
-        .unwrap()
-<<<<<<< HEAD
+    let response = service
+        .ready_and()
+        .await
+        .unwrap()
+        .call(Request::Queue(vec![new_tx.id.into()]))
+        .await
+        .unwrap();
+    let queued_responses = match response {
+        Response::Queued(queue_responses) => queue_responses,
+        _ => unreachable!("will never happen in this test"),
+    };
+    assert_eq!(queued_responses.len(), 1);
+    assert!(queued_responses[0].is_ok());
+
+    // Test `Request::Queue` for a transaction already in the mempool
+    let response = service
+        .ready_and()
+        .await
+        .unwrap()
+        .call(Request::Queue(vec![stored_tx.id.into()]))
+        .await
+        .unwrap();
+    let queued_responses = match response {
+        Response::Queued(queue_responses) => queue_responses,
+        _ => unreachable!("will never happen in this test"),
+    };
+    assert_eq!(queued_responses.len(), 1);
+    assert_eq!(queued_responses[0], Err(MempoolError::InMempool));
+
+    // Test `Request::Queue` for a transaction rejected by the mempool
+    let response = service
+        .ready_and()
+        .await
+        .unwrap()
+        .call(Request::Queue(vec![rejected_tx.id.into()]))
+        .await
+        .unwrap();
+    let queued_responses = match response {
+        Response::Queued(queue_responses) => queue_responses,
+        _ => unreachable!("will never happen in this test"),
+    };
+    assert_eq!(queued_responses.len(), 1);
+    assert_eq!(queued_responses[0], Err(MempoolError::Rejected));
+
+    Ok(())
+}
+
+#[tokio::test]
+async fn mempool_service_disabled() -> Result<(), Report> {
+    // Using the mainnet for now
+    let network = Network::Mainnet;
+    let consensus_config = ConsensusConfig::default();
+    let state_config = StateConfig::ephemeral();
+    let peer_set = MockService::build().for_unit_tests();
+    let (sync_status, mut recent_syncs) = SyncStatus::new();
+
+    let (state, _latest_chain_tip, chain_tip_change) = zebra_state::init(state_config, network);
+    let state_service = ServiceBuilder::new().buffer(1).service(state);
+    let (_chain_verifier, tx_verifier) =
+        zebra_consensus::chain::init(consensus_config.clone(), network, state_service.clone())
+            .await;
+
+    // get the genesis block transactions from the Zcash blockchain.
+    let mut unmined_transactions = unmined_transactions_in_blocks(..=10, network);
+    let genesis_transaction = unmined_transactions
+        .next()
+        .expect("Missing genesis transaction");
+    let more_transactions = unmined_transactions;
+
+    // Start the mempool service
+    let mut service = Mempool::new(
+        network,
+        Buffer::new(BoxService::new(peer_set), 1),
+        state_service.clone(),
+        tx_verifier,
+        sync_status,
+        chain_tip_change,
+    );
+
+    // Test if mempool is disabled (it should start disabled)
+    assert!(!service.is_enabled());
+
+    // Enable the mempool
+    let _ = service.enable(&mut recent_syncs).await;
+
+    assert!(service.is_enabled());
+
+    // Insert the genesis block coinbase transaction into the mempool storage.
+    service.storage().insert(genesis_transaction.clone())?;
+
+    // Test if the mempool answers correctly (i.e. is enabled)
+    let response = service
+        .ready_and()
+        .await
+        .unwrap()
         .call(Request::TransactionIds)
         .await
         .unwrap();
@@ -256,9 +293,6 @@
         .await
         .unwrap()
         .call(Request::Queue(vec![txid.into()]))
-=======
-        .call(Request::Queue(vec![new_tx.id.into()]))
->>>>>>> b42ab67a
         .await
         .unwrap();
     let queued_responses = match response {
@@ -267,7 +301,6 @@
     };
     assert_eq!(queued_responses.len(), 1);
     assert!(queued_responses[0].is_ok());
-<<<<<<< HEAD
     assert_eq!(service.tx_downloads().in_flight(), 1);
 
     // Disable the mempool
@@ -277,15 +310,10 @@
     assert!(!service.is_enabled());
 
     // Test if the mempool returns no transactions when disabled
-=======
-
-    // Test `Request::Queue` for a transaction already in the mempool
->>>>>>> b42ab67a
-    let response = service
-        .ready_and()
-        .await
-        .unwrap()
-<<<<<<< HEAD
+    let response = service
+        .ready_and()
+        .await
+        .unwrap()
         .call(Request::TransactionIds)
         .await
         .unwrap();
@@ -301,40 +329,19 @@
     };
 
     // Test if the mempool returns to Queue requests correctly when disabled
-=======
-        .call(Request::Queue(vec![stored_tx.id.into()]))
-        .await
-        .unwrap();
-    let queued_responses = match response {
-        Response::Queued(queue_responses) => queue_responses,
-        _ => unreachable!("will never happen in this test"),
-    };
-    assert_eq!(queued_responses.len(), 1);
-    assert_eq!(queued_responses[0], Err(MempoolError::InMempool));
-
-    // Test `Request::Queue` for a transaction rejected by the mempool
->>>>>>> b42ab67a
-    let response = service
-        .ready_and()
-        .await
-        .unwrap()
-<<<<<<< HEAD
+    let response = service
+        .ready_and()
+        .await
+        .unwrap()
         .call(Request::Queue(vec![txid.into()]))
-=======
-        .call(Request::Queue(vec![rejected_tx.id.into()]))
->>>>>>> b42ab67a
-        .await
-        .unwrap();
-    let queued_responses = match response {
-        Response::Queued(queue_responses) => queue_responses,
-        _ => unreachable!("will never happen in this test"),
-    };
-    assert_eq!(queued_responses.len(), 1);
-<<<<<<< HEAD
+        .await
+        .unwrap();
+    let queued_responses = match response {
+        Response::Queued(queue_responses) => queue_responses,
+        _ => unreachable!("will never happen in this test"),
+    };
+    assert_eq!(queued_responses.len(), 1);
     assert_eq!(queued_responses[0], Err(MempoolError::Disabled));
-=======
-    assert_eq!(queued_responses[0], Err(MempoolError::Rejected));
->>>>>>> b42ab67a
 
     Ok(())
 }