--- conflicted
+++ resolved
@@ -28,6 +28,7 @@
     let genesis_transaction = unmined_transactions
         .next()
         .expect("Missing genesis transaction");
+    let txid = unmined_transactions.next_back().unwrap().id;
     let more_transactions = unmined_transactions;
 
     // Start the mempool service
@@ -44,13 +45,7 @@
     let _ = service.enable(&mut recent_syncs).await;
 
     // Insert the genesis block coinbase transaction into the mempool storage.
-<<<<<<< HEAD
-    service
-        .storage()
-        .insert(genesis_transactions.1[0].clone())?;
-=======
-    service.storage.insert(genesis_transaction.clone())?;
->>>>>>> 30c96182
+    service.storage().insert(genesis_transaction.clone())?;
 
     // Test `Request::TransactionIds`
     let response = service
@@ -90,15 +85,8 @@
 
     // Insert more transactions into the mempool storage.
     // This will cause the genesis transaction to be moved into rejected.
-<<<<<<< HEAD
-    let (count, more_transactions) = unmined_transactions_in_blocks(10, network);
-    // Skip the first (used before) and the last (will be used later)
-    for tx in more_transactions.iter().skip(1).take(count - 2) {
+    for tx in more_transactions {
         service.storage().insert(tx.clone())?;
-=======
-    for tx in more_transactions {
-        service.storage.insert(tx.clone())?;
->>>>>>> 30c96182
     }
 
     // Test `Request::RejectedTransactionIds`
@@ -120,7 +108,7 @@
 
     // Test `Request::Queue`
     // Use the ID of the last transaction in the list
-    let txid = more_transactions.last().unwrap().id;
+
     let response = service
         .ready_and()
         .await
@@ -155,7 +143,12 @@
             .await;
 
     // get the genesis block transactions from the Zcash blockchain.
-    let genesis_transactions = unmined_transactions_in_blocks(0, network);
+    let mut unmined_transactions = unmined_transactions_in_blocks(..=10, network);
+    let genesis_transaction = unmined_transactions
+        .next()
+        .expect("Missing genesis transaction");
+    let more_transactions = unmined_transactions;
+
     // Start the mempool service
     let mut service = Mempool::new(
         network,
@@ -175,9 +168,7 @@
     assert!(service.enabled());
 
     // Insert the genesis block coinbase transaction into the mempool storage.
-    service
-        .storage()
-        .insert(genesis_transactions.1[0].clone())?;
+    service.storage().insert(genesis_transaction.clone())?;
 
     // Test if the mempool answers correctly (i.e. is enabled)
     let response = service
@@ -191,8 +182,6 @@
         Response::TransactionIds(ids) => ids,
         _ => unreachable!("will never happen in this test"),
     };
-
-    let (_count, more_transactions) = unmined_transactions_in_blocks(1, network);
 
     // Queue a transaction for download
     // Use the ID of the last transaction in the list
@@ -238,7 +227,6 @@
     };
 
     // Test if the mempool returns to Queue requests correctly when disabled
-    let txid = more_transactions.last().unwrap().id;
     let response = service
         .ready_and()
         .await
