--- conflicted
+++ resolved
@@ -143,24 +143,6 @@
             return Err(rejection_error.into());
         }
 
-        // Security: stop the transaction or rejection lists using too much memory
-
-<<<<<<< HEAD
-        // Once inserted, we evict transactions over the pool size limit in FIFO
-        // order.
-        //
-        // TODO: use random weighted eviction as specified in ZIP-401 (#2780)
-        if self.verified.len() > MEMPOOL_SIZE {
-            for evicted_tx in self.verified.drain(MEMPOOL_SIZE..) {
-                let _ = self
-                    .chain_rejected_same_effects
-                    .entry(SameEffectsChainRejectionError::RandomlyEvicted)
-                    .or_default()
-                    .insert(evicted_tx.id.mined_id());
-            }
-
-            assert_eq!(self.verified.len(), MEMPOOL_SIZE);
-=======
         // Once inserted, we evict transactions over the pool size limit.
         while self.verified.transaction_count() > MEMPOOL_SIZE {
             let evicted_tx = self
@@ -168,15 +150,16 @@
                 .evict_one()
                 .expect("mempool is empty, but was expected to be full");
 
-            let _ = self.chain_rejected_same_effects.insert(
-                evicted_tx.id.mined_id(),
-                SameEffectsChainRejectionError::RandomlyEvicted,
-            );
->>>>>>> 9e78a8af
+            let _ = self
+                .chain_rejected_same_effects
+                .entry(SameEffectsChainRejectionError::RandomlyEvicted)
+                .or_default()
+                .insert(evicted_tx.id.mined_id());
         }
 
         assert!(self.verified.transaction_count() <= MEMPOOL_SIZE);
 
+        // Security: stop the transaction or rejection lists using too much memory
         self.limit_rejection_list_memory();
 
         Ok(tx_id)
