//! Mempool transaction storage.
//!
//! The main struct [`Storage`] holds verified and rejected transactions.
//! [`Storage`] is effectively the data structure of the mempool. Convenient methods to
//! manage it are included.
//!
//! [`Storage`] does not expose a service so it can only be used by other code directly.
//! Only code inside the [`crate::components::mempool`] module has access to it.

use std::{
    collections::{HashMap, HashSet},
    mem::size_of,
    time::Duration,
};

use thiserror::Error;

use zebra_chain::transaction::{self, UnminedTx, UnminedTxId, VerifiedUnminedTx};

<<<<<<< HEAD
use self::{eviction_list::EvictionList, verified_set::VerifiedSet};
use super::{downloads::TransactionDownloadVerifyError, MempoolError};
=======
use self::verified_set::VerifiedSet;
use super::{config, downloads::TransactionDownloadVerifyError, MempoolError};
>>>>>>> 0381c234

#[cfg(any(test, feature = "proptest-impl"))]
use proptest_derive::Arbitrary;

#[cfg(test)]
pub mod tests;

mod eviction_list;
mod verified_set;

/// The maximum number of verified transactions to store in the mempool.
const MEMPOOL_SIZE: usize = 4;

/// The size limit for mempool transaction rejection lists.
///
/// > The size of RecentlyEvicted SHOULD never exceed `eviction_memory_entries` entries,
/// > which is the constant 40000.
///
/// https://zips.z.cash/zip-0401#specification
///
/// We use the specified value for all lists for consistency.
pub(crate) const MAX_EVICTION_MEMORY_ENTRIES: usize = 40_000;

/// Transactions rejected based on transaction authorizing data (scripts, proofs, signatures),
/// These rejections are only valid for the current tip.
///
/// Each committed block clears these rejections, because new blocks can supply missing inputs.
#[derive(Error, Clone, Debug, PartialEq, Eq)]
#[cfg_attr(any(test, feature = "proptest-impl"), derive(Arbitrary))]
#[allow(dead_code)]
pub enum ExactTipRejectionError {
    #[error("transaction did not pass consensus validation")]
    FailedVerification(#[from] zebra_consensus::error::TransactionError),
}

/// Transactions rejected based only on their effects (spends, outputs, transaction header).
/// These rejections are only valid for the current tip.
///
/// Each committed block clears these rejections, because new blocks can evict other transactions.
#[derive(Error, Clone, Debug, PartialEq, Eq)]
#[cfg_attr(any(test, feature = "proptest-impl"), derive(Arbitrary))]
#[allow(dead_code)]
pub enum SameEffectsTipRejectionError {
    #[error(
        "transaction rejected because another transaction in the mempool has already spent some of \
        its inputs"
    )]
    SpendConflict,
}

/// Transactions rejected based only on their effects (spends, outputs, transaction header).
/// These rejections are valid while the current chain continues to grow.
///
/// Rollbacks and network upgrades clear these rejections, because they can lower the tip height,
/// or change the consensus rules.
#[derive(Error, Clone, Debug, PartialEq, Eq, Hash)]
#[cfg_attr(any(test, feature = "proptest-impl"), derive(Arbitrary))]
#[allow(dead_code)]
pub enum SameEffectsChainRejectionError {
    #[error("best chain tip has reached transaction expiry height")]
    Expired,

    /// Otherwise valid transaction removed from mempool due to ZIP-401 random eviction.
    ///
    /// Consensus rule:
    /// > The txid (rather than the wtxid ...) is used even for version 5 transactions
    ///
    /// https://zips.z.cash/zip-0401#specification
    #[error("transaction evicted from the mempool due to ZIP-401 denial of service limits")]
    RandomlyEvicted,
}

/// Storage error that combines all other specific error types.
#[derive(Error, Clone, Debug, PartialEq, Eq)]
#[cfg_attr(any(test, feature = "proptest-impl"), derive(Arbitrary))]
#[allow(dead_code)]
pub enum RejectionError {
    #[error(transparent)]
    ExactTip(#[from] ExactTipRejectionError),
    #[error(transparent)]
    SameEffectsTip(#[from] SameEffectsTipRejectionError),
    #[error(transparent)]
    SameEffectsChain(#[from] SameEffectsChainRejectionError),
}

/// Hold mempool verified and rejected mempool transactions.
pub struct Storage {
    /// The set of verified transactions in the mempool. This is a
    /// cache of size [`MEMPOOL_SIZE`].
    verified: VerifiedSet,

    /// The set of transactions rejected due to bad authorizations, or for other reasons,
    /// and their rejection reasons. These rejections only apply to the current tip.
    ///
    /// Only transactions with the exact `UnminedTxId` are invalid.
    tip_rejected_exact: HashMap<UnminedTxId, ExactTipRejectionError>,

    /// A set of transactions rejected for their effects, and their rejection reasons.
    /// These rejections only apply to the current tip.
    ///
    /// Any transaction with the same `transaction::Hash` is invalid.
    tip_rejected_same_effects: HashMap<transaction::Hash, SameEffectsTipRejectionError>,

    /// Sets of transactions rejected for their effects, keyed by rejection reason.
    /// These rejections apply until a rollback or network upgrade.
    ///
    /// Any transaction with the same `transaction::Hash` is invalid.
<<<<<<< HEAD
    ///
    /// An [`EvictionList`] is used for both randomly evicted and expired transactions,
    /// even if it is only needed for the evicted ones. This was done just to simplify
    /// the existing code; there is no harm in having a timeout for expired transactions
    /// too since re-checking expired transactions is cheap.
    // If this code is ever refactored and the lists are split in different fields,
    // then we can use an `EvictionList` just for the evicted list.
    chain_rejected_same_effects: HashMap<SameEffectsChainRejectionError, EvictionList>,

    /// The mempool transaction eviction age limit.
    /// Same as [`Config::eviction_memory_time`].
    eviction_memory_time: Duration,
=======
    chain_rejected_same_effects:
        HashMap<SameEffectsChainRejectionError, HashSet<transaction::Hash>>,

    /// Max total cost of the verified mempool set, beyond which transactions
    /// are evicted to make room.
    tx_cost_limit: u64,
>>>>>>> 0381c234
}

impl Drop for Storage {
    fn drop(&mut self) {
        self.clear();
    }
}

impl Storage {
<<<<<<< HEAD
    pub fn new(eviction_memory_time: Duration) -> Self {
        Self {
            eviction_memory_time,
            verified: Default::default(),
            tip_rejected_exact: Default::default(),
            tip_rejected_same_effects: Default::default(),
            chain_rejected_same_effects: Default::default(),
        }
    }
=======
    #[allow(clippy::field_reassign_with_default)]
    pub(crate) fn new(config: &config::Config) -> Self {
        let mut default: Storage = Default::default();
        default.tx_cost_limit = config.tx_cost_limit;
        default
    }

>>>>>>> 0381c234
    /// Insert a [`VerifiedUnminedTx`] into the mempool, caching any rejections.
    ///
    /// Returns an error if the mempool's verified transactions or rejection caches
    /// prevent this transaction from being inserted.
    /// These errors should not be propagated to peers, because the transactions are valid.
    ///
    /// If inserting this transaction evicts other transactions, they will be tracked
    /// as [`StorageRejectionError::RandomlyEvicted`].
    pub fn insert(&mut self, tx: VerifiedUnminedTx) -> Result<UnminedTxId, MempoolError> {
        // # Security
        //
        // This method must call `reject`, rather than modifying the rejection lists directly.
        let tx_id = tx.transaction.id;

        // First, check if we have a cached rejection for this transaction.
        if let Some(error) = self.rejection_error(&tx_id) {
            return Err(error);
        }

        // If `tx` is already in the mempool, we don't change anything.
        //
        // Security: transactions must not get refreshed by new queries,
        // because that allows malicious peers to keep transactions live forever.
        if self.verified.contains(&tx_id) {
            return Err(MempoolError::InMempool);
        }

        // Then, we try to insert into the pool. If this fails the transaction is rejected.
        let mut result = Ok(tx_id);
        if let Err(rejection_error) = self.verified.insert(tx) {
            // We could return here, but we still want to check the mempool size
            self.reject(tx_id, rejection_error.clone().into());
            result = Err(rejection_error.into());
        }

        // Once inserted, we evict transactions over the pool size limit.
        while self.verified.transaction_count() > MEMPOOL_SIZE
            || self.verified.total_cost() > self.tx_cost_limit
        {
            let victim_tx = self
                .verified
                .evict_one()
                .expect("mempool is empty, but was expected to be full");

            self.reject(
                victim_tx.transaction.id,
                SameEffectsChainRejectionError::RandomlyEvicted.into(),
            );

            // If this transaction gets evicted, set its result to the same error
            // (we could return here, but we still want to check the mempool size)
            if victim_tx.transaction.id == tx_id {
                result = Err(SameEffectsChainRejectionError::RandomlyEvicted.into());
            }
        }

        assert!(self.verified.transaction_count() <= MEMPOOL_SIZE);

        result
    }

    /// Remove transactions from the mempool via exact [`UnminedTxId`].
    ///
    /// For v5 transactions, transactions are matched by WTXID, using both the:
    /// - non-malleable transaction ID, and
    /// - authorizing data hash.
    ///
    /// This matches the exact transaction, with identical blockchain effects, signatures, and proofs.
    ///
    /// Returns the number of transactions which were removed.
    ///
    /// Removes from the 'verified' set, if present.
    /// Maintains the order in which the other unmined transactions have been inserted into the mempool.
    ///
    /// Does not add or remove from the 'rejected' tracking set.
    #[allow(dead_code)]
    pub fn remove_exact(&mut self, exact_wtxids: &HashSet<UnminedTxId>) -> usize {
        self.verified
            .remove_all_that(|tx| exact_wtxids.contains(&tx.transaction.id))
    }

    /// Remove transactions from the mempool via non-malleable [`transaction::Hash`].
    ///
    /// For v5 transactions, transactions are matched by TXID,
    /// using only the non-malleable transaction ID.
    /// This matches any transaction with the same effect on the blockchain state,
    /// even if its signatures and proofs are different.
    ///
    /// Returns the number of transactions which were removed.
    ///
    /// Removes from the 'verified' set, if present.
    /// Maintains the order in which the other unmined transactions have been inserted into the mempool.
    ///
    /// Does not add or remove from the 'rejected' tracking set.
    pub fn remove_same_effects(&mut self, mined_ids: &HashSet<transaction::Hash>) -> usize {
        self.verified
            .remove_all_that(|tx| mined_ids.contains(&tx.transaction.id.mined_id()))
    }

    /// Clears the whole mempool storage.
    #[allow(dead_code)]
    pub fn clear(&mut self) {
        self.verified.clear();
        self.tip_rejected_exact.clear();
        self.tip_rejected_same_effects.clear();
        self.chain_rejected_same_effects.clear();
        self.update_rejected_metrics();
    }

    /// Clears rejections that only apply to the current tip.
    pub fn clear_tip_rejections(&mut self) {
        self.tip_rejected_exact.clear();
        self.tip_rejected_same_effects.clear();
        self.update_rejected_metrics();
    }

    /// Clears rejections that only apply to the current tip.
    ///
    /// # Security
    ///
    /// This method must be called at the end of every method that adds rejections.
    /// Otherwise, peers could make our reject lists use a lot of RAM.
    fn limit_rejection_list_memory(&mut self) {
        // These lists are an optimisation - it's ok to totally clear them as needed.
        if self.tip_rejected_exact.len() > MAX_EVICTION_MEMORY_ENTRIES {
            self.tip_rejected_exact.clear();
        }
        if self.tip_rejected_same_effects.len() > MAX_EVICTION_MEMORY_ENTRIES {
            self.tip_rejected_same_effects.clear();
        }
        // `chain_rejected_same_effects` limits its size by itself
        self.update_rejected_metrics();
    }

    /// Returns the set of [`UnminedTxId`]s in the mempool.
    pub fn tx_ids(&self) -> impl Iterator<Item = UnminedTxId> + '_ {
        self.verified.transactions().map(|tx| tx.id)
    }

    /// Returns the set of [`UnminedTx`]es in the mempool.
    pub fn transactions(&self) -> impl Iterator<Item = &UnminedTx> {
        self.verified.transactions()
    }

    /// Returns the number of transactions in the mempool.
    #[allow(dead_code)]
    pub fn transaction_count(&self) -> usize {
        self.verified.transaction_count()
    }

    /// Returns the set of [`UnminedTx`]es with exactly matching
    /// `tx_ids` in the mempool.
    ///
    /// This matches the exact transaction, with identical blockchain effects, signatures, and proofs.
    pub fn transactions_exact(
        &self,
        tx_ids: HashSet<UnminedTxId>,
    ) -> impl Iterator<Item = &UnminedTx> {
        self.verified
            .transactions()
            .filter(move |tx| tx_ids.contains(&tx.id))
    }

    /// Returns `true` if a transaction exactly matching an [`UnminedTxId`] is in
    /// the mempool.
    ///
    /// This matches the exact transaction, with identical blockchain effects, signatures, and proofs.
    pub fn contains_transaction_exact(&self, txid: &UnminedTxId) -> bool {
        self.verified.transactions().any(|tx| &tx.id == txid)
    }

    /// Returns the number of rejected [`UnminedTxId`]s or [`transaction::Hash`]es.
    ///
    /// Transactions on multiple rejected lists are counted multiple times.
    #[allow(dead_code)]
    pub fn rejected_transaction_count(&mut self) -> usize {
        self.tip_rejected_exact.len()
            + self.tip_rejected_same_effects.len()
            + self
                .chain_rejected_same_effects
                .iter_mut()
                .map(|(_, map)| map.len())
                .sum::<usize>()
    }

    /// Add a transaction to the rejected list for the given reason.
    pub fn reject(&mut self, txid: UnminedTxId, reason: RejectionError) {
        match reason {
            RejectionError::ExactTip(e) => {
                self.tip_rejected_exact.insert(txid, e);
            }
            RejectionError::SameEffectsTip(e) => {
                self.tip_rejected_same_effects.insert(txid.mined_id(), e);
            }
            RejectionError::SameEffectsChain(e) => {
<<<<<<< HEAD
                let eviction_memory_time = self.eviction_memory_time;
=======
                // TODO: track evicted victims times, removing those older than
                // config.eviction_memory_time, as well as FIFO more than
                // MAX_EVICTION_MEMORY_ENTRIES
>>>>>>> 0381c234
                self.chain_rejected_same_effects
                    .entry(e)
                    .or_insert_with(|| {
                        EvictionList::new(MAX_EVICTION_MEMORY_ENTRIES, eviction_memory_time)
                    })
                    .insert(txid.mined_id());
            }
        }
        self.limit_rejection_list_memory();
    }

    /// Returns the rejection error if a transaction matching an [`UnminedTxId`]
    /// is in any mempool rejected list.
    ///
    /// This matches transactions based on each rejection list's matching rule.
    ///
    /// Returns an arbitrary error if the transaction is in multiple lists.
    pub fn rejection_error(&self, txid: &UnminedTxId) -> Option<MempoolError> {
        if let Some(error) = self.tip_rejected_exact.get(txid) {
            return Some(error.clone().into());
        }

        if let Some(error) = self.tip_rejected_same_effects.get(&txid.mined_id()) {
            return Some(error.clone().into());
        }

        for (error, set) in self.chain_rejected_same_effects.iter() {
            if set.contains_key(&txid.mined_id()) {
                return Some(error.clone().into());
            }
        }

        None
    }

    /// Returns the set of [`UnminedTxId`]s matching `tx_ids` in the rejected list.
    ///
    /// This matches transactions based on each rejection list's matching rule.
    pub fn rejected_transactions(
        &self,
        tx_ids: HashSet<UnminedTxId>,
    ) -> impl Iterator<Item = UnminedTxId> + '_ {
        tx_ids
            .into_iter()
            .filter(move |txid| self.contains_rejected(txid))
    }

    /// Returns `true` if a transaction matching the supplied [`UnminedTxId`] is in
    /// the mempool rejected list.
    ///
    /// This matches transactions based on each rejection list's matching rule.
    pub fn contains_rejected(&self, txid: &UnminedTxId) -> bool {
        self.rejection_error(txid).is_some()
    }

    /// Add a transaction that failed download and verification to the rejected list
    /// if needed, depending on the reason for the failure.
    pub fn reject_if_needed(&mut self, txid: UnminedTxId, e: TransactionDownloadVerifyError) {
        match e {
            // Rejecting a transaction already in state would speed up further
            // download attempts without checking the state. However it would
            // make the reject list grow forever.
            //
            // TODO: revisit after reviewing the rejected list cleanup criteria?
            // TODO: if we decide to reject it, then we need to pass the block hash
            // to State::Confirmed. This would require the zs::Response::Transaction
            // to include the hash, which would need to be implemented.
            TransactionDownloadVerifyError::InState |
            // An unknown error in the state service, better do nothing
            TransactionDownloadVerifyError::StateError(_) |
            // Sync has just started. Mempool shouldn't even be enabled, so will not
            // happen in practice.
            TransactionDownloadVerifyError::NoTip |
            // If download failed, do nothing; the crawler will end up trying to
            // download it again.
            TransactionDownloadVerifyError::DownloadFailed(_) |
            // If it was cancelled then a block was mined, or there was a network
            // upgrade, etc. No reason to reject it.
            TransactionDownloadVerifyError::Cancelled => {}

            // Consensus verification failed. Reject transaction to avoid
            // having to download and verify it again just for it to fail again.
            TransactionDownloadVerifyError::Invalid(e) => {
                self.reject(txid, ExactTipRejectionError::FailedVerification(e).into())
            }
        }
    }

    /// Remove transactions from the mempool if they have not been mined after a
    /// specified height.
    ///
    /// https://zips.z.cash/zip-0203#specification
    pub fn remove_expired_transactions(
        &mut self,
        tip_height: zebra_chain::block::Height,
    ) -> HashSet<UnminedTxId> {
        let mut txid_set = HashSet::new();
        // we need a separate set, since reject() takes the original unmined ID,
        // then extracts the mined ID out of it
        let mut unmined_id_set = HashSet::new();

        for t in self.transactions() {
            if let Some(expiry_height) = t.transaction.expiry_height() {
                if tip_height >= expiry_height {
                    txid_set.insert(t.id.mined_id());
                    unmined_id_set.insert(t.id);
                }
            }
        }

        // expiry height is effecting data, so we match by non-malleable TXID
        self.remove_same_effects(&txid_set);

        // also reject it
        for id in unmined_id_set.iter() {
            self.reject(*id, SameEffectsChainRejectionError::Expired.into());
        }

        unmined_id_set
    }

    /// Check if transaction should be downloaded and/or verified.
    ///
    /// If it is already in the mempool (or in its rejected list)
    /// then it shouldn't be downloaded/verified.
    pub fn should_download_or_verify(&mut self, txid: UnminedTxId) -> Result<(), MempoolError> {
        // Check if the transaction is already in the mempool.
        if self.contains_transaction_exact(&txid) {
            return Err(MempoolError::InMempool);
        }
        if let Some(error) = self.rejection_error(&txid) {
            return Err(error);
        }
        Ok(())
    }

    /// Update metrics related to the rejected lists.
    ///
    /// Must be called every time the rejected lists change.
    fn update_rejected_metrics(&mut self) {
        metrics::gauge!(
            "mempool.rejected.transaction.ids",
            self.rejected_transaction_count() as _
        );
        // This is just an approximation.
        // TODO: make it more accurate #2869
        let item_size = size_of::<(transaction::Hash, SameEffectsTipRejectionError)>();
        metrics::gauge!(
            "mempool.rejected.transaction.ids.bytes",
            (self.rejected_transaction_count() * item_size) as _
        );
    }
}<|MERGE_RESOLUTION|>--- conflicted
+++ resolved
@@ -17,13 +17,8 @@
 
 use zebra_chain::transaction::{self, UnminedTx, UnminedTxId, VerifiedUnminedTx};
 
-<<<<<<< HEAD
 use self::{eviction_list::EvictionList, verified_set::VerifiedSet};
-use super::{downloads::TransactionDownloadVerifyError, MempoolError};
-=======
-use self::verified_set::VerifiedSet;
 use super::{config, downloads::TransactionDownloadVerifyError, MempoolError};
->>>>>>> 0381c234
 
 #[cfg(any(test, feature = "proptest-impl"))]
 use proptest_derive::Arbitrary;
@@ -131,7 +126,6 @@
     /// These rejections apply until a rollback or network upgrade.
     ///
     /// Any transaction with the same `transaction::Hash` is invalid.
-<<<<<<< HEAD
     ///
     /// An [`EvictionList`] is used for both randomly evicted and expired transactions,
     /// even if it is only needed for the evicted ones. This was done just to simplify
@@ -144,14 +138,10 @@
     /// The mempool transaction eviction age limit.
     /// Same as [`Config::eviction_memory_time`].
     eviction_memory_time: Duration,
-=======
-    chain_rejected_same_effects:
-        HashMap<SameEffectsChainRejectionError, HashSet<transaction::Hash>>,
 
     /// Max total cost of the verified mempool set, beyond which transactions
     /// are evicted to make room.
     tx_cost_limit: u64,
->>>>>>> 0381c234
 }
 
 impl Drop for Storage {
@@ -161,25 +151,18 @@
 }
 
 impl Storage {
-<<<<<<< HEAD
-    pub fn new(eviction_memory_time: Duration) -> Self {
+    #[allow(clippy::field_reassign_with_default)]
+    pub(crate) fn new(config: &config::Config) -> Self {
         Self {
-            eviction_memory_time,
+            tx_cost_limit: config.tx_cost_limit,
+            eviction_memory_time: config.eviction_memory_time,
             verified: Default::default(),
             tip_rejected_exact: Default::default(),
             tip_rejected_same_effects: Default::default(),
             chain_rejected_same_effects: Default::default(),
         }
     }
-=======
-    #[allow(clippy::field_reassign_with_default)]
-    pub(crate) fn new(config: &config::Config) -> Self {
-        let mut default: Storage = Default::default();
-        default.tx_cost_limit = config.tx_cost_limit;
-        default
-    }
-
->>>>>>> 0381c234
+
     /// Insert a [`VerifiedUnminedTx`] into the mempool, caching any rejections.
     ///
     /// Returns an error if the mempool's verified transactions or rejection caches
@@ -375,13 +358,7 @@
                 self.tip_rejected_same_effects.insert(txid.mined_id(), e);
             }
             RejectionError::SameEffectsChain(e) => {
-<<<<<<< HEAD
                 let eviction_memory_time = self.eviction_memory_time;
-=======
-                // TODO: track evicted victims times, removing those older than
-                // config.eviction_memory_time, as well as FIFO more than
-                // MAX_EVICTION_MEMORY_ENTRIES
->>>>>>> 0381c234
                 self.chain_rejected_same_effects
                     .entry(e)
                     .or_insert_with(|| {
