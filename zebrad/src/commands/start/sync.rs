--- conflicted
+++ resolved
@@ -1,8 +1,4 @@
-<<<<<<< HEAD
-use std::{collections::HashSet, sync::Arc, time::Duration};
-=======
 use std::{collections::HashSet, iter, pin::Pin, sync::Arc, time::Duration};
->>>>>>> cf9bd2c9
 
 use color_eyre::eyre::{eyre, Report};
 use futures::stream::{FuturesUnordered, StreamExt};
@@ -122,7 +118,6 @@
         // Query the current state to construct the sequence of hashes: handled by
         // the caller
         //
-<<<<<<< HEAD
         // TODO(teor): get the real network
         let network = Network::Mainnet;
         let block_locator = self
@@ -142,10 +137,6 @@
             })
             .map_err(|e| eyre!(e))?;
         let mut tip_futs = FuturesUnordered::new();
-=======
-        // TODO(jlusby): get the block_locator from the state
-        let block_locator = vec![super::GENESIS];
->>>>>>> cf9bd2c9
         tracing::info!(?block_locator, "trying to obtain new chain tips");
 
         // ObtainTips Step 2
@@ -371,18 +362,4 @@
     }
 }
 
-<<<<<<< HEAD
-type Error = Box<dyn std::error::Error + Send + Sync + 'static>;
-type NumReq = usize;
-=======
-/// Get the heights of the blocks for constructing a block_locator list
-#[allow(dead_code)]
-pub fn block_locator_heights(tip_height: BlockHeight) -> impl Iterator<Item = BlockHeight> {
-    iter::successors(Some(1u32), |h| h.checked_mul(2))
-        .flat_map(move |step| tip_height.0.checked_sub(step))
-        .map(BlockHeight)
-        .chain(iter::once(BlockHeight(0)))
-}
-
-type Error = Box<dyn std::error::Error + Send + Sync + 'static>;
->>>>>>> cf9bd2c9
+type Error = Box<dyn std::error::Error + Send + Sync + 'static>;