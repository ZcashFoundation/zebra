--- conflicted
+++ resolved
@@ -444,7 +444,6 @@
         Ok(())
     }
 
-<<<<<<< HEAD
     /// Returns `Ok(true)` if the hash is present in the state, and `Ok(false)`
     /// if the hash is not present in the state.
     ///
@@ -466,7 +465,7 @@
             zs::Response::Depth(None) => Ok(false),
             _ => unreachable!("wrong response to depth request"),
         }
-=======
+
     /// Update metrics gauges, and create a trace containing metrics.
     fn update_metrics(&self) {
         metrics::gauge!(
@@ -479,7 +478,6 @@
             pending.len = self.pending_blocks.len(),
             pending.limit = LOOKAHEAD_LIMIT,
         );
->>>>>>> faac5069
     }
 }
 
