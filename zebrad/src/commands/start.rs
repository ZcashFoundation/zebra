//! `start` subcommand - entry point for starting a zebra node
//!
//!  ## Application Structure
//!
//!  A zebra node consists of the following services and tasks:
//!
//!  * Network Service
//!    * primary interface to the node
//!    * handles all external network requests for the Zcash protocol
//!      * via zebra_network::Message and zebra_network::Response
//!    * provides an interface to the rest of the network for other services and
//!      tasks running within this node
//!      * via zebra_network::Request
//!  * Consensus Service
//!    * handles all validation logic for the node
//!    * verifies blocks using zebra-chain and zebra-script, then stores verified
//!      blocks in zebra-state
//!  * Sync Task
//!    * runs in the background and continuously queries the network for
//!      new blocks to be verified and added to the local state
//!  * Inbound Service
//!    * handles requests from peers for network data and chain data
//!    * performs transaction and block diffusion
//!    * downloads and verifies gossiped blocks and transactions

use abscissa_core::{config, Command, FrameworkError, Options, Runnable};
use color_eyre::eyre::{eyre, Report};
use futures::{select, FutureExt};
use tokio::sync::oneshot;
use tower::builder::ServiceBuilder;
use tower::util::BoxService;

use crate::{
    components::{
        mempool::{self, Mempool},
        tokio::{RuntimeRun, TokioComponent},
        ChainSync, Inbound,
    },
    config::ZebradConfig,
    prelude::*,
};

/// `start` subcommand
#[derive(Command, Debug, Options)]
pub struct StartCmd {
    /// Filter strings
    #[options(free)]
    filters: Vec<String>,
}

impl StartCmd {
    async fn start(&self) -> Result<(), Report> {
        let config = app_config().clone();
        info!(?config);

        info!("initializing node state");
        // TODO: use ChainTipChange to get tip changes (#2374, #2710, #2711, #2712, #2713, #2714)
        let (state_service, latest_chain_tip, chain_tip_change) =
            zebra_state::init(config.state.clone(), config.network.network);
        let state = ServiceBuilder::new().buffer(20).service(state_service);

        info!("initializing verifiers");
        // TODO: use the transaction verifier to verify mempool transactions (#2637, #2606)
        let (chain_verifier, tx_verifier) = zebra_consensus::chain::init(
            config.consensus.clone(),
            config.network.network,
            state.clone(),
        )
        .await;

        info!("initializing network");
        // The service that our node uses to respond to requests by peers. The
        // load_shed middleware ensures that we reduce the size of the peer set
        // in response to excess load.
        let (setup_tx, setup_rx) = oneshot::channel();
        let inbound = ServiceBuilder::new()
            .load_shed()
            .buffer(20)
            .service(Inbound::new(
                setup_rx,
                state.clone(),
                chain_verifier.clone(),
            ));

        let (peer_set, address_book) =
            zebra_network::init(config.network.clone(), inbound, latest_chain_tip).await;

        info!("initializing syncer");
        let (syncer, sync_status) =
            ChainSync::new(&config, peer_set.clone(), state.clone(), chain_verifier);

        info!("initializing mempool");
        let mempool_service = BoxService::new(Mempool::new(
            config.network.network,
            peer_set.clone(),
            state,
            tx_verifier,
            sync_status.clone(),
<<<<<<< HEAD
            chain_tip_change,
=======
            chain_tip_change.clone(),
>>>>>>> 11b77afe
        ));
        let mempool = ServiceBuilder::new().buffer(20).service(mempool_service);

        setup_tx
            .send((peer_set.clone(), address_book, mempool))
            .map_err(|_| eyre!("could not send setup data to inbound service"))?;

        select! {
            result = syncer.sync().fuse() => result,
            _ = mempool::Crawler::spawn(peer_set, sync_status).fuse() => {
                unreachable!("The mempool crawler only stops if it panics");
            }
        }
    }
}

impl Runnable for StartCmd {
    /// Start the application.
    fn run(&self) {
        info!("Starting zebrad");
        let rt = app_writer()
            .state_mut()
            .components
            .get_downcast_mut::<TokioComponent>()
            .expect("TokioComponent should be available")
            .rt
            .take();

        rt.expect("runtime should not already be taken")
            .run(self.start());
    }
}

impl config::Override<ZebradConfig> for StartCmd {
    // Process the given command line options, overriding settings from
    // a configuration file using explicit flags taken from command-line
    // arguments.
    fn override_config(&self, mut config: ZebradConfig) -> Result<ZebradConfig, FrameworkError> {
        if !self.filters.is_empty() {
            config.tracing.filter = Some(self.filters.join(","));
        }

        Ok(config)
    }
}<|MERGE_RESOLUTION|>--- conflicted
+++ resolved
@@ -96,11 +96,7 @@
             state,
             tx_verifier,
             sync_status.clone(),
-<<<<<<< HEAD
-            chain_tip_change,
-=======
             chain_tip_change.clone(),
->>>>>>> 11b77afe
         ));
         let mempool = ServiceBuilder::new().buffer(20).service(mempool_service);
 
