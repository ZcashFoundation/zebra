//! `start` subcommand - entry point for starting a zebra node
//!
//! ## Application Structure
//!
//! A zebra node consists of the following services and tasks:
//!
//! Peers:
//!  * Peer Connection Pool Service
//!    * primary external interface for outbound requests from this node to remote peers
//!    * accepts requests from services and tasks in this node, and sends them to remote peers
//!  * Peer Discovery Service
//!    * maintains a list of peer addresses, and connection priority metadata
//!    * discovers new peer addresses from existing peer connections
//!    * initiates new outbound peer connections in response to demand from tasks within this node
//!
//! Blocks & Mempool Transactions:
//!  * Consensus Service
//!    * handles all validation logic for the node
//!    * verifies blocks using zebra-chain, then stores verified blocks in zebra-state
//!    * verifies mempool and block transactions using zebra-chain and zebra-script,
//!      and returns verified mempool transactions for mempool storage
//!  * Groth16 Parameters Download Task
//!    * downloads the Sprout and Sapling Groth16 circuit parameter files
//!    * finishes when the download is complete and the download file hashes have been checked
//!  * Inbound Service
//!    * primary external interface for inbound peer requests to this node
//!    * handles requests from peers for network data, chain data, and mempool transactions
//!    * spawns download and verify tasks for each gossiped block
//!    * sends gossiped transactions to the mempool service
//!
//! Blocks:
//!  * Sync Task
//!    * runs in the background and continuously queries the network for
//!      new blocks to be verified and added to the local state
//!    * spawns download and verify tasks for each crawled block
//!  * State Service
//!    * contextually verifies blocks
//!    * handles in-memory storage of multiple non-finalized chains
//!    * handles permanent storage of the best finalized chain
//!  * Old State Version Cleanup Task
//!    * deletes outdated state versions
//!  * Block Gossip Task
//!    * runs in the background and continuously queries the state for
//!      newly committed blocks to be gossiped to peers
//!  * Progress Task
//!    * logs progress towards the chain tip
//!
//! Mempool Transactions:
//!  * Mempool Service
//!    * activates when the syncer is near the chain tip
//!    * spawns download and verify tasks for each crawled or gossiped transaction
//!    * handles in-memory storage of unmined transactions
//!  * Queue Checker Task
//!    * runs in the background, polling the mempool to store newly verified transactions
//!  * Transaction Gossip Task
//!    * runs in the background and gossips newly added mempool transactions
//!      to peers
//!
//! Remote Procedure Calls:
//!  * JSON-RPC Service
//!    * answers RPC client requests using the State Service and Mempool Service
//!    * submits client transactions to the node's mempool
//!
//! Zebra also has diagnostic support:
//! * [metrics](https://github.com/ZcashFoundation/zebra/blob/main/book/src/user/metrics.md)
//! * [tracing](https://github.com/ZcashFoundation/zebra/blob/main/book/src/user/tracing.md)
//! * [progress-bar](https://docs.rs/howudoin/0.1.1/howudoin)
//!
//! Some of the diagnostic features are optional, and need to be enabled at compile-time.

use abscissa_core::{config, Command, FrameworkError, Options, Runnable};
use color_eyre::eyre::{eyre, Report};
use futures::FutureExt;
use tokio::{pin, select, sync::oneshot};
use tower::{builder::ServiceBuilder, util::BoxService};
use tracing_futures::Instrument;

use zebra_consensus::chain::BackgroundTaskHandles;
use zebra_rpc::server::RpcServer;

use crate::{
    application::app_version,
    components::{
        inbound::{self, InboundSetupData},
        mempool::{self, Mempool},
        sync::{self, show_block_chain_progress, VERIFICATION_PIPELINE_SCALING_MULTIPLIER},
        tokio::{RuntimeRun, TokioComponent},
        ChainSync, Inbound,
    },
    config::ZebradConfig,
    prelude::*,
};

/// `start` subcommand
#[derive(Command, Debug, Options, Default)]
pub struct StartCmd {
    /// Filter strings which override the config file and defaults
    #[options(free, help = "tracing filters which override the zebrad.toml config")]
    filters: Vec<String>,
}

impl StartCmd {
    async fn start(&self) -> Result<(), Report> {
        let config = app_config().clone();

        info!("initializing node state");
        let (_, max_checkpoint_height) = zebra_consensus::chain::init_checkpoint_list(
            config.consensus.clone(),
            config.network.network,
        );

        info!("opening database, this may take a few minutes");

        let (state_service, read_only_state_service, latest_chain_tip, chain_tip_change) =
            zebra_state::spawn_init(
                config.state.clone(),
                config.network.network,
                max_checkpoint_height,
                config.sync.checkpoint_verify_concurrency_limit
                    * (VERIFICATION_PIPELINE_SCALING_MULTIPLIER + 1),
            )
            .await?;

        let state = ServiceBuilder::new()
            .buffer(Self::state_buffer_bound())
            .service(state_service);

        info!("initializing network");
        // The service that our node uses to respond to requests by peers. The
        // load_shed middleware ensures that we reduce the size of the peer set
        // in response to excess load.
        let (setup_tx, setup_rx) = oneshot::channel();
        let inbound = ServiceBuilder::new()
            .load_shed()
            .buffer(inbound::downloads::MAX_INBOUND_CONCURRENCY)
            .service(Inbound::new(
                config.sync.full_verify_concurrency_limit,
                setup_rx,
            ));

        let (peer_set, address_book) =
            zebra_network::init(config.network.clone(), inbound, latest_chain_tip.clone()).await;

        info!("initializing verifiers");
        let (chain_verifier, tx_verifier, consensus_task_handles, max_checkpoint_height) =
            zebra_consensus::chain::init(
                config.consensus.clone(),
                config.network.network,
                state.clone(),
                config.consensus.debug_skip_parameter_preload,
            )
            .await;

        info!("initializing syncer");
        let (syncer, sync_status) = ChainSync::new(
            &config,
            max_checkpoint_height,
            peer_set.clone(),
            chain_verifier.clone(),
            state.clone(),
            latest_chain_tip.clone(),
        );

        info!("initializing mempool");
        let (mempool, mempool_transaction_receiver) = Mempool::new(
            &config.mempool,
            peer_set.clone(),
            state.clone(),
            tx_verifier,
            sync_status.clone(),
            latest_chain_tip.clone(),
            chain_tip_change.clone(),
        );
        let mempool = BoxService::new(mempool);
        let mempool = ServiceBuilder::new()
            .buffer(mempool::downloads::MAX_INBOUND_CONCURRENCY)
            .service(mempool);

        info!("fully initializing inbound peer request handler");
        // Fully start the inbound service as soon as possible
        let setup_data = InboundSetupData {
            address_book: address_book.clone(),
            block_download_peer_set: peer_set.clone(),
            block_verifier: chain_verifier.clone(),
            mempool: mempool.clone(),
            state,
            latest_chain_tip: latest_chain_tip.clone(),
        };
        setup_tx
            .send(setup_data)
            .map_err(|_| eyre!("could not send setup data to inbound service"))?;
        // And give it time to clear its queue
        tokio::task::yield_now().await;

        // Launch RPC server
        let (rpc_task_handle, rpc_tx_queue_task_handle, rpc_server) = RpcServer::spawn(
            config.rpc,
            #[cfg(feature = "getblocktemplate-rpcs")]
            config.mining,
            #[cfg(not(feature = "getblocktemplate-rpcs"))]
            (),
            app_version(),
            mempool.clone(),
            read_only_state_service,
            chain_verifier,
            sync_status.clone(),
            address_book,
            latest_chain_tip.clone(),
            config.network.network,
        );

        // Start concurrent tasks which don't add load to other tasks
        let block_gossip_task_handle = tokio::spawn(
            sync::gossip_best_tip_block_hashes(
                sync_status.clone(),
                chain_tip_change.clone(),
                peer_set.clone(),
            )
            .in_current_span(),
        );

        let mempool_queue_checker_task_handle = mempool::QueueChecker::spawn(mempool.clone());

        let tx_gossip_task_handle = tokio::spawn(
            mempool::gossip_mempool_transaction_id(mempool_transaction_receiver, peer_set.clone())
                .in_current_span(),
        );

        let mut old_databases_task_handle =
            zebra_state::check_and_delete_old_databases(config.state.clone());

        let progress_task_handle = tokio::spawn(
            show_block_chain_progress(
                config.network.network,
<<<<<<< HEAD
                latest_chain_tip.clone(),
                sync_status,
            )
            .in_current_span(),
        );

        let end_of_support_task_handle = tokio::spawn(
            sync::end_of_support::start(config.network.network, latest_chain_tip).in_current_span(),
=======
                latest_chain_tip,
                sync_status.clone(),
            )
            .in_current_span(),
>>>>>>> 9e218ef3
        );

        // Give the inbound service more time to clear its queue,
        // then start concurrent tasks that can add load to the inbound service
        // (by opening more peer connections, so those peers send us requests)
        tokio::task::yield_now().await;

        // The crawler only activates immediately in tests that use mempool debug mode
        let mempool_crawler_task_handle = mempool::Crawler::spawn(
            &config.mempool,
            peer_set,
            mempool.clone(),
            sync_status,
            chain_tip_change,
        );

        let syncer_task_handle = tokio::spawn(syncer.sync().in_current_span());

        info!("spawned initial Zebra tasks");

        // TODO: put tasks into an ongoing FuturesUnordered and a startup FuturesUnordered?

        // ongoing tasks
        pin!(rpc_task_handle);
        pin!(rpc_tx_queue_task_handle);
        pin!(syncer_task_handle);
        pin!(block_gossip_task_handle);
        pin!(mempool_crawler_task_handle);
        pin!(mempool_queue_checker_task_handle);
        pin!(tx_gossip_task_handle);
        pin!(progress_task_handle);
        pin!(end_of_support_task_handle);

        // startup tasks
        let BackgroundTaskHandles {
            mut groth16_download_handle,
            mut state_checkpoint_verify_handle,
        } = consensus_task_handles;

        let groth16_download_handle_fused = (&mut groth16_download_handle).fuse();
        pin!(groth16_download_handle_fused);

        let state_checkpoint_verify_handle_fused = (&mut state_checkpoint_verify_handle).fuse();
        pin!(state_checkpoint_verify_handle_fused);

        let old_databases_task_handle_fused = (&mut old_databases_task_handle).fuse();
        pin!(old_databases_task_handle_fused);

        // Wait for tasks to finish
        let exit_status = loop {
            let mut exit_when_task_finishes = true;

            let result = select! {
                rpc_result = &mut rpc_task_handle => {
                    rpc_result
                        .expect("unexpected panic in the rpc task");
                    info!("rpc task exited");
                    Ok(())
                }

                rpc_tx_queue_result = &mut rpc_tx_queue_task_handle => {
                    rpc_tx_queue_result
                        .expect("unexpected panic in the rpc transaction queue task");
                    info!("rpc transaction queue task exited");
                    Ok(())
                }

                sync_result = &mut syncer_task_handle => sync_result
                    .expect("unexpected panic in the syncer task")
                    .map(|_| info!("syncer task exited")),

                block_gossip_result = &mut block_gossip_task_handle => block_gossip_result
                    .expect("unexpected panic in the chain tip block gossip task")
                    .map(|_| info!("chain tip block gossip task exited"))
                    .map_err(|e| eyre!(e)),

                mempool_crawl_result = &mut mempool_crawler_task_handle => mempool_crawl_result
                    .expect("unexpected panic in the mempool crawler")
                    .map(|_| info!("mempool crawler task exited"))
                    .map_err(|e| eyre!(e)),

                mempool_queue_result = &mut mempool_queue_checker_task_handle => mempool_queue_result
                    .expect("unexpected panic in the mempool queue checker")
                    .map(|_| info!("mempool queue checker task exited"))
                    .map_err(|e| eyre!(e)),

                tx_gossip_result = &mut tx_gossip_task_handle => tx_gossip_result
                    .expect("unexpected panic in the transaction gossip task")
                    .map(|_| info!("transaction gossip task exited"))
                    .map_err(|e| eyre!(e)),

                // The progress task runs forever, unless it panics.
                // So we don't need to provide an exit status for it.
                progress_result = &mut progress_task_handle => {
                    info!("chain progress task exited");
                    progress_result
                        .expect("unexpected panic in the chain progress task");
                }

                end_of_support_result = &mut end_of_support_task_handle => end_of_support_result
                    .expect("unexpected panic in the end of support task")
                    .map(|_| info!("end of support task exited")),


                // Unlike other tasks, we expect the download task to finish while Zebra is running.
                groth16_download_result = &mut groth16_download_handle_fused => {
                    groth16_download_result
                        .unwrap_or_else(|_| panic!(
                            "unexpected panic in the Groth16 pre-download and check task. {}",
                            zebra_consensus::groth16::Groth16Parameters::failure_hint())
                        );

                    exit_when_task_finishes = false;
                    Ok(())
                }

                // We also expect the state checkpoint verify task to finish.
                state_checkpoint_verify_result = &mut state_checkpoint_verify_handle_fused => {
                    state_checkpoint_verify_result
                        .unwrap_or_else(|_| panic!(
                            "unexpected panic checking previous state followed the best chain"));

                    exit_when_task_finishes = false;
                    Ok(())
                }

                // And the old databases task should finish while Zebra is running.
                old_databases_result = &mut old_databases_task_handle_fused => {
                    old_databases_result
                        .unwrap_or_else(|_| panic!(
                            "unexpected panic deleting old database directories"));

                    exit_when_task_finishes = false;
                    Ok(())
                }
            };

            // Stop Zebra if a task finished and returned an error,
            // or if an ongoing task exited.
            if let Err(err) = result {
                break Err(err);
            }

            if exit_when_task_finishes {
                break Ok(());
            }
        };

        info!("exiting Zebra because an ongoing task exited: stopping other tasks");

        // ongoing tasks
        rpc_task_handle.abort();
        rpc_tx_queue_task_handle.abort();
        syncer_task_handle.abort();
        block_gossip_task_handle.abort();
        mempool_crawler_task_handle.abort();
        mempool_queue_checker_task_handle.abort();
        tx_gossip_task_handle.abort();
        progress_task_handle.abort();
        end_of_support_task_handle.abort();

        // startup tasks
        groth16_download_handle.abort();
        state_checkpoint_verify_handle.abort();
        old_databases_task_handle.abort();

        // Wait until the RPC server shuts down.
        // This can take around 150 seconds.
        //
        // Without this shutdown, Zebra's RPC unit tests sometimes crashed with memory errors.
        if let Some(rpc_server) = rpc_server {
            rpc_server.shutdown_blocking();
        }

        exit_status
    }

    /// Returns the bound for the state service buffer,
    /// based on the configurations of the services that use the state concurrently.
    fn state_buffer_bound() -> usize {
        let config = app_config().clone();

        // Ignore the checkpoint verify limit, because it is very large.
        //
        // TODO: do we also need to account for concurrent use across services?
        //       we could multiply the maximum by 3/2, or add a fixed constant
        [
            config.sync.download_concurrency_limit,
            config.sync.full_verify_concurrency_limit,
            inbound::downloads::MAX_INBOUND_CONCURRENCY,
            mempool::downloads::MAX_INBOUND_CONCURRENCY,
        ]
        .into_iter()
        .max()
        .unwrap()
    }
}

impl Runnable for StartCmd {
    /// Start the application.
    fn run(&self) {
        info!("Starting zebrad");
        let rt = app_writer()
            .state_mut()
            .components
            .get_downcast_mut::<TokioComponent>()
            .expect("TokioComponent should be available")
            .rt
            .take();

        rt.expect("runtime should not already be taken")
            .run(self.start());

        info!("stopping zebrad");
    }
}

impl config::Override<ZebradConfig> for StartCmd {
    // Process the given command line options, overriding settings from
    // a configuration file using explicit flags taken from command-line
    // arguments.
    fn override_config(&self, mut config: ZebradConfig) -> Result<ZebradConfig, FrameworkError> {
        if !self.filters.is_empty() {
            config.tracing.filter = Some(self.filters.join(","));
        }

        Ok(config)
    }
}<|MERGE_RESOLUTION|>--- conflicted
+++ resolved
@@ -232,21 +232,14 @@
         let progress_task_handle = tokio::spawn(
             show_block_chain_progress(
                 config.network.network,
-<<<<<<< HEAD
                 latest_chain_tip.clone(),
-                sync_status,
-            )
-            .in_current_span(),
-        );
-
-        let end_of_support_task_handle = tokio::spawn(
-            sync::end_of_support::start(config.network.network, latest_chain_tip).in_current_span(),
-=======
-                latest_chain_tip,
                 sync_status.clone(),
             )
             .in_current_span(),
->>>>>>> 9e218ef3
+        );
+
+        let end_of_support_task_handle = tokio::spawn(
+            sync::end_of_support::start(config.network.network, latest_chain_tip).in_current_span(),
         );
 
         // Give the inbound service more time to clear its queue,
