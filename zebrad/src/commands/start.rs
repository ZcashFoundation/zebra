//! `start` subcommand - entry point for starting a zebra node
//!
//! ## Application Structure
//!
//! A zebra node consists of the following services and tasks:
//!
//! Peers:
//!  * Peer Connection Pool Service
//!    * primary external interface for outbound requests from this node to remote peers
//!    * accepts requests from services and tasks in this node, and sends them to remote peers
//!  * Peer Discovery Service
//!    * maintains a list of peer addresses, and connection priority metadata
//!    * discovers new peer addresses from existing peer connections
//!    * initiates new outbound peer connections in response to demand from tasks within this node
//!
//! Blocks & Mempool Transactions:
//!  * Consensus Service
//!    * handles all validation logic for the node
//!    * verifies blocks using zebra-chain, then stores verified blocks in zebra-state
//!    * verifies mempool and block transactions using zebra-chain and zebra-script,
//!      and returns verified mempool transactions for mempool storage
//!  * Groth16 Parameters Download Task
//!    * downloads the Sprout and Sapling Groth16 circuit parameter files
//!    * finishes when the download is complete and the download file hashes have been checked
//!  * Inbound Service
//!    * primary external interface for inbound peer requests to this node
//!    * handles requests from peers for network data, chain data, and mempool transactions
//!    * spawns download and verify tasks for each gossiped block
//!    * sends gossiped transactions to the mempool service
//!
//! Blocks:
//!  * Sync Task
//!    * runs in the background and continuously queries the network for
//!      new blocks to be verified and added to the local state
//!    * spawns download and verify tasks for each crawled block
//!  * State Service
//!    * contextually verifies blocks
//!    * handles in-memory storage of multiple non-finalized chains
//!    * handles permanent storage of the best finalized chain
//!  * Block Gossip Task
//!    * runs in the background and continuously queries the state for
//!      newly committed blocks to be gossiped to peers
//!  * Progress Task
//!    * logs progress towards the chain tip
//!
//! Mempool Transactions:
//!  * Mempool Service
//!    * activates when the syncer is near the chain tip
//!    * spawns download and verify tasks for each crawled or gossiped transaction
//!    * handles in-memory storage of unmined transactions
//!  * Queue Checker Task
//!    * runs in the background, polling the mempool to store newly verified transactions
//!  * Transaction Gossip Task
//!    * runs in the background and gossips newly added mempool transactions
//!      to peers

use std::{cmp::max, ops::Add, time::Duration};

use abscissa_core::{config, Command, FrameworkError, Options, Runnable};
use chrono::Utc;
use color_eyre::eyre::{eyre, Report};
use futures::FutureExt;
use num_integer::div_ceil;
use tokio::{pin, select, sync::oneshot};
use tower::{builder::ServiceBuilder, util::BoxService};
use tracing_futures::Instrument;

use zebra_chain::{
    block::Height,
    chain_tip::ChainTip,
    parameters::{Network, NetworkUpgrade, POST_BLOSSOM_POW_TARGET_SPACING},
};
use zebra_consensus::CheckpointList;

use zebra_rpc::server::RpcServer;

use crate::{
    application::app_version,
    components::{
        inbound::{self, InboundSetupData},
        mempool::{self, Mempool},
        sync::{self, SyncStatus},
        tokio::{RuntimeRun, TokioComponent},
        ChainSync, Inbound,
    },
    config::ZebradConfig,
    prelude::*,
};

/// `start` subcommand
#[derive(Command, Debug, Options)]
pub struct StartCmd {
    /// Filter strings which override the config file and defaults
    #[options(free, help = "tracing filters which override the zebrad.toml config")]
    filters: Vec<String>,
}

impl StartCmd {
    async fn start(&self) -> Result<(), Report> {
        let config = app_config().clone();
        info!(?config);

        info!("initializing node state");
        let (state_service, latest_chain_tip, chain_tip_change) =
            zebra_state::init(config.state.clone(), config.network.network);
        let state = ServiceBuilder::new()
            .buffer(Self::state_buffer_bound())
            .service(state_service);

        info!("initializing network");
        // The service that our node uses to respond to requests by peers. The
        // load_shed middleware ensures that we reduce the size of the peer set
        // in response to excess load.
        let (setup_tx, setup_rx) = oneshot::channel();
        let inbound = ServiceBuilder::new()
            .load_shed()
            .buffer(inbound::downloads::MAX_INBOUND_CONCURRENCY)
            .service(Inbound::new(setup_rx));

        let (peer_set, address_book) =
            zebra_network::init(config.network.clone(), inbound, latest_chain_tip.clone()).await;

        info!("initializing verifiers");
        let (chain_verifier, tx_verifier, mut groth16_download_handle) =
            zebra_consensus::chain::init(
                config.consensus.clone(),
                config.network.network,
                state.clone(),
                config.consensus.debug_skip_parameter_preload,
            )
            .await;

        info!("initializing syncer");
        let (syncer, sync_status) = ChainSync::new(
            &config,
            peer_set.clone(),
            chain_verifier.clone(),
            state.clone(),
            latest_chain_tip.clone(),
        );

        info!("initializing mempool");
        let (mempool, mempool_transaction_receiver) = Mempool::new(
            &config.mempool,
            peer_set.clone(),
            state.clone(),
            tx_verifier,
            sync_status.clone(),
            latest_chain_tip.clone(),
            chain_tip_change.clone(),
        );
        let mempool = BoxService::new(mempool);
        let mempool = ServiceBuilder::new()
            .buffer(mempool::downloads::MAX_INBOUND_CONCURRENCY)
            .service(mempool);

        // Launch RPC server
        let rpc_task_handle = RpcServer::spawn(config.rpc, app_version().to_string());

        let setup_data = InboundSetupData {
            address_book,
            block_download_peer_set: peer_set.clone(),
            block_verifier: chain_verifier,
            mempool: mempool.clone(),
            state,
            latest_chain_tip: latest_chain_tip.clone(),
        };
        setup_tx
            .send(setup_data)
            .map_err(|_| eyre!("could not send setup data to inbound service"))?;

        let syncer_task_handle = tokio::spawn(syncer.sync().in_current_span());

        let mut block_gossip_task_handle = tokio::spawn(
            sync::gossip_best_tip_block_hashes(
                sync_status.clone(),
                chain_tip_change.clone(),
                peer_set.clone(),
            )
            .in_current_span(),
        );

        let mempool_crawler_task_handle = mempool::Crawler::spawn(
            &config.mempool,
            peer_set.clone(),
            mempool.clone(),
            sync_status.clone(),
            chain_tip_change,
        );

        let mempool_queue_checker_task_handle = mempool::QueueChecker::spawn(mempool.clone());

        let tx_gossip_task_handle = tokio::spawn(
            mempool::gossip_mempool_transaction_id(mempool_transaction_receiver, peer_set)
                .in_current_span(),
        );

        let progress_task_handle = tokio::spawn(
            Self::update_progress(config.network.network, latest_chain_tip, sync_status)
                .in_current_span(),
        );

<<<<<<< HEAD
        let rpc_task_handle = RpcServer::spawn(config.rpc, app_version().to_string(), mempool);

=======
>>>>>>> e7af51db
        info!("spawned initial Zebra tasks");

        // TODO: put tasks into an ongoing FuturesUnordered and a startup FuturesUnordered?

        // ongoing tasks
        pin!(rpc_task_handle);
        pin!(syncer_task_handle);
        pin!(mempool_crawler_task_handle);
        pin!(mempool_queue_checker_task_handle);
        pin!(tx_gossip_task_handle);
        pin!(progress_task_handle);

        // startup tasks
        let groth16_download_handle_fused = (&mut groth16_download_handle).fuse();
        pin!(groth16_download_handle_fused);

        // Wait for tasks to finish
        let exit_status = loop {
            let mut exit_when_task_finishes = true;

            let result = select! {
                rpc_result = &mut rpc_task_handle => {
                    rpc_result
                        .expect("unexpected panic in the rpc task");
                    info!("rpc task exited");
                    Ok(())
                }

                sync_result = &mut syncer_task_handle => sync_result
                    .expect("unexpected panic in the syncer task")
                    .map(|_| info!("syncer task exited")),

                block_gossip_result = &mut block_gossip_task_handle => block_gossip_result
                    .expect("unexpected panic in the chain tip block gossip task")
                    .map(|_| info!("chain tip block gossip task exited"))
                    .map_err(|e| eyre!(e)),

                mempool_crawl_result = &mut mempool_crawler_task_handle => mempool_crawl_result
                    .expect("unexpected panic in the mempool crawler")
                    .map(|_| info!("mempool crawler task exited"))
                    .map_err(|e| eyre!(e)),

                mempool_queue_result = &mut mempool_queue_checker_task_handle => mempool_queue_result
                    .expect("unexpected panic in the mempool queue checker")
                    .map(|_| info!("mempool queue checker task exited"))
                    .map_err(|e| eyre!(e)),

                tx_gossip_result = &mut tx_gossip_task_handle => tx_gossip_result
                    .expect("unexpected panic in the transaction gossip task")
                    .map(|_| info!("transaction gossip task exited"))
                    .map_err(|e| eyre!(e)),

                progress_result = &mut progress_task_handle => {
                    progress_result
                        .expect("unexpected panic in the chain progress task");
                    info!("chain progress task exited");
                    Ok(())
                }

                // Unlike other tasks, we expect the download task to finish while Zebra is running.
                groth16_download_result = &mut groth16_download_handle_fused => {
                    groth16_download_result
                        .unwrap_or_else(|_| panic!(
                            "unexpected panic in the Groth16 pre-download and check task. {}",
                            zebra_consensus::groth16::Groth16Parameters::failure_hint())
                        );

                    exit_when_task_finishes = false;
                    Ok(())
                }
            };

            // Stop Zebra if a task finished and returned an error,
            // or if an ongoing task exited.
            if let Err(err) = result {
                break Err(err);
            }

            if exit_when_task_finishes {
                break Ok(());
            }
        };

        info!("exiting Zebra because an ongoing task exited: stopping other tasks");

        // ongoing tasks
        syncer_task_handle.abort();
        block_gossip_task_handle.abort();
        mempool_crawler_task_handle.abort();
        mempool_queue_checker_task_handle.abort();
        tx_gossip_task_handle.abort();
        rpc_task_handle.abort();

        // startup tasks
        groth16_download_handle.abort();

        exit_status
    }

    /// Returns the bound for the state service buffer,
    /// based on the configurations of the services that use the state concurrently.
    fn state_buffer_bound() -> usize {
        let config = app_config().clone();

        // TODO: do we also need to account for concurrent use across services?
        //       we could multiply the maximum by 3/2, or add a fixed constant
        max(
            config.sync.max_concurrent_block_requests,
            max(
                inbound::downloads::MAX_INBOUND_CONCURRENCY,
                mempool::downloads::MAX_INBOUND_CONCURRENCY,
            ),
        )
    }

    /// Logs Zebra's estimated progress towards the chain tip.
    async fn update_progress(
        network: Network,
        latest_chain_tip: impl ChainTip,
        sync_status: SyncStatus,
    ) {
        // The amount of time between progress logs.
        const LOG_INTERVAL: Duration = Duration::from_secs(60);

        // The number of blocks we consider to be close to the tip.
        //
        // Most chain forks are 1-7 blocks long.
        const MAX_CLOSE_TO_TIP_BLOCKS: i32 = 1;

        // Skip slow sync warnings when we are this close to the tip.
        //
        // In testing, we've seen warnings around 30 blocks.
        //
        // TODO: replace with `MAX_CLOSE_TO_TIP_BLOCKS` after fixing slow syncing near tip (#3375)
        const MIN_SYNC_WARNING_BLOCKS: i32 = 60;

        // The number of fractional digits in sync percentages.
        const SYNC_PERCENT_FRAC_DIGITS: usize = 3;

        // The minimum number of extra blocks mined between updating a checkpoint list,
        // and running an automated test that depends on that list.
        //
        // Makes sure that the block finalization code always runs in sync tests,
        // even if the miner or test node clock is wrong by a few minutes.
        //
        // This is an estimate based on the time it takes to:
        // - get the tip height from `zcashd`,
        // - run `zebra-checkpoints` to update the checkpoint list,
        // - submit a pull request, and
        // - run a CI test that logs progress based on the new checkpoint height.
        //
        // We might add tests that sync from a cached tip state,
        // so we only allow a few extra blocks here.
        const MIN_BLOCKS_MINED_AFTER_CHECKPOINT_UPDATE: i32 = 10;

        // The minimum number of extra blocks after the highest checkpoint, based on:
        // - the non-finalized state limit, and
        // - the minimum number of extra blocks mined between a checkpoint update,
        //   and the automated tests for that update.
        let min_after_checkpoint_blocks = i32::try_from(zebra_state::MAX_BLOCK_REORG_HEIGHT)
            .expect("constant fits in i32")
            + MIN_BLOCKS_MINED_AFTER_CHECKPOINT_UPDATE;

        // The minimum height of the valid best chain, based on:
        // - the hard-coded checkpoint height,
        // - the minimum number of blocks after the highest checkpoint.
        let after_checkpoint_height = CheckpointList::new(network)
            .max_height()
            .add(min_after_checkpoint_blocks)
            .expect("hard-coded checkpoint height is far below Height::MAX");

        let target_block_spacing = NetworkUpgrade::target_spacing_for_height(network, Height::MAX);
        let max_block_spacing =
            NetworkUpgrade::minimum_difficulty_spacing_for_height(network, Height::MAX);

        // We expect the state height to increase at least once in this interval.
        //
        // Most chain forks are 1-7 blocks long.
        //
        // TODO: remove the target_block_spacing multiplier,
        //       after fixing slow syncing near tip (#3375)
        let min_state_block_interval = max_block_spacing.unwrap_or(target_block_spacing * 4) * 2;

        // Formatted string for logging.
        let max_block_spacing = max_block_spacing
            .map(|duration| duration.to_string())
            .unwrap_or_else(|| "None".to_string());

        // The last time we downloaded and verified at least one block.
        //
        // Initialized to the start time to simplify the code.
        let mut last_state_change_time = Utc::now();

        // The state tip height, when we last downloaded and verified at least one block.
        //
        // Initialized to the genesis height to simplify the code.
        let mut last_state_change_height = Height(0);

        loop {
            let now = Utc::now();
            let is_syncer_stopped = sync_status.is_close_to_tip();

            if let Some(estimated_height) =
                latest_chain_tip.estimate_network_chain_tip_height(network, now)
            {
                // The estimate/actual race doesn't matter here,
                // because we're only using it for metrics and logging.
                let current_height = latest_chain_tip
                    .best_tip_height()
                    .expect("unexpected empty state: estimate requires a block height");

                // Work out the sync progress towards the estimated tip.
                let sync_progress = f64::from(current_height.0) / f64::from(estimated_height.0);
                let sync_percent = format!(
                    "{:.frac$} %",
                    sync_progress * 100.0,
                    frac = SYNC_PERCENT_FRAC_DIGITS,
                );

                let remaining_sync_blocks = estimated_height - current_height;

                // Work out how long it has been since the state height has increased.
                //
                // Non-finalized forks can decrease the height, we only want to track increases.
                if current_height > last_state_change_height {
                    last_state_change_height = current_height;
                    last_state_change_time = now;
                }

                let time_since_last_state_block = last_state_change_time.signed_duration_since(now);

                // TODO:
                // - log progress, remaining blocks, and remaining time to next network upgrade
                // - add some of this info to the metrics

                if time_since_last_state_block > min_state_block_interval {
                    // The state tip height hasn't increased for a long time.
                    //
                    // Block verification can fail if the local node's clock is wrong.
                    warn!(
                        %sync_percent,
                        ?current_height,
                        %time_since_last_state_block,
                        %target_block_spacing,
                        %max_block_spacing,
                        ?is_syncer_stopped,
                        "chain updates have stalled, \
                         state height has not increased for {} minutes. \
                         Hint: check your network connection, \
                         and your computer clock and time zone",
                        time_since_last_state_block.num_minutes(),
                    );
                } else if is_syncer_stopped && remaining_sync_blocks > MIN_SYNC_WARNING_BLOCKS {
                    // We've stopped syncing blocks, but we estimate we're a long way from the tip.
                    //
                    // TODO: warn after fixing slow syncing near tip (#3375)
                    info!(
                        %sync_percent,
                        ?current_height,
                        ?remaining_sync_blocks,
                        ?after_checkpoint_height,
                        %time_since_last_state_block,
                        "initial sync is very slow, or estimated tip is wrong. \
                         Hint: check your network connection, \
                         and your computer clock and time zone",
                    );
                } else if is_syncer_stopped && current_height <= after_checkpoint_height {
                    // We've stopped syncing blocks,
                    // but we're below the minimum height estimated from our checkpoints.
                    let min_minutes_after_checkpoint_update: i64 = div_ceil(
                        i64::from(MIN_BLOCKS_MINED_AFTER_CHECKPOINT_UPDATE)
                            * POST_BLOSSOM_POW_TARGET_SPACING,
                        60,
                    );

                    warn!(
                        %sync_percent,
                        ?current_height,
                        ?remaining_sync_blocks,
                        ?after_checkpoint_height,
                        %time_since_last_state_block,
                        "initial sync is very slow, and state is below the highest checkpoint. \
                         Hint: check your network connection, \
                         and your computer clock and time zone. \
                         Dev Hint: were the checkpoints updated in the last {} minutes?",
                        min_minutes_after_checkpoint_update,
                    );
                } else if is_syncer_stopped {
                    // We've stayed near the tip for a while, and we've stopped syncing lots of blocks.
                    // So we're mostly using gossiped blocks now.
                    info!(
                        %sync_percent,
                        ?current_height,
                        ?remaining_sync_blocks,
                        %time_since_last_state_block,
                        "finished initial sync to chain tip, using gossiped blocks",
                    );
                } else if remaining_sync_blocks <= MAX_CLOSE_TO_TIP_BLOCKS {
                    // We estimate we're near the tip, but we have been syncing lots of blocks recently.
                    // We might also be using some gossiped blocks.
                    info!(
                        %sync_percent,
                        ?current_height,
                        ?remaining_sync_blocks,
                        %time_since_last_state_block,
                        "close to finishing initial sync, \
                         confirming using syncer and gossiped blocks",
                    );
                } else {
                    // We estimate we're far from the tip, and we've been syncing lots of blocks.
                    info!(
                        %sync_percent,
                        ?current_height,
                        ?remaining_sync_blocks,
                        %time_since_last_state_block,
                        "estimated progress to chain tip",
                    );
                }
            } else {
                let sync_percent = format!("{:.frac$} %", 0.0f64, frac = SYNC_PERCENT_FRAC_DIGITS,);

                if is_syncer_stopped {
                    // We've stopped syncing blocks,
                    // but we haven't downloaded and verified the genesis block.
                    warn!(
                        %sync_percent,
                        current_height = %"None",
                        "initial sync can't download and verify the genesis block. \
                         Hint: check your network connection, \
                         and your computer clock and time zone",
                    );
                } else {
                    // We're waiting for the genesis block to be committed to the state,
                    // before we can estimate the best chain tip.
                    info!(
                        %sync_percent,
                        current_height = %"None",
                        "initial sync is waiting to download the genesis block",
                    );
                }
            }

            tokio::time::sleep(LOG_INTERVAL).await;
        }
    }
}

impl Runnable for StartCmd {
    /// Start the application.
    fn run(&self) {
        info!("Starting zebrad");
        let rt = app_writer()
            .state_mut()
            .components
            .get_downcast_mut::<TokioComponent>()
            .expect("TokioComponent should be available")
            .rt
            .take();

        rt.expect("runtime should not already be taken")
            .run(self.start());

        info!("stopping zebrad");
    }
}

impl config::Override<ZebradConfig> for StartCmd {
    // Process the given command line options, overriding settings from
    // a configuration file using explicit flags taken from command-line
    // arguments.
    fn override_config(&self, mut config: ZebradConfig) -> Result<ZebradConfig, FrameworkError> {
        if !self.filters.is_empty() {
            config.tracing.filter = Some(self.filters.join(","));
        }

        Ok(config)
    }
}<|MERGE_RESOLUTION|>--- conflicted
+++ resolved
@@ -155,7 +155,7 @@
             .service(mempool);
 
         // Launch RPC server
-        let rpc_task_handle = RpcServer::spawn(config.rpc, app_version().to_string());
+        let rpc_task_handle = RpcServer::spawn(config.rpc, app_version().to_string(), mempool.clone());
 
         let setup_data = InboundSetupData {
             address_book,
@@ -188,7 +188,7 @@
             chain_tip_change,
         );
 
-        let mempool_queue_checker_task_handle = mempool::QueueChecker::spawn(mempool.clone());
+        let mempool_queue_checker_task_handle = mempool::QueueChecker::spawn(mempool);
 
         let tx_gossip_task_handle = tokio::spawn(
             mempool::gossip_mempool_transaction_id(mempool_transaction_receiver, peer_set)
@@ -200,11 +200,6 @@
                 .in_current_span(),
         );
 
-<<<<<<< HEAD
-        let rpc_task_handle = RpcServer::spawn(config.rpc, app_version().to_string(), mempool);
-
-=======
->>>>>>> e7af51db
         info!("spawned initial Zebra tasks");
 
         // TODO: put tasks into an ongoing FuturesUnordered and a startup FuturesUnordered?
