//! `start` subcommand - entry point for starting a zebra node
//!
//!  ## Application Structure
//!
//!  A zebra node consists of the following services and tasks:
//!
//!  * Network Service
//!    * primary interface to the node
//!    * handles all external network requests for the Zcash protocol
//!      * via zebra_network::Message and zebra_network::Response
//!    * provides an interface to the rest of the network for other services and
//!      tasks running within this node
//!      * via zebra_network::Request
//!  * Consensus Service
//!    * handles all validation logic for the node
//!    * verifies blocks using zebra-chain and zebra-script, then stores verified
//!      blocks in zebra-state
//!  * Sync Task
//!    * runs in the background and continuously queries the network for
//!      new blocks to be verified and added to the local state
//!  * Inbound Service
//!    * handles requests from peers for network data and chain data
//!    * performs transaction and block diffusion
//!    * downloads and verifies gossiped blocks and transactions

use abscissa_core::{config, Command, FrameworkError, Options, Runnable};
use color_eyre::eyre::{eyre, Report};
use futures::{select, FutureExt};
use std::collections::HashSet;
use tokio::sync::oneshot;
use tower::builder::ServiceBuilder;
use tower::util::BoxService;

use crate::{
    components::{
        mempool::{self, Mempool},
        sync,
        tokio::{RuntimeRun, TokioComponent},
        ChainSync, Inbound,
    },
    config::ZebradConfig,
    prelude::*,
};

/// `start` subcommand
#[derive(Command, Debug, Options)]
pub struct StartCmd {
    /// Filter strings
    #[options(free)]
    filters: Vec<String>,
}

impl StartCmd {
    async fn start(&self) -> Result<(), Report> {
        let config = app_config().clone();
        info!(?config);

        info!("initializing node state");
        // TODO: use ChainTipChange to get tip changes (#2374, #2710, #2711, #2712, #2713, #2714)
        let (state_service, latest_chain_tip, chain_tip_change) =
            zebra_state::init(config.state.clone(), config.network.network);
        let state = ServiceBuilder::new().buffer(20).service(state_service);

        info!("initializing verifiers");
        // TODO: use the transaction verifier to verify mempool transactions (#2637, #2606)
        let (chain_verifier, tx_verifier) = zebra_consensus::chain::init(
            config.consensus.clone(),
            config.network.network,
            state.clone(),
        )
        .await;

        info!("initializing network");
        // The service that our node uses to respond to requests by peers. The
        // load_shed middleware ensures that we reduce the size of the peer set
        // in response to excess load.
        let (setup_tx, setup_rx) = oneshot::channel();
        let inbound = ServiceBuilder::new()
            .load_shed()
            .buffer(20)
            .service(Inbound::new(
                setup_rx,
                state.clone(),
                chain_verifier.clone(),
            ));

        let (peer_set, address_book) =
            zebra_network::init(config.network.clone(), inbound, latest_chain_tip.clone()).await;

        info!("initializing syncer");
        let (syncer, sync_status) =
            ChainSync::new(&config, peer_set.clone(), state.clone(), chain_verifier);

        info!("initializing mempool");

        let (mempool_transaction_sender, mempool_transaction_receiver) =
            tokio::sync::watch::channel(HashSet::new());

        let mempool_service = BoxService::new(Mempool::new(
            peer_set.clone(),
            state,
            tx_verifier,
            sync_status.clone(),
            latest_chain_tip,
            chain_tip_change.clone(),
            mempool_transaction_sender,
        ));
        let mempool = ServiceBuilder::new().buffer(20).service(mempool_service);

        setup_tx
            .send((peer_set.clone(), address_book, mempool.clone()))
            .map_err(|_| eyre!("could not send setup data to inbound service"))?;

<<<<<<< HEAD
        let sync_gossip_transactions = tokio::spawn(mempool::gossip_mempool_transaction_id(
            mempool_transaction_receiver,
            peer_set.clone(),
        ));

        let mempool_crawl = mempool::Crawler::spawn(peer_set, mempool, sync_status);

        select! {
            sync_result = syncer.sync().fuse() => sync_result,

            transaction_gossip_result = sync_gossip_transactions.fuse() => transaction_gossip_result
                .expect("unexpected panic in the transaction gossip")
                .map_err(|e| eyre!(e)),

            mempool_crawl_result = mempool_crawl.fuse() => mempool_crawl_result
=======
        let syncer_error_future = syncer.sync();

        let sync_gossip_task_handle = tokio::spawn(sync::gossip_best_tip_block_hashes(
            sync_status.clone(),
            chain_tip_change,
            peer_set.clone(),
        ));

        let mempool_crawler_task_handle = mempool::Crawler::spawn(peer_set, mempool, sync_status);

        select! {
            sync_result = syncer_error_future.fuse() => sync_result,

            sync_gossip_result = sync_gossip_task_handle.fuse() => sync_gossip_result
                .expect("unexpected panic in the chain tip block gossip task")
                .map_err(|e| eyre!(e)),

            mempool_crawl_result = mempool_crawler_task_handle.fuse() => mempool_crawl_result
>>>>>>> 04d2cfb3
                .expect("unexpected panic in the mempool crawler")
                .map_err(|e| eyre!(e)),
        }
    }
}

impl Runnable for StartCmd {
    /// Start the application.
    fn run(&self) {
        info!("Starting zebrad");
        let rt = app_writer()
            .state_mut()
            .components
            .get_downcast_mut::<TokioComponent>()
            .expect("TokioComponent should be available")
            .rt
            .take();

        rt.expect("runtime should not already be taken")
            .run(self.start());
    }
}

impl config::Override<ZebradConfig> for StartCmd {
    // Process the given command line options, overriding settings from
    // a configuration file using explicit flags taken from command-line
    // arguments.
    fn override_config(&self, mut config: ZebradConfig) -> Result<ZebradConfig, FrameworkError> {
        if !self.filters.is_empty() {
            config.tracing.filter = Some(self.filters.join(","));
        }

        Ok(config)
    }
}<|MERGE_RESOLUTION|>--- conflicted
+++ resolved
@@ -111,23 +111,6 @@
             .send((peer_set.clone(), address_book, mempool.clone()))
             .map_err(|_| eyre!("could not send setup data to inbound service"))?;
 
-<<<<<<< HEAD
-        let sync_gossip_transactions = tokio::spawn(mempool::gossip_mempool_transaction_id(
-            mempool_transaction_receiver,
-            peer_set.clone(),
-        ));
-
-        let mempool_crawl = mempool::Crawler::spawn(peer_set, mempool, sync_status);
-
-        select! {
-            sync_result = syncer.sync().fuse() => sync_result,
-
-            transaction_gossip_result = sync_gossip_transactions.fuse() => transaction_gossip_result
-                .expect("unexpected panic in the transaction gossip")
-                .map_err(|e| eyre!(e)),
-
-            mempool_crawl_result = mempool_crawl.fuse() => mempool_crawl_result
-=======
         let syncer_error_future = syncer.sync();
 
         let sync_gossip_task_handle = tokio::spawn(sync::gossip_best_tip_block_hashes(
@@ -136,7 +119,12 @@
             peer_set.clone(),
         ));
 
-        let mempool_crawler_task_handle = mempool::Crawler::spawn(peer_set, mempool, sync_status);
+        let mempool_crawler_task_handle = mempool::Crawler::spawn(peer_set.clone(), mempool, sync_status);
+
+        let tx_gossip_task_handle = tokio::spawn(mempool::gossip_mempool_transaction_id(
+            mempool_transaction_receiver,
+            peer_set,
+        ));
 
         select! {
             sync_result = syncer_error_future.fuse() => sync_result,
@@ -146,8 +134,11 @@
                 .map_err(|e| eyre!(e)),
 
             mempool_crawl_result = mempool_crawler_task_handle.fuse() => mempool_crawl_result
->>>>>>> 04d2cfb3
                 .expect("unexpected panic in the mempool crawler")
+                .map_err(|e| eyre!(e)),
+
+            tx_gossip_result = tx_gossip_task_handle.fuse() =>tx_gossip_result
+                .expect("unexpected panic in the transaction gossip task")
                 .map_err(|e| eyre!(e)),
         }
     }
