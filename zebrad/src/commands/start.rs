//! `start` subcommand - entry point for starting a zebra node
//!
//! ## Application Structure
//!
//! A zebra node consists of the following services and tasks:
//!
//! Peers:
//!  * Peer Connection Pool Service
//!    * primary external interface for outbound requests from this node to remote peers
//!    * accepts requests from services and tasks in this node, and sends them to remote peers
//!  * Peer Discovery Service
//!    * maintains a list of peer addresses, and connection priority metadata
//!    * discovers new peer addresses from existing peer connections
//!    * initiates new outbound peer connections in response to demand from tasks within this node
//!
//! Blocks & Mempool Transactions:
//!  * Consensus Service
//!    * handles all validation logic for the node
//!    * verifies blocks using zebra-chain, then stores verified blocks in zebra-state
//!    * verifies mempool and block transactions using zebra-chain and zebra-script,
//!      and returns verified mempool transactions for mempool storage
//!  * Groth16 Parameters Download Task
//!    * downloads the Sprout and Sapling Groth16 circuit parameter files
//!    * finishes when the download is complete and the download file hashes have been checked
//!  * Inbound Service
//!    * primary external interface for inbound peer requests to this node
//!    * handles requests from peers for network data, chain data, and mempool transactions
//!    * spawns download and verify tasks for each gossiped block
//!    * sends gossiped transactions to the mempool service
//!
//! Blocks:
//!  * Sync Task
//!    * runs in the background and continuously queries the network for
//!      new blocks to be verified and added to the local state
//!    * spawns download and verify tasks for each crawled block
//!  * State Service
//!    * contextually verifies blocks
//!    * handles in-memory storage of multiple non-finalized chains
//!    * handles permanent storage of the best finalized chain
//!  * Block Gossip Task
//!    * runs in the background and continuously queries the state for
//!      newly committed blocks to be gossiped to peers
//!  * Progress Task
//!    * logs progress towards the chain tip
//!
//! Mempool Transactions:
//!  * Mempool Service
//!    * activates when the syncer is near the chain tip
//!    * spawns download and verify tasks for each crawled or gossiped transaction
//!    * handles in-memory storage of unmined transactions
//!  * Queue Checker Task
//!    * runs in the background, polling the mempool to store newly verified transactions
//!  * Transaction Gossip Task
//!    * runs in the background and gossips newly added mempool transactions
//!      to peers

use std::{cmp::max, ops::Add, time::Duration};

use abscissa_core::{config, Command, FrameworkError, Options, Runnable};
use chrono::Utc;
use color_eyre::eyre::{eyre, Report};
use futures::FutureExt;
use num_integer::div_ceil;
use tokio::{pin, select, sync::oneshot};
use tower::{builder::ServiceBuilder, util::BoxService};
use tracing_futures::Instrument;

use zebra_chain::{
    block::Height,
    chain_tip::ChainTip,
    parameters::{Network, NetworkUpgrade, POST_BLOSSOM_POW_TARGET_SPACING},
};
use zebra_consensus::CheckpointList;

use zebra_rpc::server::RpcServer;

use crate::{
    application::app_version,
    components::{
        inbound::{self, InboundSetupData},
        mempool::{self, Mempool},
        sync::{self, SyncStatus},
        tokio::{RuntimeRun, TokioComponent},
        ChainSync, Inbound,
    },
    config::ZebradConfig,
    prelude::*,
};

/// `start` subcommand
#[derive(Command, Debug, Options)]
pub struct StartCmd {
    /// Filter strings which override the config file and defaults
    #[options(free, help = "tracing filters which override the zebrad.toml config")]
    filters: Vec<String>,
}

impl StartCmd {
    async fn start(&self) -> Result<(), Report> {
        let config = app_config().clone();
        info!(?config);

        info!("initializing node state");
        let (state_service, latest_chain_tip, chain_tip_change) =
            zebra_state::init(config.state.clone(), config.network.network);
        let state = ServiceBuilder::new()
            .buffer(Self::state_buffer_bound())
            .service(state_service);

        info!("initializing network");
        // The service that our node uses to respond to requests by peers. The
        // load_shed middleware ensures that we reduce the size of the peer set
        // in response to excess load.
        let (setup_tx, setup_rx) = oneshot::channel();
        let inbound = ServiceBuilder::new()
            .load_shed()
            .buffer(inbound::downloads::MAX_INBOUND_CONCURRENCY)
            .service(Inbound::new(setup_rx));

        let (peer_set, address_book) =
            zebra_network::init(config.network.clone(), inbound, latest_chain_tip.clone()).await;

        info!("initializing verifiers");
        let (chain_verifier, tx_verifier, mut groth16_download_handle) =
            zebra_consensus::chain::init(
                config.consensus.clone(),
                config.network.network,
                state.clone(),
                config.consensus.debug_skip_parameter_preload,
            )
            .await;

        info!("initializing syncer");
        let (syncer, sync_status) = ChainSync::new(
            &config,
            peer_set.clone(),
            chain_verifier.clone(),
            state.clone(),
            latest_chain_tip.clone(),
        );

        info!("initializing mempool");
        let (mempool, mempool_transaction_receiver) = Mempool::new(
            &config.mempool,
            peer_set.clone(),
            state.clone(),
            tx_verifier,
            sync_status.clone(),
            latest_chain_tip.clone(),
            chain_tip_change.clone(),
        );
        let mempool = BoxService::new(mempool);
        let mempool = ServiceBuilder::new()
            .buffer(mempool::downloads::MAX_INBOUND_CONCURRENCY)
            .service(mempool);

        // Launch RPC server
        let rpc_task_handle = RpcServer::spawn(config.rpc);

        let setup_data = InboundSetupData {
            address_book,
            block_download_peer_set: peer_set.clone(),
            block_verifier: chain_verifier,
            mempool: mempool.clone(),
            state,
            latest_chain_tip: latest_chain_tip.clone(),
        };
        setup_tx
            .send(setup_data)
            .map_err(|_| eyre!("could not send setup data to inbound service"))?;

        let syncer_task_handle = tokio::spawn(syncer.sync().in_current_span());

        let mut block_gossip_task_handle = tokio::spawn(
            sync::gossip_best_tip_block_hashes(
                sync_status.clone(),
                chain_tip_change.clone(),
                peer_set.clone(),
            )
            .in_current_span(),
        );

        let mempool_crawler_task_handle = mempool::Crawler::spawn(
            &config.mempool,
            peer_set.clone(),
            mempool.clone(),
            sync_status.clone(),
            chain_tip_change,
        );

        let mempool_queue_checker_task_handle = mempool::QueueChecker::spawn(mempool);

        let tx_gossip_task_handle = tokio::spawn(
            mempool::gossip_mempool_transaction_id(mempool_transaction_receiver, peer_set)
                .in_current_span(),
        );

        let progress_task_handle = tokio::spawn(
            Self::update_progress(config.network.network, latest_chain_tip, sync_status)
                .in_current_span(),
        );

<<<<<<< HEAD
=======
        let rpc_task_handle = RpcServer::spawn(config.rpc, app_version().to_string());

>>>>>>> b3eb38d2
        info!("spawned initial Zebra tasks");

        // TODO: put tasks into an ongoing FuturesUnordered and a startup FuturesUnordered?

        // ongoing tasks
        pin!(rpc_task_handle);
        pin!(syncer_task_handle);
        pin!(mempool_crawler_task_handle);
        pin!(mempool_queue_checker_task_handle);
        pin!(tx_gossip_task_handle);
        pin!(progress_task_handle);

        // startup tasks
        let groth16_download_handle_fused = (&mut groth16_download_handle).fuse();
        pin!(groth16_download_handle_fused);

        // Wait for tasks to finish
        let exit_status = loop {
            let mut exit_when_task_finishes = true;

            let result = select! {
                rpc_result = &mut rpc_task_handle => {
                    rpc_result
                        .expect("unexpected panic in the rpc task");
                    info!("rpc task exited");
                    Ok(())
                }

                sync_result = &mut syncer_task_handle => sync_result
                    .expect("unexpected panic in the syncer task")
                    .map(|_| info!("syncer task exited")),

                block_gossip_result = &mut block_gossip_task_handle => block_gossip_result
                    .expect("unexpected panic in the chain tip block gossip task")
                    .map(|_| info!("chain tip block gossip task exited"))
                    .map_err(|e| eyre!(e)),

                mempool_crawl_result = &mut mempool_crawler_task_handle => mempool_crawl_result
                    .expect("unexpected panic in the mempool crawler")
                    .map(|_| info!("mempool crawler task exited"))
                    .map_err(|e| eyre!(e)),

                mempool_queue_result = &mut mempool_queue_checker_task_handle => mempool_queue_result
                    .expect("unexpected panic in the mempool queue checker")
                    .map(|_| info!("mempool queue checker task exited"))
                    .map_err(|e| eyre!(e)),

                tx_gossip_result = &mut tx_gossip_task_handle => tx_gossip_result
                    .expect("unexpected panic in the transaction gossip task")
                    .map(|_| info!("transaction gossip task exited"))
                    .map_err(|e| eyre!(e)),

                progress_result = &mut progress_task_handle => {
                    progress_result
                        .expect("unexpected panic in the chain progress task");
                    info!("chain progress task exited");
                    Ok(())
                }

                // Unlike other tasks, we expect the download task to finish while Zebra is running.
                groth16_download_result = &mut groth16_download_handle_fused => {
                    groth16_download_result
                        .unwrap_or_else(|_| panic!(
                            "unexpected panic in the Groth16 pre-download and check task. {}",
                            zebra_consensus::groth16::Groth16Parameters::failure_hint())
                        );

                    exit_when_task_finishes = false;
                    Ok(())
                }
            };

            // Stop Zebra if a task finished and returned an error,
            // or if an ongoing task exited.
            if let Err(err) = result {
                break Err(err);
            }

            if exit_when_task_finishes {
                break Ok(());
            }
        };

        info!("exiting Zebra because an ongoing task exited: stopping other tasks");

        // ongoing tasks
        syncer_task_handle.abort();
        block_gossip_task_handle.abort();
        mempool_crawler_task_handle.abort();
        mempool_queue_checker_task_handle.abort();
        tx_gossip_task_handle.abort();
        rpc_task_handle.abort();

        // startup tasks
        groth16_download_handle.abort();

        exit_status
    }

    /// Returns the bound for the state service buffer,
    /// based on the configurations of the services that use the state concurrently.
    fn state_buffer_bound() -> usize {
        let config = app_config().clone();

        // TODO: do we also need to account for concurrent use across services?
        //       we could multiply the maximum by 3/2, or add a fixed constant
        max(
            config.sync.max_concurrent_block_requests,
            max(
                inbound::downloads::MAX_INBOUND_CONCURRENCY,
                mempool::downloads::MAX_INBOUND_CONCURRENCY,
            ),
        )
    }

    /// Logs Zebra's estimated progress towards the chain tip.
    async fn update_progress(
        network: Network,
        latest_chain_tip: impl ChainTip,
        sync_status: SyncStatus,
    ) {
        // The amount of time between progress logs.
        const LOG_INTERVAL: Duration = Duration::from_secs(60);

        // The number of blocks we consider to be close to the tip.
        //
        // Most chain forks are 1-7 blocks long.
        const MAX_CLOSE_TO_TIP_BLOCKS: i32 = 1;

        // Skip slow sync warnings when we are this close to the tip.
        //
        // In testing, we've seen warnings around 30 blocks.
        //
        // TODO: replace with `MAX_CLOSE_TO_TIP_BLOCKS` after fixing slow syncing near tip (#3375)
        const MIN_SYNC_WARNING_BLOCKS: i32 = 60;

        // The number of fractional digits in sync percentages.
        const SYNC_PERCENT_FRAC_DIGITS: usize = 3;

        // The minimum number of extra blocks mined between updating a checkpoint list,
        // and running an automated test that depends on that list.
        //
        // Makes sure that the block finalization code always runs in sync tests,
        // even if the miner or test node clock is wrong by a few minutes.
        //
        // This is an estimate based on the time it takes to:
        // - get the tip height from `zcashd`,
        // - run `zebra-checkpoints` to update the checkpoint list,
        // - submit a pull request, and
        // - run a CI test that logs progress based on the new checkpoint height.
        //
        // We might add tests that sync from a cached tip state,
        // so we only allow a few extra blocks here.
        const MIN_BLOCKS_MINED_AFTER_CHECKPOINT_UPDATE: i32 = 10;

        // The minimum number of extra blocks after the highest checkpoint, based on:
        // - the non-finalized state limit, and
        // - the minimum number of extra blocks mined between a checkpoint update,
        //   and the automated tests for that update.
        let min_after_checkpoint_blocks = i32::try_from(zebra_state::MAX_BLOCK_REORG_HEIGHT)
            .expect("constant fits in i32")
            + MIN_BLOCKS_MINED_AFTER_CHECKPOINT_UPDATE;

        // The minimum height of the valid best chain, based on:
        // - the hard-coded checkpoint height,
        // - the minimum number of blocks after the highest checkpoint.
        let after_checkpoint_height = CheckpointList::new(network)
            .max_height()
            .add(min_after_checkpoint_blocks)
            .expect("hard-coded checkpoint height is far below Height::MAX");

        let target_block_spacing = NetworkUpgrade::target_spacing_for_height(network, Height::MAX);
        let max_block_spacing =
            NetworkUpgrade::minimum_difficulty_spacing_for_height(network, Height::MAX);

        // We expect the state height to increase at least once in this interval.
        //
        // Most chain forks are 1-7 blocks long.
        //
        // TODO: remove the target_block_spacing multiplier,
        //       after fixing slow syncing near tip (#3375)
        let min_state_block_interval = max_block_spacing.unwrap_or(target_block_spacing * 4) * 2;

        // Formatted string for logging.
        let max_block_spacing = max_block_spacing
            .map(|duration| duration.to_string())
            .unwrap_or_else(|| "None".to_string());

        // The last time we downloaded and verified at least one block.
        //
        // Initialized to the start time to simplify the code.
        let mut last_state_change_time = Utc::now();

        // The state tip height, when we last downloaded and verified at least one block.
        //
        // Initialized to the genesis height to simplify the code.
        let mut last_state_change_height = Height(0);

        loop {
            let now = Utc::now();
            let is_syncer_stopped = sync_status.is_close_to_tip();

            if let Some(estimated_height) =
                latest_chain_tip.estimate_network_chain_tip_height(network, now)
            {
                // The estimate/actual race doesn't matter here,
                // because we're only using it for metrics and logging.
                let current_height = latest_chain_tip
                    .best_tip_height()
                    .expect("unexpected empty state: estimate requires a block height");

                // Work out the sync progress towards the estimated tip.
                let sync_progress = f64::from(current_height.0) / f64::from(estimated_height.0);
                let sync_percent = format!(
                    "{:.frac$} %",
                    sync_progress * 100.0,
                    frac = SYNC_PERCENT_FRAC_DIGITS,
                );

                let remaining_sync_blocks = estimated_height - current_height;

                // Work out how long it has been since the state height has increased.
                //
                // Non-finalized forks can decrease the height, we only want to track increases.
                if current_height > last_state_change_height {
                    last_state_change_height = current_height;
                    last_state_change_time = now;
                }

                let time_since_last_state_block = last_state_change_time.signed_duration_since(now);

                // TODO:
                // - log progress, remaining blocks, and remaining time to next network upgrade
                // - add some of this info to the metrics

                if time_since_last_state_block > min_state_block_interval {
                    // The state tip height hasn't increased for a long time.
                    //
                    // Block verification can fail if the local node's clock is wrong.
                    warn!(
                        %sync_percent,
                        ?current_height,
                        %time_since_last_state_block,
                        %target_block_spacing,
                        %max_block_spacing,
                        ?is_syncer_stopped,
                        "chain updates have stalled, \
                         state height has not increased for {} minutes. \
                         Hint: check your network connection, \
                         and your computer clock and time zone",
                        time_since_last_state_block.num_minutes(),
                    );
                } else if is_syncer_stopped && remaining_sync_blocks > MIN_SYNC_WARNING_BLOCKS {
                    // We've stopped syncing blocks, but we estimate we're a long way from the tip.
                    //
                    // TODO: warn after fixing slow syncing near tip (#3375)
                    info!(
                        %sync_percent,
                        ?current_height,
                        ?remaining_sync_blocks,
                        ?after_checkpoint_height,
                        %time_since_last_state_block,
                        "initial sync is very slow, or estimated tip is wrong. \
                         Hint: check your network connection, \
                         and your computer clock and time zone",
                    );
                } else if is_syncer_stopped && current_height <= after_checkpoint_height {
                    // We've stopped syncing blocks,
                    // but we're below the minimum height estimated from our checkpoints.
                    let min_minutes_after_checkpoint_update: i64 = div_ceil(
                        i64::from(MIN_BLOCKS_MINED_AFTER_CHECKPOINT_UPDATE)
                            * POST_BLOSSOM_POW_TARGET_SPACING,
                        60,
                    );

                    warn!(
                        %sync_percent,
                        ?current_height,
                        ?remaining_sync_blocks,
                        ?after_checkpoint_height,
                        %time_since_last_state_block,
                        "initial sync is very slow, and state is below the highest checkpoint. \
                         Hint: check your network connection, \
                         and your computer clock and time zone. \
                         Dev Hint: were the checkpoints updated in the last {} minutes?",
                        min_minutes_after_checkpoint_update,
                    );
                } else if is_syncer_stopped {
                    // We've stayed near the tip for a while, and we've stopped syncing lots of blocks.
                    // So we're mostly using gossiped blocks now.
                    info!(
                        %sync_percent,
                        ?current_height,
                        ?remaining_sync_blocks,
                        %time_since_last_state_block,
                        "finished initial sync to chain tip, using gossiped blocks",
                    );
                } else if remaining_sync_blocks <= MAX_CLOSE_TO_TIP_BLOCKS {
                    // We estimate we're near the tip, but we have been syncing lots of blocks recently.
                    // We might also be using some gossiped blocks.
                    info!(
                        %sync_percent,
                        ?current_height,
                        ?remaining_sync_blocks,
                        %time_since_last_state_block,
                        "close to finishing initial sync, \
                         confirming using syncer and gossiped blocks",
                    );
                } else {
                    // We estimate we're far from the tip, and we've been syncing lots of blocks.
                    info!(
                        %sync_percent,
                        ?current_height,
                        ?remaining_sync_blocks,
                        %time_since_last_state_block,
                        "estimated progress to chain tip",
                    );
                }
            } else {
                let sync_percent = format!("{:.frac$} %", 0.0f64, frac = SYNC_PERCENT_FRAC_DIGITS,);

                if is_syncer_stopped {
                    // We've stopped syncing blocks,
                    // but we haven't downloaded and verified the genesis block.
                    warn!(
                        %sync_percent,
                        current_height = %"None",
                        "initial sync can't download and verify the genesis block. \
                         Hint: check your network connection, \
                         and your computer clock and time zone",
                    );
                } else {
                    // We're waiting for the genesis block to be committed to the state,
                    // before we can estimate the best chain tip.
                    info!(
                        %sync_percent,
                        current_height = %"None",
                        "initial sync is waiting to download the genesis block",
                    );
                }
            }

            tokio::time::sleep(LOG_INTERVAL).await;
        }
    }
}

impl Runnable for StartCmd {
    /// Start the application.
    fn run(&self) {
        info!("Starting zebrad");
        let rt = app_writer()
            .state_mut()
            .components
            .get_downcast_mut::<TokioComponent>()
            .expect("TokioComponent should be available")
            .rt
            .take();

        rt.expect("runtime should not already be taken")
            .run(self.start());

        info!("stopping zebrad");
    }
}

impl config::Override<ZebradConfig> for StartCmd {
    // Process the given command line options, overriding settings from
    // a configuration file using explicit flags taken from command-line
    // arguments.
    fn override_config(&self, mut config: ZebradConfig) -> Result<ZebradConfig, FrameworkError> {
        if !self.filters.is_empty() {
            config.tracing.filter = Some(self.filters.join(","));
        }

        Ok(config)
    }
}<|MERGE_RESOLUTION|>--- conflicted
+++ resolved
@@ -155,7 +155,7 @@
             .service(mempool);
 
         // Launch RPC server
-        let rpc_task_handle = RpcServer::spawn(config.rpc);
+        let rpc_task_handle = RpcServer::spawn(config.rpc, app_version().to_string());
 
         let setup_data = InboundSetupData {
             address_book,
@@ -200,11 +200,6 @@
                 .in_current_span(),
         );
 
-<<<<<<< HEAD
-=======
-        let rpc_task_handle = RpcServer::spawn(config.rpc, app_version().to_string());
-
->>>>>>> b3eb38d2
         info!("spawned initial Zebra tasks");
 
         // TODO: put tasks into an ongoing FuturesUnordered and a startup FuturesUnordered?
