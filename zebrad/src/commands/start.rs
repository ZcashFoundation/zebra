--- conflicted
+++ resolved
@@ -289,16 +289,8 @@
         let syncer_task_handle = tokio::spawn(syncer.sync().in_current_span());
 
         #[cfg(feature = "shielded-scan")]
-<<<<<<< HEAD
         // Spawn never ending scan task only if we have keys to scan for.
         let scan_task_handle = if !config.shielded_scan.sapling_keys_to_scan.is_empty() {
-            info!("spawning shielded scanner with configured viewing keys");
-            zebra_scan::spawn_init(&config.shielded_scan, config.network.network, state)
-        } else {
-            tokio::spawn(std::future::pending().in_current_span())
-=======
-        // Spawn never ending scan task.
-        let scan_task_handle = {
             // TODO: log the number of keys and update the scan_task_starts() test
             info!("spawning shielded scanner with configured viewing keys");
             zebra_scan::spawn_init(
@@ -307,7 +299,8 @@
                 state,
                 chain_tip_change,
             )
->>>>>>> d3dc7d0f
+        } else {
+            tokio::spawn(std::future::pending().in_current_span())
         };
 
         #[cfg(not(feature = "shielded-scan"))]
