//! Zebrad Abscissa Application

use crate::{commands::ZebradCmd, components::tracing::FlameGrapher, config::ZebradConfig};
use abscissa_core::{
    application::{self, AppCell},
    config,
    terminal::component::Terminal,
    trace::Tracing,
    Application, Component, EntryPoint, FrameworkError, Shutdown, StandardPaths,
};
use application::fatal_error;
use std::{fmt, process};

/// Application state
pub static APPLICATION: AppCell<ZebradApp> = AppCell::new();

/// Obtain a read-only (multi-reader) lock on the application state.
///
/// Panics if the application state has not been initialized.
pub fn app_reader() -> application::lock::Reader<ZebradApp> {
    APPLICATION.read()
}

/// Obtain an exclusive mutable lock on the application state.
pub fn app_writer() -> application::lock::Writer<ZebradApp> {
    APPLICATION.write()
}

/// Obtain a read-only (multi-reader) lock on the application configuration.
///
/// Panics if the application configuration has not been loaded.
pub fn app_config() -> config::Reader<ZebradApp> {
    config::Reader::new(&APPLICATION)
}

/// Zebrad Application
pub struct ZebradApp {
    /// Application configuration.
    config: Option<ZebradConfig>,

    /// drop handle for tracing-flame layer to ensure it flushes its buffer when
    /// the application exits
    flame_guard: Option<FlameGrapher>,

    /// Application state.
    state: application::State<Self>,
}

/// Initialize a new application instance.
///
/// By default no configuration is loaded, and the framework state is
/// initialized to a default, empty state (no components, threads, etc).
impl Default for ZebradApp {
    fn default() -> Self {
        Self {
            config: None,
            flame_guard: None,
            state: application::State::default(),
        }
    }
}

impl fmt::Debug for ZebradApp {
    fn fmt(&self, f: &mut fmt::Formatter<'_>) -> fmt::Result {
        f.debug_struct("ZebraApp")
            .field("config", &self.config)
            .field("state", &self.state)
            .finish()
    }
}

impl Application for ZebradApp {
    /// Entrypoint command for this application.
    type Cmd = EntryPoint<ZebradCmd>;

    /// Application configuration.
    type Cfg = ZebradConfig;

    /// Paths to resources within the application.
    type Paths = StandardPaths;

    /// Accessor for application configuration.
    fn config(&self) -> &ZebradConfig {
        self.config.as_ref().expect("config not loaded")
    }

    /// Borrow the application state immutably.
    fn state(&self) -> &application::State<Self> {
        &self.state
    }

    /// Borrow the application state mutably.
    fn state_mut(&mut self) -> &mut application::State<Self> {
        &mut self.state
    }

    /// Returns the framework components used by this application.
    fn framework_components(
        &mut self,
        command: &Self::Cmd,
    ) -> Result<Vec<Box<dyn Component<Self>>>, FrameworkError> {
        let terminal = Terminal::new(self.term_colors(command));

        // This MUST happen after `Terminal::new` to ensure our preferred panic
        // handler is the last one installed
        color_eyre::install().unwrap();

        if ZebradApp::command_is_server(&command) {
            let tracing = self.tracing_component();
            Ok(vec![Box::new(terminal), Box::new(tracing)])
        } else {
            crate::components::tracing::init_backup();
            Ok(vec![Box::new(terminal)])
        }
    }

    /// Register all components used by this application.
    ///
    /// If you would like to add additional components to your application
    /// beyond the default ones provided by the framework, this is the place
    /// to do so.
    fn register_components(&mut self, command: &Self::Cmd) -> Result<(), FrameworkError> {
        use crate::components::{
            metrics::MetricsEndpoint, tokio::TokioComponent, tracing::TracingEndpoint,
        };

        let mut components = self.framework_components(command)?;
        // Launch network endpoints for long-running commands
        if ZebradApp::command_is_server(&command) {
            components.push(Box::new(TokioComponent::new()?));
            components.push(Box::new(TracingEndpoint::new()?));
            components.push(Box::new(MetricsEndpoint::new()?));
        }

        self.state.components.register(components)
    }

    /// Post-configuration lifecycle callback.
    ///
    /// Called regardless of whether config is loaded to indicate this is the
    /// time in app lifecycle when configuration would be loaded if
    /// possible.
    fn after_config(
        &mut self,
        config: Self::Cfg,
        command: &Self::Cmd,
    ) -> Result<(), FrameworkError> {
        use crate::components::{
            metrics::MetricsEndpoint, tokio::TokioComponent, tracing::TracingEndpoint,
        };

        // Configure components
        self.state.components.after_config(&config)?;
        self.config = Some(config);

        if ZebradApp::command_is_server(&command) {
            if let Some(filter) = self.config.as_ref().unwrap().tracing.filter.as_ref() {
                self.state
                    .components
                    .get_downcast_mut::<Tracing>()
                    .expect("Tracing component should be available")
                    .reload_filter(filter);
            }

            // Work around some issues with dependency injection and configs
            let config = self
                .config
                .clone()
                .expect("config was set to Some earlier in this function");

            let tokio_component = self
                .state
                .components
                .get_downcast_ref::<TokioComponent>()
                .expect("Tokio component should be available");

            self.state
                .components
                .get_downcast_ref::<TracingEndpoint>()
                .expect("Tracing endpoint should be available")
                .open_endpoint(&config.tracing, tokio_component);

            self.state
                .components
                .get_downcast_ref::<MetricsEndpoint>()
                .expect("Metrics endpoint should be available")
                .open_endpoint(&config.metrics, tokio_component);
        }

        Ok(())
    }

    fn shutdown(&mut self, shutdown: Shutdown) -> ! {
        if let Err(e) = self.state().components.shutdown(self, shutdown) {
            fatal_error(self, &e)
        }

        // Swap out a fake app so we can trigger the destructor on the original
        let mut app = Self::default();
        std::mem::swap(self, &mut app);
        drop(app);

        match shutdown {
            Shutdown::Graceful => process::exit(0),
            Shutdown::Forced => process::exit(1),
            Shutdown::Crash => process::exit(2),
        }
    }
}

impl ZebradApp {
<<<<<<< HEAD
    fn level(&self, command: &EntryPoint<ZebradCmd>) -> String {
        // `None` outputs zebrad usage information to stdout
        let command_uses_stdout = match &command.command {
            None => true,
            Some(c) => c.uses_stdout(),
        };

        // Allow users to:
        //  - override all other configs and defaults using the command line
        //  - see command outputs without spurious log messages, by default
        //  - override the config file using an environmental variable
        if command.verbose {
            "debug".to_string()
        } else if command_uses_stdout {
            // Tracing sends output to stdout, so we disable info-level logs for
            // some commands.
            //
            // TODO: send tracing output to stderr. This change requires an abscissa
            //       update, because `abscissa_core::component::Tracing` uses
            //       `tracing_subscriber::fmt::Formatter`, which has `Stdout` as a
            //       type parameter. We need `MakeWriter` or a similar type.
            "warn".to_string()
        } else if let Ok(level) = std::env::var("ZEBRAD_LOG") {
            level
        } else if let Some(ZebradConfig {
            tracing:
                crate::config::TracingSection {
                    filter: Some(filter),
                    endpoint_addr: _,
                },
            ..
        }) = &self.config
        {
            filter.clone()
        } else {
            "info".to_string()
        }
    }

    fn tracing_component(&mut self, command: &EntryPoint<ZebradCmd>) -> Tracing {
        let (component, guard) = crate::components::tracing::init(self.level(command).into());
        self.flame_guard = guard;
        component
=======
    fn tracing_component(&self) -> Tracing {
        // Construct a tracing subscriber with the supplied filter and enable reloading.
        let builder = tracing_subscriber::FmtSubscriber::builder()
            // Set the filter to warn initially, then reset it in after_config.
            .with_env_filter("warn")
            .with_filter_reloading();
        let filter_handle = builder.reload_handle();

        builder
            .finish()
            .with(tracing_error::ErrorLayer::default())
            .init();

        filter_handle.into()
>>>>>>> 4a03d76a
    }

    /// Returns true if command is a server command.
    ///
    /// Server commands use long-running components such as tracing, metrics,
    /// and the tokio runtime.
    fn command_is_server(command: &EntryPoint<ZebradCmd>) -> bool {
        // `None` outputs zebrad usage information and exits
        match &command.command {
            None => false,
            Some(c) => c.is_server(),
        }
    }
}<|MERGE_RESOLUTION|>--- conflicted
+++ resolved
@@ -1,9 +1,14 @@
 //! Zebrad Abscissa Application
 
-use crate::{commands::ZebradCmd, components::tracing::FlameGrapher, config::ZebradConfig};
+use crate::{
+    commands::ZebradCmd,
+    components::tracing::FlameGrapher,
+    config::{TracingSection, ZebradConfig},
+};
 use abscissa_core::{
     application::{self, AppCell},
     config,
+    config::Configurable,
     terminal::component::Terminal,
     trace::Tracing,
     Application, Component, EntryPoint, FrameworkError, Shutdown, StandardPaths,
@@ -106,7 +111,8 @@
         color_eyre::install().unwrap();
 
         if ZebradApp::command_is_server(&command) {
-            let tracing = self.tracing_component();
+            let (tracing, guard) = self.tracing_component(&self.config.as_ref().unwrap().tracing);
+            self.flame_guard = guard;
             Ok(vec![Box::new(terminal), Box::new(tracing)])
         } else {
             crate::components::tracing::init_backup();
@@ -133,6 +139,32 @@
         }
 
         self.state.components.register(components)
+    }
+
+    /// Load this application's configuration and initialize its components.
+    fn init(&mut self, command: &Self::Cmd) -> Result<(), FrameworkError> {
+        // Load configuration
+        let config = command
+            .config_path()
+            .map(|path| self.load_config(&path))
+            .transpose()?
+            .unwrap_or_default();
+
+        let config = command.process_config(config)?;
+        self.config = Some(config);
+
+        // Create and register components with the application.
+        // We do this first to calculate a proper dependency ordering before
+        // application configuration is processed
+        self.register_components(command)?;
+
+        let config = self.config.take().unwrap();
+
+        // Fire callback regardless of whether any config was loaded to
+        // in order to signal state in the application lifecycle
+        self.after_config(config, command)?;
+
+        Ok(())
     }
 
     /// Post-configuration lifecycle callback.
@@ -209,66 +241,8 @@
 }
 
 impl ZebradApp {
-<<<<<<< HEAD
-    fn level(&self, command: &EntryPoint<ZebradCmd>) -> String {
-        // `None` outputs zebrad usage information to stdout
-        let command_uses_stdout = match &command.command {
-            None => true,
-            Some(c) => c.uses_stdout(),
-        };
-
-        // Allow users to:
-        //  - override all other configs and defaults using the command line
-        //  - see command outputs without spurious log messages, by default
-        //  - override the config file using an environmental variable
-        if command.verbose {
-            "debug".to_string()
-        } else if command_uses_stdout {
-            // Tracing sends output to stdout, so we disable info-level logs for
-            // some commands.
-            //
-            // TODO: send tracing output to stderr. This change requires an abscissa
-            //       update, because `abscissa_core::component::Tracing` uses
-            //       `tracing_subscriber::fmt::Formatter`, which has `Stdout` as a
-            //       type parameter. We need `MakeWriter` or a similar type.
-            "warn".to_string()
-        } else if let Ok(level) = std::env::var("ZEBRAD_LOG") {
-            level
-        } else if let Some(ZebradConfig {
-            tracing:
-                crate::config::TracingSection {
-                    filter: Some(filter),
-                    endpoint_addr: _,
-                },
-            ..
-        }) = &self.config
-        {
-            filter.clone()
-        } else {
-            "info".to_string()
-        }
-    }
-
-    fn tracing_component(&mut self, command: &EntryPoint<ZebradCmd>) -> Tracing {
-        let (component, guard) = crate::components::tracing::init(self.level(command).into());
-        self.flame_guard = guard;
-        component
-=======
-    fn tracing_component(&self) -> Tracing {
-        // Construct a tracing subscriber with the supplied filter and enable reloading.
-        let builder = tracing_subscriber::FmtSubscriber::builder()
-            // Set the filter to warn initially, then reset it in after_config.
-            .with_env_filter("warn")
-            .with_filter_reloading();
-        let filter_handle = builder.reload_handle();
-
-        builder
-            .finish()
-            .with(tracing_error::ErrorLayer::default())
-            .init();
-
-        filter_handle.into()
->>>>>>> 4a03d76a
+    fn tracing_component(&self, config: &TracingSection) -> (Tracing, Option<FlameGrapher>) {
+        crate::components::tracing::init(config)
     }
 
     /// Returns true if command is a server command.
