--- conflicted
+++ resolved
@@ -63,12 +63,9 @@
 # Indexer support
 indexer = ["zebra-rpc/indexer-rpcs", "zebra-state/indexer"]
 
-<<<<<<< HEAD
-=======
 # TODO: Remove this feature when releasing Zebra 3.0 (#9412).
 getblocktemplate-rpcs = []
 
->>>>>>> e6dc3b6f
 # Experimental internal miner support
 internal-miner = [
     "thread-priority",
