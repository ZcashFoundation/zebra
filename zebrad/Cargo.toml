--- conflicted
+++ resolved
@@ -73,11 +73,7 @@
 abscissa_core = { version = "0.5", features = ["testing"] }
 once_cell = "1.10.0"
 regex = "1.5.5"
-<<<<<<< HEAD
-semver = "1.0.6"
-=======
 semver = "1.0.7"
->>>>>>> 90a84013
 # zebra-rpc needs the preserve_order feature, it also makes test results more stable
 serde_json = { version = "1.0.79", features = ["preserve_order"] }
 tempfile = "3.3.0"
