[package]
name = "zebrad"
authors = ["Zcash Foundation <zebra@zfnd.org>"]
license = "MIT OR Apache-2.0"
version = "3.0.0-alpha.0"
edition = "2018"

[dependencies]
zebra-chain = { path = "../zebra-chain" }
zebra-consensus = { path = "../zebra-consensus/" }
zebra-network = { path = "../zebra-network" }
zebra-state = { path = "../zebra-state" }

abscissa_core = "0.5"
gumdrop = "0.7"
serde = { version = "1", features = ["serde_derive"] }
toml = "0.5"

chrono = "0.4"
rand = "0.7"

hyper = "0.13.7"
futures = "0.3"
tokio = { version = "0.2.22", features = ["time", "rt-threaded", "stream", "macros", "tracing"] }
tower = "0.3"

color-eyre = "0.5"
thiserror = "1"
tracing = "0.1"
tracing-futures = "0.2"
tracing-log = "0.1"
tracing-subscriber = { version = "0.2.9", features = ["tracing-log"] }
tracing-error = "0.1.2"

metrics-runtime = "0.13"
metrics = "0.12"
<<<<<<< HEAD

zebra-chain = { path = "../zebra-chain" }
zebra-network = { path = "../zebra-network" }
eyre = "0.4.3"
color-eyre = "0.3.4"
zebra-state = { path = "../zebra-state" }
tracing-subscriber = { version = "0.2.5", features = ["tracing-log"] }
tracing-error = "0.1.2"
tracing-flame = { path = "/home/jlusby/git/tokio/tracing/tracing-flame" }
=======
dirs = "3.0.1"
>>>>>>> e6b84956

[dev-dependencies]
abscissa_core = { version = "0.5", features = ["testing"] }
once_cell = "1.4"<|MERGE_RESOLUTION|>--- conflicted
+++ resolved
@@ -34,19 +34,8 @@
 
 metrics-runtime = "0.13"
 metrics = "0.12"
-<<<<<<< HEAD
-
-zebra-chain = { path = "../zebra-chain" }
-zebra-network = { path = "../zebra-network" }
-eyre = "0.4.3"
-color-eyre = "0.3.4"
-zebra-state = { path = "../zebra-state" }
-tracing-subscriber = { version = "0.2.5", features = ["tracing-log"] }
-tracing-error = "0.1.2"
-tracing-flame = { path = "/home/jlusby/git/tokio/tracing/tracing-flame" }
-=======
 dirs = "3.0.1"
->>>>>>> e6b84956
+tracing-flame = "0.1.0"
 
 [dev-dependencies]
 abscissa_core = { version = "0.5", features = ["testing"] }
