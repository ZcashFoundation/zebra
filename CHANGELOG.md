--- conflicted
+++ resolved
@@ -9,11 +9,6 @@
 
 ### Changed
 
-<<<<<<< HEAD
-- We realized that a longer than `zcashd` end of support could be problematic in some cases so we reverted back from 20 to 16 weeks ([#8530](https://github.com/ZcashFoundation/zebra/pull/8530))
-
-- Fixed a bug with trailing characters in the openapi spec method descriptions((#8597)[https://github.com/ZcashFoundation/zebra/pull/8597])
-=======
 - We realized that a longer than `zcashd` end of support could be problematic in
   some cases so we reverted back from 20 to 16 weeks
   ([#8530](https://github.com/ZcashFoundation/zebra/pull/8530))
@@ -21,7 +16,7 @@
   This means `zebrad` no longer contains users' viewing keys.
 - We're no longer using general conditional compilation attributes for `tor`,
   but only feature flags instead.
->>>>>>> 736f5f54
+- Fixed a bug with trailing characters in the openapi spec method descriptions((#8597)[https://github.com/ZcashFoundation/zebra/pull/8597])
 
 ## [Zebra 1.7.0](https://github.com/ZcashFoundation/zebra/releases/tag/v1.7.0) - 2024-05-07
 
