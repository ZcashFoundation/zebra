# CHANGELOG

All notable changes to Zebra are documented in this file.

The format is based on [Keep a Changelog](https://keepachangelog.com/en/1.0.0/),
and this project adheres to [Semantic Versioning](https://semver.org).


<<<<<<< HEAD
## [Zebra 1.0.1](https://github.com/ZcashFoundation/zebra/releases/tag/v1.0.1) - 2023-XX-XX

### Breaking Changes

- Zebra now detects subcommand name typos on the command-line. If you want to give Zebra a list of tracing filters, use `zebrad start --filters debug,...` ([#7056](https://github.com/ZcashFoundation/zebra/pull/7056))
=======
## [Zebra 1.0.1](https://github.com/ZcashFoundation/zebra/releases/tag/v1.0.1) - 2023-07-03

Zebra's first patch release fixes multiple peer connection security issues and panics. It also significantly reduces Zebra's CPU usage. We recommend that all users upgrade to Zebra 1.0.1 or later.

As of this release, Zebra requires Rust 1.70 to build. macOS builds are no longer officially supported by the Zebra team.

If you're running `zebrad` in a terminal, you'll see a new Zebra welcome message.

Please report bugs to [the Zebra GitHub repository](https://github.com/ZcashFoundation/zebra/issues/new?assignees=&labels=C-bug%2C+S-needs-triage&projects=&template=bug_report.yml&title=)

### Breaking Changes

This release has the following breaking changes:
- Zebra limits each IP address to 1 peer connection, to prevent denial of service attacks. This can be changed using the `network.max_connections_per_ip` config. ([#6980](https://github.com/ZcashFoundation/zebra/pull/6980), [#6993](https://github.com/ZcashFoundation/zebra/pull/6993), [#7013](https://github.com/ZcashFoundation/zebra/pull/7013)).
  Thank you to @dimxy from komodo for reporting this bug, and the Ziggurat team for demonstrating
  its impact on testnet.
- Zebra uses new APIs in Rust 1.70 to prevent concurrency bugs that could cause hangs or panics
  ([#7032](https://github.com/ZcashFoundation/zebra/pull/7032)).

### Support Changes

These platforms are no longer supported by the Zebra team:
- macOS has been moved from tier 2 to [tier 3 support](https://github.com/ZcashFoundation/zebra/blob/main/book/src/user/supported-platforms.md#tier-3) ([#6965](https://github.com/ZcashFoundation/zebra/pull/6965)). We disabled our regular macOS builds because Rust 1.70 [causes crashes during shutdown on macOS x86_64 (#6812)](https://github.com/ZcashFoundation/zebra/issues/6812). Zebra's state uses database transactions, so it should not be corrupted by the crash.

### Security

- Use Arc::into\_inner() to avoid potential hangs or panics ([#7032](https://github.com/ZcashFoundation/zebra/pull/7032))
- Replace openssl with rustls in tests and experimental features ([#7047](https://github.com/ZcashFoundation/zebra/pull/7047))

#### Network Security

- Fix long delays in accepting inbound handshakes, and delays in async operations throughout Zebra. ([#7103](https://github.com/ZcashFoundation/zebra/pull/7103)). Thank you to the Ziggurat Team for reporting this bug.
- Limit each IP address to 1 peer connection, to prevent denial of service attacks. ([#6980](https://github.com/ZcashFoundation/zebra/pull/6980), [#6993](https://github.com/ZcashFoundation/zebra/pull/6993))
- Close new peer connections from the same IP and port, rather than replacing the older connection ([#6980](https://github.com/ZcashFoundation/zebra/pull/6980))
- Reduce inbound service overloads and add a timeout ([#6950](https://github.com/ZcashFoundation/zebra/pull/6950))
- Stop panicking when handling inbound connection handshakes ([#6984](https://github.com/ZcashFoundation/zebra/pull/6984))
- Stop panicking on shutdown in the syncer and network ([#7104](https://github.com/ZcashFoundation/zebra/pull/7104))

### Added

- Make the maximum number of connections per IP configurable ([#7013](https://github.com/ZcashFoundation/zebra/pull/7013))
- Make it easier to modify Zebra's config inside the Docker image ([#7045](https://github.com/ZcashFoundation/zebra/pull/7045))
- Print a Zebra logo and welcome text if stderr is terminal ([#6945](https://github.com/ZcashFoundation/zebra/pull/6945), [#7075](https://github.com/ZcashFoundation/zebra/pull/7075), [#7095](https://github.com/ZcashFoundation/zebra/pull/7095), [#7102](https://github.com/ZcashFoundation/zebra/pull/7102))

### Changed

- Move macOS to tier 3 support ([#6965](https://github.com/ZcashFoundation/zebra/pull/6965))
- Install from crates.io in the README, rather than a git release tag ([#6977](https://github.com/ZcashFoundation/zebra/pull/6977))
- Add extra timeout logging to peer TCP connections ([#6969](https://github.com/ZcashFoundation/zebra/pull/6969))

### Fixed

- Stop overwriting custom user configs inside Zebra's Docker image ([#7045](https://github.com/ZcashFoundation/zebra/pull/7045))
- Stop Zebra using 100% CPU even when idle ([#7103](https://github.com/ZcashFoundation/zebra/pull/7103)), thank you to james_katz for reporting this bug
- Avoid potential hangs in the `tokio` async runtime ([#7094](https://github.com/ZcashFoundation/zebra/pull/7094))
- Replace or add RPC content type header to support `zcashd` RPC examples ([#6885](https://github.com/ZcashFoundation/zebra/pull/6885))
- Make `zebra-network` licensing clearer ([#6995](https://github.com/ZcashFoundation/zebra/pull/6995))

#### Configuration

- Ignore error from loading config if running the 'generate' or 'download' commands ([#7014](https://github.com/ZcashFoundation/zebra/pull/7014))
- Apply force\_color to panic logs ([#6997](https://github.com/ZcashFoundation/zebra/pull/6997))

#### Logging & Error Handling

- Log a zebra-network task cancel on shutdown, rather than panicking ([#7078](https://github.com/ZcashFoundation/zebra/pull/7078))
- Fix incorrect function spans in some logs ([#6923](https://github.com/ZcashFoundation/zebra/pull/6923), [#6995](https://github.com/ZcashFoundation/zebra/pull/6995))
- Replace a state validation chain length assertion with a NotReadyToBeCommitted error ([#7072](https://github.com/ZcashFoundation/zebra/pull/7072))

#### Experimental Feature Fixes

- Add an elasticsearch feature to block serialize to fix experimental build failures ([#6709](https://github.com/ZcashFoundation/zebra/pull/6709))
- Prevent progress bar from panicking by disabling limits that are never reached ([#6940](https://github.com/ZcashFoundation/zebra/pull/6940))

### Contributors

Thank you to everyone who contributed to this release, we couldn't make Zebra without you:
@arya2, @conradoplg, @dconnolly, @dimxy from komodo, james_katz, @oxarbitrage, @teor2345, @upbqdn, and the Ziggurat team.

>>>>>>> 5859fac5

## [Zebra 1.0.0](https://github.com/ZcashFoundation/zebra/releases/tag/v1.0.0) - 2023-06-14

This is our 1.0.0 stable release.

This release also fixes a panic at startup when parsing the app version, [publishes `zebrad` to crates.io](https://crates.io/crates/zebrad), and [publishes to Docker Hub under the `latest` tag](https://hub.docker.com/r/zfnd/zebra/tags).

Please report bugs to [the Zebra GitHub repository](https://github.com/ZcashFoundation/zebra/issues/new?assignees=&labels=C-bug%2C+S-needs-triage&projects=&template=bug_report.yml&title=)

### Security

- Avoid potential concurrency bugs in outbound handshakes ([#6869](https://github.com/ZcashFoundation/zebra/pull/6869))

### Changed

- Publish to [crates.io](https://crates.io/crates/zebrad) ([#6908](https://github.com/ZcashFoundation/zebra/pull/6908))
- Rename tower-batch to tower-batch-control ([#6907](https://github.com/ZcashFoundation/zebra/pull/6907))
- Upgrade to ed25519-zebra 4.0.0 ([#6881](https://github.com/ZcashFoundation/zebra/pull/6881))

### Fixed

- Stop panicking at startup when parsing the app version ([#6888](https://github.com/ZcashFoundation/zebra/pull/6888))
- Avoid a race condition in testing modified JoinSplits ([#6921](https://github.com/ZcashFoundation/zebra/pull/6921))

### Contributors

Thank you to everyone who contributed to this release, we couldn't make Zebra without you:
@dconnolly, @gustavovalverde, @oxarbitrage, @teor2345 and @upbqdn


## [Zebra 1.0.0-rc.9](https://github.com/ZcashFoundation/zebra/releases/tag/v1.0.0-rc.9) - 2023-06-07

This release continues to address audit findings. It fixes multiple network protocol and RPC bugs,
and reduces sensitive information logging.

This is the last release candidate before the 1.0.0 stable release. Please report bugs to [the Zebra GitHub repository](https://github.com/ZcashFoundation/zebra/issues/new?assignees=&labels=C-bug%2C+S-needs-triage&projects=&template=bug_report.yml&title=)

### Breaking Changes

- The version subcommand has been replaced with a --version/-V flag ([#6801](https://github.com/ZcashFoundation/zebra/pull/6801))

### Security

- Stop logging peer IP addresses, to protect user privacy ([#6662](https://github.com/ZcashFoundation/zebra/pull/6662))
- Stop logging potentially sensitive user information from unmined transactions ([#6616](https://github.com/ZcashFoundation/zebra/pull/6616))
- Rate-limit MetaAddrChange::Responded from peers ([#6738](https://github.com/ZcashFoundation/zebra/pull/6738))
- Ignore out of order Address Book changes, unless they are concurrent ([#6717](https://github.com/ZcashFoundation/zebra/pull/6717))
- Limit blocks and transactions sent in response to a single request  ([#6679](https://github.com/ZcashFoundation/zebra/pull/6679))
- Rate-limit and size-limit peer transaction ID messages ([#6625](https://github.com/ZcashFoundation/zebra/pull/6625))
- Stop panicking on state RPC or block requests with very large heights ([#6699](https://github.com/ZcashFoundation/zebra/pull/6699))
- Try harder to drop connections when they shut down, Credit: Ziggurat Team ([#6832](https://github.com/ZcashFoundation/zebra/pull/6832))
- Randomly drop connections when inbound service is overloaded ([#6790](https://github.com/ZcashFoundation/zebra/pull/6790))

### Added

- Report compiler version and Zebra features when starting Zebra ([#6606](https://github.com/ZcashFoundation/zebra/pull/6606))
- Update Zebra book summary to include supported platforms, platform tier policy, and versioning ([#6683](https://github.com/ZcashFoundation/zebra/pull/6683))
- Improve zebrad's help output, credit to @Rqnsom ([#6801](https://github.com/ZcashFoundation/zebra/pull/6801))
- Cache a list of useful peers on disk ([#6739](https://github.com/ZcashFoundation/zebra/pull/6739))
- Make the first stable release forward-compatible with planned state changes ([#6813](https://github.com/ZcashFoundation/zebra/pull/6813))

### Fixed

- Limit RPC failure log length, add details to RPC failure logs ([#6754](https://github.com/ZcashFoundation/zebra/pull/6754))
- Allow inbound connections to Zebra running in Docker ([#6755](https://github.com/ZcashFoundation/zebra/pull/6755))
- Zebra now accepts filters for the start command when no subcommand is provided ([#6801](https://github.com/ZcashFoundation/zebra/pull/6801))
- Avoid panicking on state errors during shutdown ([#6828](https://github.com/ZcashFoundation/zebra/pull/6828))

### Contributors

Thank you to everyone who contributed to this release, we couldn't make Zebra without you:
@arya2, @mpguerra, @oxarbitrage, @teor2345 and @upbqdn


## [Zebra 1.0.0-rc.8](https://github.com/ZcashFoundation/zebra/releases/tag/v1.0.0-rc.8) - 2023-05-10

Starting in this release, Zebra has implemented an "end of support" halt. Just like `zcashd`, the `zebrad` binary will stop running 16 weeks after the last release date.
Also, this release adds the ZIP-317 rules to mempool transactions which should help with the Zcash network spam issue.

### Security

- Avoid inbound service overloads and fix failing tests ([#6537](https://github.com/ZcashFoundation/zebra/pull/6537))
- Avoid a rare panic when a connection is dropped ([#6566](https://github.com/ZcashFoundation/zebra/pull/6566))
- Avoid some self-connection nonce removal attacks ([#6410](https://github.com/ZcashFoundation/zebra/pull/6410))
- Reject nodes using ZClassic ports, and warn if configured with those ports ([#6567](https://github.com/ZcashFoundation/zebra/pull/6567))

### Added

- Add ZIP-317 rules to mempool ([#6556](https://github.com/ZcashFoundation/zebra/pull/6556))
- Add user agent argument to zebra-network crate ([#6601](https://github.com/ZcashFoundation/zebra/pull/6601))
- Refuse to run zebrad when release is too old ([#6351](https://github.com/ZcashFoundation/zebra/pull/6351))

### Fixed

- Handle randomness generation and invalid random values as errors in cryptographic code ([#6385](https://github.com/ZcashFoundation/zebra/pull/6385))
- When configured for testnet, automatically use the correct testnet listener port ([#6575](https://github.com/ZcashFoundation/zebra/pull/6575))

### Contributors

Thank you to everyone who contributed to this release, we couldn't make Zebra without you:
@arya2, @gustavovalverde, @oxarbitrage, @teor2345 and @upbqdn


## [Zebra 1.0.0-rc.7](https://github.com/ZcashFoundation/zebra/releases/tag/v1.0.0-rc.7) - 2023-04-18

This release features a security fix for unbounded memory use in zebra-network, introduces the "progress-bar" feature, and continues to address audit findings.

### Security

- Limit the number of leftover nonces in the self-connection nonce set ([#6534](https://github.com/ZcashFoundation/zebra/pull/6534))
- Allow each initial peer to send one inbound request before disconnecting any peers ([#6520](https://github.com/ZcashFoundation/zebra/pull/6520))
- Limit the number of non-finalized chains tracked by Zebra ([#6447](https://github.com/ZcashFoundation/zebra/pull/6447))
- Update dependencies that only appear in the lock file ([#6217](https://github.com/ZcashFoundation/zebra/pull/6217))

### Added

- Add confirmations to getrawtransaction method response ([#6287](https://github.com/ZcashFoundation/zebra/pull/6287))
- Add a config for writing logs to a file ([#6449](https://github.com/ZcashFoundation/zebra/pull/6449))
- Add an experimental terminal-based progress bar feature to Zebra, which is off by default ([#6235](https://github.com/ZcashFoundation/zebra/pull/6235))
- Create DockerHub image with mining enabled after each Zebra release ([#6228](https://github.com/ZcashFoundation/zebra/pull/6228))

### Changed

- Increase ZIP-401 mempool cost thresholds for Orchard transactions ([#6521](https://github.com/ZcashFoundation/zebra/pull/6521))
- Suggest making sure the RPC endpoint is enabled for checkpointing ([#6375](https://github.com/ZcashFoundation/zebra/pull/6375))
- Refactor the handling of height differences ([#6330](https://github.com/ZcashFoundation/zebra/pull/6330))
- Upgrade shared dependencies to match `zcashd` 5.5.0 ([#6536](https://github.com/ZcashFoundation/zebra/pull/6536))
- Lookup unspent UTXOs in non-finalized state before checking disk ([#6513](https://github.com/ZcashFoundation/zebra/pull/6513))
- Stop re-downloading blocks that are in non-finalized side chains ([#6335](https://github.com/ZcashFoundation/zebra/pull/6335))

### Fixed

- Validate header versions when serializing blocks ([#6475](https://github.com/ZcashFoundation/zebra/pull/6475))
- Stop ignoring new transactions after the mempool is newly activated ([#6448](https://github.com/ZcashFoundation/zebra/pull/6448))
- Fix off-by-one error in DNS seed peer retries, and clarify logs ([#6460](https://github.com/ZcashFoundation/zebra/pull/6460))
- Check that mempool transactions are valid for the state's chain info in getblocktemplate ([#6416](https://github.com/ZcashFoundation/zebra/pull/6416))
- Remove transactions with immature transparent coinbase spends from the mempool and block templates ([#6510](https://github.com/ZcashFoundation/zebra/pull/6510))
- Disable issue URLs for a known shutdown panic in abscissa ([#6486](https://github.com/ZcashFoundation/zebra/pull/6486))

### Contributors

Thank you to everyone who contributed to this release, we couldn't make Zebra without you:
@arya2, @dconnolly, @gustavovalverde, @oxarbitrage, @teor2345 and @upbqdn

## [Zebra 1.0.0-rc.6](https://github.com/ZcashFoundation/zebra/releases/tag/v1.0.0-rc.6) - 2023-03-23

In this release, we fixed several minor security issues, most notably [hardening Zebra in response to the vulnerabilities recently disclosed by Halborn](https://zfnd.org/statement-on-recent-security-disclosures-by-halborn/).

### Known Issues

- `orchard` 0.3.0 can't verify `halo2` proofs when compiled with Rust 1.69 or later (currently beta and nightly Rust). Compile Zebra with stable Rust to avoid this bug. ([halo2/#737](https://github.com/zcash/halo2/issues/737)).
Zebra tracking issue for this problem is [#6232](https://github.com/ZcashFoundation/zebra/issues/6232).

### Security

- Harden Zebra's network protocol implementation in response to the Halborn disclosures ([#6297](https://github.com/ZcashFoundation/zebra/pull/6297))
- Bump incrementalmerkletree from 0.3.0 to 0.3.1, resolving a consensus bug on 32-bit platforms ([#6258](https://github.com/ZcashFoundation/zebra/pull/6258))
- Remove unused dependencies, and check for them in CI ([#6216](https://github.com/ZcashFoundation/zebra/pull/6216))
- Validate address length before reading ([#6320](https://github.com/ZcashFoundation/zebra/pull/6320), [#6368](https://github.com/ZcashFoundation/zebra/pull/6368))

### Added

- Add instructions for mining with s-nomp to Zebra book ([#6220](https://github.com/ZcashFoundation/zebra/pull/6220))
- Export block data to elasticsearch database ([#6274](https://github.com/ZcashFoundation/zebra/pull/6274))
- Add elasticsearch section to Zebra book ([#6295](https://github.com/ZcashFoundation/zebra/pull/6295))

### Changed

- Update Zebra's build instructions ([#6273](https://github.com/ZcashFoundation/zebra/pull/6273))
- Improve CommitBlockError message ([#6251](https://github.com/ZcashFoundation/zebra/pull/6251))

### Fixed

- Stop ignoring some transaction broadcasts ([#6230](https://github.com/ZcashFoundation/zebra/pull/6230))

### Contributors

Thank you to everyone who contributed to this release, we couldn't make Zebra without you:
@arya2, @dconnolly, @mpguerra, @oxarbitrage, @teor2345 and @upbqdn


## [Zebra 1.0.0-rc.5](https://github.com/ZcashFoundation/zebra/releases/tag/v1.0.0-rc.5) - 2023-02-23

This release:

- finishes the implementation of mining-related RPCs;
- makes Zebra ready for testing and initial adoption by mining pools;
- adds support for the latest version of `lightwalletd`;
- makes non-finalized chain forks instant;
- contains other improvements such as deduplication of RedPallas code.

Zebra now also checks that it is following the consensus chain each time it
starts up.

### Security

- Check that Zebra's state contains the consensus chain each time it starts up.
  This implements the "settled network upgrade" consensus rule using all of
  Zebra's checkpoints
  ([#6163](https://github.com/ZcashFoundation/zebra/pull/6163)).

  _User action required:_

  - If your config is based on an old version of Zebra, or you have manually
    edited it, make sure `consensus.checkpoint_sync = true`. This option has
    been true by default since March 2022.

- Bump hyper from 0.14.23 to 0.14.24, fixing a denial of service risk ([#6094](https://github.com/ZcashFoundation/zebra/pull/6094))
- Re-verify transactions that were verified at a different tip height ([#6154](https://github.com/ZcashFoundation/zebra/pull/6154))
- Fix minute-long delays in block verification after a chain fork ([#6122](https://github.com/ZcashFoundation/zebra/pull/6122))

### Deprecated

- The `consensus.checkpoint_sync` config in `zebrad.toml` is deprecated. It might be ignored or
  removed in a future release. ([#6163](https://github.com/ZcashFoundation/zebra/pull/6163))

### Added

- Log a cute message for blocks that were mined by Zebra (off by default) ([#6098](https://github.com/ZcashFoundation/zebra/pull/6098))
- Add extra `getblock` RPC fields used by some mining pools ([#6097](https://github.com/ZcashFoundation/zebra/pull/6097))
- Get details from transaction differences in `getrawmempool` RPC ([#6035](https://github.com/ZcashFoundation/zebra/pull/6035))

#### New RPCs

- Implement the `z_listunifiedreceivers` RPC ([#6171](https://github.com/ZcashFoundation/zebra/pull/6171))
- Implement the `getblocksubsidy` RPC ([#6032](https://github.com/ZcashFoundation/zebra/pull/6032))
- Implement the `validateaddress` RPC ([#6086](https://github.com/ZcashFoundation/zebra/pull/6086))
- Implement the `z_validateaddress` RPC ([#6185](https://github.com/ZcashFoundation/zebra/pull/6185))
- Implement the `getdifficulty` RPC ([#6099](https://github.com/ZcashFoundation/zebra/pull/6099))

#### Documentation

- Add detailed testnet mining docs to the Zebra repository ([#6201](https://github.com/ZcashFoundation/zebra/pull/6201))
- Add mining instructions to the zebra book ([#6199](https://github.com/ZcashFoundation/zebra/pull/6199))

### Changed

- Use `reddsa` crate and remove duplicated RedPallas code ([#6013](https://github.com/ZcashFoundation/zebra/pull/6013))
- Upgrade to the zcash_primitives 0.10 API ([#6087](https://github.com/ZcashFoundation/zebra/pull/6087))
- Simplify `getdifficulty` RPC implementation ([#6105](https://github.com/ZcashFoundation/zebra/pull/6105))

### Fixed

- Change error format in proposals ([#6044](https://github.com/ZcashFoundation/zebra/pull/6044))
- Fix `lightwalletd` instructions to be compatible with Zebra ([#6088](https://github.com/ZcashFoundation/zebra/pull/6088))
- Downgrade `owo-colors` from 3.6.0 to 3.5.0 ([#6203](https://github.com/ZcashFoundation/zebra/pull/6203))
- Make RPC "incorrect parameters" error code match `zcashd` ([#6066](https://github.com/ZcashFoundation/zebra/pull/6066))
- Make the verbosity argument optional in the getblock RPC ([#6092](https://github.com/ZcashFoundation/zebra/pull/6092))
- Increase legacy chain limit to 100,000 ([#6053](https://github.com/ZcashFoundation/zebra/pull/6053))

### Contributors

Thank you to everyone who contributed to this release, we couldn't make Zebra
without you: @arya2, @conradoplg, @gustavovalverde,
@jackgavigan, @oxarbitrage, @sandakersmann, @teor2345 and @upbqdn

## [Zebra 1.0.0-rc.4](https://github.com/ZcashFoundation/zebra/releases/tag/v1.0.0-rc.4) - 2023-01-30

In this release we fixed bugs and inconsistencies between zcashd and zebrad in the output of the `getblocktemplate` RPC method. In addition, we added block proposal mode to the `getblocktemplate` RPC, while we continue the effort of adding and testing mining pool RPC methods.

### Security

- Verify the lock times of mempool transactions. Previously, Zebra was ignoring mempool transaction lock times, but checking them in mined blocks. Credit to DeckerSU for reporting this issue. ([#6027](https://github.com/ZcashFoundation/zebra/pull/6027))
- Bump bumpalo from 3.8.0 to 3.12.0, removing undefined behaviour on `wasm` targets. These targets are not supported Zebra platforms. ([#6015](https://github.com/ZcashFoundation/zebra/pull/6015))
- Bump libgit2-sys from 0.14.0+1.5.0 to 0.14.2+1.5.1, to ensure that SSH server keys are checked. Zebra only uses `libgit2` during builds, and we don't make SSH connections. ([#6014](https://github.com/ZcashFoundation/zebra/pull/6014))
- Bump tokio from 1.24.1 to 1.24.2, to fix unsoundness. The unsound methods are not directly used by Zebra. ([#5995](https://github.com/ZcashFoundation/zebra/pull/5995))

### Added

- Add getpeerinfo RPC method ([#5951](https://github.com/ZcashFoundation/zebra/pull/5951))
- Add proposal capability to getblocktemplate ([#5870](https://github.com/ZcashFoundation/zebra/pull/5870))
- Add a test to check that the Docker image config works ([#5968](https://github.com/ZcashFoundation/zebra/pull/5968))
- Make `zebra-checkpoints` work for zebrad backend ([#5894](https://github.com/ZcashFoundation/zebra/pull/5894), [#5961](https://github.com/ZcashFoundation/zebra/pull/5961))
- Add test dependency from zebra-rpc to zebra-network with correct features ([#5992](https://github.com/ZcashFoundation/zebra/pull/5992))
- Document zebra download command ([#5901](https://github.com/ZcashFoundation/zebra/pull/5901))

### Fixed

- Return detailed errors to the RPC client when a block proposal fails ([#5993](https://github.com/ZcashFoundation/zebra/pull/5993))
- Avoid selecting duplicate transactions in block templates ([#6006](https://github.com/ZcashFoundation/zebra/pull/6006))
- Calculate getblocktemplate RPC testnet min and max times correctly ([#5925](https://github.com/ZcashFoundation/zebra/pull/5925))
- Fix Merkle root transaction order in getblocktemplate RPC method ([#5953](https://github.com/ZcashFoundation/zebra/pull/5953))

### Changed

- Strings in zebra configuration file now use double quotes, caused by upgrading the `toml` crate. Old configs will still work [#6029](https://github.com/ZcashFoundation/zebra/pull/6029)

### Contributors

Thank you to everyone who contributed to this release, we couldn't make Zebra without you:
@arya2, @conradoplg, @gustavovalverde, @mpguerra, @oxarbitrage and @teor2345


## [Zebra 1.0.0-rc.3](https://github.com/ZcashFoundation/zebra/releases/tag/v1.0.0-rc.3) - 2023-01-10

This release continues our work on mining pool RPCs, and brings Zebra up to date with the latest [ZIP-317](https://zips.z.cash/zip-0317) changes. It also fixes a minor network protocol compatibility bug.

As part of this release, we upgraded `tokio` to fix potential hangs and performance issues. We encourage all users to upgrade to the latest Zebra version to benefit from these fixes.

### Breaking Changes

- Zebra now requires at least Rust 1.65, because we have started using new language features.
  Any Zebra release can increase the required Rust version: only the latest stable Rust version is supported.

### Security

- Upgrade tokio from 1.22.0 to 1.23.0 to fix potential hangs and performance issues ([#5802](https://github.com/ZcashFoundation/zebra/pull/5802))
- Refactor block subsidy to handle Height::MAX without panicking ([#5787](https://github.com/ZcashFoundation/zebra/pull/5787))
- Update ZIP-317 transaction selection algorithm in the `getblocktemplate` RPC ([#5776](https://github.com/ZcashFoundation/zebra/pull/5776))

### Added

- Add the `getmininginfo`, `getnetworksolps` and `getnetworkhashps` RPC methods ([#5808](https://github.com/ZcashFoundation/zebra/pull/5808))
- Add long polling support to the `getblocktemplate` RPC ([#5772](https://github.com/ZcashFoundation/zebra/pull/5772), [#5796](https://github.com/ZcashFoundation/zebra/pull/5796), [#5837](https://github.com/ZcashFoundation/zebra/pull/5837), [#5843](https://github.com/ZcashFoundation/zebra/pull/5843), [#5862](https://github.com/ZcashFoundation/zebra/pull/5862))
- Populate `blockcommitmenthash` and `defaultroot` fields in the getblocktemplate RPC ([#5751](https://github.com/ZcashFoundation/zebra/pull/5751))
- Support transparent p2pkh miner addresses in the `getblocktemplate` RPC ([#5827](https://github.com/ZcashFoundation/zebra/pull/5827))

### Changed

- Automatically re-verify mempool transactions after a chain fork, rather than re-downloading them all ([#5841](https://github.com/ZcashFoundation/zebra/pull/5841))
- Try to match `zcashd`'s `getblocktemplate` exactly ([#5867](https://github.com/ZcashFoundation/zebra/pull/5867))
- Accept a hash or a height as the first parameter of the `getblock` RPC ([#5861](https://github.com/ZcashFoundation/zebra/pull/5861))
- Wait for 3 minutes to check Zebra is synced to the tip, rather than 2 ([#5840](https://github.com/ZcashFoundation/zebra/pull/5840))
- Update mainnet and testnet checkpoints ([#5928](https://github.com/ZcashFoundation/zebra/pull/5928))

### Fixed

- Allow peers to omit the `relay` flag in `version` messages ([#5835](https://github.com/ZcashFoundation/zebra/pull/5835))

### Contributors

Thank you to everyone who contributed to this release, we couldn't make Zebra without you:
@arya2, @dconnolly, @dependabot[bot], @oxarbitrage and @teor2345


## [Zebra 1.0.0-rc.2](https://github.com/ZcashFoundation/zebra/releases/tag/v1.0.0-rc.2) - 2022-12-06

Zebra's latest release continues work on mining pool RPCs, fixes a rare RPC crash that could lead to memory corruption, and uses the ZIP-317 conventional fee for mempool size limits.

Zebra's consensus rules, node sync, and `lightwalletd` RPCs are ready for user testing and experimental use. Zebra has not been audited yet.

### Breaking Changes

This release has the following breaking changes:
- Evict transactions from the mempool using the ZIP-317 conventional fee ([#5703](https://github.com/ZcashFoundation/zebra/pull/5703))
  - If there are a lot of unmined transactions on the Zcash network, and Zebra's mempool
    becomes full, Zebra will penalise transactions that don't pay at least the ZIP-317
    conventional fee. These transactions will be more likely to get evicted.
  - The ZIP-317 convention fee increases based on the number of logical transparent or
    shielded actions in a transaction.
  - This change has no impact under normal network conditions.

### Security

- Fix a rare crash and memory errors when Zebra's RPC server shuts down ([#5591](https://github.com/ZcashFoundation/zebra/pull/5591))
- Evict transactions from the mempool using the ZIP-317 conventional fee ([#5703](https://github.com/ZcashFoundation/zebra/pull/5703))

### Added

- Add submitblock RPC method ([#5526](https://github.com/ZcashFoundation/zebra/pull/5526))
- Add a `mining` section with miner address to config ([#5491](https://github.com/ZcashFoundation/zebra/pull/5508))

### Changed

- Select getblocktemplate RPC transactions according to ZIP-317 ([#5724](https://github.com/ZcashFoundation/zebra/pull/5724))
- Add transaction fields to the `getblocktemplate` RPC ([#5496](https://github.com/ZcashFoundation/zebra/pull/5496) and [#5508](https://github.com/ZcashFoundation/zebra/pull/5508))
- Populate some getblocktemplate RPC block header fields using the state best chain tip  ([#5659](https://github.com/ZcashFoundation/zebra/pull/5659))
- Return an error from getblocktemplate method if Zebra is not synced to network tip ([#5623](https://github.com/ZcashFoundation/zebra/pull/5623))
- Implement coinbase conversion to RPC `TransactionTemplate` type ([#5554](https://github.com/ZcashFoundation/zebra/pull/5554))
- Check block and transaction Sprout anchors in parallel ([#5742](https://github.com/ZcashFoundation/zebra/pull/5742))
- Contextually validates mempool transactions in best chain ([#5716](https://github.com/ZcashFoundation/zebra/pull/5716) and [#5616](https://github.com/ZcashFoundation/zebra/pull/5616))
- Generate coinbase transactions in the getblocktemplate RPC ([#5580](https://github.com/ZcashFoundation/zebra/pull/5580))
- Log loaded config path when Zebra starts up ([#5733](https://github.com/ZcashFoundation/zebra/pull/5733))
- Update mainnet and testnet checkpoints on 2022-12-01 ([#5754](https://github.com/ZcashFoundation/zebra/pull/5754))
- Bump zcash\_proofs from 0.8.0 to 0.9.0 and zcash\_primitives from 0.8.1 to 0.9.0 ([#5631](https://github.com/ZcashFoundation/zebra/pull/5631))

### Fixed

- Check network and P2SH addresses for mining config and funding streams([#5620](https://github.com/ZcashFoundation/zebra/pull/5620))
- Return an error instead of panicking in the batch verifier on shutdown ([#5530](https://github.com/ZcashFoundation/zebra/pull/5530))
- Use a more reliable release template branch name and docker command ([#5519](https://github.com/ZcashFoundation/zebra/pull/5519))
- Make the syncer ignore some new block verification errors ([#5537](https://github.com/ZcashFoundation/zebra/pull/5537))
- Pause new downloads when Zebra reaches the lookahead limit ([#5561](https://github.com/ZcashFoundation/zebra/pull/5561))
- Shut down the RPC server properly when Zebra shuts down ([#5591](https://github.com/ZcashFoundation/zebra/pull/5591))
- Print usage info for --help flag ([#5634](https://github.com/ZcashFoundation/zebra/pull/5634))
- Fix RPC bugs ([#5761](https://github.com/ZcashFoundation/zebra/pull/5761))
- Clarify inbound and outbound port requirements ([#5584](https://github.com/ZcashFoundation/zebra/pull/5584))

### Contributors

Thank you to everyone who contributed to this release, we couldn't make Zebra without you:
@arya2, @oxarbitrage, @teor2345, and @mpguerra


## [Zebra 1.0.0-rc.1](https://github.com/ZcashFoundation/zebra/releases/tag/v1.0.0-rc.1) - 2022-11-02

This is the second Zebra release candidate. Zebra's consensus rules, node sync, and `lightwalletd` RPCs are ready for user testing and experimental use. Zebra has not been audited yet.

This release starts work on mining pool RPCs, including some mempool fixes. It also restores support for Rust 1.64.

### Breaking Changes

This release has the following breaking changes:
- Remove unused buggy cryptographic code from zebra-chain ([#5464](https://github.com/ZcashFoundation/zebra/pull/5464), [#5476](https://github.com/ZcashFoundation/zebra/pull/5476)). This code was never used in production, and it had known bugs. Anyone using it should migrate to `librustzcash` instead.

### Added

- Introduce `getblocktemplate-rpcs` feature ([#5357](https://github.com/ZcashFoundation/zebra/pull/5357))
  - Add getblockcount rpc method ([#5357](https://github.com/ZcashFoundation/zebra/pull/5357))
  - Add getblockhash rpc method ([#4967](https://github.com/ZcashFoundation/zebra/pull/4967))
  - Add getblocktemplate rpc call with stub fields ([#5462](https://github.com/ZcashFoundation/zebra/pull/5462))
- Add block commit task metrics ([#5327](https://github.com/ZcashFoundation/zebra/pull/5327))
- Document how we tag and release Zebra ([#5392](https://github.com/ZcashFoundation/zebra/pull/5392))
- Document how to use Zebra with Docker ([#5504](https://github.com/ZcashFoundation/zebra/pull/5504))

### Changed

- Update mainnet and testnet checkpoints ([#5512](https://github.com/ZcashFoundation/zebra/pull/5512))

### Fixed

- Reject mempool transactions with spent outpoints or nullifiers ([#5434](https://github.com/ZcashFoundation/zebra/pull/5434))
- Allow extra lookahead blocks in the verifier, state, and block commit task queues. This reduces the number of downloaded blocks that are dropped due to the lookahead limit. ([#5465](https://github.com/ZcashFoundation/zebra/pull/5465))

### Contributors

Thank you to everyone who contributed to this release, we couldn't make Zebra without you:
@arya2, @gustavovalverde, @oxarbitrage, @teor2345 and @upbqdn


## [Zebra 1.0.0-rc.0](https://github.com/ZcashFoundation/zebra/releases/tag/v1.0.0-rc.0) - 2022-10-12

This is the first Zebra release candidate. Zebra's consensus rules, node sync, and `lightwalletd` RPCs are ready for user testing and experimental use. Zebra has not been audited yet.

This release also makes significant performance improvements to RPCs, and temporarily removes support for Rust 1.64.

### Breaking Changes

This release has the following breaking changes:
- Rust 1.64 is unsupported due to a performance regression when downloading the Zcash parameters.
  Zebra currently builds with Rust 1.63 ([#5251](https://github.com/ZcashFoundation/zebra/pull/5251)).
- Use correct TOML syntax in Docker zebrad.toml ([#5320](https://github.com/ZcashFoundation/zebra/pull/5320))

### Major RPC Performance Improvements

This release improves RPC performance:
- Initial `lightwalletd` sync is about twice as fast ([#5307](https://github.com/ZcashFoundation/zebra/pull/5307))
- RPCs can run while a block is being committed to the state, previously they could be delayed by 5-15 seconds ([#5134](https://github.com/ZcashFoundation/zebra/pull/5134), [#5257](https://github.com/ZcashFoundation/zebra/pull/5257))

### Security

- Make default command work in docker images, disable optional listener ports ([#5313](https://github.com/ZcashFoundation/zebra/pull/5313))
- Update yanked versions of cpufeatures (orchard/aes), ed25519 (tor), and quick-xml (flamegraph) ([#5308](https://github.com/ZcashFoundation/zebra/pull/5308))
- Bump rand\_core from 0.6.3 to 0.6.4, fixes unsoundness bug ([#5175](https://github.com/ZcashFoundation/zebra/pull/5175))

### Changed

- Log git metadata and platform info when zebrad starts up ([#5200](https://github.com/ZcashFoundation/zebra/pull/5200))
- Update mainnet and testnet checkpoints ([#5360](https://github.com/ZcashFoundation/zebra/pull/5360))
- Update README for the release candidate ([#5314](https://github.com/ZcashFoundation/zebra/pull/5314))
- change(docs): Add links to CI/CD docs in the zebra book's sidebar ([#5355](https://github.com/ZcashFoundation/zebra/pull/5355))

### Fixed

- Use correct TOML syntax in Docker zebrad.toml ([#5320](https://github.com/ZcashFoundation/zebra/pull/5320))
- Look back up to 10,000 blocks on testnet for a legacy chain ([#5133](https://github.com/ZcashFoundation/zebra/pull/5133))

#### Performance

- Build zebrad with Rust 1.63 to avoid Zcash parameter download hangs ([#5251](https://github.com/ZcashFoundation/zebra/pull/5251))
- Write blocks to the state in a separate thread, to avoid network and RPC hangs ([#5134](https://github.com/ZcashFoundation/zebra/pull/5134), [#5257](https://github.com/ZcashFoundation/zebra/pull/5257))
- Fix slow getblock RPC (verbose=1) using transaction ID index ([#5307](https://github.com/ZcashFoundation/zebra/pull/5307))
- Open the database in a blocking tokio thread, which allows tokio to run other tasks  ([#5228](https://github.com/ZcashFoundation/zebra/pull/5228))

### Contributors

Thank you to everyone who contributed to this release, we couldn't make Zebra without you:
@arya2, @gustavovalverde, @oxarbitrage, @teor2345 and @upbqdn.

## [Zebra 1.0.0-beta.15](https://github.com/ZcashFoundation/zebra/releases/tag/v1.0.0-beta.15) - 2022-09-20

This release improves Zebra's sync and RPC performance, improves test coverage and reliability, and starts creating Docker Hub binaries for releases.

It also changes some of `zebra-network`'s unstable Rust APIs to provide more peer metadata.

### Breaking Changes

This release has the following breaking changes:
- Zebra's JSON-RPC server has an isolated thread pool, which is single threaded by default (#4806).
  Multi-threaded RPCs disable port conflict detection, allowing multiple Zebra instances to share
  the same RPC port (#5013).
  To activate multi-threaded RPC server requests, add this config to your `zebrad.toml`:

```toml
[rpc]
parallel_cpu_threads = 0
```

- Docker users can now specify a custom `zebrad` config file path (#5163, #5177).
  As part of this feature, the default config path in the Docker image was changed.

- `zebrad` now uses a non-blocking tracing logger (#5032).
  If the log buffer fills up, Zebra will discard any additional logs.
  Moving logging to a separate thread also changes the timing of some logs,
  this is unlikely to affect most users.

- Zebra's gRPC tests need `protoc` installed (#5009).
  If you are running Zebra's `lightwalletd` gRPC test suite, [see the `tonic` README for details.](https://github.com/hyperium/tonic#dependencies)

### Added

#### Releasing Zebra

- Create Docker hub binaries when tagging releases (#5138)
- Document how Zebra is versioned and released (#4917, #5026)
- Allow manual Release Drafter workflow runs (#5165)

#### Network Peer Rust APIs

Note: Zebra's Rust APIs are unstable, they are not covered by semantic versioning.

- Return peer metadata from `connect_isolated` functions (#4870)

#### Testing

- Check that the latest Zebra version can parse previous configs (#5112)
- Test disabled `lightwalletd` mempool gRPCs via zebrad logs (#5016)

#### Documentation

- Document why Zebra does a UTXO check that looks redundant (#5106)
- Document how Zebra CI works (#5038, #5080, #5100, #5105, #5017)

### Changed

#### Zebra JSON-RPCs

- Breaking: Add a config for multi-threaded RPC server requests (#5013)
- Isolate RPC queries from the rest of Zebra, to improve performance (#4806)

#### Zebra State

- Send treestates from non-finalized state to finalized state, rather than re-calculating them (#4721)
- Run StateService read requests without shared mutable chain state (#5132, #5107)
- Move the finalized block queue to the StateService (#5152)
- Simplify StateService request processing and metrics tracking (#5137)

#### Block Checkpoints

- Update Zebra checkpoints (#5130)

#### Docker Images

- Breaking: Allow Docker users to specify a custom `zebrad` config file path (#5163, #5177)

#### Continuous Integration and Deployment

- Wait 1 day before creating cached state image updates  (#5088)
- Delete cached state images older than 2 days, but keep a few recent images
  (#5113, #5124, #5082, #5079)
- Simplify GitHub actions caches (#5104)
- Use 200GB disks for managed instances (#5084)
- Improve test reliability and test output readability (#5014)

#### Zebra Dependencies

- Breaking: Update prost, tonic, tonic-build and console-subscriber to the latest versions (#5009)
- Upgrade `zcash\_script` and other shared zcash dependencies (#4926)
- Update deny.toml developer docs and file comments (#5151, #5070)
- Update other Zebra Rust dependencies to the latest versions
  (#5150, #5160, #5176, #5149, #5136, #5135, #5118, #5009, #5074, #5071, #5037, #5020, #4914,
  #5057, #5058, #5047, #4984, #5021, #4998, #4916, #5022, #4912, #5018, #5019)

#### CI Dependencies

- Update Zebra CI dependencies to the latest versions (#5159, #5148, #5117, #5073, #5029)

### Removed

#### Continuous Integration

- Disable beta Rust tests (#5090, #5024)

### Fixed

#### Logging

- Breaking: Switch `zebrad` to a non-blocking tracing logger (#5032)

#### Testing

- Increase full sync timeout to 32 hours (#5172, #5129)
- Disable unreliable RPC port conflict tests on Windows and macOS (#5072)
- Increase slow code log thresholds to reduce verbose logs and warnings (#4997)

#### Continuous Integration

- Fix full sync CI failures by adding an extra GitHub job (#5166)
- Make checkpoint disk image names short enough for Google Cloud (#5128)
- Label lightwalletd cached state images with their sync height (#5086)

#### Lints

- Fix various Rust clippy lints (#5131, #5045)
- Fix a failure in `tj-actions/changed-files` on push (#5097)

#### Documentation

- Enable all cargo features in Zebra's deployed documentation (#5156)

### Security

#### JSON-RPC Server

- Isolate RPC queries from the rest of Zebra,
  so that `lightwalletd` clients are more isolated from each other (#4806)


## [Zebra 1.0.0-beta.14](https://github.com/ZcashFoundation/zebra/releases/tag/v1.0.0-beta.14) - 2022-08-30

This release contains a variety of CI fixes, test fixes and dependency updates.
It contains two breaking changes:

- the recommended disk capacity for Zebra is now 300 GB, and the recommended network bandwidth is 100 GB per month, and
- when no command is provided on the command line, `zebrad` automatically starts syncing (like `zcashd`).

The sync performance of `lightwalletd` is also improved.

### Added

- Store history trees by height in the non-finalized state (#4928)
- Breaking: Add `start` as default subcommand for `zebrad` (#4957)

### Changed

- Fix a performance regression when serving blocks via the Zcash network protocol and RPCs (#4933)
- Update block hash checkpoints for mainnet (#4919, #4972)
- Enable a `tinyvec` feature to speed up compilation (#4796)
- Split the `zebra_state::service::read` module (#4827)
- Disallow Orchard `ivk = 0` on `IncomingViewingKey::from` & `SpendingKey` generation (#3962)

#### Docs

- Increase disk and network requirements for long-term deployment (#4948, #4963)
- Update supported Rust versions in `README.md` (#4938)
- Document edge cases in sync workflows (#4973)
- Add missing status badges & sections (#4817)

#### Rust Dependencies

- Bump `serde` from 1.0.137 to 1.0.144 (#4865, #4876, #4925)
- Bump `serde_json` from 1.0.81 to 1.0.83 (#4727, #4877)
- Bump `serde_with` from 1.14.0 to 2.0.0 (#4785)
- Bump `futures` from 0.3.21 to 0.3.23 (#4913)
- Bump `futures-core` from 0.3.21 to 0.3.23 (#4915)
- Bump `chrono` from 0.4.19 to 0.4.20 (#4898)
- Bump `criterion` from 0.3.5 to 0.3.6 (#4761)
- Bump `thiserror` from 1.0.31 to 1.0.32 (#4878)
- Bump `vergen` from 7.2.1 to 7.3.2 (#4890)
- Bump `tinyvec` from 1.5.1 to 1.6.0 (#4888)
- Bump `insta` from 1.15.0 to 1.17.1 (#4884)
- Bump `semver` from 1.0.12 to 1.0.13 (#4879)
- Bump `bytes` from 1.1.0 to 1.2.1 (#4843)
- Bump `tokio` from 1.20.0 to 1.20.1 (#4864)
- Bump `hyper` from 0.14.19 to 0.14.20 (#4764)
- Bump `once_cell` from 1.12.0 to 1.13.0 (#4749)
- Bump `regex` from 1.5.6 to 1.6.0 (#4755)
- Bump `inferno` from 0.11.6 to 0.11.7 (#4829)

#### CI Dependencies

- Bump `actions/github-script` from 6.1.0 to 6.2.0 (#4986)
- Bump `reviewdog/action-actionlint` from 1.27.0 to 1.29.0 (#4923, #4987)
- Bump `tj-actions/changed-files` from 24 to 29.0.2 (#4936, #4959, #4985)
- Bump `w9jds/firebase-action` from 2.2.2 to 11.5.0 (#4905)
- Bump `docker/build-push-action` from 3.0.0 to 3.1.1 (#4797, #4895)

### Fixed

- Increase the number of blocks checked for legacy transactions (#4804)

#### CI

- Split a long full sync job (#5001)
- Stop cancelling manual full syncs (#5000)
- Run a single CI workflow as required (#4981)
- Fix some clippy warnings (#4927, #4931)
- Improve Zebra acceptance test diagnostics (#4958)
- Expand cached state disks before running tests (#4962)
- Increase full sync timeouts for longer syncs (#4961)
- Fix a regular expression typo in a full sync job (#4950)
- Write cached state images after update syncs, and use the latest image from any commit (#4949)
- Increase CI disk size to 200GB (#4945)
- Make sure Rust tests actually run in `deploy-gcp-tests.yml` (#4710)
- Copy lightwalletd from the correct path during Docker builds (#4886)
- Use FHS for deployments and artifacts (#4786)
- Retry gcloud authentication if it fails (#4940)
- Disable beta Rust tests and add parameter download logging (#4930)
- Do not run versioning job when pushing to main (#4970)
- Deploy long running node instances on release (#4939)
- Run build and test jobs on cargo and clippy config changes (#4941)
- Increase Mergify batch sizes (#4947)

#### Networking

- Send height to peers (#4904)
- Fix handshake timing and error handling (#4772)

#### Tests

- Show full Zebra test panic details in CI logs (#4942)
- Update timeout for Zebra sync tests (#4918)
- Improve test reliability and performance (#4869)
- Use `FuturesOrdered` in `fallback_verification` test (#4867)
- Skip some RPC tests when `ZEBRA_SKIP_NETWORK_TESTS` is set (#4849)
- Truncate the number of transactions in send transaction test (#4848)

## [Zebra 1.0.0-beta.13](https://github.com/ZcashFoundation/zebra/releases/tag/v1.0.0-beta.13) - 2022-07-29

This release fixes multiple bugs in proof and signature verification, which were causing big performance issues near the blockchain tip.
It also improves Zebra's sync performance and reliability under heavy load.

### Disk and Network Usage Changes

Zebra now uses around 50 - 100 GB of disk space, because many large transactions were recently added to the block chain. (In the longer term, several hundred GB are likely to be needed.)

When there are a lot of large user-generated transactions on the network, Zebra can upload or download 1 GB or more per day.

### Configuration Changes

- Split the checkpoint and full verification [`sync` concurrency options](https://doc.zebra.zfnd.org/zebrad/config/struct.SyncSection.html) (#4726, #4758):
  - Add a new `full_verify_concurrency_limit`
  - Rename `max_concurrent_block_requests` to `download_concurrency_limit`
  - Rename `lookahead_limit` to `checkpoint_verify_concurrency_limit`
  For backwards compatibility, the old names are still accepted as aliases.
- Add a new `parallel_cpu_threads` [`sync` concurrency option](https://doc.zebra.zfnd.org/zebrad/config/struct.SyncSection.html) (#4776).
  This option sets the number of threads to use for CPU-bound tasks, such as proof and signature verification.
  By default, Zebra uses all available CPU cores.

### Rust Compiler Bug Fixes

- The Rust team has recently [fixed compilation bugs](https://blog.rust-lang.org/2022/07/19/Rust-1.62.1.html) in function coercions of `impl Trait` return types, and `async fn` lifetimes.
  We recommend that you update your Rust compiler to release 1.62.1, and re-compile Zebra.

### Added

- Add a `rayon` thread pool for CPU-bound tasks (#4776)
- Run multiple cryptographic batches concurrently within each verifier (#4776)
- Run deserialization of transaction in a rayon thread (#4801)
- Run CPU-intensive state updates in parallel rayon threads (#4802)
- Run CPU-intensive state reads in parallel rayon threads (#4805)
- Support Tiers and supported platforms per Tier doc (#4773)

### Changed

- Update column family names to match Zebra's database design (#4639)
- Update Zebra's mainnet and testnet checkpoints (#4777, #4833)
- Process more blocks and batch items concurrently, so there's a batch ready for each available CPU (#4776)
- Wrap note commitment trees in an `Arc`, to reduce CPU and memory usage (#4757)
- Increment `tokio` dependency from 1.19.2 to 1.20.0, to improve diagnostics (#4780)

### Fixed

- Only verify halo2 proofs once per transaction (#4752)
- Use a separate channel for each cryptographic batch, to avoid dropped batch results (#4750)
- Improve batch fairness and latency under heavy load (#4750, #4776)
- Run all verifier cryptography on blocking CPU-bound threads, using `tokio` and `rayon`  (#4750, #4776)
- Use `tokio`'s `PollSemaphore`, instead of an outdated `Semaphore` impl (#4750)
- Check batch worker tasks for panics and task termination (#4750, #4777)
- Limit the length of the `reject` network message's `message` and `reason` fields (#4687)
- Change the `bitvec` dependency from 1.0.0 to 1.0.1, to fix a performance regression (#4769)
- Fix an occasional panic when a `zebra-network` connection closes (#4782)
- Stop panicking when the connection error slot is not set (#4770)
- When writing blocks to disk, don't block other async tasks (#4199)
- When sending headers to peers, only deserialize the header data from disk (#4792)
- Return errors from `send_periodic_heartbeats_with_shutdown_handle` (#4756)
- Make FindHeaders and FindHashes run concurrently with state updates (#4826)
- Stop reading redundant blocks for every FindHashes and FindHeaders request (#4825)
- Generate sapling point outside the method (#4799)

#### CI

- Workaround lightwalletd hangs by waiting until we're near the tip (#4763)
- Split out Canopy logs into a separate job (#4730)
- Make full sync go all the way to the tip (#4709)
- Split Docker logs into sprout, other checkpoints, and full validation (#4704)
- Add a Zebra cached state update test, fix lightwalletd tests (#4813)


## [Zebra 1.0.0-beta.12](https://github.com/ZcashFoundation/zebra/releases/tag/v1.0.0-beta.12) - 2022-06-29

This release improves Zebra's Orchard proof verification performance and sync performance.
Zebra prefers to connect to peers on the canonical Zcash ports.

This release also contains some breaking changes which:
- improve usability, and
- make Zebra compile faster.

### Breaking Changes

#### Cache Deletion

- Zebra deletes unused cached state directories in `<OS-specific cache dir>/zebra` (#4586)
  These caches only contain public chain data, so it is safe to delete them.

#### Compile-Time Features

- Most of Zebra's [tracing](https://github.com/ZcashFoundation/zebra/blob/main/book/src/user/tracing.md)
  and [metrics](https://github.com/ZcashFoundation/zebra/blob/main/book/src/user/metrics.md) features
  are off by default at compile time (#4539, #4680)
- The `enable-sentry` feature has been renamed to `sentry` (#4623)

#### Config

- Times in `zebrad.config` change from seconds/nanoseconds to a
  [human-readable format](https://docs.rs/humantime/latest/humantime/).
  Remove times in the old format, or use `zebrad generate` to create a new config. (#4587)

### Added

#### Diagnostics

- Show the current network upgrade in progress logs (#4694)
- Add some missing tracing spans (#4660)
- Add tokio-console support to zebrad (#4519, #4641)
- Add `fallible_impl_from` clippy lint (#4609)
- Add `unwrap_in_result` clippy lint (#4667)

#### Testing

- Check that old `zebrad.toml` configs can be parsed by the latest version (#4676)
- Test `cargo doc` warnings and errors (#4635, #4654)
- Document how to run full sync and lightwalletd tests (#4523)

#### Continuous Integration

- Add `beta` rust to CI (#4637, #4668)
- Build each Zebra crate individually (#4640)

### Changed

#### Chain Sync

- Update mainnet and testnet checkpoint hashes (#4708)

#### Diagnostics

- Update transaction verification dashboard to show all shielded pool sigs, proofs, nullifiers (#4585)

#### Testing

- Add an identifiable suffix to zcash-rpc-diff temp directories (#4577)

#### Dependencies

- Manage`cargo-mdbook` as a GitHub action (#4636)

#### Continuous Integration

- Automatically delete old GCP resources (#4598)

#### Documentation

- Improve the release checklist (#4568, #4595)

### Removed

#### Continuous Integration

- Remove redundant build-chain-no-features job (#4656)

### Fixed

#### Performance

- Upgrade `halo2` and related dependencies to improve proof verification speed (#4699)
- Change default sync config to improve reliability (#4662, #4670, #4679)
- Fix a lookahead config panic (#4662)

#### Continuous Integration

- Actually create a cached state image after running a sync (#4669)
- Split `docker run` into launch, `logs`, and `wait`, to avoid GitHub job timeouts (#4675, #4690)
- Ignore lightwalletd test hangs for now (#4663)
- Disable `zcash_rpc_conflict` test on macOS (#4614)
- Use `latest` lightwalletd image for Zebra's Dockerfile (#4599)
- Increase lightwalletd timeout, remove testnet tests (#4584)

#### Documentation

- Fix various `cargo doc` warnings (#4561, #4611, #4627)
- Clarify how Zebra and `zcashd` interact in `README.md` (#4570)
- Improve `lightwalletd` tutorial (#4566)
- Simplify README and link to detailed documentation (#4680)

#### Diagnostics

- Resolve some lifetime and reference lints  (#4578)

### Security

- When connecting to peers, ignore invalid ports, and prefer canonical ports (#4564)


## [Zebra 1.0.0-beta.11](https://github.com/ZcashFoundation/zebra/releases/tag/v1.0.0-beta.11) - 2022-06-03

This release cleans up a lot of tech dept accumulated in the previous
development and improves the documentation.

### Added

- Log the tracing level when it is set or reloaded (#4515)

#### CI

- Add a codespell linting action (#4482)
- Add grpc tests to CI (#4453)
- Require network names in cached state disk names (#4392)

#### RPC

- Add support for `verbosity=1` in getblock (#4511)
- Add `z_gettreestate` gRPC tests (#4455)

#### Documentation

- Explain what Zebra does when it starts up (#4502)
- Add a lightwalletd tutorial (#4526)

### Changed

- Immediately disconnect from pre-NU5 nodes (#4538)
- Upgrade tracing-subscriber and related dependencies (#4517)
- Disable debug logging at compile time in release builds (#4516)
- Activate the mempool after 2 syncer runs at the chain tip, rather than 4 (#4501)
- Run coverage on stable (#4465)
- Allow more time for tests to end gracefully (#4469)
- Do not create draft PRs if not needed (#4540)

#### Rust Dependencies

- Bump inferno from 0.11.3 to 0.11.4 (#4534)
- Bump insta from 1.14.0 to 1.14.1 (#4542)
- Bump log from 0.4.14 to 0.4.17 (#4530)
- Bump serde_with from 1.13.0 to 1.14.0 (#4532)
- Bump indexmap from 1.8.1 to 1.8.2 (#4531)
- Bump vergen from 7.1.0 to 7.2.0 (#4521)
- Bump prost from 0.10.3 to 0.10.4 (#4490)
- Bump regex from 1.5.5 to 1.5.6 (#4463)
- Bump once_cell from 1.11.0 to 1.12.0 (#4462)
- Bump once_cell from 1.10.0 to 1.11.0 (#4447)


#### CI Dependencies

- Bump tj-actions/changed-files from 20 to 21 (#4510)
- Bump google-github-actions/auth from 0.7.3 to 0.8.0 (#4478)
- Bump tj-actions/changed-files from 21 to 22 (#4541)
- Bump w9jds/firebase-action from 2.1.0 to 2.1.2 (#4431)
- Bump reviewdog/action-actionlint from 1.24.0 to 1.25.0 (#4432)
- Bump reviewdog/action-actionlint from 1.25.0 to 1.25.1 (#4479)

### Fixed

- Index spending transaction IDs for each address (#4355)
- Resolve various clippy warnings (#4473)

#### Documentation

- Fix various doc warnings (#4514)
- Fix the syntax of links in comments (#4494)

#### CI

- Test RPCs with zcash/lightwalletd, to fix post-NU5 failures in adityapk00/lightwalletd (#4553)
- Add lightwalletd gRPC, clippy, rustfmt patch jobs (#4518)
- Permanently fix unreliable sync finished log regex (#4504)
- Always run patch jobs that depend on cached cloud disks (#4496)
- Temporarily finish full sync at 99% (#4457)
- Increase clippy timeout (#4472)
- Set a network env variable to be used in get-available-disks (#4477)
- Temporarily stop full sync at 97%, but send transactions at 100% (#4483)
- Mount the `lwd-cache` dir to the lightwalletd-full-sync (#4486)
- Require cached state for the send transactions test (#4487)
- Make reusable workflow job names match patch job names (#4466)
- Update docker patch jobs for recent changes (#4460)


## [Zebra 1.0.0-beta.10](https://github.com/ZcashFoundation/zebra/releases/tag/v1.0.0-beta.10) - 2022-05-19

Zebra's latest beta continues adding support for `lightwalletd` RPC methods and continues with the testing of each of these features. Also, this beta sets the NU5 mainnet activation height.

### Added

#### RPC

- `z_gettreestate` RPC (#3990)

##### Tests

- grpc test for `GetTaddressBalanceStream` and `GetAddressUtxosStream` (#4407)
- snapshot tests for RPC methods responses (#4352 #4401)

#### CI

- `lightwalletd_update_sync` test to CI (#4269)
- `lightwalletd_full_sync` test to CI (#4268)

### Changed

- Set NU5 mainnet activation height and current network protocol version (#4390)
- NU5 mainnet dependency upgrades (#4405)
- Use the latest lightwalletd version (#4398)

#### Rust Dependencies

- orchard, redjubjub, jubjub, group, bls12_381, bitvec, halo2, jubjub, primitive_types,
  librustzcash, zcash_history, zcash_encoding, bellman, zcash_script, incrementalmerkletree (#4405)
- vergen from 7.0.0 to 7.1.0 (#4420)
- tokio-util from 0.7.1 to 0.7.2 (#4406)
- inferno from 0.11.2 to 0.11.3 (#4357)
- tokio from 1.18.1 to 1.18.2 (#4358)
- prost from 0.10.2 to 0.10.3 (#4348)
- bech32 from 0.8.1 to 0.9.0 (#4394)

#### CI Dependencies

- google-github-actions/auth from 0.7.1 to 0.7.3 (#4404 #4419)
- tj-actions/changed-files from 19 to 20 (#4403)
- w9jds/firebase-action from 2.0.0 to 2.1.0 (#4402)

#### Others

- Rename workflow files (#3941)
- Added block hash and height to syncer errors (#4287)
- Drop sentry dependencies when enable-sentry feature is disabled (#4372)
- Deprecate gcr.io as a registry and build faster (#4298)
- Clippy: Remove redundant bindings, allocations, and generics (#4353)

#### Documentation

- Added "old state directories aren't deleted" to known issues (#4365)
- Added support for Mermaid to render graphs (#4359)
- Fix some typos (#4397)

### Fixed

#### RPC

- Use the Sapling activation height in gRPC tests (#4424)

#### State

- Return non-finalized UTXOs and tx IDs in address queries (#4356)
- List cached state files before or after tests (#4409)

#### CI and testing fixes

- Updated Cargo.lock check job name in patch workflow (#4428)
- Put gRPC tests behind an optional feature flag to fix production build issues (#4369)
- Stop failing the send transaction test (#4416)
- Require cached lightwalletd state for the send transaction tests (#4303)
- Errors in Docker entrypoint (#4411)
- Only use cached state disks with the same state version (#4391)
- Output length in some tests (#4387)
- Wrong file being referenced by CI (#4364)
- Make test selection and logging consistent (#4375)
- Allow builds over 1 hour and tests without the sentry feature (#4370)


## [Zebra 1.0.0-beta.9](https://github.com/ZcashFoundation/zebra/releases/tag/v1.0.0-beta.9) - 2022-05-06

Zebra's latest beta continues our work on `lightwalletd` RPC methods, and contains some internal CI improvements.

### Added

#### RPCs

- Add a script for comparing zcashd and zebrad RPC responses (#4219)
- Add Rust tests for lightwalletd sync from Zebra (#4177)
- Add integration test to send transactions using lightwalletd (#4068)
- RPC test with fully synced Zebra (#4157)
- Log unrecognized RPC requests (#3860)
- Implement the `get_address_tx_ids` RPC method query (#4119)
- Implement `getaddressbalance` RPC (#4138)
- Add a query function for transparent UTXOs (#4111)

#### CI

- Add `sending_transactions_using_lightwalletd` test to CI (#4267)
- Add a `zebrad tip-height` utility command (#4289)
- Add `fully_synced_rpc_test` test to CI (#4223)
- Add a reusable workflow for deployable integration tests (#4271)
- Add wallet grpc tests (#4253)
- Implement reusable workflows for image building (#4173)
- Implement `getaddressutxos` RPC method. (#4087)


### Changed

- Increase block validation timeouts (#4156)
- Decrease the peer handshake timeout to 3 seconds, to speed up the initial sync (#4212)
- Use link-time optimisation in release builds (#4184)
- Add an extra block retry, to speed up the initial sync (#4185)
- Update Zebra's block hash checkpoints (#4183)
- Document coinbase rules, refactor to ease understanding (#4056)
- Disconnect from testnet peers using the first NU5 testnet rules (#3976)

#### RPCs

- Simplify RPC types and add documentation (#4218)

#### Documentation

- Add transaction index diagram to RFC-0005 (#4330)

#### CI

- Skip tests when doing a manual full sync (#4333)
- Add cached state version to disk images (#4314)
- Check specific files for each job when linting (#4311)
- Use debian for faster mounting and bump readiness time (#4276)
- Use docker instead of Konlet for GCP deployments in CI (#4252)
- Create a full sync disk to add the cached state inside (#4266)
- Increase the Zcash parameter fetch timeout (#4148)

### Fixed

- Fix testnet syncer loop on large Orchard blocks (#4286)

#### RPCs

- Fix some RPC response formats to match `zcashd` (#4217)
- Make Zebra RPC compatible with the `zcash-cli` RPC client (#4215)
- Use a structure for parameters of getaddresstxids (#4264)

#### CI

- Only update cached states when needed (#4332)
- Run sync tests according to the right conditions (#4313)
- Stop actionlint from failing in main (#4317)
- Make the full sync tests cache state at `/zebrad-cache` (#4308)
- Avoid docker cache contamination and invalidation (#4254)
- Garbage collect instances no matter previous steps status (#4255)
- Do not delete instances from `main` branch on merge (#4206)
- Retry after docker log follow ssh failures (#4198)
- Share GitHub runner caches between branches (#4149)


## [Zebra 1.0.0-beta.8](https://github.com/ZcashFoundation/zebra/releases/tag/v1.0.0-beta.8) - 2022-04-19

Zebra's latest beta completes our work on the NU5 consensus rules. It continues our work on `lightwalletd` RPC methods, and contains some internal CI improvements.

### Added

#### RPCs

- Implement a retry queue for transactions sent via RPCs (#4015)
- Partially implement the `getaddresstxids` RPC method (#4062)

#### State

- Add a transparent address balance index (#3963)
- Add a transparent address UTXO index (#3999)
- Add a transparent address transaction index (#4038)
- Add transparent address indexes to the non-finalized state (#4022)
- Add a query function for transparent address balances (#4097)

### CI

- Create cached state disk image after a successful full sync test (#3986)

### Changed

#### NU5

- Update to new zcash_script V5 API (#3799)
- Update network protocol versions for the second NU5 activation on testnet (#3799)
- Update the consensus branch ID and the second NU5 testnet activation height (#3799)
- Bump database version to trigger testnet rollback (#3799)

#### State

- Store transactions in a separate database index, to improve query speed (#3934)
- Store UTXOs by transaction location rather than transaction hash (#3978)
- Stop storing redundant transparent output fields in the database (#3992)
- Use LZ4 compression for RocksDB (#4027)
- Use Ribbon filters for database index lookups (#4040)
- Tune state database file compaction configuration (#4045)

#### CI

- Put the state version in cached state disk names (#4073)
- Improve mergify merge throughput (#4094, #4120)
- Run cached state rebuilds in main branch (#4107)
- Use GitHub Branch Protection checks instead of Mergify (#4103, #4105)
- Lint and standardize the actions structure (#3940)

#### Rust Dependencies

- Update shared Zcash dependencies for the second NU5 activation on testnet (#3799)
- Disable unused rocksdb compression features (#4082)
- Bump rlimit from 0.7.0 to 0.8.3 (#4051)

#### CI Dependencies

- Bump docker/metadata-action from 3.6.2 to 3.7.0 (#4049)
- Bump google-github-actions/auth from 0.6.0 to 0.7.0 (#4050)
- Bump tj-actions/changed-files from 18.6 to 18.7 (#4065)
- Bump reviewdog/action-actionlint from 1.21.0 to 1.23.0 (#4099, #4125)
- Bump actions/checkout from 3.0.0 to 3.0.1 (#4126)

### Fixed

#### CI

- Validate tests exit code after reading the container logs (#3968, #4069)
- Give enough time to zebra before reading logs (#4123)

#### Rust Clippy

- Ignore clippy drop warnings in tests (#4081)


## [Zebra 1.0.0-beta.7](https://github.com/ZcashFoundation/zebra/releases/tag/v1.0.0-beta.7) - 2022-04-05

Zebra's latest beta fixes a `cargo install` build failure in the previous beta release. It also fixes a `lightwalletd` RPC bug, and improves test coverage.

### Changed

#### Database and State

- Update database design to put ordered list values in RocksDB keys (#3997)
- Make transparent address index database design more consistent (#4019)

#### CI

- Do not invalidate cache between PRs (#3996)

#### Dependency Updates

- Bump hyper from 0.14.17 to 0.14.18 (#3946)
- Bump indexmap from 1.8.0 to 1.8.1 (#4003)
- Bump semver from 1.0.6 to 1.0.7 (#3982)
- Bump serde-big-array from 0.3.2 to 0.4.1 (#4004)

##### Test Dependency Updates

- Bump insta from 1.13.0 to 1.14.0 (#3980)
- Bump tokio-util from 0.7.0 to 0.7.1 (#3981)

##### CI Dependency Updates

- Bump tj-actions/changed-files from 18.4 to 18.6 (#4002)

### Fixed

#### Build

- Fix a compilation error caused by a test-only method in production code (#4000)
- Add a job to ci.yml that does `cargo install --locked --path ./zebrad/ zebrad` (#3998)

#### RPC

- Tell `lightwalletd` to wait for missing blocks in the `getblock` RPC (#3977)

#### State

- Stop panicking when a state block commit fails (#4016)

#### Logging

- Log hashes as hex strings in block committment errors (#4021)

#### Tests

- Check for accidental database incompatibilities in cached state tests (#4020)

## [Zebra 1.0.0-beta.6](https://github.com/ZcashFoundation/zebra/releases/tag/v1.0.0-beta.6) - 2022-03-28

Zebra's latest beta adds RPC server support, including some of the RPC calls needed to become a **lightwalletd** back end.
As part of the RPC changes, we made performance improvements to cached state access.

### Added

#### RPC

- RPC server support (#3589 #3863)
- `getinfo` RPC method (#3660)
- `sendrawtransaction` RPC method (#3685 #3706)
- `getbestblockhash` RPC method (#3754 #3864)
- `getblock` RPC method (#3707)
- `getrawmempool` RPC method (#3851)
- `getblockchaininfo` RPC method (#3891)
- `getrawtransaction`RPC method (#3908)

#### Tests

- Basic RPC server tests (#3641 #3726 #3879)
- Lightwalletd integration test (#3619 #3627 #3628 #3859 #3824 #3758 #3903)
- Full sync test (#3582)

#### Documentation

- Document RPC methods (#3868)
- Document consensus rules from 4.6 Action Descriptions (#3549)

#### CI

- Add lightwaletd integration test build and CI pipeline (#3657 #3700 #3705)

#### Others

- Added `TransactionsByMinedId` to mempool (#3907)
- Added code owners and automatic review assigment to the repository (#3677 #3708 #3718)
- Validate ZIP-212 grace period blocks using checkpoints (#3889)
- Store Sapling and Orchard note commitment trees in finalized and non-finalized state (#3818)
- Get addresses from transparent outputs (#3802)
- Explain the different ways .txt files are usedin the CI (#3743)

### Changed

The Zebra team made a huge refactor to the database storage and the state to serve RPC calls efficiently. The refactor is accompanied with extensive low level tests in the form of snapshots.

#### Database and State

- Tests: #3691 #3759 #3630
- Database: #3717 #3741 #3874 #3578 #3579 #3590 #3607 #3617
- State: #3778 #3810 #3846 #3847 #3870 #3865 #3866 #3811 #3826

#### CI

- Cleanup GCP instances on a single PR (#3766)
- Use OCI Image Format Specification for labels (#3728)
- Use improved OIDC for gcloud authentication (#3885)
- Use gcloud to search for cached disk state (#3775)

#### Dependency updates

- Remove an outdated dependabot ignore rule (#3719)
- Manually upgraded some dependencies (#3625)
- Replace unmantained multiset with mset (#3595)
- Update sha2 from 0.9.8 to 0.9.9 (#3585)
- Update semver from 1.0.5 to 1.0.6 (#3610)
- Update secp256k1 from 0.21.2 to 0.21.3 (#3632)
- Update insta from 1.12.0 to 1.13.0 (#3762)
- Update inferno from 0.10.12 to 0.11.1 (#3748 #3919)
- Update regex from 1.5.4 to 1.5.5 (#3797)
- Update google-github-actions/setup-gcloud from 0.5.1 to 0.6.0 (#3814)
- Update docker/login-action from 1.12.0 to 1.14.1 (#3570 #3761)
- Update actions/cache from 2 to 3 (#3918)
- Update tj-actions/changed-files from 14.4 to 18.4 (#3667 #3917 #3796 #3895 #3876)
- Update docker/build-push-action from 2.9.0 to 2.10.0 (#3878)
- Update once_cell from 1.9.0 to 1.10.0 (#3747)
- Update actions/checkout from 2.4.0 to 3.0.0 (#3806)
- Update owo-colors from 3.2.0 to 3.3.0 (#3920)
- Update vergen from 6.0.2 to 7.0.0 (#3837)

#### Documentation

- Simplify the database design using prefix iterators (#3916)
- Link to Conventional Commits specification in CONTRIBUTING file (#3858)
- Update database design for read-only state service (#3843)
- Explain optional zebra-network/tor dependencies (#3765)
- Simplify zebra-checkpoints summary (#3612)

#### Tests

- Turn on full backtraces and disable frame filtering (#3763)
- Decouple full sync from other tests (#3735)
- Split zebrad acceptance tests into sub-modules (#3901)
- Improve zebrad test API (#3899 #3892)

#### Others

- Move mempool request and response types to a new `zebra-node-services` crate (#3648)
- Enable `checkpoint_sync` by default (#3777)
- Update Zebra's hard-coded blockchain checkpoint lists  (#3606)
- Clippy lints: warn on manual printing to stdout or stderr (#3767)

### Removed

- Temporally removed Windows support from CI (#3819)

### Fixed

- Make FromHex consistent with ToHex for tx/block hashes (#3893)
- Prevent synchronizer loop when very close to tip (#3854)
- Use RwLock for note commitment tree root caches (#3809)

#### Tests

- Use the correct stop condition for the cached state tests (#3688)
- Stop excessive logging which causes test hangs (#3755)
- Use all available checkpoints in the full sync test (#3613)
- Use `TEST_FAKE_ACTIVATION_HEIGHTS` at runtime and fix tests (#3749)
- Check for zebrad test output in the correct order (#3643)

#### CI

- Do not use GHA cache for images (#3794)
- Run coverage collection when pushing to main (#3561)
- Check for duplicate dependencies with optional features off (#3592)
- Remove coverage from mergify because nightly builds fail (#3886)
- Only run the full sync test on mergify queue PRs (#3773)
- Fix syntax in some yml workflows (#3957)
- Update CI job path triggers (#3692)
- Change pd-extreme to pd-ssd to avoid quotas (#3823)
- Use a specific shortening length for SHAs (#3929)
- Path format for cached state rebuild (#3873)
- Re-enable manual dispatch for test full sync (#3812)
- Use correct conditional in job to deploy Mainnet nodes (#3750)
- Missing job key and timeout bump for build (#3744)

### Security

- Forbid non-ascii identifiers (#3615)


## [Zebra 1.0.0-beta.5](https://github.com/ZcashFoundation/zebra/releases/tag/v1.0.0-beta.5) - 2022-02-18

Zebra's latest beta brings better networking, documents more consensus rules and
improves the CI pipelines.

### Added

- Estimate network chain tip height based on local node time and current best tip (#3492)
- Add extra integer lints, and partially fix some code (#3409)
- Prepare for changes in ZIP-244 (#3415, #3446)
- Support large block heights (#3401)
- Check coinbase data is at least 2 bytes long (#3542)
- Ignore non-verack and non-version messages in handshake (#3522)
- Allow forcing zebrad to use color output (#3547)

#### Tests

- Add a test for peerset broadcast panic (#3470)
- Add PeerSet readiness and request future cancel-safety tests (#3252)
- Add full chain synchronization acceptance tests (#3543)
- Add chain tip estimate test: log chain progress while Zebra is syncing (#3495)

#### Networking

- Avoid repeated requests to peers after partial responses or errors (#3505)
- Send notfound when Zebra doesn't have a block or transaction (#3466)
- Route peer requests based on missing inventory (#3465)
- Create an API for a missing inventory registry, but don't register any missing inventory yet (#3255)

#### Documentation

- Document consensus rules from 7.3 Spend Description Encoding and Consensus (#3575)
- Document second part of consensus rules from 7.6 Block Header Encoding and Consensus (#3566)
- Document consensus rules from 3.9 Nullifier Sets (#3521)
- Update README goals and performance troubleshooting (#3525)
- Document consensus rules from 4.5 Output Descriptions (#3462)
- Document shielded pools consensus rules from 7.1.2 Transaction Consensus Rules (#3486)
- Document Transaction encodings: sprout fields (#3499)
- Document Transaction encodings: transparent fields (#3498)
- Document Transaction encodings: orchard fields (#3507)
- Document Transaction encodings: sapling fields (#3501)
- Document Transaction encodings: header fields (#3491)
- Document consensus rules from 4.4 Spend Descriptions (#3460)
- Document consensus rules from 4.3 JoinSplit Descriptions (#3452)
- Document Transaction consensus rules: Size rules (#3461)
- Document Transaction consensus rules: Coinbase rules (#3464)
- Document Transaction consensus rules: Header rules (#3456)

### Changed

- Reduce log level of components (#3418, #3437)
- Change Type To Force Consensus Rule Validation (#3544)
- Split The Database Module (#3568)
- Dockerize Tests And Run Sync In Detached Mode (#3459)
- Improve Docker And Gcloud Usage Without Cloud Build (#3431)
- Make better use of variables, secrets and versions (#3393)

### Removed

- Remove founders reward code (#3430)

### Fixed

- Use the new `increase_nofile_limit` function from `rlimit` 0.7.0 (#3539)
- Generate Well-Formed Finalsaplingroot In Arbitrary Implementation (#3573)
- Rename some lightwalletd database types (#3567)

#### Networking

- Allow more inbound than outbound connections (#3527)
- Only send responded updates on handshake/ping/pong (#3463)
- Increase state concurrency and syncer lookahead (#3455)
- Add a send timeout to outbound peer messages (#3417)

#### Tests

- Make Full Sync Test More Accurate (#3555)
- Create Disk From Image Before Mounting (#3550)
- Simplify Resource Conflict Test To Avoid Ci Failures (#3537)
- Make Full Sync Test More Efficient (#3562)
- Evaluate "if" conditions correctly and use last disk SHA (#3556)

#### CI

- Improve test requirements and merge conditions for Mergify (#3580)
- Make The Purpose Of Each Sync Test Clearer (#3574)
- Delete A Redundant "Test All" Job (#3552)
- Allow Branches With Dots In The Name (#3557)
- Allow Unprivileged Runs Of Clippy (#3558)
- New Lints In Nightly Rust (#3541)
- Typo In Paths Filtering Keyword (#3516)
- Do Not Wait For Deprecated Cloud Build (#3509)
- Restrict Merges With Unresolved Threads (#3453)
- Put PRs With No Priority Label In The Low Priority Queue (#3454)
- Temporarily allow forked repos to run PR workflows (#3503)

## [Zebra 1.0.0-beta.4](https://github.com/ZcashFoundation/zebra/releases/tag/v1.0.0-beta.4) - 2022-01-26

Zebra's latest beta improves the networking code and fixes some bugs. A couple of fixed bugs had
caused Zebra to hang in some situations. Some improvements to the documentation were also included.
All Rust crates have now been updated to use Rust 2021 Edition.

### Added

- Add a copy-state zebrad command, which copies blocks between two state services (#3175)

#### Networking

- Add isolated Tor connection API, but don't enable it by default (#3303)
- Add a test for message broadcast to the right number of peers (#3284)

### Changed

- Update to use Rust edition 2021 (#3332)

#### Networking

- Cache incoming unsolicited address messages, and use them as responses (#3294)
- Cleanup internal network request handler, fix unused request logging (#3295)

#### Documentation

- Document the consensus rules for Spend Transfers, Output Transfers, and their Descriptions (Section 3.6 of the Zcash protocol specification) (#3338)
- Document the structure of the zebra-network crate (#3317)
- Document the consensus rules for Note Commitment Trees (Section 3.8 of the Zcash Protocol Specification) (#3319)
- Document chain value balances consensus rules with new format (#3286)
- Document part of the block header consensus rules (#3296)

### Fixed

#### Consensus

- Fix interstitial sprout anchors check (#3283)
- Check jubjub key correctness independent of redjubjub / jubjub (#3154)

#### Networking

- Fix some bugs related to isolated connections (#3302)
- Ignore unexpected block responses to fix error cascade when synchronizing blocks, improving synchronization speed (#3374)
- Cancel heartbeats that are waiting for a peer, rather than hanging Zebra (#3325)
- Stop ignoring some peers when updating the address book (#3292)
- Fix some address crawler timing issues (#3293)
- Retry Zcash sprout and sapling parameters download (#3306)
- Keep track of background peer tasks (#3253)

#### Chain Synchronization

- Fix deadlock in chain tip watch channel, that sometimes caused chain synchronization to hang (#3378)
- Fix syncer download order and add sync tests (#3168)

#### Tests

- Fix a type resolution error in the tests (#3304)

### Security

- Stop RocksDB and Tokio from calling unexpected code when zebrad exits (#3392)

## [Zebra 1.0.0-beta.3](https://github.com/ZcashFoundation/zebra/releases/tag/v1.0.0-beta.3) - 2021-12-21

Zebra's latest beta works towards enforcing all consensus rules by validating JoinSplit Groth16 proofs
used by Sprout transactions. We have also added security and network improvements, and have also
added some metrics to help diagnose networking issues.

### Added

#### Consensus

- Validate JoinSplit proofs (#3128, #3180)

#### Networking

- Add and use `debug_skip_parameter_preload` config option in tests (#3197)
- Disconnect from outdated peers on network upgrade (#3108)

#### Metrics

- Add diagnostics for peer set hangs (#3203)
- Add debug-level Zebra network message tracing (#3170)

### Fixed

- Stop ignoring some connection errors that could make the peer set hang (#3200)
- Spawn initial handshakes in separate tasks, Credit: Equilibrium (#3189)
- Fix coinbase height deserialization to reject non-minimal encodings (#3129)
- Stop doing thousands of time checks each time we connect to a peer  (#3106)

### Security

- Stop ignoring panics in inbound handshakes (#3192)
- When there are no new peers, stop crawler using CPU and writing logs  (#3177)
- Limit address book size to limit memory usage (#3162)
- Drop blocks that are a long way ahead of the tip, or behind the finalized tip (#3167)


## [Zebra 1.0.0-beta.2](https://github.com/ZcashFoundation/zebra/releases/tag/v1.0.0-beta.2) - 2021-12-03

Zebra's latest beta continues implementing zero-knowledge proof and note commitment tree validation. In this release, we have finished implementing transaction header, transaction amount, and Zebra-specific NU5 validation. (NU5 mainnet validation is waiting on an `orchard` crate update, and some consensus parameter updates.)

We also fix a number of security issues that could pose a local denial of service risk, or make it easier for an attacker to make a node follow a false chain.

As of this release, Zebra will automatically download and cache the Sprout and Sapling Groth16 circuit parameters. The cache uses around 1 GB of disk space. These cached parameters are shared across all Zebra and `zcashd` instances run by the same user.

### Added

#### Network Upgrade 5

- Validate orchard anchors (#3084)

#### Groth16 Circuit Parameters

- Automatically download and cache Zcash Sapling and Sprout parameters (#3057, #3085)
- Stop linking the Sapling parameters into the `zebrad` and Zebra test executables (#3057)

#### Proof & Anchor Verification

- Use prepared verifying key for non-batch Sapling Groth16 verification (#3092)
- Validate sapling anchors⚓ (#3084)
- Add Sprout anchors to `zebra-state` (#3100)

#### Transaction Amount & Header Validation

- Validate miner transaction fees (#3067, #3093)
- Validate transaction lock times (#3060)
- Validate transaction expiry height (#3082, #3103)

#### Dashboards

- Add transaction-verification.json Grafana dashboard (#3122)

### Fixed

- Shut down channels and tasks on PeerSet Drop (#3078)
- Re-order Zebra startup, so slow services are launched last (#3091)
- Fix slow Zebra startup times, to reduce CI failures (#3104)
- Speed up CI, and split unrelated and conflicting CI jobs (#3077)

### Security

- Stop closing connections on unexpected messages, Credit: Equilibrium (#3120, #3131)
- Stop routing inventory requests by peer address (#3090)

## [Zebra 1.0.0-beta.1](https://github.com/ZcashFoundation/zebra/releases/tag/v1.0.0-beta.1) - 2021-11-19

Zebra's latest beta implements a number of consensus rules which will be needed for Zebra to fully validate all of the Zcash network consensus rules, including those which will activate with NU5.

With this release we are also fixing a number of security issues that could pose a DDoS risk or otherwise negatively impact other nodes on the network.

Finally, this release includes an upgrade to the latest version of tokio (1.14.0).

### Added

- Check Shielded Input and Output Limits (#3069, #3076)
- Sprout note commitment trees (#3051)
- Check per-block limits on transparent signature operations (#3049)
- Calculate Block Subsidy and Funding Streams (#3017, #3040)
- Check for duplicate crate dependencies in CI (#2986)
- Add unused seed peers to the Address Book (#2974, #3019)

#### Network Upgrade 5

- Verify Halo2 proofs as part of V5 transaction verification (#2645, #3039)
- ZIP-155: Parse `addrv2` in Zebra (#3008, #3014, #3020, #3021, #3022, #3032)
- ZIP 212: validate Sapling and Orchard output of coinbase transactions (#3029)
- Validate Orchard flags in v5 (#3035)

#### Documentation

- Mempool Documentation (#2978)

### Changed

- Upgrade cryptographic library dependencies (#3059)
- Upgrade to Tokio 1.14.0 (#2933, #2994, #3062)

#### Documentation

- README Updates (#2996, #3006)

### Fixed

- Stop downloading unnecessary blocks in Zebra acceptance tests (#3072)
- Implement graceful shutdown for the peer set (#3071)
- Check for panics in the address book updater task (#3064)
- Remove unused connection errors (#3054)
- Fix listener address conflicts in network tests (#3031)

### Security

- Security: Avoid reconnecting to peers that are likely unreachable (#3030)
- Security: Limit number of addresses sent to peers to avoid address book pollution (#3007)

## [Zebra 1.0.0-beta.0](https://github.com/ZcashFoundation/zebra/releases/tag/v1.0.0-beta.0) - 2021-10-29

This is the first beta release of Zebra. Today the mempool work is fully finished and compatible with [ZIP-401](https://zips.z.cash/zip-0401) and several security issues in the network stack are fixed. In addition to that we improved our documentation specially in the `zebrad` crate while we increased our test coverage. Finally, we get started with the task of upgrading Tokio to version 1.

### Added

#### Mempool

- ZIP-401: weighted random mempool eviction (#2889, #2932)
- Reject a mempool transaction if it has internal spend conflicts (#2843)
- Limit transaction size in the mempool (#2917)

#### Cleanup and performance

- Remove unused mempool errors (#2941)
- Simplify calling add_initial_peers (#2945)
- Disable the new clippy::question_mark lint (#2946)
- Downgrade startup logs to debug to speed up CI (#2938)
- Speed up alternative state and zebrad tests in CI (#2929)

#### Tests

- Restore and update mempool tests (#2966)
- Test multiple chain resets (#2897)

### Security

- Track the number of active inbound and outbound peer connections so we can implement limits (#2912)
- Limit the number of initial peers (#2913)
- Rate-limit initial seed peer connections (#2943)
- Limit the number of inbound peer connections (#2961)
- Rate limit inbound connections (#2928)
- Limit the number of outbound peer connections (#2944)
- Reduce outgoing peers demand (#2969)

### Documentation

- Improve main `README` documentation and other book sections (#2967, #2894)
- Expand documentation for the mempool::crawler module (#2968)
- Improve mempool documentation (#2942, #2963, #2964, #2965)
- Improve documentation and types in the PeerSet (#2925)
- Update the documentation for value pools (#2919)
- Document why `CheckForVerifiedTransactions` is required for correctness (#2955)

#### Metrics

- Add user agent metrics (#2957)

### Changed

Part of the Tokio version 1 upgrade:

- Manually pin Sleep futures (#2914)
- Refactor handshake rate limiting to not store a Sleep type (#2915)
- Use single thread Tokio runtime for tests (#2916)

## [Zebra 1.0.0-alpha.19](https://github.com/ZcashFoundation/zebra/releases/tag/v1.0.0-alpha.19) - 2021-10-19

Zebra's latest alpha updates dependencies, improves metrics, gossips verified blocks and transactions, and continues the mempool-related implementation.

### Added

- Ignore `AlreadyInChain` error in the syncer (#2890)
- Give more information to the user in the wrong port init warning (#2853)
- Send looked up UTXOs to the transaction verifier (#2849)
- Return the transaction fee from the transaction verifier (#2876)
- Gossip recently verified block hashes to peers (#2729)
- Compute the serialized transaction size of unmined transactions (#2824)

#### Mempool

- Add a queue checker task, to make sure mempool transactions propagate (#2888)
- Store the transaction fee in the mempool storage (#2885)
- Add a debug config that enables the mempool (#2862)
- Pass the mempool config to the mempool (#2861)
- Add expired transactions to the mempool rejected list (#2852)
- Send AdvertiseTransactionIds to peers (#2823)
- Add a mempool config section (#2845)
- Add transactions that failed verification to the mempool rejected list (#2821)
- Un-reject mempool transactions if the rejection depends on the current tip
  (#2844)
- Split storage errors by match type: TXID or WTXID (#2833)
- Remove transactions in newly committed blocks from the mempool (#2827)

#### Documentation

- Improve the template for release versioning (#2906)
- Improve the documentation for the mempool transaction downloader (#2879)
- Add the documentation for the mempool storage and gossip modules (#2884)

#### Network Upgrade 5

- Set the minimum testnet network protocol version to NU5 (#2851)

#### Testing and CI

- Add some additional checks to the acceptance mempool test (#2880)

#### Metrics

- Refactor and add some new mempool metrics (#2878)
- Improve logging for initial peer connections (#2896)
- Always zero the mempool metrics when the mempool is disabled (#2875)
- Add a basic mempool storage Grafana dashboard (#2866)
- Add zcash.mempool.size.transactions and zcash.mempool.size.bytes metrics
  (#2860)
- Make some grafana labels shorter for graph readability (#2850)
- Make block metrics more accurate (#2835)

### Changed

#### Mempool

- Avoid broadcasting mempool rejected or expired transactions to peers (#2858)
- Encapsulate some mempool functions with the Mempool type (#2872)
- Remove duplicate IDs in mempool requests and responses (#2887)
- Refactor mempool spend conflict checks to increase performance (#2826)
- Rename mempool storage methods by match type (#2841)
- Remove unused mempool errors (#2831)

### Fixed

- Fix synchronization delay issue (#2921)
- Fix test failures by flushing output streams before exiting Zebra (#2911, #2923)
- Increase Zebra's restart acceptance test timeout (#2910)
- Avoid spurious acceptance test failures by decreasing the peer crawler timeout (#2905)
- Cancel pending download tasks when the mempool is disabled (#2886)
- Stop allowing some newly mined transactions into the mempool (#2874)
- Stop panicking when pruning unused queued blocks (#2842)

### Security

- Upgrade to ed25519-zebra 3.0.0 (#2864)
- Stop ignoring the mempool conflicting transaction reject list size limit (#2855)


## [Zebra 1.0.0-alpha.18](https://github.com/ZcashFoundation/zebra/releases/tag/v1.0.0-alpha.18) - 2021-10-05

Zebra's latest alpha updates dependencies, consensus parameters, and Orchard for NU5 testnet activation.
It continues our work on the mempool, including some mempool features that are used during network upgrade activation.

### Added

#### Mempool

- Send crawled transaction IDs to the mempool downloader (#2801)
- Cancel mempool download tasks when a network upgrade activates (#2816)
- Send mined transaction IDs to the mempool download/verify task for cancellation (#2786)
- Remove expired transactions from the mempool (#2774)
- Cancel download and verify tasks when the mempool is deactivated (#2764, #2754)
- Reject mempool transactions with conflicting spends (#2765)
- Clear mempool at a network upgrade (#2773, #2785)

#### Network Upgrade 5

- Update Zebra's advertised network protocol version to the latest NU5 testnet version (#2803)

#### Testing and CI

- Add tests to ensure mempool is working correctly (#2769, #2770, #2815)
- Create and use a helper MockService type to help with writing tests (#2810, #2748, #2790)
- Update Zebra tests to use the NU5 testnet activation height (#2802)
- Regenerate NU5 test cases with the latest network upgrade parameters (#2802)

#### Metrics

- Add Zebra metrics and a Grafana dashboard for connected peers and their network protocol versions (#2804, #2811)

### Changed

- Stop sending empty network messages to peers (#2791)
- Correctly validate transactions which never expire (#2782)

#### Network Upgrade 5

- Update `zcash_script` dependency to support V5 transactions (#2825)
- Set the NU5 testnet activation network upgrade parameters (#2802)
- Update shared Zcash Rust NU5 dependencies  (#2739)
- Update Zebra to use modified APIs in shared Zcash Rust NU5 dependencies (#2739)

### Fixed

- Stop panicking when using sync and async methods on the same `ChainTipChange` (#2800)
- Fix an incorrect assertion when the block locator is at the tip (#2789)
- Fix a missing NULL pointer check in `zebra_script`'s FFI (#2802)

### Security

#### Network Upgrade 5

- Update Zebra's orchard commitment calculations based on the latest orchard circuit (#2807)

## [Zebra 1.0.0-alpha.17](https://github.com/ZcashFoundation/zebra/releases/tag/v1.0.0-alpha.17) - 2021-09-14

Zebra's latest alpha continues work on the mempool.

### Added

- Monitor changes to the chain tip, decide if synchronization reached tip (#2695,
  #2685, #2686, #2715, #2721, #2722)
- Only enable the mempool crawler after synchronization reaches the chain tip (#2667)
- Reply to requests for transactions IDs in the mempool (#2720)
- Reply to requests for transactions in the mempool, given their IDs (#2725)
- Download and verify gossiped transactions (#2679, #2727, #2718, #2741)
- Internal additions and improvements to the mempool (#2742, #2747, #2749)

#### Documentation

- Document consensus rules for version group IDs (#2719)
- Specify Zebra Client will only support Unified Addresses (#2706)

### Fixed

-  Stop calculating transaction hashes twice in the checkpoint verifier (#2696)

### Security

- Replace older duplicate queued checkpoint blocks with the latest block's data (#2697)


## [Zebra 1.0.0-alpha.16](https://github.com/ZcashFoundation/zebra/releases/tag/v1.0.0-alpha.16) - 2021-08-27

Zebra's latest alpha finishes most of the state work needed for NU5 testnet activation and starts the mempool work.

### Added

#### Network Upgrade 5

- Finished ZIP-209: Prohibit Negative Shielded Chain Value Pool Balances (#2599, #2649, #2656, #2648, #2644)
- ZIP-221 and ZIP-244: Commitment validation in non-finalized state and checkpoint verifier (#2609, #2633)
- Orchard binding_verification_key support (#2441)

#### Mempool

- Mempool component, storage and errors (#2615, #2651)
- Create a transaction crawler for the mempool (#2646, #2672)
- Create and use types for unmined transactions and their IDs (#2634, #2666)
- ZIP-239: Implement mempool transaction v5 data structures and network messages (#2618, #2638)
- Return a transaction verifier from `zebra_consensus::init` (#2665)
- Provide recent syncer response lengths as a watch channel (#2602)
- Derive Copy and Clone for zebra-consensus errors (#2664)
- ChainTip trait creation and usage (#2677, #2676)

#### Metrics

- Add a network message to the grafana dashboard (#2673)

##### Documentation

- Refactor Zebra metrics docs (#2678, #2687)

### Fixed

- Stop converting `Message::Inv(TxId+)` into `Request::TransactionsById` (#2660)
- Fixed test.yml (#2635)
- Fixed a clippy lint (#2642)

## [Zebra 1.0.0-alpha.15](https://github.com/ZcashFoundation/zebra/releases/tag/v1.0.0-alpha.15) - 2021-08-16

Zebra's latest alpha contains the last of the changes to zebra chain state ahead of NU5 testnet activation and before concentrating on mempool work. The remaining NU5 validation will be completed prior to NU5 mainnet activation.

### Added

- Reject connections from outdated peers after network upgrade activation (#2519)

#### Network Upgrade 5

- ZIP-209: Prohibit Negative Shielded Chain Value Pool Balances Partial Implementation (#2546, #2554, #2561, #2569, #2576, #2577, #2578, #2596)
- ZIP-221: FlyClient - Consensus-Layer Changes Partial Implementation (#2531, #2553, #2583)
- ZIP-244: Implementation of authorizing data commitment (auth_digest) (#2547)
- Check remaining transaction value is non-negative (#2566)

### Changed

- Cache note commitment tree roots to speed up chain synchronisation  (#2584)
- Update state cache version to v9 (#2598)
- Refactor HistoryTree type into NonEmptyHistoryTree and HistoryTree types (#2582)

#### Testing and CI

- Reduce number of nullifier property test cases (#2574)
- Ensure `regenerate-stateful-test-disks.yml` syncs to the latest network upgrade (#2601)
- Increase coverage for generated chains and proptests (#2540, #2567)
- Remove unreliable tests for generated chains (#2548)
- Add test-only methods for modifying orchard shielded data and joinsplits (#2580)
- Generate test chains with valid chain value pools (#2597)
- Increase timeout of cached database creation (#2581)
- Use fixed genesis coinbase data in generated genesis blocks (#2568)
- Generate valid sapling shielded data for property tests (#2579)
- Optimize build to regenerate the test state faster (#2552)

### Fixed

- Fix the storage of anchors in the state (#2563)
- Make `zebra-state` compile successfully by itself (#2611)

#### Documentation

- Fix Transparent Value sign and definition (#2555)

## [Zebra 1.0.0-alpha.14](https://github.com/ZcashFoundation/zebra/releases/tag/v1.0.0-alpha.14) - 2021-07-29

Zebra's latest alpha continues our work on NU5, including Orchard and Transaction V5.

### Added

- Reject UTXO double spends (#2511)
- Add a ValueBalance type (#2505)
- Implement Sum for Amount (#2500)
- Add an OrderedUtxo type for transparent spend validation (#2502)
- Pass the finalized state to chain contextual validation (#2503)
- Calculate incremental note commitment trees (#2407)
- Reject duplicate Sapling and Orchard nullifiers (#2497)
- Add `proptest-impl` feature to `zebra-state` crate to help simplify tests(#2529)
- Track anchors and note commitment trees (#2458)
- Validate spends of transparent coinbase outputs (#2525)
- Calculate the remaining value in the transparent transaction value pool (#2486)

#### Documentation

- Add value pools design to book summary (#2520)

#### Testing

- Test consensus-critical Amount deserialization (#2487)
- Update to use new GitHub action names in Google Cloud workflows (#2533)
- Add test intialization helper function for tests (#2539)

### Changed

- Decrease the number of randomised test cases in zebra-state (#2521, #2513)
- Make nullifier tests consistent with UTXO tests (#2513)

#### Testing

 - Disable Rust beta tests in CI, due to a Rust bug (#2542)

### Fixed

- Clarify a variable name and check for overflow in new_ordered_outputs (#2510)
- Update Orchard keys, hashes, and note commitments to match Zcash test vectors (#2445)

## [Zebra 1.0.0-alpha.13](https://github.com/ZcashFoundation/zebra/releases/tag/v1.0.0-alpha.13) - 2021-07-15

Zebra's latest alpha continues our work on NU5, including Orchard and Transaction V5. New validation
rules were implemented for transactions, preventing double spends in the Sprout pool, checking
Sapling spends in V5 transactions, and some initial work to validate parts of Orchard transactions.

### Added

- Reject duplicate sprout nullifiers in the state (#2477)
- Add methods for getting block nullifiers (#2465)
- Verify orchard spend auth (#2442)
- Parse and ignore MSG_WTX inventory type in network messages (part of ZIP-239) (#2446)
- Add ZIP-244 signature hash support (#2165)
- Add HistoryTree struct (#2396)
- Add ZIP-0244 TxId Digest support (#2129)
- Validate V5 transactions with Sapling shielded data (#2437)

#### Documentation

- Document some consensus-critical finalized state behaviour (#2476)
- Value pools design (#2430)

### Changed

- Move Utxo type to zebra-chain (#2481)
- Combine near-duplicate Utxo creation functions (#2467)

#### Documentation

- Update state RFC for incremental trees, value pools, and RocksDB (#2456)
- Modify UTXO and state designs for transparent coinbase output checks (#2413)

### Fixed

- When a parent block is rejected, also reject its children (#2479)
- Restore the previous non-finalized chain if a block is invalid (#2478)
- Stop ignoring sapling binding signature errors (#2472)
- Always compute sighash with librustzcash (#2469)
- Fix bug in sighash calculation for coinbase transactions (#2459)
- Increase coverage of cached state tests: full block and transaction validation, and non-finalized
  state validation (#2463)

### Security

## [Zebra 1.0.0-alpha.12](https://github.com/ZcashFoundation/zebra/releases/tag/v1.0.0-alpha.12) - 2021-07-02

Zebra's latest alpha continues our work on NU5, including Orchard and Transaction V5. It also includes documentation updates and security fixes. In particular, Zebra no longer gossips unreachable addresses to other nodes and users should update and restart any running Zebra nodes.

### Added

- Check if a previous version of Zebra followed a different consensus branch (#2366)
- API for a minimum protocol version during initial block download (#2395)
- Add a verification height to mempool transaction verification requests (#2400)
- Improved error messages by adding database path method to the Finalized State (#2349)
- Add property test strategies for V5 transactions (#2347)
- Re-use a shared Tokio runtime for some Zebra tests (#2397)

#### Documentation

- Add CHANGELOG.md file to the zebra git repo (#2346)
- Client RFC updates (#2367, #2341)
- Explain how Zebra validates shielded coinbase outputs like other shielded outputs (#2382)
- Document required request timeouts due to data dependencies (#2337)
- Update known issues and add inbound network ports to the README (#2373)
- Document shared to per-spend anchor conversion (#2363)
- Document note commitment trees storage (#2259)

#### Network Upgrade 5

- Orchard note commitment tree test vectors (#2384)
- Enable V5 transaction test vectors in the groth16 tests (#2383)
- Validate transparent inputs and outputs in V5 transactions (#2302)
- Batch math & variable-time multiscalar multiplication for RedPallas (#2288)
- Implement asynchronous verifier service for RedPallas (#2318)
- ZIP-211: Validate Disabling Addition of New Value to the Sprout Value Pool (#2399)

### Changed

- Various transaction verifier refactors (#2371, #2432)
- Remove unicode in Zebra's user agent (#2376)
- Update multiple crates to ensure bitvec 0.22.3 is being used (#2351)
- Move transaction consensus branch ID check function to zebra-chain (#2354)
- Replace primitives_types with uint (#2350)
- Refactor to return errors from state update methods to prepare for contextual validation (#2417)
- Refactor of the validation of Sapling shielded data (#2419)

#### Network Upgrade 5

- Update spend and output checks for new Orchard consensus rules (#2398)

### Fixed

- Failed tests in the cached state CI workflow are no longer ignored (#2403)
- Stop skipping the cached sync tests in CI (#2402)
- Fix intermittent errors in the groth16 verifier tests (#2412)
- Skip IPv6 tests when ZEBRA_SKIP_IPV6_TESTS environmental variable is set (#2405)
- Stop failing after the mandatory Canopy checkpoint due to incorrect coinbase script verification (#2404)
- Improved docs and panic messages for zebra_test::command (#2406)
- Gossip dynamic local listener ports to peers (#2277)
- Stop allowing JoinSplits for Halo (#2428)
- Fix failing legacy chain tests (#2427)

### Security

- Zebra no longer gossips unreachable addresses to other nodes (#2392)
  - User Action Required: Update and restart any running Zebra nodes
- Avoid duplicate peer connections (#2276)
- Send local listener address to peers (#2276)
- Limit reconnection rate to individual peers (#2275)

## [Zebra 1.0.0-alpha.11](https://github.com/ZcashFoundation/zebra/releases/tag/v1.0.0-alpha.11) - 2021-06-18

Zebra's latest alpha continues our work on NU5, including Orchard and Transaction V5. It also includes some security fixes.

### Added

- Add and use a function for the mandatory checkpoint for a given Network (#2314)

#### Network Upgrade 5

- ZIP-221: integrate MMR tree from librustcash (without Orchard) (#2227)

### Changed

- Replace usage of atomics with tokio::sync::watch in tests for CandidateSet (#2272)

#### Network Upgrade 5

- Use latest librustzcash version in zcash_history (#2332, #2345)

#### Testing and Diagnostics

- Refactor restart_stop_at_height test to make it more flexible (#2315)
- Use Swatinem/rust-cache@v1 (#2291)
- Replace bespoke source-based coverage config with cargo-llvm-cov (#2286)
- Remove outdated pinned nightly in coverage workflow (#2264)

### Fixed

#### Network Upgrade 5

- Stop panicking on invalid orchard nullifiers (#2267)
- Reject V5 transactions before NU5 activation (#2285)

#### Testing

- Make acceptance test zebrad output matching more robust (#2252)

### Security

- Stop gossiping failure and attempt times as last seen times (#2273)
- Return an error rather than panicking on invalid reserved orchard::Flags bits (#2284)
- Only apply the outbound connection rate-limit to actual connections (#2278)
- Rate limit initial genesis block download retries, Credit: Equilibrium (#2255)

## [Zebra 1.0.0-alpha.10](https://github.com/ZcashFoundation/zebra/releases/tag/v1.0.0-alpha.10) - 2021-06-09

Zebra's latest alpha continues our work on NU5, including Orchard and Transaction V5. It also includes some security fixes.

### Added

#### Network Upgrade 5

- Store Orchard nullifiers into the state (#2185)

#### Testing and Bug Reports

- Generate test chains that pass basic chain consistency tests (#2221)
- Make arbitrary block chains pass some genesis checks (#2208)
- Test Eq/PartialEq for Orchard keys (#2187, #2228)
- Further test new transaction consensus rules (#2246)
- Create workflow to regenerate cached state disks for tests (#2247)
- Add final sapling root test vectors (#2243)

### Changed

- Make sure the mandatory checkpoint includes the Canopy activation block (#2235)
- Move the check in transaction::check::sapling_balances_match to V4 deserialization (#2234)

#### Network Upgrade 5

- Implement more Transaction checks for Transaction Version 5 and Orchard (#2229, #2236)

#### Testing and Diagnostics

- Make debugging easier on proptests with large vectors (#2232, #2222)
- Update test job to use cached state version 5 (#2253)
- Add the database format to the panic metadata (#2249)

#### Developer Workflows

- Update the GitHub and RFC templates based on retrospectives (#2242)

### Fixed

- Get redpallas tweak proptests working again (#2219)

#### Testing

- Adjust the benchmark sample size so all benchmarks finish successfully (#2237)
- Fix scriptCode serialization and sighash test vectors (#2198)
- Allow multi-digit Zebra alpha versions in the zebrad acceptance tests (#2250)

### Security

- Don't trust future gossiped last seen times (#2178)
- Stop panicking when serializing out-of-range times, Credit: Equilibrium (#2203, #2210)
- Rate limit GetAddr messages to any peer, Credit: Equilibrium (#2254)
- Prevent bursts of reconnection attempts (#2251)

## [Zebra 1.0.0-alpha.9](https://github.com/ZcashFoundation/zebra/releases/tag/v1.0.0-alpha.9) - 2021-05-26

Zebra's latest alpha continues our work on NU5, including Orchard and Transaction V5, and includes several security fixes.

### Added
- Added a new `zcash_serialize_bytes` utility function (#2150)
- Added new Arbitrary impls for a number of types in zebra-chain and zebra-network (#2179)
- Zebra support for leap seconds (#2195)

#### Network Upgrade 5
- Zebra can now serialize and deserialize orchard shielded data (#2116)
- We now have some Action methods for orchard shielded data (#2199)

#### Testing and Bug Reports
- Added extra instrumentation for initialize and handshakes (#2122)

### Changed
- Collect and send more accurate peer addresses (#2123)
- Enable cargo env vars when there is no .git during a build, fix tag lookup, add build profile, add modified flag (#2065)

#### Testing
- Stop generating V1-V3 transactions for non-finalized state proptests (#2159)
- Added some logging to troubleshoot failing tests for redpallas signature (#2169)

### Fixed

- Fix clippy::cmp_owned for (sapling, orchard)::keys with ConstantTimeEq (#2184)

#### Documentation
- Fixed some typos and links in the documentation(#2157, #2174, #2180)

### Security
- Reject compact sizes greater than the protocol message limit (#2155)
- Handle small numbers of initial peers better (#2154)
  - This security issue was reported by Equilibrium
- Stop panicking on out-of-range version timestamps (#2148)
  - This security issue was reported by Equilibrium
- Stop gossiping temporary inbound remote addresses to peers (#2120)
  - If Zebra was configured with a valid (not unspecified) listener address, it would gossip the ephemeral ports of inbound connections to its peers. This fix stops Zebra sending these useless addresses to its mainnet and testnet peers.
- Avoid silently corrupting invalid times during serialization (#2149)
- Do version checks first, then send a verack response (#2121)
- Remove checkout credentials from GitHub actions (#2158)
- Make CandidateSet timeout and initial fanout more reliable (#2172)
- Remove CandidateSet state and add last seen time limit to validate_addrs (#2177)

## [Zebra 1.0.0-alpha.8](https://github.com/ZcashFoundation/zebra/releases/tag/v1.0.0-alpha.8) - 2021-05-12

Zebra's latest alpha continues our work on NU5, including Orchard and Transaction V5.

### Added

#### Network Upgrade 5

- Continue implementation of Transaction V5 (#2070, #2075, #2100)
- Implementation of data structures for Orchard support in Zebra (#1885)
- Implementation of redpallas in Zebra (#2099)

#### Testing and Bug Reports

- Enable more Transaction v5 tests (#2063)

#### Documentation

- Document how Zebra does cross-crate proptests (#2069, #2071)
- Explain how to derive arbitrary impls in the dev docs (#2081)
- Async in Zebra RFC (#1965, #2111)
- Fixes and updates to Zebra Book TOC and process (#2124, #2126)
- Improvements to release process (#2138)
- Explicitly allow unencrypted disclosures for alpha releases (#2127)

### Changed

#### Refactors and Cleanups

- Clippy nightly: disable owned cmp, stop comparing bool using assert_eq (#2073, #2117)

### Fixed

#### Testing and Logging

- Remove broken ci-success job, which was skipping some required checks (#2084)
- Improve CI speed by removing redundant build jobs and Rust components (#2088)
- Fix a bad merge that was committed to main (#2085)

## [Zebra v1.0.0-alpha.7](https://github.com/ZcashFoundation/zebra/releases/tag/v1.0.0-alpha.7) - 2021-04-23

Zebra's latest alpha continues our work on NU5/Orchard, and fixes some security and protocol correctness issues.

Zebra now has best-effort support for Apple M1 builds, and logging to systemd-journald.

### Added

#### Network Upgrade 5

- Implement Sapling serialization in Transaction V5 (#1996, #2017, #2020, #2021, #2057)
- Draft RFC: Treestate management (#983)

#### Configuration and Logging

- Stop requiring a port for Zcash listener addresses (#2043)
  - use the default port if there is no configured port
- Add journald support through tracing-journald (#2034)
  - Zebra does not have any journald integration tests, so we will support it on a best-effort basis

#### Testing and Bug Reports

- Benchmark Block struct serialization code (#2018)
- Add the new commit count and git hash to the version in bug reports (#2038)
- Add branch, commit time, and build target to the panic metadata (#2028)
- Automatically update app version from crate version (#2028)

### Changed

#### Supported Platforms and Dependencies

- Update dependencies to support Apple M1 (#2026)
  - Zebra does not have any Apple M1 CI, so we will support it on a best-effort basis
- Bump ripemd160 from 0.8.0 to 0.9.1 and remove trait import (#2027)
- Update to vergen 5 (#2029)

#### Refactors and Cleanups

- Refactor and document correctness for std::sync::Mutex in ErrorSlot (#2032)
- Refactor and document correctness for std::sync::Mutex<AddressBook> (#2033)
- Make Zcash string serialization consistent with deserialization (#2053)
- clippy: make to_* methods take self by value (#2006)

#### Testing

- Speedup proptests for Chain struct in zebra-state (#2012)

### Fixed

- Stop assuming there will always be a `.git` directory during builds (#2037)
- Clarify CandidateSet state diagram (#2036)

#### Network Protocol

- Stop panicking when Zebra sends a reject without extra data (#2016)
- Switch to an async mutex for handshake nonces (#2031)

#### Testing and Logging

- Fix a test failure due to ' debug format changes in Rust (#2014)
- Fix Windows CI LLVM paths (#2026)
- Clarify a duplicate log message (#2054)

### Security

#### Network

- Avoid a single peer providing a majority of Zebra's peer addresses (#2004)
- Make sure handshake version negotiation always has a timeout (#2008)
- Make sure each peer heartbeat has a timeout (#2009)

#### Memory Usage

- Implement vector deserialisation limits for new Transaction::V5 types (#1996)



## [Zebra v1.0.0-alpha.6](https://github.com/ZcashFoundation/zebra/releases/tag/v1.0.0-alpha.6) - 2021-04-09

Zebra's latest alpha includes more validation of pre-NU5 consensus rules, continues our work on NU5/Orchard, and fixes some security and protocol correctness issues.

The Zebra project now has a [Code of Conduct](https://github.com/ZcashFoundation/zebra/blob/main/CODE_OF_CONDUCT.md).

### Added

- Design for Transaction V5 (#1886)
  - Make shielded data and spends generic over Transaction V4 and V5 (#1946, #1989)
- Async batching for:
  - Sprout `JoinSplit` signatures (#1952)
  - Sapling `Spend` and `Output` Groth16 proofs (#1713)
- Enable `Joinsplit` and `Spend` spend auth sighash verification (#1940)
- Randomised property tests for `InventoryHash` and `MetaAddr` (#1985)

#### Documentation

- Update the RFC process to include draft RFCs (#1962)
  - Merge some open RFCs as drafts (#1006, #1007, #1063, #1129)
- Add a fast start option to the Zebra Client RFC (#1969)
- Document that Zebra's mandatory checkpoint can change (#1935)

### Changed
- Refactor the Block Commitment field based on ZIP-244 (#1957, #1978, #1988)

### Fixed
- Stop ignoring inbound message errors and handshake timeouts (#1950)
- Don't send a useless heartbeat when the peer connection is already closing (#1950)

### Security

- Reduce deserialized memory usage for malicious blocks (#1920, #1977)
- Ensure that new MetaAddr fields are sanitized (#1942)
- Fix a deadlock between the peer address crawler and peer dialer when all connections fail (#1950)
- Avoid starvation of handshakes and crawling under heavy syncer load (#1950)
- Avoid starvation of request cancellations and timeouts under heavy peer response load (#1950)
- Async network code correctness documentation (#1954, #1972)

## [Zebra v1.0.0-alpha.5](https://github.com/ZcashFoundation/zebra/releases/tag/v1.0.0-alpha.5) - 2021-03-23

Zebra's latest alpha checkpoints on Canopy activation, continues our work on NU5, and fixes a security issue.

Some notable changes include:

### Added
- Log address book metrics when PeerSet or CandidateSet don't have many peers (#1906)
- Document test coverage workflow (#1919)
- Add a final job to CI, so we can easily require all the CI jobs to pass (#1927)

### Changed
- Zebra has moved its mandatory checkpoint from Sapling to Canopy (#1898, #1926)
  - This is a breaking change for users that depend on the exact height of the mandatory checkpoint.

### Fixed
- tower-batch: wake waiting workers on close to avoid hangs (#1908)
- Assert that pre-Canopy blocks use checkpointing (#1909)
- Fix CI disk space usage by disabling incremental compilation in coverage builds (#1923)

### Security
- Stop relying on unchecked length fields when preallocating vectors (#1925)

## [Zebra v1.0.0-alpha.4](https://github.com/ZcashFoundation/zebra/releases/tag/v1.0.0-alpha.4) - 2021-03-17

Zebra's latest alpha starts our work on NU5 and fixes several security issues.

Some notable changes include:

### Added

#### Network Upgrade 5

- Add some NU5 constants to zebra (#1823)
- Start work on transaction version 5 (#1824)

#### Metrics

- Add Grafana dashboards (#1830)
- Add Zebra version info to metrics (#1900)
- Add message type tag to message metrics (#1900)

### Changed

- [ZIP-215 Explicitly Defining and Modifying Ed25519 Validation Rules](https://github.com/zcash/zips/blob/master/zip-0215.rst) (#1811)
- Metrics renaming to enable node interoperability (#1900)
  - Renaming metrics breaks existing Grafana configs
- Rename config network.new_peer_interval to crawl_new_peer_interval (#1855)
  - This change includes a backwards-compatibility alias, so existing configs do not need to be updated

### Fixed

#### Code Style

- Apply nightly clippy suggestions (#1834)

#### Documentation

- Re-enable [zebra.zfnd.org](https://zebra.zfnd.org/) deployment (#1792)
- Document and log trailing message bytes (#1888)
- Move design/data-flow to rfcs/drafts (#1825)
- Document how inbound connections are added to the CandidateSet (#1852)

#### Hangs and Panics

- Fix a peer DNS resolution edge case (#1796)
- Stop sending blocks and transactions on the first error (#1818)
- Revert a connection refactor that caused frequent hangs (#1803)

#### Testing

- Avoid acceptance test port conflicts (#1812)
- Re-enable the checkpoint verifier restart tests (#1837)
- Adjust the crawl interval and acceptance test timeout (#1878)
- Explicitly auto-delete additional cache disks (#1859)

### Security

- Reduce inbound concurrency to limit memory usage (#1881)
- Verify proof-of-work in the checkpoint verifier (#1882)
- Implement outbound connection rate limiting (#1855)
- Document that the configured Zcash listener IP address is advertised to remote peers (#1891)

## [Zebra v1.0.0-alpha.3](https://github.com/ZcashFoundation/zebra/releases/tag/v1.0.0-alpha.3) - 2021-02-23

Zebra's latest alpha brings multiple reliability and stability improvements for node startup, long-running syncs, and testing.

Some notable changes include:

### Added
- Add beta rust to CI (#1725)
- Add Usability Testing Plan GitHub issue template (#1519)
- Add Release Checklist GitHub pull request template (#1717)

### Changed
- Compute the network message body length to reduce heap allocations (#1773)
- Re-enable the macOS conflict acceptance tests (#1778)
- Re-enable coverage CI (#1758, #1787)
- Disable fail-fast in the CI test job (#1776)
- Rename responsible_disclosure.md to SECURITY.md (#1747)

### Removed
- Disable unreliable testnet large sync test (#1789)

### Fixed

#### Hangs and Panics
- Refactor `connection.rs` to make `fail_with` panics impossible (#1721)
- Stop ignoring failed peer addresses (#1709)
- Retry initial peer DNS resolution on failure (#1762)
- Update tower-batch semaphore implementation (#1764)
- Use ready! in ChainVerifier::poll_ready (#1735)
- Use CallAllUnordered in peer_set::add_initial_peers (#1734)

#### Testing
- Bump CI build and test timeouts to 60 minutes (#1757)
- Run CI workflow on push to main & manual request (#1748)
- Set ZEBRA_SKIP_NETWORK_TESTS using Windows syntax (#1782)
- Fix Windows build failures due to disk space (#1726)
- Fix acceptance test timeouts, cleanup, and diagnostics (#1736, #1766, #1770, #1777)

#### Logging and Metrics
- Update PeerSet metrics after every change (#1727)
- Log initial peer connection failures (#1763)

## [Zebra v1.0.0-alpha.2](https://github.com/ZcashFoundation/zebra/releases/tag/v1.0.0-alpha.2) - 2021-02-09

Zebra's latest alpha brings multiple reliability and stability improvements for node startup, node shutdown, and long-running syncs.

Some notable changes include:

### Added
- Asynchronous Groth16 verification (#830)
- Security disclosure principles (#1650)

### Changed
- Document that connect\_isolated only works on mainnet (#1693)
- Document the impact of the redjubjub channel bound (#1682)
- Log when the syncer awaits peer readiness (#1714)

### Fixed
- Fix shutdown panics (#1637)
- Add hints to port conflict and lock file panics (#1535)
- Perform DNS seeder lookups concurrently, and add timeouts (#1662)
- Avoid buffer slot leaks in the Inbound service (#1620)
- Avoid a buffer slot leak by removing CallAllUnordered (#1705)
- Avoid future buffer slot leaks in ChainVerifier (#1700)
- Limit inbound download and verify queue (#1622)
- Increase a tower-batch queue bound (#1691)
- Fix a f64::NAN metrics sentinel (#1642)
- Actually use `VerifyCheckpointError::CommitFinalized` (#1706)

## [Zebra v1.0.0-alpha.1](https://github.com/ZcashFoundation/zebra/releases/tag/v1.0.0-alpha.1) - 2021-01-30

Zebra's second alpha brings multiple reliability and stability improvements for long-running syncs.

We've resolved known panics during syncing, and reduced the number of sync hangs.

Some notable changes include:

### Added
- Add peer set tracing (#1468)
- Add Sentry support behind a feature flag (#1461)
- Log configured network in every log message (#1568)

### Changed
- Export new precompute api in zebra-script (#1493)
- Rewrite peer block request hander to match the zcashd implementation (#1518)

### Fixed
- Avoid panics when there are multiple failures on the same connection (#1600)
- Add sync and inbound timeouts to prevent hangs (#1586)
- Fix Zebra versions so all crates are on the 1.0.0-alpha series (#1488)
- Make 'cargo run' use 'zebrad' rather than failing (#1569)
- Panic if the lookahead limit is misconfigured (#1589)
- Recommend using --locked with 'cargo install' (#1490)
- Simplify C++ compiler dependency in the README (#1498)
- Stop failing acceptance tests if their directories already exist (#1588)
- Stop panicking when ClientRequests return an error (#1531)
- Upgrade to tokio 0.3.6 to avoid a time wheel panic (#1583, #1511)

Currently, Zebra does not validate all the Zcash consensus rules.

## [Zebra v1.0.0-alpha.0](https://github.com/ZcashFoundation/zebra/releases/tag/v1.0.0-alpha.0) - 2021-01-30

Zebra first alpha release 🎉

The goals of this release are to:
- participate in the Zcash network,
- replicate the Zcash chain state,
- implement the Zcash proof of work consensus rules, and
- sync on Mainnet under excellent network conditions.

Currently, Zebra does not validate all the Zcash consensus rules.
It may be unreliable on Testnet, and under less-than-perfect
network conditions.<|MERGE_RESOLUTION|>--- conflicted
+++ resolved
@@ -6,13 +6,13 @@
 and this project adheres to [Semantic Versioning](https://semver.org).
 
 
-<<<<<<< HEAD
 ## [Zebra 1.0.1](https://github.com/ZcashFoundation/zebra/releases/tag/v1.0.1) - 2023-XX-XX
 
 ### Breaking Changes
 
 - Zebra now detects subcommand name typos on the command-line. If you want to give Zebra a list of tracing filters, use `zebrad start --filters debug,...` ([#7056](https://github.com/ZcashFoundation/zebra/pull/7056))
-=======
+
+
 ## [Zebra 1.0.1](https://github.com/ZcashFoundation/zebra/releases/tag/v1.0.1) - 2023-07-03
 
 Zebra's first patch release fixes multiple peer connection security issues and panics. It also significantly reduces Zebra's CPU usage. We recommend that all users upgrade to Zebra 1.0.1 or later.
@@ -92,7 +92,6 @@
 Thank you to everyone who contributed to this release, we couldn't make Zebra without you:
 @arya2, @conradoplg, @dconnolly, @dimxy from komodo, james_katz, @oxarbitrage, @teor2345, @upbqdn, and the Ziggurat team.
 
->>>>>>> 5859fac5
 
 ## [Zebra 1.0.0](https://github.com/ZcashFoundation/zebra/releases/tag/v1.0.0) - 2023-06-14
 
