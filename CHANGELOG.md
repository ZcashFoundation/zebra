# CHANGELOG

All notable changes to Zebra are documented in this file.

The format is based on [Keep a Changelog](https://keepachangelog.com/en/1.0.0/),
and this project adheres to [Semantic Versioning](https://semver.org).

## [Zebra 3.0.0-rc.0](https://github.com/ZcashFoundation/zebra/releases/tag/v3.0.0-rc.0) - 2025-10-15

In this release, we add the **Mainnet activation height for Network Upgrade 6.1 (NU6.1)**, which will activate at block **3,146,400**.

This is a **release candidate**, and support for it is expected to end before the activation height. If no issues are found, this candidate will become the final release that passes through the activation.

Additionally, this version includes significant updates to Zebra's CI processes and Docker setup, among other major and minor improvements.

### Breaking Changes

- Migrate `zebrad` to a layered configuration using config-rs. Environment variables must use the `ZEBRA_SECTION__KEY` format (double underscore for nesting), for example: `ZEBRA_NETWORK__NETWORK`, `ZEBRA_RPC__LISTEN_ADDR`, `ZEBRA_RPC__ENABLE_COOKIE_AUTH`, `ZEBRA_RPC__COOKIE_DIR` `ZEBRA_TRACING__FILTER` `ZEBRA_STATE__CACHE_DIR`, `ZEBRA_MINING__MINER_ADDRESS`. Legacy `ZEBRA_*` test/path variables and `ZEBRA_RUST_LOG` are no longer honored. Update any scripts, Docker configs, or systemd units that relied on the old names ([#9768](https://github.com/ZcashFoundation/zebra/pull/9768)).
- Docker entrypoint simplified: it no longer generates a `zebrad.toml` or translates legacy Docker environment variables. To use a file, set `CONFIG_FILE_PATH` (the entrypoint forwards it via `--config`). Otherwise, configure via `ZEBRA_*` variables. `ZEBRA_CONF_PATH` has been removed in favor of `CONFIG_FILE_PATH`. Docker setups that used variables like `ZEBRA_RPC_PORT`, `ZEBRA_COOKIE_DIR`, `NETWORK`, `ENABLE_COOKIE_AUTH`, or `MINER_ADDRESS` must switch to the config-rs equivalents shown above ([#9768](https://github.com/ZcashFoundation/zebra/pull/9768)).
- Fully removed the `getblocktemplate-rpcs` feature flag from `zebrad/Cargo.toml`. All functionality previously guarded by this flag has already been made the default. As a result, the following build command is no longer supported:
  ```
  cargo build --features getblocktemplate-rpcs
  ```
  ([#9964](https://github.com/ZcashFoundation/zebra/pull/9964))

### Changed

<<<<<<< HEAD
- `zebrad` now loads configuration from defaults, an optional TOML file, and environment variables, with precedence: Env > TOML > Defaults ([#9768](https://github.com/ZcashFoundation/zebra/pull/9768)).
- Docker and book documentation updated to describe `CONFIG_FILE_PATH` and `ZEBRA_*` environment variable usage; removed references to `ZEBRA_CONF_PATH` and legacy Docker variables ([#9768](https://github.com/ZcashFoundation/zebra/pull/9768)).
- Implemented nextest and optimized Docker test builds ([#9435](https://github.com/ZcashFoundation/zebra/pull/9435))
- Replaced light wallet .proto files with canonical versions obtained from https://github.com/zcash/lightwallet-protocol ([#9783](https://github.com/ZcashFoundation/zebra/pull/9783))
- Allow `zebra-rpc` to be compiled without `protoc` ([#9819](https://github.com/ZcashFoundation/zebra/pull/9819))
- Switched Sapling verifier ([#9737](https://github.com/ZcashFoundation/zebra/pull/9737))
- Refactor Sapling parameters loading ([#9678](https://github.com/ZcashFoundation/zebra/pull/9678))
- Adopt upstream types for sapling commitments where possible ([#9828](https://github.com/ZcashFoundation/zebra/pull/9828))
- Updated transaction verifier to use `orchard::bundle::BatchValidator` ([#9308](https://github.com/ZcashFoundation/zebra/pull/9308))
- Improved error propagations ([#9921](https://github.com/ZcashFoundation/zebra/pull/9921), [#9919](https://github.com/ZcashFoundation/zebra/pull/9919), [#9848](https://github.com/ZcashFoundation/zebra/pull/9848))
- Broadcast block submissions to all peers in the peer set ([#9907](https://github.com/ZcashFoundation/zebra/pull/9907))
- Removed outdated seeders ([#9932](https://github.com/ZcashFoundation/zebra/pull/9932))
- Apply suggestions for code cleanup from NU6.1 audit. ([#9952](https://github.com/ZcashFoundation/zebra/pull/9952))
- Always return `1.0` from `getblockchaininfo` as the verification progress on Regtest ([#9908](https://github.com/ZcashFoundation/zebra/pull/9908))
- Corrected number of addresses for the FPF funding stream extension on Testnet ([#9786](https://github.com/ZcashFoundation/zebra/pull/9786))
- Simplified a test to use regtest instead of fake activation heights ([#9792](https://github.com/ZcashFoundation/zebra/pull/9792))
- Re-enable and update `disconnects_from_misbehaving_peers` test ([#9735](https://github.com/ZcashFoundation/zebra/pull/9735))
- Improve connection times in regtest framework ([#9917](https://github.com/ZcashFoundation/zebra/pull/9917))
- Always wait for RPC port to open in cached state tests ([#9903](https://github.com/ZcashFoundation/zebra/pull/9903))
- Allow configuration of funding streams on Regtest ([#9710](https://github.com/ZcashFoundation/zebra/pull/9710))
- Implemented draft ZIP 2003 for NU7 and use Testnet network protocol versions on Regtest ([#9787](https://github.com/ZcashFoundation/zebra/pull/9787))

### Added

- NU6.1 activation height, funding streams, lockbox disbursments, and current network protocol version ([#9987](https://github.com/ZcashFoundation/zebra/pull/9987))
- Backup non-finalized blocks in state cache directory ([#9809](https://github.com/ZcashFoundation/zebra/pull/9809))
- Complete `z_gettreestate` ([#9798](https://github.com/ZcashFoundation/zebra/pull/9798))
- `getmempoolinfo` RPC method ([#9870](https://github.com/ZcashFoundation/zebra/pull/9870))
- `getnetworkinfo` RPC method ([#9887](https://github.com/ZcashFoundation/zebra/pull/9887))
- Support side chains in `getrawtransaction` ([#9884](https://github.com/ZcashFoundation/zebra/pull/9884))
- Support single-string or object params in `getaddresstxids` ([#9854](https://github.com/ZcashFoundation/zebra/pull/9854))
- Exposed `z_validateaddress` logic for library consumers ([#9859](https://github.com/ZcashFoundation/zebra/pull/9859))
- Missing Orchard fields to `getrawtransaction` ([#9808](https://github.com/ZcashFoundation/zebra/pull/9808))
- `vjoinsplit` field to `getrawtransaction` ([#9805](https://github.com/ZcashFoundation/zebra/pull/9805))
- Use specific error code for `addnode`; reuse message in response filter ([#9931](https://github.com/ZcashFoundation/zebra/pull/9931))
- Support for the `chainInfo` field in `getaddressutxos` RPC method ([#9875](https://github.com/ZcashFoundation/zebra/pull/9875))
- Allow for cycling through configured funding stream addresses ([#9989](https://github.com/ZcashFoundation/zebra/pull/9989))
- Introduce `BytesInDisplayOrder` trait to standardize byte-reversed encoding in RPC ([#9810](https://github.com/ZcashFoundation/zebra/pull/9810))
- `MappedRequest` helper trait and refactors error types used by `CommitSemanticallyVerifiedBlock` requests ([#9923](https://github.com/ZcashFoundation/zebra/pull/9923))
- Useful standard trait implementations to ease downstream use ([#9926](https://github.com/ZcashFoundation/zebra/pull/9926))
- Added `ZFuture` variant to `NetworkUpgrade` ([#9814](https://github.com/ZcashFoundation/zebra/pull/9814))
- Allow configuration of checkpoints on test networks ([#9888](https://github.com/ZcashFoundation/zebra/pull/9888))
- Added HTTP `/healthy` and `/ready` endpoints ([#9895](https://github.com/ZcashFoundation/zebra/pull/9895), [#9886](https://github.com/ZcashFoundation/zebra/pull/9886))
- New book page on profiling Zebra ([#9983](https://github.com/ZcashFoundation/zebra/pull/9983))

### Fixed

- Use `STANDARD` Base64 for RPC auth encoding/decoding ([#9968](https://github.com/ZcashFoundation/zebra/pull/9968))
- Expects the block commitment bytes of Heartwood activation blocks to be the `hashBlockCommitments` after NU5 activation ([#9982](https://github.com/ZcashFoundation/zebra/pull/9982))
- Fixed UTXO selection loop to iterate over entries instead of repeating first ([#9826](https://github.com/ZcashFoundation/zebra/pull/9826))
- Improve extra argument passing to zebra in qa framework([#9858](https://github.com/ZcashFoundation/zebra/pull/9858))
- Avoid heap allocations in `expand_zero_be_bytes()` ([#9951](https://github.com/ZcashFoundation/zebra/pull/9951))
- Fixed `sanitize_avoids_leaks` test to validate sanitized MetaAddr ([#9867](https://github.com/ZcashFoundation/zebra/pull/9867))
- Corrected `at_least_one!` count-form and add unit test ([#9871](https://github.com/ZcashFoundation/zebra/pull/9871))

### Contributors

Thank you to everyone who contributed to this release, we couldn't make Zebra without you:
@Fibonacci747, @Galoretka, @GarmashAlex, @JacksonEi, @MozirDmitriy, @Olexandr88, @arya2, @conradoplg, @gap-editor, @gustavovalverde, @natalieesk, @nuttycom, @oxarbitrage, @radik878, @sashass1315, @str4d, @syszery, @upbqdn and @zancas

=======
- `zebrad` now loads configuration from defaults, an optional TOML file, and environment variables,
  with precedence: Env > TOML > Defaults ([#9768](https://github.com/ZcashFoundation/zebra/pull/9768)).
- Docker and book documentation updated to describe `CONFIG_FILE_PATH` and `ZEBRA_*` environment
  variable usage; removed references to `ZEBRA_CONF_PATH` and legacy Docker variables
  ([#9768](https://github.com/ZcashFoundation/zebra/pull/9768)).
- Added deserialization logic to call `extend_funding_streams()` when the flag is true for both configured Testnets and Regtest
>>>>>>> 62df82fc

## [Zebra 2.5.0](https://github.com/ZcashFoundation/zebra/releases/tag/v2.5.0) - 2025-08-07

This release includes the implementation of Zcash **Network Upgrade 6.1** (NU6.1) on Testnet and sets its activation height on the public Testnet at block **3,536,500**. Please update your Testnet nodes as soon as possible to ensure compatibility.

### Breaking Changes

- Value pool "deferred" changes its identifier to "lockbox". `getblock` and `getblockchaininfo` RPC methods will now return `lockbox` as the `FS_DEFERRED` value pool to match [zcashd](https://github.com/zcash/zcash/pull/6912/files#diff-decae4be02fb8a47ab4557fe74a9cb853bdfa3ec0fa1b515c0a1e5de91f4ad0bR276). ([#9684](https://github.com/ZcashFoundation/zebra/pull/9684))

### Added

- Implement one-time lockbox disbursement mechanism for NU6.1 ([#9603](https://github.com/ZcashFoundation/zebra/pull/9603), [#9757](https://github.com/ZcashFoundation/zebra/pull/9757), [#9747](https://github.com/ZcashFoundation/zebra/pull/9747), [#9754](https://github.com/ZcashFoundation/zebra/pull/9754))
- NU6.1 Testnet implementation and deployment ([#9762](https://github.com/ZcashFoundation/zebra/pull/9762), [#9759](https://github.com/ZcashFoundation/zebra/pull/9759))

### Fixed

- `validateaddress` RPC bug ([#9734](https://github.com/ZcashFoundation/zebra/pull/9734))
- Count sigops using generics ([#9670](https://github.com/ZcashFoundation/zebra/pull/9670))

### Contributors

Thank you to everyone who contributed to this release, we couldn't make Zebra without you:
@Galoretka, @arya2, @conradoplg, @dorianvp, @gustavovalverde, @oxarbitrage, @pacu and @upbqdn


## [Zebra 2.4.2](https://github.com/ZcashFoundation/zebra/releases/tag/v2.4.2) - 2025-07-28

This release fixes a database upgrade bug that was introduced in the 2.4.0
release (which has been removed). If you have upgraded to 2.4.0, your Zebra
address index has become corrupted. This does not affect consensus, but will
make the RPC interface return invalid data for calls like `getaddressutxos` and
other address-related calls.

**(Also refer to the 2.4.0 release notes below for important breaking changes.)**

Zebra 2.4.2 prints a warning upon starting if you have been impacted by the bug.
The log line will look like:

```
2025-07-17T17:12:41.636549Z  WARN zebra_state::service::finalized_state::zebra_db: You have been impacted by the Zebra 2.4.0 address indexer corruption bug. If you rely on the data from the RPC interface, you will need to recover your database. Follow the instructions in the 2.4.2 release notes: https://github.com/ZcashFoundation/zebra/releases/tag/v2.4.2 If you just run the node for consensus and don't use data from the RPC interface, you can ignore this warning.
```

If you rely on the RPC data, you will need to restore your database. If you have
backed up the state up before upgrading to 2.4.0, you can simply restore the backup
and run 2.4.2 from it. If you have not, you have two options:

- Stop Zebra, delete the state (e.g. `~/.cache/zebra/state/v27/mainnet` and
  `testnet` too if applicable), upgrade to 2.4.2 (if you haven't already), and
  start Zebra. It will sync from scratch, which will take around 48 hours to
  complete, depending on the machine specifications.
- Use the `copy-state` subcommand to regenerate a valid state.
  This will require an additional ~300 GB of free disk size. It is likely that
  it will take around the same time as syncing from scratch, but it has the
  advantage of not depending on the network.
  - Stop Zebra.
  - Rename the old corrupted state folder, e.g. `mv ~/.cache/zebra ~/.cache/zebra.old`
  - Copy your current `zebrad.toml` file to a `zebrad-source.toml` file and edit
    the `cache_dir` config to the renamed folder, e.g. `cache_dir = '/home/zebrad/.cache/zebra.old'`
  - The `copy-state` command that will be run requires a bigger amount of opened
    files. Increase the limit by running `ulimit -n 2048`; refer to your OS
    documentation if that does not work.
  - Run the `copy-state` command: `zebrad -c zebrad-source.toml copy-state
    --target-config-path zebrad.toml`. The command will take several hours to
    complete.

### Fixed

- Fix 2.4.0 DB upgrade; add warning if impacted ([#9709](https://github.com/ZcashFoundation/zebra/pull/9709))
- Downgrade verbose mempool message ([#9700](https://github.com/ZcashFoundation/zebra/pull/9700))

### Contributors

Thanks to @ebfull for reporting the bug and helping investigating its cause.


## Zebra 2.4.1 - \[REMOVED\]

This version of Zebra wasn't fully published; it was tagged but the tag was
removed, and it was published on `crates.io` but it was yanked. It was not
published on Docker Hub.

We removed it due to a panic that happened during the pre-release validation.
However, we determined that the panic was caused by an external tool (`ldb
checkpoint`) being used internally to make database backups and it was not a bug
in Zebra.


## [Zebra 2.4.0](https://github.com/ZcashFoundation/zebra/releases/tag/v2.4.0) - 2025-07-11 \[REMOVED\]

### Breaking Changes

This release has the following breaking changes:

- This release contains a major database upgrade. It will upgrade an existing
  database, automatically moving it from the `v26/` folder to a new `v27/`
  folder. However, downgrading is not possible. If you want to keep the
  possibility of reverting Zebra in case of an unexpected issue, backup the
  `v26/` folder _before_ running the upgraded Zebra. Note that the upgrade is slow
  and could take several hours or more to complete on smaller machines. Zebra will
  operate normally during that time; the only difference is that some RPC
  responses might return empty or not accurate data (pool values for arbitrary
  block heights and received balances for addresses).
- While this was never documented as an option for backups, if you relied on the
  `ldb checkpoint` tool to generate database backups, be advised that the tool
  is no longer supported and _will_ corrupt databases generated or touched by
  Zebra 2.4.0 or later releases.
- The `debug_like_zcashd` config option for mining is no longer available. It
  was not enabled by default; if it is now present in the config file, Zebra
  will panic. Simply delete the config option to fix.
- The `cm_u` field byte order was fixed in `getrawtransaction`/`getblock`
  response, so if you relied on the wrong order, you will need to fix your
  application.
- The `zebra-scan` and `zebra-grpc` crates are no longer supported and were
  removed from the codebase.


### Security

- Fix a consensus rule violation in V5 coinbase transactions at low heights. This issue could only occur on Regtest or custom testnets and is now resolved  ([#9620](https://github.com/ZcashFoundation/zebra/pull/9620))

### Added

- Implemented deserialization for Zebra's block and transaction types ([#9522](https://github.com/ZcashFoundation/zebra/pull/9522))
- Update `getaddressbalance` RPC to return `received` field ([#9295](https://github.com/ZcashFoundation/zebra/pull/9295), [#9539](https://github.com/ZcashFoundation/zebra/pull/9539))
- Added a `mempool_change()` gRPC method for listening to changes in the mempool ([#9494](https://github.com/ZcashFoundation/zebra/pull/9494))
- Added `raw_value` feature to serde\_json ([#9538](https://github.com/ZcashFoundation/zebra/pull/9538))
- Modified `zebra_network::Config` type to use IPv6 listen\_addr by default ([#9609](https://github.com/ZcashFoundation/zebra/pull/9609))
- Added `invalidateblock` and `reconsiderblock` RPC methods ([#9551](https://github.com/ZcashFoundation/zebra/pull/9551))
- Updated `(z_)validateaddress` to validate TEX addresses ([#9483](https://github.com/ZcashFoundation/zebra/pull/9483))
- Added a `addnode` RPC method ([#9604](https://github.com/ZcashFoundation/zebra/pull/9604))
- Added missing fields to getrawtransaction ([#9636](https://github.com/ZcashFoundation/zebra/pull/9636))
- Added value pool balances to `getblock` RPC output ([#9432](https://github.com/ZcashFoundation/zebra/pull/9432), [#9539](https://github.com/ZcashFoundation/zebra/pull/9539))
- Added support for configuring shielded addresses for mining ([#9574](https://github.com/ZcashFoundation/zebra/pull/9574))
- Added binding_sig, joinsplit_pub_key and joinsplit_sig fields to `getrawtransaction`/`getblock` response ([#9652](https://github.com/ZcashFoundation/zebra/pull/9652))
- Added a method in `zebra-rpc` to allow validating addresses ([#9658](https://github.com/ZcashFoundation/zebra/pull/9658))

### Changed

- Allow Zebra crates to be compiled with alternative versions of their dependencies ([#9484](https://github.com/ZcashFoundation/zebra/pull/9484))
- Updated README with Arch build patch ([#9513](https://github.com/ZcashFoundation/zebra/pull/9513))
- Renamed and moved exports in `zebra-rpc` ([#9568](https://github.com/ZcashFoundation/zebra/pull/9568))
- Upgraded DB format to support new fields in RPC outputs ([#9539](https://github.com/ZcashFoundation/zebra/pull/9539))
- Moved GBT RPCs into the main RPC server ([#9459](https://github.com/ZcashFoundation/zebra/pull/9459))
- Added a `Nu6_1` variant to `NetworkUpgrade` ([#9526](https://github.com/ZcashFoundation/zebra/pull/9526))
- Use zcash\_script’s new `Script` trait ([#8751](https://github.com/ZcashFoundation/zebra/pull/8751))
- Removed `debug_like_zcashd` config option ([#9627](https://github.com/ZcashFoundation/zebra/pull/9627))
- Sync all chains in `TrustedChainSync::sync`, add `NonFinalizedStateChange` gRPC method ([#9654](https://github.com/ZcashFoundation/zebra/pull/9654))
- Added `prometheus` as a default feature in zebrad ([#9677](https://github.com/ZcashFoundation/zebra/pull/9677))

### Fixed

- Preserve order of RPC output fields ([#9474](https://github.com/ZcashFoundation/zebra/pull/9474))
- Fixed `cm_u` field byte order in `getrawtransaction`/`getblock` response ([#9667](https://github.com/ZcashFoundation/zebra/pull/9667))
- Avoid repeatedly converting transactions to librustzcash types when computing sighashes ([#9594](https://github.com/ZcashFoundation/zebra/pull/9594))
- Correctly set optional `scriptPubKey` fields of transactions in `getblock` and `getrawtransaction` RPC outputs ([#9536](https://github.com/ZcashFoundation/zebra/pull/9536))
- Allow local outbound connections on Regtest ([#9580](https://github.com/ZcashFoundation/zebra/pull/9580))
- Allow for parsing `z_gettreestate` output type where optional fields are omitted ([#9451](https://github.com/ZcashFoundation/zebra/pull/9451))

### Removed

- Removed `zebra-scan` and `zebra-grpc` ([#9683](https://github.com/ZcashFoundation/zebra/pull/9683))

### Contributors

Thank you to everyone who contributed to this release, we couldn't make Zebra without you:
@ala-mode, @arya2, @conradoplg, @elijahhampton, @gustavovalverde, @idky137, @mpguerra, @oxarbitrage, @sellout, @str4d and @upbqdn


## [Zebra 2.3.0](https://github.com/ZcashFoundation/zebra/releases/tag/v2.3.0) - 2025-05-06

### Breaking Changes

- The RPC endpoint is no longer enabled by default in Docker. To enable it,
  follow the docs [here](https://zebra.zfnd.org/user/docker.html#rpc).
- We will no longer be publishing Docker images tagged with the `sha-` or `v`
  prefixes. If you use tags starting with the `v` prefix, please update to
  images tagged `N.N.N`. For example, use `2.3.0` instead of `v2.3.0`. If you
  need a specific hash, each tag has a digest that you can use instead.
- All functionality that used to be guarded by the `getblocktemplate-rpcs` Cargo
  feature was moved out and the feature is no longer present in the codebase.
  Note that all release builds following Zebra 1.3.0 had this feature enabled by
  default.

### Added

- Track misbehaving peer connections and ban them past a threshold ([#9201](https://github.com/ZcashFoundation/zebra/pull/9201))
- Restore internal miner ([#9311](https://github.com/ZcashFoundation/zebra/pull/9311))
- Add `reconsider_block` method to non-finalized state ([#9260](https://github.com/ZcashFoundation/zebra/pull/9260))
- Add NU7 constants ([#9256](https://github.com/ZcashFoundation/zebra/pull/9256))
- Add `invalidate_block_method` and `invalidated_blocks` field to non-finalized state ([#9167](https://github.com/ZcashFoundation/zebra/pull/9167))
- Add unused `Transaction::V6` variant ([#9339](https://github.com/ZcashFoundation/zebra/pull/9339))

### Changed

- Downgrade verbose info message ([#9448](https://github.com/ZcashFoundation/zebra/pull/9448))
- Use read-only db instance when running `tip-height` or `copy-state` commands ([#9359](https://github.com/ZcashFoundation/zebra/pull/9359))
- Refactor format upgrades into trait ([#9263](https://github.com/ZcashFoundation/zebra/pull/9263))
- Remove the `getblocktemplate-rpcs` Cargo feature ([#9401](https://github.com/ZcashFoundation/zebra/pull/9401))
- Improve cache dir and database startup panics ([#9441](https://github.com/ZcashFoundation/zebra/pull/9441))
- Added `txid` field to `TransactionObject` ([#9617](https://github.com/ZcashFoundation/zebra/issues/9617))
### Fixed

- Remove a redundant startup warning ([#9397](https://github.com/ZcashFoundation/zebra/pull/9397))
- Advertise mined blocks ([#9176](https://github.com/ZcashFoundation/zebra/pull/9176))
- Ensure secondary rocksdb instance has caught up to the primary instance ([#9346](https://github.com/ZcashFoundation/zebra/pull/9346))
- Use network kind of `TestnetKind` in transparent addresses on Regtest ([#9175](https://github.com/ZcashFoundation/zebra/pull/9175))
- Fix redundant attributes on enum variants ([#9309](https://github.com/ZcashFoundation/zebra/pull/9309))

### RPCs

- Add `time` and `size` fields to `TransactionObject` ([#9458](https://github.com/ZcashFoundation/zebra/pull/9458))
- Add inbound peers to `getpeerinfo` response ([#9214](https://github.com/ZcashFoundation/zebra/pull/9214))
- Extend `getinfo` ([#9261](https://github.com/ZcashFoundation/zebra/pull/9261))
- Add fields to `getblockchaininfo` RPC output ([#9215](https://github.com/ZcashFoundation/zebra/pull/9215))
- Add some missing fields to transaction object ([#9329](https://github.com/ZcashFoundation/zebra/pull/9329))
- Support negative heights in `HashOrHeight` ([#9316](https://github.com/ZcashFoundation/zebra/pull/9316))
- Add verbose support to getrawmempool ([#9249](https://github.com/ZcashFoundation/zebra/pull/9249))
- Fill size field in getblock with verbosity=2 ([#9327](https://github.com/ZcashFoundation/zebra/pull/9327))
- Add `blockcommitments` field to `getblock` output ([#9217](https://github.com/ZcashFoundation/zebra/pull/9217))
- Accept an unused second param in `sendrawtransaction` RPC ([#9242](https://github.com/ZcashFoundation/zebra/pull/9242))
- Make start and end fields optional and apply range rules to match zcashd ([#9408](https://github.com/ZcashFoundation/zebra/pull/9408))
- Return only the history tree root in `GetBlockTemplateChainInfo` response ([#9444](https://github.com/ZcashFoundation/zebra/pull/9444))
- Correctly map JSON-RPC to/from 2.0 ([#9216](https://github.com/ZcashFoundation/zebra/pull/9216))
- Permit JSON-RPC IDs to be non-strings ([#9341](https://github.com/ZcashFoundation/zebra/pull/9341))
- Match coinbase outputs order in `Getblocktemplate` ([#9272](https://github.com/ZcashFoundation/zebra/pull/9272))

### Docker

- Refactor Dockerfile and entrypoint ([#8923](https://github.com/ZcashFoundation/zebra/pull/8923))
- Enhance Zebra configuration options and entrypoint logic ([#9344](https://github.com/ZcashFoundation/zebra/pull/9344))
- Better permission and cache dirs handling in Docker ([#9323](https://github.com/ZcashFoundation/zebra/pull/9323))
- Allow r/w access in mounted volumes ([#9281](https://github.com/ZcashFoundation/zebra/pull/9281))

### Documentation

- Update examples for running Zebra in Docker ([#9269](https://github.com/ZcashFoundation/zebra/pull/9269))
- Add architectural decision records structure ([#9310](https://github.com/ZcashFoundation/zebra/pull/9310))
- Add Mempool Specification to Zebra Book ([#9336](https://github.com/ZcashFoundation/zebra/pull/9336))
- Complete the Treestate RFC documentation ([#9340](https://github.com/ZcashFoundation/zebra/pull/9340))

### Contributors

@AloeareV, @Metalcape, @PaulLaux, @VolodymyrBg, @aphelionz, @arya2, @conradoplg,
@crStiv, @elijahhampton, @gustavovalverde, @mdqst, @natalieesk, @nuttycom,
@oxarbitrage, @podZzzzz, @sellout, @str4d, @upbqdn and @zeroprooff.

## [Zebra 2.2.0](https://github.com/ZcashFoundation/zebra/releases/tag/v2.2.0) - 2025-02-03

In this release, Zebra introduced an additional consensus check on the branch ID of Nu6 transactions
(which is currently also checked elsewhere; but we believe it's important to check on its own to protect
against future code changes), along with important refactors and improvements.

### Added

- An index to track spending transaction ids by spent outpoints and revealed nullifiers ([#8895](https://github.com/ZcashFoundation/zebra/pull/8895))
- Accessor methods to `zebra-rpc` request/response types ([#9113](https://github.com/ZcashFoundation/zebra/pull/9113))
- `getblock` RPC method now can return transaction details with verbosity=2 ([#9083](https://github.com/ZcashFoundation/zebra/pull/9083))
- Serialized NU5 blocks to test vectors ([#9098](https://github.com/ZcashFoundation/zebra/pull/9098))

### Changed

- Migrated from deprecated `jsonrpc_*` crates to `jsonrpsee` ([#9059](https://github.com/ZcashFoundation/zebra/pull/9059), [#9151](https://github.com/ZcashFoundation/zebra/pull/9151))
- Optimized checks for coinbase transactions ([#9126](https://github.com/ZcashFoundation/zebra/pull/9126))
- Avoid re-verifying transactions in blocks if those transactions are in the mempool ([#8951](https://github.com/ZcashFoundation/zebra/pull/8951), [#9118](https://github.com/ZcashFoundation/zebra/pull/9118))
- Allow transactions spending coinbase outputs to have transparent outputs on Regtest ([#9085](https://github.com/ZcashFoundation/zebra/pull/9085))

### Fixed

- Respond to getblockchaininfo with genesis block when empty state ([#9138](https://github.com/ZcashFoundation/zebra/pull/9138))
- Verify consensus branch ID in SIGHASH precomputation ([#9139](https://github.com/ZcashFoundation/zebra/pull/9139))
- More closely match zcashd RPC errors and `getrawtransaction` RPC behaviour ([#9049](https://github.com/ZcashFoundation/zebra/pull/9049))
- Fixes bugs in the lightwalletd integration tests ([#9052](https://github.com/ZcashFoundation/zebra/pull/9052))

### Contributors

Thank you to everyone who contributed to this release, we couldn't make Zebra without you:
@Fallengirl, @arya2, @conradoplg, @elijahhampton, @futreall, @gustavovalverde, @idky137, @mpguerra, @oxarbitrage, @rex4539, @rootdiae, @sandakersmann and @upbqdn


## [Zebra 2.1.0](https://github.com/ZcashFoundation/zebra/releases/tag/v2.1.0) - 2024-12-06

This release adds a check to verify that V5 transactions in the mempool have the correct consensus branch ID;
Zebra would previously accept those and return a transaction ID (indicating success) even though they would
be eventually rejected by the block consensus checks. Similarly, Zebra also now returns an error when trying
to submit transactions that would eventually fail some consensus checks (e.g. double spends) but would also
return a transaction ID indicating success.  The release also bumps
Zebra's initial minimum protocol version such that this release of Zebra will always reject connections with peers advertising
a network protocol version below 170,120 on Mainnet and 170,110 on Testnet instead of accepting those connections until Zebra's
chain state reaches the NU6 activation height.
The `getblock` RPC method has been updated and now returns some additional information
such as the block height (even if you provide a block hash) and other fields as supported
by the `getblockheader` RPC call.

### Breaking Changes

- Upgrade minimum protocol versions for all Zcash networks ([#9058](https://github.com/ZcashFoundation/zebra/pull/9058))

### Added

- `getblockheader` RPC method ([#8967](https://github.com/ZcashFoundation/zebra/pull/8967))
- `rust-toolchain.toml` file ([#8985](https://github.com/ZcashFoundation/zebra/pull/8985))

### Changed

- Updated `getblock` RPC to more closely match zcashd ([#9006](https://github.com/ZcashFoundation/zebra/pull/9006))
- Updated error messages to include inner error types (notably for the transaction verifier) ([#9066](https://github.com/ZcashFoundation/zebra/pull/9066))

### Fixed

- Validate consensus branch ids of mempool transactions ([#9063](https://github.com/ZcashFoundation/zebra/pull/9063))
- Verify mempool transactions with unmined inputs if those inputs are in the mempool to support TEX transactions ([#8857](https://github.com/ZcashFoundation/zebra/pull/8857))
- Wait until transactions have been added to the mempool before returning success response from `sendrawtransaction` RPC ([#9067](https://github.com/ZcashFoundation/zebra/pull/9067))

### Contributors

Thank you to everyone who contributed to this release, we couldn't make Zebra without you:
@arya2, @conradoplg, @cypherpepe, @gustavovalverde, @idky137, @oxarbitrage, @pinglanlu and @upbqdn

## [Zebra 2.0.1](https://github.com/ZcashFoundation/zebra/releases/tag/v2.0.1) - 2024-10-30

- Zebra now supports NU6 on Mainnet. This patch release updates dependencies
  required for NU6. The 2.0.0 release was pointing to the incorrect dependencies
  and would panic on NU6 activation.

### Breaking Changes

- The JSON RPC endpoint has cookie-based authentication enabled by default.
  **If you rely on Zebra RPC, you will need to adjust your config.** The
  simplest change is to disable authentication by adding `enable_cookie_auth =
  false` to the `[rpc]` section of the Zebra config file; [refer to the
  docs for more information](https://zebra.zfnd.org/user/lightwalletd.html#json-rpc) (this was added
  in v2.0.0, but is being mentioned again here for clarity).

### Changed

- Use ECC deps with activation height for NU6
  ([#8960](https://github.com/ZcashFoundation/zebra/pull/8978))

### Contributors

Thank you to everyone who contributed to this release, we couldn't make Zebra without you:
@arya2, @gustavovalverde, @oxarbitrage and @upbqdn.

## [Zebra 2.0.0](https://github.com/ZcashFoundation/zebra/releases/tag/v2.0.0) - 2024-10-25 - \[REMOVED\]

This release was intended to support NU6 but was pointing to the wrong version
of dependencies which would make Zebra panic at NU6 activation. Use v2.0.1 instead.

### Breaking Changes

- Zebra now supports NU6 on Mainnet.
- The JSON RPC endpoint has a cookie-based authentication enabled by default.
  **If you rely on Zebra RPC, you will need to adjust your config.** The
  simplest change is to disable authentication by adding `enable_cookie_auth =
  false` to the `[rpc]` section of the Zebra config file; [refer to the
  docs](https://zebra.zfnd.org/user/lightwalletd.html#json-rpc).

### Added

- NU6-related documentation ([#8949](https://github.com/ZcashFoundation/zebra/pull/8949))
- A cookie-based authentication system for the JSON RPC endpoint ([#8900](https://github.com/ZcashFoundation/zebra/pull/8900), [#8965](https://github.com/ZcashFoundation/zebra/pull/8965))

### Changed

-  Set the activation height of NU6 for Mainnet and bumped Zebra's current network protocol version ([#8960](https://github.com/ZcashFoundation/zebra/pull/8960))

### Contributors

Thank you to everyone who contributed to this release, we couldn't make Zebra without you:
@arya2, @gustavovalverde, @oxarbitrage and @upbqdn.

## [Zebra 2.0.0-rc.0](https://github.com/ZcashFoundation/zebra/releases/tag/v2.0.0-rc.0) - 2024-10-11

This version is a release candidate for the Zcash NU6 network upgrade on the Mainnet. While this version does not yet include the NU6 Mainnet activation height or current protocol version, all required functionality and tests are in place.

Please note that support for this release candidate is expected to conclude prior to the NU6 activation heights.

### Security

- Added Docker Scout vulnerabilities scanning ([#8871](https://github.com/ZcashFoundation/zebra/pull/8871))

### Added

- Added Regtest-only `generate` and `stop` RPC methods ([#8849](https://github.com/ZcashFoundation/zebra/pull/8849), [#8839](https://github.com/ZcashFoundation/zebra/pull/8839), [#8863](https://github.com/ZcashFoundation/zebra/pull/8863))
- Added fields to `getmininginfo` RPC method response ([#8860](https://github.com/ZcashFoundation/zebra/pull/8860))
- Copied the Python RPC test framework from zcashd into Zebra ([#8866](https://github.com/ZcashFoundation/zebra/pull/8866))

### Changed

- Regtest halving interval to match zcashd and added a configurable halving interval for custom testnets ([#8888](https://github.com/ZcashFoundation/zebra/pull/8888), [#8928](https://github.com/ZcashFoundation/zebra/pull/8928))
- Updates post-NU6 Major Grants funding stream address on Mainnet ([#8914](https://github.com/ZcashFoundation/zebra/pull/8914))

### Fixed

- Remove debugging output by default in Docker image ([#8870](https://github.com/ZcashFoundation/zebra/pull/8870))
- Fixes a typo in configuration file path of the docker-compose file ([#8893](https://github.com/ZcashFoundation/zebra/pull/8893))
- Return verification errors from `sendrawtransaction` RPC method ([#8788](https://github.com/ZcashFoundation/zebra/pull/8788))
- Respond to getheaders requests with a maximum of 160 block headers ([#8913](https://github.com/ZcashFoundation/zebra/pull/8913))
- Avoids panicking during contextual validation when a parent block is missing ([#8883](https://github.com/ZcashFoundation/zebra/pull/8883))
- Write database format version to disk atomically to avoid a rare panic ([#8795](https://github.com/ZcashFoundation/zebra/pull/8795))

### Contributors

Thank you to everyone who contributed to this release, we couldn't make Zebra without you:
@arya2, @dismad, @gustavovalverde, @oxarbitrage, @skyl and @upbqdn


## [Zebra 1.9.0](https://github.com/ZcashFoundation/zebra/releases/tag/v1.9.0) - 2024-08-02

This release includes deployment of NU6 on Testnet, configurable funding streams on custom Testnets, and updates Zebra's end-of-support (EoS)
from 16 weeks to 10 weeks so that it will panic before the expected activation height of NU6 on Mainnet.

It also replaces the `shielded-scan` compilation feature with a new `zebra-scanner` binary, adds a `TrustedChainSync` module
for replicating Zebra's best chain state, and a gRPC server in `zebra-rpc` as steps towards zcashd deprecation.

#### Recovering after finalizing a block from a chain fork

Zebra doesn't enforce an end-of-support height on Testnet, and previous versions of Zebra could mine or follow a chain fork that does not
activate NU6 on Testnet at height 2976000. Once a block from a fork is finalized in Zebra's state cache, updating to a version of Zebra that
does expect NU6 activation at that height will result in Zebra getting stuck, as it cannot rollback its finalized state. This can be resolved
by syncing Zebra from scratch, or by using the `copy-state` command to create a new state cache up to height 2975999. To use the `copy-state`
command, first make a copy Zebra's Testnet configuration with a different cache directory path, for example, if Zebra's configuration is at the
default path, by running `cp ~/.config/zebrad.toml ./zebrad-copy-target.toml`, then opening the new configuration file and editing the
`cache_dir` path in the `state` section. Once there's a copy of Zebra's configuration with the new state cache directory path, run:
`zebrad copy-state --target-config-path "./zebrad-copy-target.toml" --max-source-height "2975999"`, and then update the original
Zebra configuration to use the new state cache directory.

### Added

- A `zebra-scanner` binary replacing the `shielded-scan` compilation feature in `zebrad` ([#8608](https://github.com/ZcashFoundation/zebra/pull/8608))
- Adds a `TrustedChainSync` module for keeping up with Zebra's non-finalized best chain from a separate process ([#8596](https://github.com/ZcashFoundation/zebra/pull/8596))
- Add a tonic server in zebra-rpc with a `chain_tip_change()` method that notifies clients when Zebra's best chain tip changes ([#8674](https://github.com/ZcashFoundation/zebra/pull/8674))
- NU6 network upgrade variant, minimum protocol version, and Testnet activation height ([#8693](https://github.com/ZcashFoundation/zebra/pull/8693), [8733](https://github.com/ZcashFoundation/zebra/pull/8733), [#8804](https://github.com/ZcashFoundation/zebra/pull/8804))
- Configurable NU6 activation height on Regtest ([#8700](https://github.com/ZcashFoundation/zebra/pull/8700))
- Configurable Testnet funding streams ([#8718](https://github.com/ZcashFoundation/zebra/pull/8718))
- Post-NU6 funding streams, including a lockbox funding stream ([#8694](https://github.com/ZcashFoundation/zebra/pull/8694))
- Add value pool balances to `getblockchaininfo` RPC method response ([#8769](https://github.com/ZcashFoundation/zebra/pull/8769))
- Add NU6 lockbox funding stream information to `getblocksubsidy` RPC method response ([#8742](https://github.com/ZcashFoundation/zebra/pull/8742))

### Changed

- Reduce the end-of-support halt time from 16 weeks to 10 weeks ([#8734](https://github.com/ZcashFoundation/zebra/pull/8734))
- Bump the current protocol version from 170100 to 170110 ([#8804](https://github.com/ZcashFoundation/zebra/pull/8804))
- Track the balance of the deferred chain value pool ([#8732](https://github.com/ZcashFoundation/zebra/pull/8732), [#8729](https://github.com/ZcashFoundation/zebra/pull/8729))
- Require that coinbase transactions balance exactly after NU6 activation ([#8727](https://github.com/ZcashFoundation/zebra/pull/8727))
- Support in-place disk format upgrades for major database version bumps ([#8748](https://github.com/ZcashFoundation/zebra/pull/8748))

### Fixed

- Return full network upgrade activation list in `getblockchaininfo` method ([#8699](https://github.com/ZcashFoundation/zebra/pull/8699))
- Update documentation for the new `zebra-scanner` binary ([#8675](https://github.com/ZcashFoundation/zebra/pull/8675))
- Update documentation for using Zebra with lightwalletd ([#8714](https://github.com/ZcashFoundation/zebra/pull/8714))
- Reduce debug output for Network on Regtest and default Testnet ([#8760](https://github.com/ZcashFoundation/zebra/pull/8760))

### Contributors

Thank you to everyone who contributed to this release, we couldn't make Zebra without you:
@arya2, @conradoplg, @dependabot[bot], @oxarbitrage, @therealyingtong and @upbqdn


## [Zebra 1.8.0](https://github.com/ZcashFoundation/zebra/releases/tag/v1.8.0) - 2024-07-02

- Zebra now uses a default unpaid actions limit of 0, dropping transactions with
  any unpaid actions from the mempool and excluding them when selecting
  transactions from the mempool during block template construction.
- The `zebrad` binary no longer contains the scanner of shielded transactions.
  This means `zebrad` no longer contains users' viewing keys.
- Support for custom Testnets and Regtest is greatly enhanced.
- Windows is now back in the second tier of supported platforms.
- The end-of-support time interval is set to match `zcashd`'s 16 weeks.
- The RPC serialization of empty treestates matches `zcashd`.

### Added

- Add an init function for a standalone `ReadStateService` ([#8595](https://github.com/ZcashFoundation/zebra/pull/8595))
- Allow configuring more parameters on custom Testnets and an NU5 activation height on Regtest ([#8477](https://github.com/ZcashFoundation/zebra/pull/8477), [#8518](https://github.com/ZcashFoundation/zebra/pull/8518), [#8524](https://github.com/ZcashFoundation/zebra/pull/8524), [#8528](https://github.com/ZcashFoundation/zebra/pull/8528), [#8636](https://github.com/ZcashFoundation/zebra/pull/8636))
- Add default constructions for several RPC method responses ([#8616](https://github.com/ZcashFoundation/zebra/pull/8616), [#8505](https://github.com/ZcashFoundation/zebra/pull/8505))
- Support constructing Canopy proposal blocks from block templates ([#8505](https://github.com/ZcashFoundation/zebra/pull/8505))

#### Docs

- Document custom Testnets, Regtest and how they compare to Mainnet and the default Testnet in the Zebra book ([#8526](https://github.com/ZcashFoundation/zebra/pull/8526), [#8636](https://github.com/ZcashFoundation/zebra/pull/8636))

### Changed

- Use a default unpaid action limit of 0 so that transactions with unpaid actions are excluded from the mempool and block templates by default ([#8638](https://github.com/ZcashFoundation/zebra/pull/8638))
- Lower the mandatory checkpoint height from immediately above the ZIP-212 grace period to immediately below Canopy activation ([#8629](https://github.com/ZcashFoundation/zebra/pull/8629))
- Use the new `zcash_script` callback API in `zebra-script`, allowing Zebra's ECC dependencies to be upgraded independently of `zcash_script` and `zcashd` ([#8566](https://github.com/ZcashFoundation/zebra/pull/8566))
- Put Windows in Tier 2 of supported platforms ([#8637](https://github.com/ZcashFoundation/zebra/pull/8637))
- Remove experimental support for starting the `zebra-scan` in the `zebrad` process as a step towards moving the scanner to its own process ([#8594](https://github.com/ZcashFoundation/zebra/pull/8594))
- Reduce the end of support time from 20 weeks to 16 weeks ([#8530](https://github.com/ZcashFoundation/zebra/pull/8530))
- Restore parts of the experimental `internal-miner` feature for use on Regtest ([#8506](https://github.com/ZcashFoundation/zebra/pull/8506))

### Fixed

- Allow square brackets in network config listen addr and external addr without explicitly configuring a port in the listen addr ([#8504](https://github.com/ZcashFoundation/zebra/pull/8504))
- Fix general conditional compilation attributes ([#8602](https://github.com/ZcashFoundation/zebra/pull/8602))
- Update `median_timespan()` method to align with zcashd implementation ([#8491](https://github.com/ZcashFoundation/zebra/pull/8491))
- Allow custom Testnets to make peer connections ([#8528](https://github.com/ZcashFoundation/zebra/pull/8528))
- Refactor and simplify the serialization of empty treestates to fix an incorrect serialization of empty note commitment trees for RPCs ([#8533](https://github.com/ZcashFoundation/zebra/pull/8533))
- Fix port conflict issue in some tests and re-enable those tests on Windows where those issues were especially problematic ([#8624](https://github.com/ZcashFoundation/zebra/pull/8624))
- Fix a bug with trailing characters in the OpenAPI spec method descriptions ([#8597](https://github.com/ZcashFoundation/zebra/pull/8597))

### Contributors

Thank you to everyone who contributed to this release, we couldn't make Zebra without you:
@arya2, @conradoplg, @gustavovalverde, @oxarbitrage and @upbqdn

## [Zebra 1.7.0](https://github.com/ZcashFoundation/zebra/releases/tag/v1.7.0) - 2024-05-07

In this release we introduce Regtest functionality to Zebra and restored Windows support. Also adjusted our Zebra release interval from 2 weeks to 6 weeks approximately.

### Added

- Preparing for upstream `zcash_client_backend` API changes ([#8425](https://github.com/ZcashFoundation/zebra/pull/8425))
- Regtest support ([#8383](https://github.com/ZcashFoundation/zebra/pull/8383), [#8421](https://github.com/ZcashFoundation/zebra/pull/8421), [#8368](https://github.com/ZcashFoundation/zebra/pull/8368), [#8413](https://github.com/ZcashFoundation/zebra/pull/8413), [#8474](https://github.com/ZcashFoundation/zebra/pull/8474), [#8475](https://github.com/ZcashFoundation/zebra/pull/8475))
- Allow Zebra users to contribute to the P2P network even if behind NAT or firewall ([#8488](https://github.com/ZcashFoundation/zebra/pull/8488))

### Changed

- Adjust estimated release interval to once every 6 weeks and the end of support from 16 to 20 weeks ([#8429](https://github.com/ZcashFoundation/zebra/pull/8429))

### Fixed

- Bump zcash script v0.1.15 and restore Windows support ([#8393](https://github.com/ZcashFoundation/zebra/pull/8393))
- Avoid possibly returning data from different blocks in `z_get_treestate` RPC method ([#8460](https://github.com/ZcashFoundation/zebra/pull/8460))
- Zebra panics with all features and no elasticsearch server available ([#8409](https://github.com/ZcashFoundation/zebra/pull/8409))

### Contributors

Thank you to everyone who contributed to this release, we couldn't make Zebra without you:
@arya2, @oxarbitrage and @upbqdn


## [Zebra 1.6.1](https://github.com/ZcashFoundation/zebra/releases/tag/v1.6.1) - 2024-04-15

This release adds an OpenAPI specification for Zebra's RPC methods and startup logs about Zebra's storage usage and other database information.

It also includes:
- Bug fixes and improved error messages for some zebra-scan gRPC methods
- A performance improvement in Zebra's `getblock` RPC method

### Added

- Log database information such as storage usage on startup and shutdown ([#8336](https://github.com/ZcashFoundation/zebra/pull/8336), [#8389](https://github.com/ZcashFoundation/zebra/pull/8389))
- OpenAPI specification for Zebra's RPC methods ([#8342](https://github.com/ZcashFoundation/zebra/pull/8342))
- Add block times to output of getblock RPC method when called with `verbosity = 2` ([#8384](https://github.com/ZcashFoundation/zebra/pull/8384))

### Changed

- Removed `Copy` trait impl for `Network` ([#8354](https://github.com/ZcashFoundation/zebra/pull/8354))
- Refactored code for network consensus parameters to `Network` methods ([#8340](https://github.com/ZcashFoundation/zebra/pull/8340))

### Fixed

- Improve zebra-scan gRPC method errors and add timeout to scan service to avoid hanging ([#8318](https://github.com/ZcashFoundation/zebra/pull/8318))
- Await state service requests in `getblock` method in parallel ([#8376](https://github.com/ZcashFoundation/zebra/pull/8376))

### Contributors

Thank you to everyone who contributed to this release, we couldn't make Zebra without you:
@arya2, @elijahhampton, @gustavovalverde, @idky137, @mpguerra, @oxarbitrage, @upbqdn and @zancas

## [Zebra 1.6.0](https://github.com/ZcashFoundation/zebra/releases/tag/v1.6.0) - 2024-02-23

This release exposes the shielded scanning functionality through an initial
version of a gRPC server, documented in the [Zebra
Book](https://zebra.zfnd.org/user/shielded-scan-grpc-server.html).

> [!NOTE]
> Building Zebra now depends on
> [`protoc`](https://github.com/protocolbuffers/protobuf). See the [Build
> Instructions](https://github.com/ZcashFoundation/zebra?tab=readme-ov-file#building-zebra)
> for more details.

### Added

- Add `docker-compose` file to run CI locally ([#8209](https://github.com/ZcashFoundation/zebra/pull/8209))
- Allow users to use Zebra + LWD with persistent states ([#8215](https://github.com/ZcashFoundation/zebra/pull/8215))

#### Scanner

- Add a new `zebra-grpc` crate ([#8167](https://github.com/ZcashFoundation/zebra/pull/8167))
- Start scanner gRPC server with `zebrad` ([#8241](https://github.com/ZcashFoundation/zebra/pull/8241))
- Add gRPC server reflection and document how to use the gRPC server ([#8288](https://github.com/ZcashFoundation/zebra/pull/8288))
- Add the `GetInfo` gRPC method ([#8178](https://github.com/ZcashFoundation/zebra/pull/8178))
- Add the `GetResults` gRPC method ([#8255](https://github.com/ZcashFoundation/zebra/pull/8255))
- Add the `Scan` gRPC method ([#8268](https://github.com/ZcashFoundation/zebra/pull/8268), [#8303](https://github.com/ZcashFoundation/zebra/pull/8303))
- Add the `RegisterKeys` gRPC method ([#8266](https://github.com/ZcashFoundation/zebra/pull/8266))
- Add the `ClearResults` and `DeleteKeys` gRPC methods ([#8237](https://github.com/ZcashFoundation/zebra/pull/8237))
- Add snapshot tests for new gRPCs ([#8277](https://github.com/ZcashFoundation/zebra/pull/8277))
- Add unit tests for new gRPCs ([#8293](https://github.com/ZcashFoundation/zebra/pull/8293))
- Create a tower Service in `zebra-scan` ([#8185](https://github.com/ZcashFoundation/zebra/pull/8185))
- Implement the `SubscribeResults` scan service request ([#8253](https://github.com/ZcashFoundation/zebra/pull/8253))
- Implement the `ClearResults` scan service request ([#8219](https://github.com/ZcashFoundation/zebra/pull/8219))
- Implement the `DeleteKeys` scan service request ([#8217](https://github.com/ZcashFoundation/zebra/pull/8217))
- Implement the `RegisterKeys` scan service request ([#8251](https://github.com/ZcashFoundation/zebra/pull/8251))
- Implement the `Results` scan service request ([#8224](https://github.com/ZcashFoundation/zebra/pull/8224))
- Test the `RegisterKeys` scan service request ([#8281](https://github.com/ZcashFoundation/zebra/pull/8281))
- Add `ViewingKey` type in `zebra-chain` ([#8198](https://github.com/ZcashFoundation/zebra/pull/8198))
- Handle `RegisterKeys` messages in scan task ([#8222](https://github.com/ZcashFoundation/zebra/pull/8222))

### Changed

- Remove `rfc.md` file ([#8228](https://github.com/ZcashFoundation/zebra/pull/8228))
- Update Debian from Bullseye to Bookworm in Docker ([#8273](https://github.com/ZcashFoundation/zebra/pull/8273))
- Remove Zebra RFCs from `CONTRIBUTING.md` ([#8304](https://github.com/ZcashFoundation/zebra/pull/8304))
- Publish fewer tags in Docker Hub ([#8300](https://github.com/ZcashFoundation/zebra/pull/8300))
- Add Zebra crate versions to dev-dependencies and remove circular dev-dependencies ([#8171](https://github.com/ZcashFoundation/zebra/pull/8171))
- Update docs for building Zebra ([#8315](https://github.com/ZcashFoundation/zebra/pull/8315))

### Fixed

- Set log rotation to avoid docker bugs ([#8269](https://github.com/ZcashFoundation/zebra/pull/8269))
- Improve error message in `non_blocking_logger` test ([#8276](https://github.com/ZcashFoundation/zebra/pull/8276))

### Contributors

Thank you to everyone who contributed to this release, we couldn't make Zebra without you:
@arya2, @bishopcheckmate, @chairulakmal, @gustavovalverde, @mpguerra, @oxarbitrage and @upbqdn.

## [Zebra 1.5.2](https://github.com/ZcashFoundation/zebra/releases/tag/v1.5.2) - 2024-01-23

This release serves as a hotfix for version 1.5.1, addressing issues encountered after its initial release. For more information about version 1.5.1, refer to [this link](https://github.com/ZcashFoundation/zebra/releases/tag/v1.5.2).

Following the release on GitHub, we identified difficulties in publishing the `zebra-chain` crate to crates.io. Detailed information is available in [issue #8180](https://github.com/ZcashFoundation/zebra/issues/8180) and its references.

Unfortunately, to resolve this challenge, which involves an unpublished dependency, we had to temporarily remove the internal miner support introduced in version 1.5.1.

In our efforts to reinstate this feature, we've opened a tracking ticket to monitor the progress of the required code that must be merged into the `equihash` dependency. You can follow the developments in [issue #8183](https://github.com/ZcashFoundation/zebra/issues/8183), which will only be closed once the feature is successfully restored.

### Breaking Changes

- Temporally remove the internal miner functionality ([#8184](https://github.com/ZcashFoundation/zebra/pull/8184))

### Contributors

Thank you to everyone who contributed to this release, we couldn't make Zebra without you:
@oxarbitrage


## [Zebra 1.5.1](https://github.com/ZcashFoundation/zebra/releases/tag/v1.5.1) - 2024-01-18

This release:

- Adds a utility for reading scanning results, and finalizes the MVP features of the scanner.
- Adds an experimental `internal-miner` feature, which mines blocks within `zebrad`. This feature is only supported on testnet. Use a more efficient GPU or ASIC for mainnet mining.
- Contains many documentation improvements.

### Added

- Add an internal Zcash miner to Zebra ([#8136](https://github.com/ZcashFoundation/zebra/pull/8136), [#8150](https://github.com/ZcashFoundation/zebra/pull/8150))
- Blockchain scanner new features:
  - Don't scan and log if we are below sapling height ([#8121](https://github.com/ZcashFoundation/zebra/pull/8121))
  - Restart scanning where left ([#8080](https://github.com/ZcashFoundation/zebra/pull/8080))
  - Add scanning result reader utility ([#8104](https://github.com/ZcashFoundation/zebra/pull/8104), [#8157](https://github.com/ZcashFoundation/zebra/pull/8157))
- Note default path to config in docs ([#8143](https://github.com/ZcashFoundation/zebra/pull/8143))
- Document how to add a column family ([#8149](https://github.com/ZcashFoundation/zebra/pull/8149))

### Changed

- Make sure scanner database is accessed using the correct types ([#8112](https://github.com/ZcashFoundation/zebra/pull/8112))
- Move history tree and value balance to typed column families ([#8115](https://github.com/ZcashFoundation/zebra/pull/8115))
- Refactor the user documentation for scanning  ([#8124](https://github.com/ZcashFoundation/zebra/pull/8124))
- Refactor user \& dev documentation ([#8145](https://github.com/ZcashFoundation/zebra/pull/8145))
- Improve feature flag docs ([#8114](https://github.com/ZcashFoundation/zebra/pull/8114))
- Allow opening the database in a read-only mode ([#8079](https://github.com/ZcashFoundation/zebra/pull/8079))
- Send all zebrad logs to the journal under systemd ([#7965](https://github.com/ZcashFoundation/zebra/pull/7965))

### Fixed

- Point to a manually created list of Zebra crates in docs ([#8160](https://github.com/ZcashFoundation/zebra/pull/8160))
- Add shielded-scan.md to the index ([#8095](https://github.com/ZcashFoundation/zebra/pull/8095))
- Elasticsearch feature, make bulk size the same for testnet and mainnet ([#8127](https://github.com/ZcashFoundation/zebra/pull/8127))

### Contributors

Thank you to everyone who contributed to this release, we couldn't make Zebra without you:
@arya2, @bishopcheckmate, @gustavovalverde, @oxarbitrage, @sandakersmann, @teor2345 and @upbqdn


## [Zebra 1.5.0](https://github.com/ZcashFoundation/zebra/releases/tag/v1.5.0) - 2023-11-28

This release:
- fixes a panic that was introduced in Zebra v1.4.0, which happens in rare circumstances when reading cached sprout or history trees.
- further improves how Zebra recovers from network interruptions and prevents potential network hangs.
- limits the ability of synthetic nodes to spread throughout the network through Zebra to address some of the Ziggurat red team report.

As of this release, Zebra requires Rust 1.73 to build.

Finally, we've added an experimental "shielded-scan" feature and the zebra-scan crate as steps
towards supporting shielded scanning in Zebra. This feature has known security issues.
It is for experimental use only. Ongoing development is tracked in issue [#7728](https://github.com/ZcashFoundation/zebra/issues/7728).

### Important Security Warning

Do not use regular or sensitive viewing keys with Zebra's experimental scanning feature. Do not use this
feature on a shared machine. We suggest generating new keys for experimental use.

### Security

- security(net): Stop sending peer addresses from version messages directly to the address book ([#7977](https://github.com/ZcashFoundation/zebra/pull/7977))
- security(net): Limit how many addresses are sent directly to the address book for a single peer address message ([#7952](https://github.com/ZcashFoundation/zebra/pull/7952))
- security(net): Rate-limit GetAddr responses to avoid sharing the entire address book over a short period ([#7955](https://github.com/ZcashFoundation/zebra/pull/7955))

### Added

- feat(config): Add config field for the viewing keys used by zebra-scan ([#7949](https://github.com/ZcashFoundation/zebra/pull/7949))
- feat(scan): Add on-disk database to store keys and scan results ([#7942](https://github.com/ZcashFoundation/zebra/pull/7942), [#8036](https://github.com/ZcashFoundation/zebra/pull/8036))
- feat(scan): Spawn zebra-scan task from zebrad with configured viewing keys ([#7989](https://github.com/ZcashFoundation/zebra/pull/7989))
- feat(scan): Create a scan_block function to use across scanning tasks ([#7994](https://github.com/ZcashFoundation/zebra/pull/7994))
- feat(scan): Scan blocks with Sapling keys and write the results to the database ([#8040](https://github.com/ZcashFoundation/zebra/pull/8040))
- poc(scan): Proof of concept for shielded scanning ([#7758](https://github.com/ZcashFoundation/zebra/pull/7758))
- add(docker): Add `ldb` RocksDB query tool to the Dockerfile ([#8074](https://github.com/ZcashFoundation/zebra/pull/8074))

### Changed

- change(state): Expose ZebraDb methods that can create different kinds of databases ([#8002](https://github.com/ZcashFoundation/zebra/pull/8002))
- change(state): Make the types for finalized blocks consistent ([#7923](https://github.com/ZcashFoundation/zebra/pull/7923))
- change(scan): Create a scanner storage database ([#8031](https://github.com/ZcashFoundation/zebra/pull/8031))
- change(scan): Store scanned TXIDs in "display order" ([#8057](https://github.com/ZcashFoundation/zebra/pull/8057))
- change(scan): Create a function that scans one block by height, and stores the results in the database ([#8045](https://github.com/ZcashFoundation/zebra/pull/8045))
- change(scan): Store one transaction ID per database row, to make queries easier ([#8062](https://github.com/ZcashFoundation/zebra/pull/8062))
- change(log): Silence verbose failed connection logs ([#8072](https://github.com/ZcashFoundation/zebra/pull/8072))

### Fixed

- fix(db): Fix a sprout/history tree read panic in Zebra v1.4.0, which only happens before the 25.3.0 state upgrade completes ([#7972](https://github.com/ZcashFoundation/zebra/pull/7972))
- fix(net): Fix potential network hangs, and reduce code complexity ([#7859](https://github.com/ZcashFoundation/zebra/pull/7859))
- fix(scan): Start scanning task only if there are keys to scan ([#8059](https://github.com/ZcashFoundation/zebra/pull/8059))
- fix(rpc): Make the `verbose` argument of the `getrawtransaction` RPC optional ([#8076](https://github.com/ZcashFoundation/zebra/pull/8076))

### Contributors

Thank you to everyone who contributed to this release, we couldn't make Zebra without you:
@arya2, @oxarbitrage, @teor2345 and @upbqdn

## [Zebra 1.4.0](https://github.com/ZcashFoundation/zebra/releases/tag/v1.4.0) - 2023-11-07

Zebra's mining RPCs are now available in release builds. Our Docker images are significantly
smaller, because the smaller Zcash verification parameters are now built into the `zebrad` binary.
Zebra has updated to the shared Rust dependencies from the `zcashd` 5.7.0 release.

Zebra recovers better from brief network interruptions, and avoids some network and verification
denial of service and performance issues. We have restored our macOS tests in CI, and now support
macOS on a best-effort basis.

We have changed our documentation website URL, and we are considering deprecating some Docker image
tags in release 1.5.0 and later.

### Deprecation Warnings

This release has the following deprecation warnings:

#### Warning: Deprecation of DockerHub Image Tags in a future release

Zebra currently publishes 11 [DockerHub tags](https://hub.docker.com/r/zfnd/zebra/tags) for each new release.
We want to reduce the number of DockerHub tags we publish in a future minor Zebra release.

Based on usage and user feedback, we could stop publishing:
- The `1` tag, which updates each release until NU6
- The `1.x` tag, which updates each patch release until the next minor release
- The `1.x.y` tag, which is the same as `v1.x.y`
- The `sha-xxxxxxx` tag, which is the same as `v1.x.y` (for production releases)

We also want to standardise experimental image tags to `-experimental`, rather than `.experimental`.

So for release 1.5.0, we might only publish these tags:
- `latest`
- `latest-experimental` (a new tag)
- `v1.5.0`
- `v1.5.0-experimental`

Please let us know if you need any other tags by [opening a GitHub ticket](https://github.com/ZcashFoundation/zebra/issues/new?assignees=&labels=C-enhancement%2CS-needs-triage&projects=&template=feature_request.yml&title=feature%3A+).

We recommend using the `latest` tag to always get the most recent Zebra release.

#### Warning: Documentation Website URL Change

We have replaced the API documentation on the [doc.zebra.zfnd.org](https://doc.zebra.zfnd.org)
website with [docs.rs](https://docs.rs/releases/search?query=zebra). All links have been updated.

Zebra's API documentation can be found on:
- [`docs.rs`](https://docs.rs/releases/search?query=zebra), which renders documentation for the
  public API of the latest crate releases;
- [`doc-internal.zebra.zfnd.org`](https://doc-internal.zebra.zfnd.org/), which renders
  documentation for the internal API on the `main` branch.

[doc.zebra.zfnd.org](https://doc.zebra.zfnd.org) stopped being updated a few days before this release,
and it will soon be shut down.

### Significant Changes

This release contains the following significant changes:

#### Mining RPCs in Production Builds

Zebra's mining RPCs are now available in release builds (#7740). Any Zebra instance can be used
by a solo miner or mining pool. This stabilises 12 RPCs, including  `getblocktemplate`, `submitblock`,
`getmininginfo`, `getnetworksolps`, `[z_]validateaddress` and `getblocksubsidy`. For more information,
read our [mining blog post](https://zfnd.org/experimental-mining-support-in-zebra/).

Please [let us know](https://github.com/ZcashFoundation/zebra/issues/new?assignees=&labels=C-enhancement%2CS-needs-triage&projects=&template=feature_request.yml&title=feature%3A+)
if your mining pool needs extra RPC methods or fields.

#### Zcash Parameters in `zebrad` Binary

`zebrad` now bundles zk-SNARK parameters directly into its binary. This increases the binary size
by a few megabytes, but reduces the size of the Docker image by around 600 MB because
the parameters don't contain the Sprout proving key anymore. The `zebrad download`
command does nothing, so it has been removed.

Previously, parameters were stored by default in these locations:

* `~/.zcash-params` (on Linux); or
* `~/Library/Application Support/ZcashParams` (on Mac); or
* `C:\Users\Username\AppData\Roaming\ZcashParams` (on Windows)

If you have upgraded `zebrad` to 1.4.0 or later, and `zcashd` to 5.7.0 or later, you can delete the
parameter files in these directories to save approximately 700 MB disk space.

[`zcashd` have deprecated their `fetch-params.sh` script](https://github.com/zcash/zcash/blob/master/doc/release-notes/release-notes-5.7.0.md#deprecation-of-fetch-paramssh),
so it can't be used to retry failed downloads in `zebrad` 1.3.0 and earlier.

We recommend upgrading to the latest Zebra release to avoid download issues in new installs.

#### macOS Support

macOS x86_64 is now supported on a best-effort basis. macOS builds and some tests run in Zebra's CI.

### Security

- Reconnect with peers after brief network interruption ([#7853](https://github.com/ZcashFoundation/zebra/pull/7853))
- Add outer timeouts for critical network operations to avoid hangs ([#7869](https://github.com/ZcashFoundation/zebra/pull/7869))
- Set iterator read bounds where possible in DiskDb, to avoid a known RocksDB denial of service issue ([#7731](https://github.com/ZcashFoundation/zebra/pull/7731), [#7732](https://github.com/ZcashFoundation/zebra/pull/7732))
- Fix concurrency issues in tree key formats, and CPU usage in genesis tree roots ([#7392](https://github.com/ZcashFoundation/zebra/pull/7392))

### Removed

- Remove the `zebrad download` command, because it no longer does anything ([#7819](https://github.com/ZcashFoundation/zebra/pull/7819))

### Added

- Enable mining RPCs by default in production builds ([#7740](https://github.com/ZcashFoundation/zebra/pull/7740))
- Re-enable macOS builds and tests in CI ([#7834](https://github.com/ZcashFoundation/zebra/pull/7834))
- Make macOS x86_64 a tier 2 supported platform in the docs ([#7843](https://github.com/ZcashFoundation/zebra/pull/7843))
- Add macOS M1 as a tier 3 supported platform ([#7851](https://github.com/ZcashFoundation/zebra/pull/7851))

### Changed

- Build Sprout and Sapling parameters into the zebrad binary, so a download server isn't needed ([#7800](https://github.com/ZcashFoundation/zebra/pull/7800), [#7844](https://github.com/ZcashFoundation/zebra/pull/7844))
- Bump ECC dependencies for `zcashd` 5.7.0 ([#7784](https://github.com/ZcashFoundation/zebra/pull/7784))
- Refactor the installation instructions for the `s-nomp` mining pool software ([#7835](https://github.com/ZcashFoundation/zebra/pull/7835))

### Fixed

- Make the `latest` Docker tag point to the production build, rather than the build with experimental features ([#7817](https://github.com/ZcashFoundation/zebra/pull/7817))
- Fix an incorrect consensus-critical ZIP 212 comment ([#7774](https://github.com/ZcashFoundation/zebra/pull/7774))
- Fix broken links to `zebra_network` and `zebra_state` `Config` structs on doc-internal.zebra.zfnd.org ([#7838](https://github.com/ZcashFoundation/zebra/pull/7838))

### Contributors

Thank you to everyone who contributed to this release, we couldn't make Zebra without you:
@arya2, @gustavovalverde, @mpguerra, @oxarbitrage, @rex4539, @teor2345, @upbqdn, and @vuittont60.

## [Zebra 1.3.0](https://github.com/ZcashFoundation/zebra/releases/tag/v1.3.0) - 2023-10-16

This release adds RPC methods for the "Spend before Sync" light wallet feature,
and fixes performance issues and bugs in the mining solution rate RPCs. Progress
bars can now be enabled using a config, please help us test them!

It contains the following updates:

### User Testing: Progress Bars

Zebra has progress bars! When progress bars are enabled, you can see Zebra's blocks,
transactions, and peer connections in your terminal. We're asking Zebra users to test this
feature, and give us [feedback on the forums](https://forum.zcashcommunity.com/t/zebra-progress-bars/44485).

To show progress bars while running Zebra, add these lines to your `zebrad.toml`:
```toml
[tracing]
progress_bar = "summary"
```

For more details, including a known issue with time estimates,
read our [progress bars blog post](https://zfnd.org/experimental-zebra-progress-bars/).

### Security

- Fix database concurrency bugs that could have led to panics or incorrect history tree data (#7590, #7663)

### Added

- Zebra's progress bars can now be enabled using a `zebrad.toml` config (#7615)
- Add missing elasticsearch flag feature to lib docs (#7568)
- Add missing Docker variables and examples (#7552)
- Check database format is valid on startup and shutdown (#7566, #7606). We expect to catch almost all database validity errors in CI (#7602, #7627), so users are unlikely to see them on startup or shutdown.

#### Spend before Sync Support

- Add state requests and support code for the `z_getsubtreesbyindex` RPC (#7408, #7734)
- Implement the `z_getsubtreesbyindex` RPC (#7436)
- Test the `z_getsubtreesbyindex` RPC (#7515, #7521, #7566, #7514, #7628)
- Format subtree roots in little-endian order (#7466)
- Add note subtree indexes for new and existing blocks (#7437)
- Upgrade subtrees from the tip backwards, for compatibility with wallet syncing (#7531)
- Handle a subtree comparison edge case correctly (#7587)

### Changed

- Return errors instead of panicking in methods for Heights (#7591)
- Update tests for compatibility with the ECC's `lightwalletd` fork (#7349)

### Fixed

- Refactor docs for feature flags (#7567)
- Match zcashd's getblockchaininfo capitalisation for NU5 (#7454)
- Fix bugs and performance of `getnetworksolps` & `getnetworkhashps` RPCs (#7647)

### Contributors

Thank you to everyone who contributed to this release, we couldn't make Zebra without you:
@arya2, @gustavovalverde, @oxarbitrage, @rex4539, @teor2345 and @upbqdn.

## [Zebra 1.2.0](https://github.com/ZcashFoundation/zebra/releases/tag/v1.2.0) - 2023-09-01

### Highlights

This release:

- Starts our work implementing "spend before sync" algorithm for lightwalletd.
- Contains an automatic database upgrade that reduces the size of Zebra's current cached state from approximately 276GB to 244GB. It does so by automatically pruning unneeded note commitment trees from an existing cache. New Zebra instances will also build their cache without these trees.

### Breaking Changes

`zebrad` 1.2.0 cached states are incompatible with previous `zebrad` versions:

- `zebrad` 1.2.0 upgrades the cached state format. The new format is incompatible with previous `zebrad` versions. After upgrading to this Zebra version, don't downgrade to an earlier version.
- When earlier versions try to use states upgraded by `zebrad` 1.2.0:
    - `zebrad` versions 1.0.0 and 1.0.1 will respond to some `z_gettreestate` RPC requests with incorrect empty `final_state` fields
    - pre-release `zebrad` versions can panic when verifying shielded transactions, updating the state, or responding to RPC requests

### Changed

- Deduplicate note commitment trees stored in the finalized state ([#7312](https://github.com/ZcashFoundation/zebra/pull/7312), [#7379](https://github.com/ZcashFoundation/zebra/pull/7379))
- Insert only the first tree in each series of identical trees into finalized state ([#7266](https://github.com/ZcashFoundation/zebra/pull/7266))
- Our testing framework now uses the ECC lightwalletd fork ([#7307](https://github.com/ZcashFoundation/zebra/pull/7307)). This was needed to start the work of implementing fast spendability. The ECC repo is now the supported implementation in Zebra, documentation was changed to reflect this. ([#7427](https://github.com/ZcashFoundation/zebra/pull/7427))

### Added

- Documentation for mining with Docker ([#7179](https://github.com/ZcashFoundation/zebra/pull/7179))
- Note tree sizes field to `getblock` RPC method ([#7278](https://github.com/ZcashFoundation/zebra/pull/7278))
- Note commitment subtree types to zebra-chain ([#7371](https://github.com/ZcashFoundation/zebra/pull/7371))
- Note subtree index handling to zebra-state, but we're not writing subtrees to the finalized state yet ([#7334](https://github.com/ZcashFoundation/zebra/pull/7334))

### Fixed

- Log a warning instead of panicking for unused mining configs ([#7290](https://github.com/ZcashFoundation/zebra/pull/7290))
- Avoid expensive note commitment tree root recalculations in eq() methods ([#7386](https://github.com/ZcashFoundation/zebra/pull/7386))
- Use the correct state version for databases without a state version file ([#7385](https://github.com/ZcashFoundation/zebra/pull/7385))
- Avoid temporary failures verifying the first non-finalized block or attempting to fork the chain before the final checkpoint ([#6810](https://github.com/ZcashFoundation/zebra/pull/6810))
- If a database format change is cancelled, also cancel the format check, and don't mark the database as upgraded ([#7442](https://github.com/ZcashFoundation/zebra/pull/7442))

## [Zebra 1.1.0](https://github.com/ZcashFoundation/zebra/releases/tag/v1.1.0) - 2023-07-18

This release adds new mempool metrics, fixes panics when cancelling tasks on shutdown, detects subcommand name typos on the command-line, and improves the usability of Zebra's Docker images (particularly for mining).

### Breaking Changes

- Zebra now detects subcommand name typos on the command-line. If you want to give Zebra a list of tracing filters, use `zebrad start --filters debug,...` ([#7056](https://github.com/ZcashFoundation/zebra/pull/7056))

### Security

- Avoid initiating outbound handshakes with IPs for which Zebra already has an active peer ([#7029](https://github.com/ZcashFoundation/zebra/pull/7029))
- Rate-limit inbound connections per IP ([#7041](https://github.com/ZcashFoundation/zebra/pull/7041))

### Added

- Metrics tracking mempool actions and size bucketed by weight ([#7019](https://github.com/ZcashFoundation/zebra/pull/7019)) by @str4d
- Legacy state format compatibility layer and version bumps for ECC dependencies to match `zcashd` 5.6.0 ([#7053](https://github.com/ZcashFoundation/zebra/pull/7053))
- Framework for upcoming in-place database format upgrades ([#7031](https://github.com/ZcashFoundation/zebra/pull/7031))


### Changed

- Deduplicate note commitment trees in non-finalized state ([#7218](https://github.com/ZcashFoundation/zebra/pull/7218), [#7239](https://github.com/ZcashFoundation/zebra/pull/7239))

### Fixed

- Enable miners running Zebra with Docker to set their address for mining rewards ([#7178](https://github.com/ZcashFoundation/zebra/pull/7178))
- Use default RPC port when running Zebra with Docker ([#7177](https://github.com/ZcashFoundation/zebra/pull/7177), [#7162](https://github.com/ZcashFoundation/zebra/pull/7162))
- Stop panicking on async task cancellation on shutdown in network and state futures ([#7219](https://github.com/ZcashFoundation/zebra/pull/7219))
- Remove redundant startup logs, fix progress bar number, order, and wording ([#7087](https://github.com/ZcashFoundation/zebra/pull/7087))
- Organize Docker `ENV` and `ARG` values based on their usage ([#7200](https://github.com/ZcashFoundation/zebra/pull/7200))
- Avoid blocking threads by awaiting proof verification results from rayon in async context ([#6887](https://github.com/ZcashFoundation/zebra/pull/6887))


### Contributors

Thank you to everyone who contributed to this release, we couldn't make Zebra without you:
@arya2, @gustavovalverde, @mpguerra, @oxarbitrage, @str4d, @teor2345 and @upbqdn


## [Zebra 1.0.1](https://github.com/ZcashFoundation/zebra/releases/tag/v1.0.1) - 2023-07-03

Zebra's first patch release fixes multiple peer connection security issues and panics. It also significantly reduces Zebra's CPU usage. We recommend that all users upgrade to Zebra 1.0.1 or later.

As of this release, Zebra requires Rust 1.70 to build. macOS builds are no longer officially supported by the Zebra team.

If you're running `zebrad` in a terminal, you'll see a new Zebra welcome message.

Please report bugs to [the Zebra GitHub repository](https://github.com/ZcashFoundation/zebra/issues/new?assignees=&labels=C-bug%2C+S-needs-triage&projects=&template=bug_report.yml&title=)

### Breaking Changes

This release has the following breaking changes:
- Zebra limits each IP address to 1 peer connection, to prevent denial of service attacks. This can be changed using the `network.max_connections_per_ip` config. ([#6980](https://github.com/ZcashFoundation/zebra/pull/6980), [#6993](https://github.com/ZcashFoundation/zebra/pull/6993), [#7013](https://github.com/ZcashFoundation/zebra/pull/7013)).
  Thank you to @dimxy from komodo for reporting this bug, and the Ziggurat team for demonstrating
  its impact on testnet.
- Zebra uses new APIs in Rust 1.70 to prevent concurrency bugs that could cause hangs or panics
  ([#7032](https://github.com/ZcashFoundation/zebra/pull/7032)).

### Support Changes

These platforms are no longer supported by the Zebra team:
- macOS has been moved from tier 2 to [tier 3 support](https://github.com/ZcashFoundation/zebra/blob/main/book/src/user/supported-platforms.md#tier-3) ([#6965](https://github.com/ZcashFoundation/zebra/pull/6965)). We disabled our regular macOS builds because Rust 1.70 [causes crashes during shutdown on macOS x86_64 (#6812)](https://github.com/ZcashFoundation/zebra/issues/6812). Zebra's state uses database transactions, so it should not be corrupted by the crash.

### Security

- Use Arc::into\_inner() to avoid potential hangs or panics ([#7032](https://github.com/ZcashFoundation/zebra/pull/7032))
- Replace openssl with rustls in tests and experimental features ([#7047](https://github.com/ZcashFoundation/zebra/pull/7047))

#### Network Security

- Fix long delays in accepting inbound handshakes, and delays in async operations throughout Zebra. ([#7103](https://github.com/ZcashFoundation/zebra/pull/7103)). Thank you to the Ziggurat Team for reporting this bug.
- Limit each IP address to 1 peer connection, to prevent denial of service attacks. ([#6980](https://github.com/ZcashFoundation/zebra/pull/6980), [#6993](https://github.com/ZcashFoundation/zebra/pull/6993))
- Close new peer connections from the same IP and port, rather than replacing the older connection ([#6980](https://github.com/ZcashFoundation/zebra/pull/6980))
- Reduce inbound service overloads and add a timeout ([#6950](https://github.com/ZcashFoundation/zebra/pull/6950))
- Stop panicking when handling inbound connection handshakes ([#6984](https://github.com/ZcashFoundation/zebra/pull/6984))
- Stop panicking on shutdown in the syncer and network ([#7104](https://github.com/ZcashFoundation/zebra/pull/7104))

### Added

- Make the maximum number of connections per IP configurable ([#7013](https://github.com/ZcashFoundation/zebra/pull/7013))
- Make it easier to modify Zebra's config inside the Docker image ([#7045](https://github.com/ZcashFoundation/zebra/pull/7045))
- Print a Zebra logo and welcome text if stderr is terminal ([#6945](https://github.com/ZcashFoundation/zebra/pull/6945), [#7075](https://github.com/ZcashFoundation/zebra/pull/7075), [#7095](https://github.com/ZcashFoundation/zebra/pull/7095), [#7102](https://github.com/ZcashFoundation/zebra/pull/7102))

### Changed

- Move macOS to tier 3 support ([#6965](https://github.com/ZcashFoundation/zebra/pull/6965))
- Install from crates.io in the README, rather than a git release tag ([#6977](https://github.com/ZcashFoundation/zebra/pull/6977))
- Add extra timeout logging to peer TCP connections ([#6969](https://github.com/ZcashFoundation/zebra/pull/6969))

### Fixed

- Stop overwriting custom user configs inside Zebra's Docker image ([#7045](https://github.com/ZcashFoundation/zebra/pull/7045))
- Stop Zebra using 100% CPU even when idle ([#7103](https://github.com/ZcashFoundation/zebra/pull/7103)), thank you to james_katz for reporting this bug
- Avoid potential hangs in the `tokio` async runtime ([#7094](https://github.com/ZcashFoundation/zebra/pull/7094))
- Replace or add RPC content type header to support `zcashd` RPC examples ([#6885](https://github.com/ZcashFoundation/zebra/pull/6885))
- Make `zebra-network` licensing clearer ([#6995](https://github.com/ZcashFoundation/zebra/pull/6995))

#### Configuration

- Ignore error from loading config if running the 'generate' or 'download' commands ([#7014](https://github.com/ZcashFoundation/zebra/pull/7014))
- Apply force\_color to panic logs ([#6997](https://github.com/ZcashFoundation/zebra/pull/6997))

#### Logging & Error Handling

- Log a zebra-network task cancel on shutdown, rather than panicking ([#7078](https://github.com/ZcashFoundation/zebra/pull/7078))
- Fix incorrect function spans in some logs ([#6923](https://github.com/ZcashFoundation/zebra/pull/6923), [#6995](https://github.com/ZcashFoundation/zebra/pull/6995))
- Replace a state validation chain length assertion with a NotReadyToBeCommitted error ([#7072](https://github.com/ZcashFoundation/zebra/pull/7072))

#### Experimental Feature Fixes

- Add an elasticsearch feature to block serialize to fix experimental build failures ([#6709](https://github.com/ZcashFoundation/zebra/pull/6709))
- Prevent progress bar from panicking by disabling limits that are never reached ([#6940](https://github.com/ZcashFoundation/zebra/pull/6940))

### Contributors

Thank you to everyone who contributed to this release, we couldn't make Zebra without you:
@arya2, @conradoplg, @dconnolly, @dimxy from komodo, james_katz, @oxarbitrage, @teor2345, @upbqdn, and the Ziggurat team.


## [Zebra 1.0.0](https://github.com/ZcashFoundation/zebra/releases/tag/v1.0.0) - 2023-06-14

This is our 1.0.0 stable release.

This release also fixes a panic at startup when parsing the app version, [publishes `zebrad` to crates.io](https://crates.io/crates/zebrad), and [publishes to Docker Hub under the `latest` tag](https://hub.docker.com/r/zfnd/zebra/tags).

Please report bugs to [the Zebra GitHub repository](https://github.com/ZcashFoundation/zebra/issues/new?assignees=&labels=C-bug%2C+S-needs-triage&projects=&template=bug_report.yml&title=)

### Security

- Avoid potential concurrency bugs in outbound handshakes ([#6869](https://github.com/ZcashFoundation/zebra/pull/6869))

### Changed

- Publish to [crates.io](https://crates.io/crates/zebrad) ([#6908](https://github.com/ZcashFoundation/zebra/pull/6908))
- Rename tower-batch to tower-batch-control ([#6907](https://github.com/ZcashFoundation/zebra/pull/6907))
- Upgrade to ed25519-zebra 4.0.0 ([#6881](https://github.com/ZcashFoundation/zebra/pull/6881))

### Fixed

- Stop panicking at startup when parsing the app version ([#6888](https://github.com/ZcashFoundation/zebra/pull/6888))
- Avoid a race condition in testing modified JoinSplits ([#6921](https://github.com/ZcashFoundation/zebra/pull/6921))

### Contributors

Thank you to everyone who contributed to this release, we couldn't make Zebra without you:
@dconnolly, @gustavovalverde, @oxarbitrage, @teor2345 and @upbqdn


## [Zebra 1.0.0-rc.9](https://github.com/ZcashFoundation/zebra/releases/tag/v1.0.0-rc.9) - 2023-06-07

This release continues to address audit findings. It fixes multiple network protocol and RPC bugs,
and reduces sensitive information logging.

This is the last release candidate before the 1.0.0 stable release. Please report bugs to [the Zebra GitHub repository](https://github.com/ZcashFoundation/zebra/issues/new?assignees=&labels=C-bug%2C+S-needs-triage&projects=&template=bug_report.yml&title=)

### Breaking Changes

- The version subcommand has been replaced with a --version/-V flag ([#6801](https://github.com/ZcashFoundation/zebra/pull/6801))

### Security

- Stop logging peer IP addresses, to protect user privacy ([#6662](https://github.com/ZcashFoundation/zebra/pull/6662))
- Stop logging potentially sensitive user information from unmined transactions ([#6616](https://github.com/ZcashFoundation/zebra/pull/6616))
- Rate-limit MetaAddrChange::Responded from peers ([#6738](https://github.com/ZcashFoundation/zebra/pull/6738))
- Ignore out of order Address Book changes, unless they are concurrent ([#6717](https://github.com/ZcashFoundation/zebra/pull/6717))
- Limit blocks and transactions sent in response to a single request  ([#6679](https://github.com/ZcashFoundation/zebra/pull/6679))
- Rate-limit and size-limit peer transaction ID messages ([#6625](https://github.com/ZcashFoundation/zebra/pull/6625))
- Stop panicking on state RPC or block requests with very large heights ([#6699](https://github.com/ZcashFoundation/zebra/pull/6699))
- Try harder to drop connections when they shut down, Credit: Ziggurat Team ([#6832](https://github.com/ZcashFoundation/zebra/pull/6832))
- Randomly drop connections when inbound service is overloaded ([#6790](https://github.com/ZcashFoundation/zebra/pull/6790))

### Added

- Report compiler version and Zebra features when starting Zebra ([#6606](https://github.com/ZcashFoundation/zebra/pull/6606))
- Update Zebra book summary to include supported platforms, platform tier policy, and versioning ([#6683](https://github.com/ZcashFoundation/zebra/pull/6683))
- Improve zebrad's help output, credit to @Rqnsom ([#6801](https://github.com/ZcashFoundation/zebra/pull/6801))
- Cache a list of useful peers on disk ([#6739](https://github.com/ZcashFoundation/zebra/pull/6739))
- Make the first stable release forward-compatible with planned state changes ([#6813](https://github.com/ZcashFoundation/zebra/pull/6813))

### Fixed

- Limit RPC failure log length, add details to RPC failure logs ([#6754](https://github.com/ZcashFoundation/zebra/pull/6754))
- Allow inbound connections to Zebra running in Docker ([#6755](https://github.com/ZcashFoundation/zebra/pull/6755))
- Zebra now accepts filters for the start command when no subcommand is provided ([#6801](https://github.com/ZcashFoundation/zebra/pull/6801))
- Avoid panicking on state errors during shutdown ([#6828](https://github.com/ZcashFoundation/zebra/pull/6828))

### Contributors

Thank you to everyone who contributed to this release, we couldn't make Zebra without you:
@arya2, @mpguerra, @oxarbitrage, @teor2345 and @upbqdn


## [Zebra 1.0.0-rc.8](https://github.com/ZcashFoundation/zebra/releases/tag/v1.0.0-rc.8) - 2023-05-10

Starting in this release, Zebra has implemented an "end of support" halt. Just like `zcashd`, the `zebrad` binary will stop running 16 weeks after the last release date.
Also, this release adds the ZIP-317 rules to mempool transactions which should help with the Zcash network spam issue.

### Security

- Avoid inbound service overloads and fix failing tests ([#6537](https://github.com/ZcashFoundation/zebra/pull/6537))
- Avoid a rare panic when a connection is dropped ([#6566](https://github.com/ZcashFoundation/zebra/pull/6566))
- Avoid some self-connection nonce removal attacks ([#6410](https://github.com/ZcashFoundation/zebra/pull/6410))
- Reject nodes using ZClassic ports, and warn if configured with those ports ([#6567](https://github.com/ZcashFoundation/zebra/pull/6567))

### Added

- Add ZIP-317 rules to mempool ([#6556](https://github.com/ZcashFoundation/zebra/pull/6556))
- Add user agent argument to zebra-network crate ([#6601](https://github.com/ZcashFoundation/zebra/pull/6601))
- Refuse to run zebrad when release is too old ([#6351](https://github.com/ZcashFoundation/zebra/pull/6351))

### Fixed

- Handle randomness generation and invalid random values as errors in cryptographic code ([#6385](https://github.com/ZcashFoundation/zebra/pull/6385))
- When configured for testnet, automatically use the correct testnet listener port ([#6575](https://github.com/ZcashFoundation/zebra/pull/6575))

### Contributors

Thank you to everyone who contributed to this release, we couldn't make Zebra without you:
@arya2, @gustavovalverde, @oxarbitrage, @teor2345 and @upbqdn


## [Zebra 1.0.0-rc.7](https://github.com/ZcashFoundation/zebra/releases/tag/v1.0.0-rc.7) - 2023-04-18

This release features a security fix for unbounded memory use in zebra-network, introduces the "progress-bar" feature, and continues to address audit findings.

### Security

- Limit the number of leftover nonces in the self-connection nonce set ([#6534](https://github.com/ZcashFoundation/zebra/pull/6534))
- Allow each initial peer to send one inbound request before disconnecting any peers ([#6520](https://github.com/ZcashFoundation/zebra/pull/6520))
- Limit the number of non-finalized chains tracked by Zebra ([#6447](https://github.com/ZcashFoundation/zebra/pull/6447))
- Update dependencies that only appear in the lock file ([#6217](https://github.com/ZcashFoundation/zebra/pull/6217))

### Added

- Add confirmations to getrawtransaction method response ([#6287](https://github.com/ZcashFoundation/zebra/pull/6287))
- Add a config for writing logs to a file ([#6449](https://github.com/ZcashFoundation/zebra/pull/6449))
- Add an experimental terminal-based progress bar feature to Zebra, which is off by default ([#6235](https://github.com/ZcashFoundation/zebra/pull/6235))
- Create DockerHub image with mining enabled after each Zebra release ([#6228](https://github.com/ZcashFoundation/zebra/pull/6228))

### Changed

- Increase ZIP-401 mempool cost thresholds for Orchard transactions ([#6521](https://github.com/ZcashFoundation/zebra/pull/6521))
- Suggest making sure the RPC endpoint is enabled for checkpointing ([#6375](https://github.com/ZcashFoundation/zebra/pull/6375))
- Refactor the handling of height differences ([#6330](https://github.com/ZcashFoundation/zebra/pull/6330))
- Upgrade shared dependencies to match `zcashd` 5.5.0 ([#6536](https://github.com/ZcashFoundation/zebra/pull/6536))
- Lookup unspent UTXOs in non-finalized state before checking disk ([#6513](https://github.com/ZcashFoundation/zebra/pull/6513))
- Stop re-downloading blocks that are in non-finalized side chains ([#6335](https://github.com/ZcashFoundation/zebra/pull/6335))

### Fixed

- Validate header versions when serializing blocks ([#6475](https://github.com/ZcashFoundation/zebra/pull/6475))
- Stop ignoring new transactions after the mempool is newly activated ([#6448](https://github.com/ZcashFoundation/zebra/pull/6448))
- Fix off-by-one error in DNS seed peer retries, and clarify logs ([#6460](https://github.com/ZcashFoundation/zebra/pull/6460))
- Check that mempool transactions are valid for the state's chain info in getblocktemplate ([#6416](https://github.com/ZcashFoundation/zebra/pull/6416))
- Remove transactions with immature transparent coinbase spends from the mempool and block templates ([#6510](https://github.com/ZcashFoundation/zebra/pull/6510))
- Disable issue URLs for a known shutdown panic in abscissa ([#6486](https://github.com/ZcashFoundation/zebra/pull/6486))

### Contributors

Thank you to everyone who contributed to this release, we couldn't make Zebra without you:
@arya2, @dconnolly, @gustavovalverde, @oxarbitrage, @teor2345 and @upbqdn

## [Zebra 1.0.0-rc.6](https://github.com/ZcashFoundation/zebra/releases/tag/v1.0.0-rc.6) - 2023-03-23

In this release, we fixed several minor security issues, most notably [hardening Zebra in response to the vulnerabilities recently disclosed by Halborn](https://zfnd.org/statement-on-recent-security-disclosures-by-halborn/).

### Known Issues

- `orchard` 0.3.0 can't verify `halo2` proofs when compiled with Rust 1.69 or later (currently beta and nightly Rust). Compile Zebra with stable Rust to avoid this bug. ([halo2/#737](https://github.com/zcash/halo2/issues/737)).
Zebra tracking issue for this problem is [#6232](https://github.com/ZcashFoundation/zebra/issues/6232).

### Security

- Harden Zebra's network protocol implementation in response to the Halborn disclosures ([#6297](https://github.com/ZcashFoundation/zebra/pull/6297))
- Bump incrementalmerkletree from 0.3.0 to 0.3.1, resolving a consensus bug on 32-bit platforms ([#6258](https://github.com/ZcashFoundation/zebra/pull/6258))
- Remove unused dependencies, and check for them in CI ([#6216](https://github.com/ZcashFoundation/zebra/pull/6216))
- Validate address length before reading ([#6320](https://github.com/ZcashFoundation/zebra/pull/6320), [#6368](https://github.com/ZcashFoundation/zebra/pull/6368))

### Added

- Add instructions for mining with s-nomp to Zebra book ([#6220](https://github.com/ZcashFoundation/zebra/pull/6220))
- Export block data to elasticsearch database ([#6274](https://github.com/ZcashFoundation/zebra/pull/6274))
- Add elasticsearch section to Zebra book ([#6295](https://github.com/ZcashFoundation/zebra/pull/6295))

### Changed

- Update Zebra's build instructions ([#6273](https://github.com/ZcashFoundation/zebra/pull/6273))
- Improve CommitBlockError message ([#6251](https://github.com/ZcashFoundation/zebra/pull/6251))

### Fixed

- Stop ignoring some transaction broadcasts ([#6230](https://github.com/ZcashFoundation/zebra/pull/6230))

### Contributors

Thank you to everyone who contributed to this release, we couldn't make Zebra without you:
@arya2, @dconnolly, @mpguerra, @oxarbitrage, @teor2345 and @upbqdn


## [Zebra 1.0.0-rc.5](https://github.com/ZcashFoundation/zebra/releases/tag/v1.0.0-rc.5) - 2023-02-23

This release:

- finishes the implementation of mining-related RPCs;
- makes Zebra ready for testing and initial adoption by mining pools;
- adds support for the latest version of `lightwalletd`;
- makes non-finalized chain forks instant;
- contains other improvements such as deduplication of RedPallas code.

Zebra now also checks that it is following the consensus chain each time it
starts up.

### Security

- Check that Zebra's state contains the consensus chain each time it starts up.
  This implements the "settled network upgrade" consensus rule using all of
  Zebra's checkpoints
  ([#6163](https://github.com/ZcashFoundation/zebra/pull/6163)).

  _User action required:_

  - If your config is based on an old version of Zebra, or you have manually
    edited it, make sure `consensus.checkpoint_sync = true`. This option has
    been true by default since March 2022.

- Bump hyper from 0.14.23 to 0.14.24, fixing a denial of service risk ([#6094](https://github.com/ZcashFoundation/zebra/pull/6094))
- Re-verify transactions that were verified at a different tip height ([#6154](https://github.com/ZcashFoundation/zebra/pull/6154))
- Fix minute-long delays in block verification after a chain fork ([#6122](https://github.com/ZcashFoundation/zebra/pull/6122))

### Deprecated

- The `consensus.checkpoint_sync` config in `zebrad.toml` is deprecated. It might be ignored or
  removed in a future release. ([#6163](https://github.com/ZcashFoundation/zebra/pull/6163))

### Added

- Log a cute message for blocks that were mined by Zebra (off by default) ([#6098](https://github.com/ZcashFoundation/zebra/pull/6098))
- Add extra `getblock` RPC fields used by some mining pools ([#6097](https://github.com/ZcashFoundation/zebra/pull/6097))
- Get details from transaction differences in `getrawmempool` RPC ([#6035](https://github.com/ZcashFoundation/zebra/pull/6035))

#### New RPCs

- Implement the `z_listunifiedreceivers` RPC ([#6171](https://github.com/ZcashFoundation/zebra/pull/6171))
- Implement the `getblocksubsidy` RPC ([#6032](https://github.com/ZcashFoundation/zebra/pull/6032))
- Implement the `validateaddress` RPC ([#6086](https://github.com/ZcashFoundation/zebra/pull/6086))
- Implement the `z_validateaddress` RPC ([#6185](https://github.com/ZcashFoundation/zebra/pull/6185))
- Implement the `getdifficulty` RPC ([#6099](https://github.com/ZcashFoundation/zebra/pull/6099))

#### Documentation

- Add detailed testnet mining docs to the Zebra repository ([#6201](https://github.com/ZcashFoundation/zebra/pull/6201))
- Add mining instructions to the zebra book ([#6199](https://github.com/ZcashFoundation/zebra/pull/6199))

### Changed

- Use `reddsa` crate and remove duplicated RedPallas code ([#6013](https://github.com/ZcashFoundation/zebra/pull/6013))
- Upgrade to the zcash_primitives 0.10 API ([#6087](https://github.com/ZcashFoundation/zebra/pull/6087))
- Simplify `getdifficulty` RPC implementation ([#6105](https://github.com/ZcashFoundation/zebra/pull/6105))

### Fixed

- Change error format in proposals ([#6044](https://github.com/ZcashFoundation/zebra/pull/6044))
- Fix `lightwalletd` instructions to be compatible with Zebra ([#6088](https://github.com/ZcashFoundation/zebra/pull/6088))
- Downgrade `owo-colors` from 3.6.0 to 3.5.0 ([#6203](https://github.com/ZcashFoundation/zebra/pull/6203))
- Make RPC "incorrect parameters" error code match `zcashd` ([#6066](https://github.com/ZcashFoundation/zebra/pull/6066))
- Make the verbosity argument optional in the getblock RPC ([#6092](https://github.com/ZcashFoundation/zebra/pull/6092))
- Increase legacy chain limit to 100,000 ([#6053](https://github.com/ZcashFoundation/zebra/pull/6053))

### Contributors

Thank you to everyone who contributed to this release, we couldn't make Zebra
without you: @arya2, @conradoplg, @gustavovalverde,
@jackgavigan, @oxarbitrage, @sandakersmann, @teor2345 and @upbqdn

## [Zebra 1.0.0-rc.4](https://github.com/ZcashFoundation/zebra/releases/tag/v1.0.0-rc.4) - 2023-01-30

In this release we fixed bugs and inconsistencies between zcashd and zebrad in the output of the `getblocktemplate` RPC method. In addition, we added block proposal mode to the `getblocktemplate` RPC, while we continue the effort of adding and testing mining pool RPC methods.

### Security

- Verify the lock times of mempool transactions. Previously, Zebra was ignoring mempool transaction lock times, but checking them in mined blocks. Credit to DeckerSU for reporting this issue. ([#6027](https://github.com/ZcashFoundation/zebra/pull/6027))
- Bump bumpalo from 3.8.0 to 3.12.0, removing undefined behaviour on `wasm` targets. These targets are not supported Zebra platforms. ([#6015](https://github.com/ZcashFoundation/zebra/pull/6015))
- Bump libgit2-sys from 0.14.0+1.5.0 to 0.14.2+1.5.1, to ensure that SSH server keys are checked. Zebra only uses `libgit2` during builds, and we don't make SSH connections. ([#6014](https://github.com/ZcashFoundation/zebra/pull/6014))
- Bump tokio from 1.24.1 to 1.24.2, to fix unsoundness. The unsound methods are not directly used by Zebra. ([#5995](https://github.com/ZcashFoundation/zebra/pull/5995))

### Added

- Add getpeerinfo RPC method ([#5951](https://github.com/ZcashFoundation/zebra/pull/5951))
- Add proposal capability to getblocktemplate ([#5870](https://github.com/ZcashFoundation/zebra/pull/5870))
- Add a test to check that the Docker image config works ([#5968](https://github.com/ZcashFoundation/zebra/pull/5968))
- Make `zebra-checkpoints` work for zebrad backend ([#5894](https://github.com/ZcashFoundation/zebra/pull/5894), [#5961](https://github.com/ZcashFoundation/zebra/pull/5961))
- Add test dependency from zebra-rpc to zebra-network with correct features ([#5992](https://github.com/ZcashFoundation/zebra/pull/5992))
- Document zebra download command ([#5901](https://github.com/ZcashFoundation/zebra/pull/5901))

### Fixed

- Return detailed errors to the RPC client when a block proposal fails ([#5993](https://github.com/ZcashFoundation/zebra/pull/5993))
- Avoid selecting duplicate transactions in block templates ([#6006](https://github.com/ZcashFoundation/zebra/pull/6006))
- Calculate getblocktemplate RPC testnet min and max times correctly ([#5925](https://github.com/ZcashFoundation/zebra/pull/5925))
- Fix Merkle root transaction order in getblocktemplate RPC method ([#5953](https://github.com/ZcashFoundation/zebra/pull/5953))

### Changed

- Strings in zebra configuration file now use double quotes, caused by upgrading the `toml` crate. Old configs will still work [#6029](https://github.com/ZcashFoundation/zebra/pull/6029)

### Contributors

Thank you to everyone who contributed to this release, we couldn't make Zebra without you:
@arya2, @conradoplg, @gustavovalverde, @mpguerra, @oxarbitrage and @teor2345


## [Zebra 1.0.0-rc.3](https://github.com/ZcashFoundation/zebra/releases/tag/v1.0.0-rc.3) - 2023-01-10

This release continues our work on mining pool RPCs, and brings Zebra up to date with the latest [ZIP-317](https://zips.z.cash/zip-0317) changes. It also fixes a minor network protocol compatibility bug.

As part of this release, we upgraded `tokio` to fix potential hangs and performance issues. We encourage all users to upgrade to the latest Zebra version to benefit from these fixes.

### Breaking Changes

- Zebra now requires at least Rust 1.65, because we have started using new language features.
  Any Zebra release can increase the required Rust version: only the latest stable Rust version is supported.

### Security

- Upgrade tokio from 1.22.0 to 1.23.0 to fix potential hangs and performance issues ([#5802](https://github.com/ZcashFoundation/zebra/pull/5802))
- Refactor block subsidy to handle Height::MAX without panicking ([#5787](https://github.com/ZcashFoundation/zebra/pull/5787))
- Update ZIP-317 transaction selection algorithm in the `getblocktemplate` RPC ([#5776](https://github.com/ZcashFoundation/zebra/pull/5776))

### Added

- Add the `getmininginfo`, `getnetworksolps` and `getnetworkhashps` RPC methods ([#5808](https://github.com/ZcashFoundation/zebra/pull/5808))
- Add long polling support to the `getblocktemplate` RPC ([#5772](https://github.com/ZcashFoundation/zebra/pull/5772), [#5796](https://github.com/ZcashFoundation/zebra/pull/5796), [#5837](https://github.com/ZcashFoundation/zebra/pull/5837), [#5843](https://github.com/ZcashFoundation/zebra/pull/5843), [#5862](https://github.com/ZcashFoundation/zebra/pull/5862))
- Populate `blockcommitmenthash` and `defaultroot` fields in the getblocktemplate RPC ([#5751](https://github.com/ZcashFoundation/zebra/pull/5751))
- Support transparent p2pkh miner addresses in the `getblocktemplate` RPC ([#5827](https://github.com/ZcashFoundation/zebra/pull/5827))

### Changed

- Automatically re-verify mempool transactions after a chain fork, rather than re-downloading them all ([#5841](https://github.com/ZcashFoundation/zebra/pull/5841))
- Try to match `zcashd`'s `getblocktemplate` exactly ([#5867](https://github.com/ZcashFoundation/zebra/pull/5867))
- Accept a hash or a height as the first parameter of the `getblock` RPC ([#5861](https://github.com/ZcashFoundation/zebra/pull/5861))
- Wait for 3 minutes to check Zebra is synced to the tip, rather than 2 ([#5840](https://github.com/ZcashFoundation/zebra/pull/5840))
- Update mainnet and testnet checkpoints ([#5928](https://github.com/ZcashFoundation/zebra/pull/5928))

### Fixed

- Allow peers to omit the `relay` flag in `version` messages ([#5835](https://github.com/ZcashFoundation/zebra/pull/5835))

### Contributors

Thank you to everyone who contributed to this release, we couldn't make Zebra without you:
@arya2, @dconnolly, @dependabot[bot], @oxarbitrage and @teor2345


## [Zebra 1.0.0-rc.2](https://github.com/ZcashFoundation/zebra/releases/tag/v1.0.0-rc.2) - 2022-12-06

Zebra's latest release continues work on mining pool RPCs, fixes a rare RPC crash that could lead to memory corruption, and uses the ZIP-317 conventional fee for mempool size limits.

Zebra's consensus rules, node sync, and `lightwalletd` RPCs are ready for user testing and experimental use. Zebra has not been audited yet.

### Breaking Changes

This release has the following breaking changes:
- Evict transactions from the mempool using the ZIP-317 conventional fee ([#5703](https://github.com/ZcashFoundation/zebra/pull/5703))
  - If there are a lot of unmined transactions on the Zcash network, and Zebra's mempool
    becomes full, Zebra will penalise transactions that don't pay at least the ZIP-317
    conventional fee. These transactions will be more likely to get evicted.
  - The ZIP-317 convention fee increases based on the number of logical transparent or
    shielded actions in a transaction.
  - This change has no impact under normal network conditions.

### Security

- Fix a rare crash and memory errors when Zebra's RPC server shuts down ([#5591](https://github.com/ZcashFoundation/zebra/pull/5591))
- Evict transactions from the mempool using the ZIP-317 conventional fee ([#5703](https://github.com/ZcashFoundation/zebra/pull/5703))

### Added

- Add submitblock RPC method ([#5526](https://github.com/ZcashFoundation/zebra/pull/5526))
- Add a `mining` section with miner address to config ([#5491](https://github.com/ZcashFoundation/zebra/pull/5508))

### Changed

- Select getblocktemplate RPC transactions according to ZIP-317 ([#5724](https://github.com/ZcashFoundation/zebra/pull/5724))
- Add transaction fields to the `getblocktemplate` RPC ([#5496](https://github.com/ZcashFoundation/zebra/pull/5496) and [#5508](https://github.com/ZcashFoundation/zebra/pull/5508))
- Populate some getblocktemplate RPC block header fields using the state best chain tip  ([#5659](https://github.com/ZcashFoundation/zebra/pull/5659))
- Return an error from getblocktemplate method if Zebra is not synced to network tip ([#5623](https://github.com/ZcashFoundation/zebra/pull/5623))
- Implement coinbase conversion to RPC `TransactionTemplate` type ([#5554](https://github.com/ZcashFoundation/zebra/pull/5554))
- Check block and transaction Sprout anchors in parallel ([#5742](https://github.com/ZcashFoundation/zebra/pull/5742))
- Contextually validates mempool transactions in best chain ([#5716](https://github.com/ZcashFoundation/zebra/pull/5716) and [#5616](https://github.com/ZcashFoundation/zebra/pull/5616))
- Generate coinbase transactions in the getblocktemplate RPC ([#5580](https://github.com/ZcashFoundation/zebra/pull/5580))
- Log loaded config path when Zebra starts up ([#5733](https://github.com/ZcashFoundation/zebra/pull/5733))
- Update mainnet and testnet checkpoints on 2022-12-01 ([#5754](https://github.com/ZcashFoundation/zebra/pull/5754))
- Bump zcash\_proofs from 0.8.0 to 0.9.0 and zcash\_primitives from 0.8.1 to 0.9.0 ([#5631](https://github.com/ZcashFoundation/zebra/pull/5631))

### Fixed

- Check network and P2SH addresses for mining config and funding streams([#5620](https://github.com/ZcashFoundation/zebra/pull/5620))
- Return an error instead of panicking in the batch verifier on shutdown ([#5530](https://github.com/ZcashFoundation/zebra/pull/5530))
- Use a more reliable release template branch name and docker command ([#5519](https://github.com/ZcashFoundation/zebra/pull/5519))
- Make the syncer ignore some new block verification errors ([#5537](https://github.com/ZcashFoundation/zebra/pull/5537))
- Pause new downloads when Zebra reaches the lookahead limit ([#5561](https://github.com/ZcashFoundation/zebra/pull/5561))
- Shut down the RPC server properly when Zebra shuts down ([#5591](https://github.com/ZcashFoundation/zebra/pull/5591))
- Print usage info for --help flag ([#5634](https://github.com/ZcashFoundation/zebra/pull/5634))
- Fix RPC bugs ([#5761](https://github.com/ZcashFoundation/zebra/pull/5761))
- Clarify inbound and outbound port requirements ([#5584](https://github.com/ZcashFoundation/zebra/pull/5584))

### Contributors

Thank you to everyone who contributed to this release, we couldn't make Zebra without you:
@arya2, @oxarbitrage, @teor2345, and @mpguerra


## [Zebra 1.0.0-rc.1](https://github.com/ZcashFoundation/zebra/releases/tag/v1.0.0-rc.1) - 2022-11-02

This is the second Zebra release candidate. Zebra's consensus rules, node sync, and `lightwalletd` RPCs are ready for user testing and experimental use. Zebra has not been audited yet.

This release starts work on mining pool RPCs, including some mempool fixes. It also restores support for Rust 1.64.

### Breaking Changes

This release has the following breaking changes:
- Remove unused buggy cryptographic code from zebra-chain ([#5464](https://github.com/ZcashFoundation/zebra/pull/5464), [#5476](https://github.com/ZcashFoundation/zebra/pull/5476)). This code was never used in production, and it had known bugs. Anyone using it should migrate to `librustzcash` instead.

### Added

- Introduce `getblocktemplate-rpcs` feature ([#5357](https://github.com/ZcashFoundation/zebra/pull/5357))
  - Add getblockcount rpc method ([#5357](https://github.com/ZcashFoundation/zebra/pull/5357))
  - Add getblockhash rpc method ([#4967](https://github.com/ZcashFoundation/zebra/pull/4967))
  - Add getblocktemplate rpc call with stub fields ([#5462](https://github.com/ZcashFoundation/zebra/pull/5462))
- Add block commit task metrics ([#5327](https://github.com/ZcashFoundation/zebra/pull/5327))
- Document how we tag and release Zebra ([#5392](https://github.com/ZcashFoundation/zebra/pull/5392))
- Document how to use Zebra with Docker ([#5504](https://github.com/ZcashFoundation/zebra/pull/5504))

### Changed

- Update mainnet and testnet checkpoints ([#5512](https://github.com/ZcashFoundation/zebra/pull/5512))

### Fixed

- Reject mempool transactions with spent outpoints or nullifiers ([#5434](https://github.com/ZcashFoundation/zebra/pull/5434))
- Allow extra lookahead blocks in the verifier, state, and block commit task queues. This reduces the number of downloaded blocks that are dropped due to the lookahead limit. ([#5465](https://github.com/ZcashFoundation/zebra/pull/5465))

### Contributors

Thank you to everyone who contributed to this release, we couldn't make Zebra without you:
@arya2, @gustavovalverde, @oxarbitrage, @teor2345 and @upbqdn


## [Zebra 1.0.0-rc.0](https://github.com/ZcashFoundation/zebra/releases/tag/v1.0.0-rc.0) - 2022-10-12

This is the first Zebra release candidate. Zebra's consensus rules, node sync, and `lightwalletd` RPCs are ready for user testing and experimental use. Zebra has not been audited yet.

This release also makes significant performance improvements to RPCs, and temporarily removes support for Rust 1.64.

### Breaking Changes

This release has the following breaking changes:
- Rust 1.64 is unsupported due to a performance regression when downloading the Zcash parameters.
  Zebra currently builds with Rust 1.63 ([#5251](https://github.com/ZcashFoundation/zebra/pull/5251)).
- Use correct TOML syntax in Docker zebrad.toml ([#5320](https://github.com/ZcashFoundation/zebra/pull/5320))

### Major RPC Performance Improvements

This release improves RPC performance:
- Initial `lightwalletd` sync is about twice as fast ([#5307](https://github.com/ZcashFoundation/zebra/pull/5307))
- RPCs can run while a block is being committed to the state, previously they could be delayed by 5-15 seconds ([#5134](https://github.com/ZcashFoundation/zebra/pull/5134), [#5257](https://github.com/ZcashFoundation/zebra/pull/5257))

### Security

- Make default command work in docker images, disable optional listener ports ([#5313](https://github.com/ZcashFoundation/zebra/pull/5313))
- Update yanked versions of cpufeatures (orchard/aes), ed25519 (tor), and quick-xml (flamegraph) ([#5308](https://github.com/ZcashFoundation/zebra/pull/5308))
- Bump rand\_core from 0.6.3 to 0.6.4, fixes unsoundness bug ([#5175](https://github.com/ZcashFoundation/zebra/pull/5175))

### Changed

- Log git metadata and platform info when zebrad starts up ([#5200](https://github.com/ZcashFoundation/zebra/pull/5200))
- Update mainnet and testnet checkpoints ([#5360](https://github.com/ZcashFoundation/zebra/pull/5360))
- Update README for the release candidate ([#5314](https://github.com/ZcashFoundation/zebra/pull/5314))
- change(docs): Add links to CI/CD docs in the zebra book's sidebar ([#5355](https://github.com/ZcashFoundation/zebra/pull/5355))

### Fixed

- Use correct TOML syntax in Docker zebrad.toml ([#5320](https://github.com/ZcashFoundation/zebra/pull/5320))
- Look back up to 10,000 blocks on testnet for a legacy chain ([#5133](https://github.com/ZcashFoundation/zebra/pull/5133))

#### Performance

- Build zebrad with Rust 1.63 to avoid Zcash parameter download hangs ([#5251](https://github.com/ZcashFoundation/zebra/pull/5251))
- Write blocks to the state in a separate thread, to avoid network and RPC hangs ([#5134](https://github.com/ZcashFoundation/zebra/pull/5134), [#5257](https://github.com/ZcashFoundation/zebra/pull/5257))
- Fix slow getblock RPC (verbose=1) using transaction ID index ([#5307](https://github.com/ZcashFoundation/zebra/pull/5307))
- Open the database in a blocking tokio thread, which allows tokio to run other tasks  ([#5228](https://github.com/ZcashFoundation/zebra/pull/5228))

### Contributors

Thank you to everyone who contributed to this release, we couldn't make Zebra without you:
@arya2, @gustavovalverde, @oxarbitrage, @teor2345 and @upbqdn.

## [Zebra 1.0.0-beta.15](https://github.com/ZcashFoundation/zebra/releases/tag/v1.0.0-beta.15) - 2022-09-20

This release improves Zebra's sync and RPC performance, improves test coverage and reliability, and starts creating Docker Hub binaries for releases.

It also changes some of `zebra-network`'s unstable Rust APIs to provide more peer metadata.

### Breaking Changes

This release has the following breaking changes:
- Zebra's JSON-RPC server has an isolated thread pool, which is single threaded by default (#4806).
  Multi-threaded RPCs disable port conflict detection, allowing multiple Zebra instances to share
  the same RPC port (#5013).
  To activate multi-threaded RPC server requests, add this config to your `zebrad.toml`:

```toml
[rpc]
parallel_cpu_threads = 0
```

- Docker users can now specify a custom `zebrad` config file path (#5163, #5177).
  As part of this feature, the default config path in the Docker image was changed.

- `zebrad` now uses a non-blocking tracing logger (#5032).
  If the log buffer fills up, Zebra will discard any additional logs.
  Moving logging to a separate thread also changes the timing of some logs,
  this is unlikely to affect most users.

- Zebra's gRPC tests need `protoc` installed (#5009).
  If you are running Zebra's `lightwalletd` gRPC test suite, [see the `tonic` README for details.](https://github.com/hyperium/tonic#dependencies)

### Added

#### Releasing Zebra

- Create Docker hub binaries when tagging releases (#5138)
- Document how Zebra is versioned and released (#4917, #5026)
- Allow manual Release Drafter workflow runs (#5165)

#### Network Peer Rust APIs

Note: Zebra's Rust APIs are unstable, they are not covered by semantic versioning.

- Return peer metadata from `connect_isolated` functions (#4870)

#### Testing

- Check that the latest Zebra version can parse previous configs (#5112)
- Test disabled `lightwalletd` mempool gRPCs via zebrad logs (#5016)

#### Documentation

- Document why Zebra does a UTXO check that looks redundant (#5106)
- Document how Zebra CI works (#5038, #5080, #5100, #5105, #5017)

### Changed

#### Zebra JSON-RPCs

- Breaking: Add a config for multi-threaded RPC server requests (#5013)
- Isolate RPC queries from the rest of Zebra, to improve performance (#4806)

#### Zebra State

- Send treestates from non-finalized state to finalized state, rather than re-calculating them (#4721)
- Run StateService read requests without shared mutable chain state (#5132, #5107)
- Move the finalized block queue to the StateService (#5152)
- Simplify StateService request processing and metrics tracking (#5137)

#### Block Checkpoints

- Update Zebra checkpoints (#5130)

#### Docker Images

- Breaking: Allow Docker users to specify a custom `zebrad` config file path (#5163, #5177)

#### Continuous Integration and Deployment

- Wait 1 day before creating cached state image updates  (#5088)
- Delete cached state images older than 2 days, but keep a few recent images
  (#5113, #5124, #5082, #5079)
- Simplify GitHub actions caches (#5104)
- Use 200GB disks for managed instances (#5084)
- Improve test reliability and test output readability (#5014)

#### Zebra Dependencies

- Breaking: Update prost, tonic, tonic-build and console-subscriber to the latest versions (#5009)
- Upgrade `zcash\_script` and other shared zcash dependencies (#4926)
- Update deny.toml developer docs and file comments (#5151, #5070)
- Update other Zebra Rust dependencies to the latest versions
  (#5150, #5160, #5176, #5149, #5136, #5135, #5118, #5009, #5074, #5071, #5037, #5020, #4914,
  #5057, #5058, #5047, #4984, #5021, #4998, #4916, #5022, #4912, #5018, #5019)

#### CI Dependencies

- Update Zebra CI dependencies to the latest versions (#5159, #5148, #5117, #5073, #5029)

### Removed

#### Continuous Integration

- Disable beta Rust tests (#5090, #5024)

### Fixed

#### Logging

- Breaking: Switch `zebrad` to a non-blocking tracing logger (#5032)

#### Testing

- Increase full sync timeout to 32 hours (#5172, #5129)
- Disable unreliable RPC port conflict tests on Windows and macOS (#5072)
- Increase slow code log thresholds to reduce verbose logs and warnings (#4997)

#### Continuous Integration

- Fix full sync CI failures by adding an extra GitHub job (#5166)
- Make checkpoint disk image names short enough for Google Cloud (#5128)
- Label lightwalletd cached state images with their sync height (#5086)

#### Lints

- Fix various Rust clippy lints (#5131, #5045)
- Fix a failure in `tj-actions/changed-files` on push (#5097)

#### Documentation

- Enable all cargo features in Zebra's deployed documentation (#5156)

### Security

#### JSON-RPC Server

- Isolate RPC queries from the rest of Zebra,
  so that `lightwalletd` clients are more isolated from each other (#4806)


## [Zebra 1.0.0-beta.14](https://github.com/ZcashFoundation/zebra/releases/tag/v1.0.0-beta.14) - 2022-08-30

This release contains a variety of CI fixes, test fixes and dependency updates.
It contains two breaking changes:

- the recommended disk capacity for Zebra is now 300 GB, and the recommended network bandwidth is 100 GB per month, and
- when no command is provided on the command line, `zebrad` automatically starts syncing (like `zcashd`).

The sync performance of `lightwalletd` is also improved.

### Added

- Store history trees by height in the non-finalized state (#4928)
- Breaking: Add `start` as default subcommand for `zebrad` (#4957)

### Changed

- Fix a performance regression when serving blocks via the Zcash network protocol and RPCs (#4933)
- Update block hash checkpoints for mainnet (#4919, #4972)
- Enable a `tinyvec` feature to speed up compilation (#4796)
- Split the `zebra_state::service::read` module (#4827)
- Disallow Orchard `ivk = 0` on `IncomingViewingKey::from` & `SpendingKey` generation (#3962)

#### Docs

- Increase disk and network requirements for long-term deployment (#4948, #4963)
- Update supported Rust versions in `README.md` (#4938)
- Document edge cases in sync workflows (#4973)
- Add missing status badges & sections (#4817)

#### Rust Dependencies

- Bump `serde` from 1.0.137 to 1.0.144 (#4865, #4876, #4925)
- Bump `serde_json` from 1.0.81 to 1.0.83 (#4727, #4877)
- Bump `serde_with` from 1.14.0 to 2.0.0 (#4785)
- Bump `futures` from 0.3.21 to 0.3.23 (#4913)
- Bump `futures-core` from 0.3.21 to 0.3.23 (#4915)
- Bump `chrono` from 0.4.19 to 0.4.20 (#4898)
- Bump `criterion` from 0.3.5 to 0.3.6 (#4761)
- Bump `thiserror` from 1.0.31 to 1.0.32 (#4878)
- Bump `vergen` from 7.2.1 to 7.3.2 (#4890)
- Bump `tinyvec` from 1.5.1 to 1.6.0 (#4888)
- Bump `insta` from 1.15.0 to 1.17.1 (#4884)
- Bump `semver` from 1.0.12 to 1.0.13 (#4879)
- Bump `bytes` from 1.1.0 to 1.2.1 (#4843)
- Bump `tokio` from 1.20.0 to 1.20.1 (#4864)
- Bump `hyper` from 0.14.19 to 0.14.20 (#4764)
- Bump `once_cell` from 1.12.0 to 1.13.0 (#4749)
- Bump `regex` from 1.5.6 to 1.6.0 (#4755)
- Bump `inferno` from 0.11.6 to 0.11.7 (#4829)

#### CI Dependencies

- Bump `actions/github-script` from 6.1.0 to 6.2.0 (#4986)
- Bump `reviewdog/action-actionlint` from 1.27.0 to 1.29.0 (#4923, #4987)
- Bump `tj-actions/changed-files` from 24 to 29.0.2 (#4936, #4959, #4985)
- Bump `w9jds/firebase-action` from 2.2.2 to 11.5.0 (#4905)
- Bump `docker/build-push-action` from 3.0.0 to 3.1.1 (#4797, #4895)

### Fixed

- Increase the number of blocks checked for legacy transactions (#4804)

#### CI

- Split a long full sync job (#5001)
- Stop cancelling manual full syncs (#5000)
- Run a single CI workflow as required (#4981)
- Fix some clippy warnings (#4927, #4931)
- Improve Zebra acceptance test diagnostics (#4958)
- Expand cached state disks before running tests (#4962)
- Increase full sync timeouts for longer syncs (#4961)
- Fix a regular expression typo in a full sync job (#4950)
- Write cached state images after update syncs, and use the latest image from any commit (#4949)
- Increase CI disk size to 200GB (#4945)
- Make sure Rust tests actually run in `deploy-gcp-tests.yml` (#4710)
- Copy lightwalletd from the correct path during Docker builds (#4886)
- Use FHS for deployments and artifacts (#4786)
- Retry gcloud authentication if it fails (#4940)
- Disable beta Rust tests and add parameter download logging (#4930)
- Do not run versioning job when pushing to main (#4970)
- Deploy long running node instances on release (#4939)
- Run build and test jobs on cargo and clippy config changes (#4941)
- Increase Mergify batch sizes (#4947)

#### Networking

- Send height to peers (#4904)
- Fix handshake timing and error handling (#4772)

#### Tests

- Show full Zebra test panic details in CI logs (#4942)
- Update timeout for Zebra sync tests (#4918)
- Improve test reliability and performance (#4869)
- Use `FuturesOrdered` in `fallback_verification` test (#4867)
- Skip some RPC tests when `SKIP_NETWORK_TESTS` is set (#4849)
- Truncate the number of transactions in send transaction test (#4848)

## [Zebra 1.0.0-beta.13](https://github.com/ZcashFoundation/zebra/releases/tag/v1.0.0-beta.13) - 2022-07-29

This release fixes multiple bugs in proof and signature verification, which were causing big performance issues near the blockchain tip.
It also improves Zebra's sync performance and reliability under heavy load.

### Disk and Network Usage Changes

Zebra now uses around 50 - 100 GB of disk space, because many large transactions were recently added to the block chain. (In the longer term, several hundred GB are likely to be needed.)

When there are a lot of large user-generated transactions on the network, Zebra can upload or download 1 GB or more per day.

### Configuration Changes

- Split the checkpoint and full verification [`sync` concurrency options](https://docs.rs/zebrad/latest/zebrad/components/sync/struct.Config.html) (#4726, #4758):
  - Add a new `full_verify_concurrency_limit`
  - Rename `max_concurrent_block_requests` to `download_concurrency_limit`
  - Rename `lookahead_limit` to `checkpoint_verify_concurrency_limit`
  For backwards compatibility, the old names are still accepted as aliases.
- Add a new `parallel_cpu_threads` [`sync` concurrency option](https://docs.rs/zebrad/latest/zebrad/components/sync/struct.Config.html) (#4776).
  This option sets the number of threads to use for CPU-bound tasks, such as proof and signature verification.
  By default, Zebra uses all available CPU cores.

### Rust Compiler Bug Fixes

- The Rust team has recently [fixed compilation bugs](https://blog.rust-lang.org/2022/07/19/Rust-1.62.1.html) in function coercions of `impl Trait` return types, and `async fn` lifetimes.
  We recommend that you update your Rust compiler to release 1.62.1, and re-compile Zebra.

### Added

- Add a `rayon` thread pool for CPU-bound tasks (#4776)
- Run multiple cryptographic batches concurrently within each verifier (#4776)
- Run deserialization of transaction in a rayon thread (#4801)
- Run CPU-intensive state updates in parallel rayon threads (#4802)
- Run CPU-intensive state reads in parallel rayon threads (#4805)
- Support Tiers and supported platforms per Tier doc (#4773)

### Changed

- Update column family names to match Zebra's database design (#4639)
- Update Zebra's mainnet and testnet checkpoints (#4777, #4833)
- Process more blocks and batch items concurrently, so there's a batch ready for each available CPU (#4776)
- Wrap note commitment trees in an `Arc`, to reduce CPU and memory usage (#4757)
- Increment `tokio` dependency from 1.19.2 to 1.20.0, to improve diagnostics (#4780)

### Fixed

- Only verify halo2 proofs once per transaction (#4752)
- Use a separate channel for each cryptographic batch, to avoid dropped batch results (#4750)
- Improve batch fairness and latency under heavy load (#4750, #4776)
- Run all verifier cryptography on blocking CPU-bound threads, using `tokio` and `rayon`  (#4750, #4776)
- Use `tokio`'s `PollSemaphore`, instead of an outdated `Semaphore` impl (#4750)
- Check batch worker tasks for panics and task termination (#4750, #4777)
- Limit the length of the `reject` network message's `message` and `reason` fields (#4687)
- Change the `bitvec` dependency from 1.0.0 to 1.0.1, to fix a performance regression (#4769)
- Fix an occasional panic when a `zebra-network` connection closes (#4782)
- Stop panicking when the connection error slot is not set (#4770)
- When writing blocks to disk, don't block other async tasks (#4199)
- When sending headers to peers, only deserialize the header data from disk (#4792)
- Return errors from `send_periodic_heartbeats_with_shutdown_handle` (#4756)
- Make FindHeaders and FindHashes run concurrently with state updates (#4826)
- Stop reading redundant blocks for every FindHashes and FindHeaders request (#4825)
- Generate sapling point outside the method (#4799)

#### CI

- Workaround lightwalletd hangs by waiting until we're near the tip (#4763)
- Split out Canopy logs into a separate job (#4730)
- Make full sync go all the way to the tip (#4709)
- Split Docker logs into sprout, other checkpoints, and full validation (#4704)
- Add a Zebra cached state update test, fix lightwalletd tests (#4813)


## [Zebra 1.0.0-beta.12](https://github.com/ZcashFoundation/zebra/releases/tag/v1.0.0-beta.12) - 2022-06-29

This release improves Zebra's Orchard proof verification performance and sync performance.
Zebra prefers to connect to peers on the canonical Zcash ports.

This release also contains some breaking changes which:
- improve usability, and
- make Zebra compile faster.

### Breaking Changes

#### Cache Deletion

- Zebra deletes unused cached state directories in `<OS-specific cache dir>/zebra` (#4586)
  These caches only contain public chain data, so it is safe to delete them.

#### Compile-Time Features

- Most of Zebra's [tracing](https://github.com/ZcashFoundation/zebra/blob/main/book/src/user/tracing.md)
  and [metrics](https://github.com/ZcashFoundation/zebra/blob/main/book/src/user/metrics.md) features
  are off by default at compile time (#4539, #4680)
- The `enable-sentry` feature has been renamed to `sentry` (#4623)

#### Config

- Times in `zebrad.config` change from seconds/nanoseconds to a
  [human-readable format](https://docs.rs/humantime/latest/humantime/).
  Remove times in the old format, or use `zebrad generate` to create a new config. (#4587)

### Added

#### Diagnostics

- Show the current network upgrade in progress logs (#4694)
- Add some missing tracing spans (#4660)
- Add tokio-console support to zebrad (#4519, #4641)
- Add `fallible_impl_from` clippy lint (#4609)
- Add `unwrap_in_result` clippy lint (#4667)

#### Testing

- Check that old `zebrad.toml` configs can be parsed by the latest version (#4676)
- Test `cargo doc` warnings and errors (#4635, #4654)
- Document how to run full sync and lightwalletd tests (#4523)

#### Continuous Integration

- Add `beta` rust to CI (#4637, #4668)
- Build each Zebra crate individually (#4640)

### Changed

#### Chain Sync

- Update mainnet and testnet checkpoint hashes (#4708)

#### Diagnostics

- Update transaction verification dashboard to show all shielded pool sigs, proofs, nullifiers (#4585)

#### Testing

- Add an identifiable suffix to zcash-rpc-diff temp directories (#4577)

#### Dependencies

- Manage`cargo-mdbook` as a GitHub action (#4636)

#### Continuous Integration

- Automatically delete old GCP resources (#4598)

#### Documentation

- Improve the release checklist (#4568, #4595)

### Removed

#### Continuous Integration

- Remove redundant build-chain-no-features job (#4656)

### Fixed

#### Performance

- Upgrade `halo2` and related dependencies to improve proof verification speed (#4699)
- Change default sync config to improve reliability (#4662, #4670, #4679)
- Fix a lookahead config panic (#4662)

#### Continuous Integration

- Actually create a cached state image after running a sync (#4669)
- Split `docker run` into launch, `logs`, and `wait`, to avoid GitHub job timeouts (#4675, #4690)
- Ignore lightwalletd test hangs for now (#4663)
- Disable `zcash_rpc_conflict` test on macOS (#4614)
- Use `latest` lightwalletd image for Zebra's Dockerfile (#4599)
- Increase lightwalletd timeout, remove testnet tests (#4584)

#### Documentation

- Fix various `cargo doc` warnings (#4561, #4611, #4627)
- Clarify how Zebra and `zcashd` interact in `README.md` (#4570)
- Improve `lightwalletd` tutorial (#4566)
- Simplify README and link to detailed documentation (#4680)

#### Diagnostics

- Resolve some lifetime and reference lints  (#4578)

### Security

- When connecting to peers, ignore invalid ports, and prefer canonical ports (#4564)


## [Zebra 1.0.0-beta.11](https://github.com/ZcashFoundation/zebra/releases/tag/v1.0.0-beta.11) - 2022-06-03

This release cleans up a lot of tech dept accumulated in the previous
development and improves the documentation.

### Added

- Log the tracing level when it is set or reloaded (#4515)

#### CI

- Add a codespell linting action (#4482)
- Add grpc tests to CI (#4453)
- Require network names in cached state disk names (#4392)

#### RPC

- Add support for `verbosity=1` in getblock (#4511)
- Add `z_gettreestate` gRPC tests (#4455)

#### Documentation

- Explain what Zebra does when it starts up (#4502)
- Add a lightwalletd tutorial (#4526)

### Changed

- Immediately disconnect from pre-NU5 nodes (#4538)
- Upgrade tracing-subscriber and related dependencies (#4517)
- Disable debug logging at compile time in release builds (#4516)
- Activate the mempool after 2 syncer runs at the chain tip, rather than 4 (#4501)
- Run coverage on stable (#4465)
- Allow more time for tests to end gracefully (#4469)
- Do not create draft PRs if not needed (#4540)

#### Rust Dependencies

- Bump inferno from 0.11.3 to 0.11.4 (#4534)
- Bump insta from 1.14.0 to 1.14.1 (#4542)
- Bump log from 0.4.14 to 0.4.17 (#4530)
- Bump serde_with from 1.13.0 to 1.14.0 (#4532)
- Bump indexmap from 1.8.1 to 1.8.2 (#4531)
- Bump vergen from 7.1.0 to 7.2.0 (#4521)
- Bump prost from 0.10.3 to 0.10.4 (#4490)
- Bump regex from 1.5.5 to 1.5.6 (#4463)
- Bump once_cell from 1.11.0 to 1.12.0 (#4462)
- Bump once_cell from 1.10.0 to 1.11.0 (#4447)


#### CI Dependencies

- Bump tj-actions/changed-files from 20 to 21 (#4510)
- Bump google-github-actions/auth from 0.7.3 to 0.8.0 (#4478)
- Bump tj-actions/changed-files from 21 to 22 (#4541)
- Bump w9jds/firebase-action from 2.1.0 to 2.1.2 (#4431)
- Bump reviewdog/action-actionlint from 1.24.0 to 1.25.0 (#4432)
- Bump reviewdog/action-actionlint from 1.25.0 to 1.25.1 (#4479)

### Fixed

- Index spending transaction IDs for each address (#4355)
- Resolve various clippy warnings (#4473)

#### Documentation

- Fix various doc warnings (#4514)
- Fix the syntax of links in comments (#4494)

#### CI

- Test RPCs with zcash/lightwalletd, to fix post-NU5 failures in adityapk00/lightwalletd (#4553)
- Add lightwalletd gRPC, clippy, rustfmt patch jobs (#4518)
- Permanently fix unreliable sync finished log regex (#4504)
- Always run patch jobs that depend on cached cloud disks (#4496)
- Temporarily finish full sync at 99% (#4457)
- Increase clippy timeout (#4472)
- Set a network env variable to be used in get-available-disks (#4477)
- Temporarily stop full sync at 97%, but send transactions at 100% (#4483)
- Mount the `lwd-cache` dir to the lightwalletd-full-sync (#4486)
- Require cached state for the send transactions test (#4487)
- Make reusable workflow job names match patch job names (#4466)
- Update docker patch jobs for recent changes (#4460)


## [Zebra 1.0.0-beta.10](https://github.com/ZcashFoundation/zebra/releases/tag/v1.0.0-beta.10) - 2022-05-19

Zebra's latest beta continues adding support for `lightwalletd` RPC methods and continues with the testing of each of these features. Also, this beta sets the NU5 mainnet activation height.

### Added

#### RPC

- `z_gettreestate` RPC (#3990)

##### Tests

- grpc test for `GetTaddressBalanceStream` and `GetAddressUtxosStream` (#4407)
- snapshot tests for RPC methods responses (#4352 #4401)

#### CI

- `lightwalletd_update_sync` test to CI (#4269)
- `lightwalletd_full_sync` test to CI (#4268)

### Changed

- Set NU5 mainnet activation height and current network protocol version (#4390)
- NU5 mainnet dependency upgrades (#4405)
- Use the latest lightwalletd version (#4398)

#### Rust Dependencies

- orchard, redjubjub, jubjub, group, bls12_381, bitvec, halo2, jubjub, primitive_types,
  librustzcash, zcash_history, zcash_encoding, bellman, zcash_script, incrementalmerkletree (#4405)
- vergen from 7.0.0 to 7.1.0 (#4420)
- tokio-util from 0.7.1 to 0.7.2 (#4406)
- inferno from 0.11.2 to 0.11.3 (#4357)
- tokio from 1.18.1 to 1.18.2 (#4358)
- prost from 0.10.2 to 0.10.3 (#4348)
- bech32 from 0.8.1 to 0.9.0 (#4394)

#### CI Dependencies

- google-github-actions/auth from 0.7.1 to 0.7.3 (#4404 #4419)
- tj-actions/changed-files from 19 to 20 (#4403)
- w9jds/firebase-action from 2.0.0 to 2.1.0 (#4402)

#### Others

- Rename workflow files (#3941)
- Added block hash and height to syncer errors (#4287)
- Drop sentry dependencies when enable-sentry feature is disabled (#4372)
- Deprecate gcr.io as a registry and build faster (#4298)
- Clippy: Remove redundant bindings, allocations, and generics (#4353)

#### Documentation

- Added "old state directories aren't deleted" to known issues (#4365)
- Added support for Mermaid to render graphs (#4359)
- Fix some typos (#4397)

### Fixed

#### RPC

- Use the Sapling activation height in gRPC tests (#4424)

#### State

- Return non-finalized UTXOs and tx IDs in address queries (#4356)
- List cached state files before or after tests (#4409)

#### CI and testing fixes

- Updated Cargo.lock check job name in patch workflow (#4428)
- Put gRPC tests behind an optional feature flag to fix production build issues (#4369)
- Stop failing the send transaction test (#4416)
- Require cached lightwalletd state for the send transaction tests (#4303)
- Errors in Docker entrypoint (#4411)
- Only use cached state disks with the same state version (#4391)
- Output length in some tests (#4387)
- Wrong file being referenced by CI (#4364)
- Make test selection and logging consistent (#4375)
- Allow builds over 1 hour and tests without the sentry feature (#4370)


## [Zebra 1.0.0-beta.9](https://github.com/ZcashFoundation/zebra/releases/tag/v1.0.0-beta.9) - 2022-05-06

Zebra's latest beta continues our work on `lightwalletd` RPC methods, and contains some internal CI improvements.

### Added

#### RPCs

- Add a script for comparing zcashd and zebrad RPC responses (#4219)
- Add Rust tests for lightwalletd sync from Zebra (#4177)
- Add integration test to send transactions using lightwalletd (#4068)
- RPC test with fully synced Zebra (#4157)
- Log unrecognized RPC requests (#3860)
- Implement the `get_address_tx_ids` RPC method query (#4119)
- Implement `getaddressbalance` RPC (#4138)
- Add a query function for transparent UTXOs (#4111)

#### CI

- Add `sending_transactions_using_lightwalletd` test to CI (#4267)
- Add a `zebrad tip-height` utility command (#4289)
- Add `fully_synced_rpc_test` test to CI (#4223)
- Add a reusable workflow for deployable integration tests (#4271)
- Add wallet grpc tests (#4253)
- Implement reusable workflows for image building (#4173)
- Implement `getaddressutxos` RPC method. (#4087)


### Changed

- Increase block validation timeouts (#4156)
- Decrease the peer handshake timeout to 3 seconds, to speed up the initial sync (#4212)
- Use link-time optimisation in release builds (#4184)
- Add an extra block retry, to speed up the initial sync (#4185)
- Update Zebra's block hash checkpoints (#4183)
- Document coinbase rules, refactor to ease understanding (#4056)
- Disconnect from testnet peers using the first NU5 testnet rules (#3976)

#### RPCs

- Simplify RPC types and add documentation (#4218)

#### Documentation

- Add transaction index diagram to RFC-0005 (#4330)

#### CI

- Skip tests when doing a manual full sync (#4333)
- Add cached state version to disk images (#4314)
- Check specific files for each job when linting (#4311)
- Use debian for faster mounting and bump readiness time (#4276)
- Use docker instead of Konlet for GCP deployments in CI (#4252)
- Create a full sync disk to add the cached state inside (#4266)
- Increase the Zcash parameter fetch timeout (#4148)

### Fixed

- Fix testnet syncer loop on large Orchard blocks (#4286)

#### RPCs

- Fix some RPC response formats to match `zcashd` (#4217)
- Make Zebra RPC compatible with the `zcash-cli` RPC client (#4215)
- Use a structure for parameters of getaddresstxids (#4264)

#### CI

- Only update cached states when needed (#4332)
- Run sync tests according to the right conditions (#4313)
- Stop actionlint from failing in main (#4317)
- Make the full sync tests cache state at `/zebrad-cache` (#4308)
- Avoid docker cache contamination and invalidation (#4254)
- Garbage collect instances no matter previous steps status (#4255)
- Do not delete instances from `main` branch on merge (#4206)
- Retry after docker log follow ssh failures (#4198)
- Share GitHub runner caches between branches (#4149)


## [Zebra 1.0.0-beta.8](https://github.com/ZcashFoundation/zebra/releases/tag/v1.0.0-beta.8) - 2022-04-19

Zebra's latest beta completes our work on the NU5 consensus rules. It continues our work on `lightwalletd` RPC methods, and contains some internal CI improvements.

### Added

#### RPCs

- Implement a retry queue for transactions sent via RPCs (#4015)
- Partially implement the `getaddresstxids` RPC method (#4062)

#### State

- Add a transparent address balance index (#3963)
- Add a transparent address UTXO index (#3999)
- Add a transparent address transaction index (#4038)
- Add transparent address indexes to the non-finalized state (#4022)
- Add a query function for transparent address balances (#4097)

### CI

- Create cached state disk image after a successful full sync test (#3986)

### Changed

#### NU5

- Update to new zcash_script V5 API (#3799)
- Update network protocol versions for the second NU5 activation on testnet (#3799)
- Update the consensus branch ID and the second NU5 testnet activation height (#3799)
- Bump database version to trigger testnet rollback (#3799)

#### State

- Store transactions in a separate database index, to improve query speed (#3934)
- Store UTXOs by transaction location rather than transaction hash (#3978)
- Stop storing redundant transparent output fields in the database (#3992)
- Use LZ4 compression for RocksDB (#4027)
- Use Ribbon filters for database index lookups (#4040)
- Tune state database file compaction configuration (#4045)

#### CI

- Put the state version in cached state disk names (#4073)
- Improve mergify merge throughput (#4094, #4120)
- Run cached state rebuilds in main branch (#4107)
- Use GitHub Branch Protection checks instead of Mergify (#4103, #4105)
- Lint and standardize the actions structure (#3940)

#### Rust Dependencies

- Update shared Zcash dependencies for the second NU5 activation on testnet (#3799)
- Disable unused rocksdb compression features (#4082)
- Bump rlimit from 0.7.0 to 0.8.3 (#4051)

#### CI Dependencies

- Bump docker/metadata-action from 3.6.2 to 3.7.0 (#4049)
- Bump google-github-actions/auth from 0.6.0 to 0.7.0 (#4050)
- Bump tj-actions/changed-files from 18.6 to 18.7 (#4065)
- Bump reviewdog/action-actionlint from 1.21.0 to 1.23.0 (#4099, #4125)
- Bump actions/checkout from 3.0.0 to 3.0.1 (#4126)

### Fixed

#### CI

- Validate tests exit code after reading the container logs (#3968, #4069)
- Give enough time to zebra before reading logs (#4123)

#### Rust Clippy

- Ignore clippy drop warnings in tests (#4081)


## [Zebra 1.0.0-beta.7](https://github.com/ZcashFoundation/zebra/releases/tag/v1.0.0-beta.7) - 2022-04-05

Zebra's latest beta fixes a `cargo install` build failure in the previous beta release. It also fixes a `lightwalletd` RPC bug, and improves test coverage.

### Changed

#### Database and State

- Update database design to put ordered list values in RocksDB keys (#3997)
- Make transparent address index database design more consistent (#4019)

#### CI

- Do not invalidate cache between PRs (#3996)

#### Dependency Updates

- Bump hyper from 0.14.17 to 0.14.18 (#3946)
- Bump indexmap from 1.8.0 to 1.8.1 (#4003)
- Bump semver from 1.0.6 to 1.0.7 (#3982)
- Bump serde-big-array from 0.3.2 to 0.4.1 (#4004)

##### Test Dependency Updates

- Bump insta from 1.13.0 to 1.14.0 (#3980)
- Bump tokio-util from 0.7.0 to 0.7.1 (#3981)

##### CI Dependency Updates

- Bump tj-actions/changed-files from 18.4 to 18.6 (#4002)

### Fixed

#### Build

- Fix a compilation error caused by a test-only method in production code (#4000)
- Add a job to ci.yml that does `cargo install --locked --path ./zebrad/ zebrad` (#3998)

#### RPC

- Tell `lightwalletd` to wait for missing blocks in the `getblock` RPC (#3977)

#### State

- Stop panicking when a state block commit fails (#4016)

#### Logging

- Log hashes as hex strings in block commitment errors (#4021)

#### Tests

- Check for accidental database incompatibilities in cached state tests (#4020)

## [Zebra 1.0.0-beta.6](https://github.com/ZcashFoundation/zebra/releases/tag/v1.0.0-beta.6) - 2022-03-28

Zebra's latest beta adds RPC server support, including some of the RPC calls needed to become a **lightwalletd** back end.
As part of the RPC changes, we made performance improvements to cached state access.

### Added

#### RPC

- RPC server support (#3589 #3863)
- `getinfo` RPC method (#3660)
- `sendrawtransaction` RPC method (#3685 #3706)
- `getbestblockhash` RPC method (#3754 #3864)
- `getblock` RPC method (#3707)
- `getrawmempool` RPC method (#3851)
- `getblockchaininfo` RPC method (#3891)
- `getrawtransaction`RPC method (#3908)

#### Tests

- Basic RPC server tests (#3641 #3726 #3879)
- Lightwalletd integration test (#3619 #3627 #3628 #3859 #3824 #3758 #3903)
- Full sync test (#3582)

#### Documentation

- Document RPC methods (#3868)
- Document consensus rules from 4.6 Action Descriptions (#3549)

#### CI

- Add lightwaletd integration test build and CI pipeline (#3657 #3700 #3705)

#### Others

- Added `TransactionsByMinedId` to mempool (#3907)
- Added code owners and automatic review assignment to the repository (#3677 #3708 #3718)
- Validate ZIP-212 grace period blocks using checkpoints (#3889)
- Store Sapling and Orchard note commitment trees in finalized and non-finalized state (#3818)
- Get addresses from transparent outputs (#3802)
- Explain the different ways .txt files are usedin the CI (#3743)

### Changed

The Zebra team made a huge refactor to the database storage and the state to serve RPC calls efficiently. The refactor is accompanied with extensive low level tests in the form of snapshots.

#### Database and State

- Tests: #3691 #3759 #3630
- Database: #3717 #3741 #3874 #3578 #3579 #3590 #3607 #3617
- State: #3778 #3810 #3846 #3847 #3870 #3865 #3866 #3811 #3826

#### CI

- Cleanup GCP instances on a single PR (#3766)
- Use OCI Image Format Specification for labels (#3728)
- Use improved OIDC for gcloud authentication (#3885)
- Use gcloud to search for cached disk state (#3775)

#### Dependency updates

- Remove an outdated dependabot ignore rule (#3719)
- Manually upgraded some dependencies (#3625)
- Replace unmantained multiset with mset (#3595)
- Update sha2 from 0.9.8 to 0.9.9 (#3585)
- Update semver from 1.0.5 to 1.0.6 (#3610)
- Update secp256k1 from 0.21.2 to 0.21.3 (#3632)
- Update insta from 1.12.0 to 1.13.0 (#3762)
- Update inferno from 0.10.12 to 0.11.1 (#3748 #3919)
- Update regex from 1.5.4 to 1.5.5 (#3797)
- Update google-github-actions/setup-gcloud from 0.5.1 to 0.6.0 (#3814)
- Update docker/login-action from 1.12.0 to 1.14.1 (#3570 #3761)
- Update actions/cache from 2 to 3 (#3918)
- Update tj-actions/changed-files from 14.4 to 18.4 (#3667 #3917 #3796 #3895 #3876)
- Update docker/build-push-action from 2.9.0 to 2.10.0 (#3878)
- Update once_cell from 1.9.0 to 1.10.0 (#3747)
- Update actions/checkout from 2.4.0 to 3.0.0 (#3806)
- Update owo-colors from 3.2.0 to 3.3.0 (#3920)
- Update vergen from 6.0.2 to 7.0.0 (#3837)

#### Documentation

- Simplify the database design using prefix iterators (#3916)
- Link to Conventional Commits specification in CONTRIBUTING file (#3858)
- Update database design for read-only state service (#3843)
- Explain optional zebra-network/tor dependencies (#3765)
- Simplify zebra-checkpoints summary (#3612)

#### Tests

- Turn on full backtraces and disable frame filtering (#3763)
- Decouple full sync from other tests (#3735)
- Split zebrad acceptance tests into sub-modules (#3901)
- Improve zebrad test API (#3899 #3892)

#### Others

- Move mempool request and response types to a new `zebra-node-services` crate (#3648)
- Enable `checkpoint_sync` by default (#3777)
- Update Zebra's hard-coded blockchain checkpoint lists  (#3606)
- Clippy lints: warn on manual printing to stdout or stderr (#3767)

### Removed

- Temporally removed Windows support from CI (#3819)

### Fixed

- Make FromHex consistent with ToHex for tx/block hashes (#3893)
- Prevent synchronizer loop when very close to tip (#3854)
- Use RwLock for note commitment tree root caches (#3809)

#### Tests

- Use the correct stop condition for the cached state tests (#3688)
- Stop excessive logging which causes test hangs (#3755)
- Use all available checkpoints in the full sync test (#3613)
- Use `TEST_FAKE_ACTIVATION_HEIGHTS` at runtime and fix tests (#3749)
- Check for zebrad test output in the correct order (#3643)

#### CI

- Do not use GHA cache for images (#3794)
- Run coverage collection when pushing to main (#3561)
- Check for duplicate dependencies with optional features off (#3592)
- Remove coverage from mergify because nightly builds fail (#3886)
- Only run the full sync test on mergify queue PRs (#3773)
- Fix syntax in some yml workflows (#3957)
- Update CI job path triggers (#3692)
- Change pd-extreme to pd-ssd to avoid quotas (#3823)
- Use a specific shortening length for SHAs (#3929)
- Path format for cached state rebuild (#3873)
- Re-enable manual dispatch for test full sync (#3812)
- Use correct conditional in job to deploy Mainnet nodes (#3750)
- Missing job key and timeout bump for build (#3744)

### Security

- Forbid non-ascii identifiers (#3615)


## [Zebra 1.0.0-beta.5](https://github.com/ZcashFoundation/zebra/releases/tag/v1.0.0-beta.5) - 2022-02-18

Zebra's latest beta brings better networking, documents more consensus rules and
improves the CI pipelines.

### Added

- Estimate network chain tip height based on local node time and current best tip (#3492)
- Add extra integer lints, and partially fix some code (#3409)
- Prepare for changes in ZIP-244 (#3415, #3446)
- Support large block heights (#3401)
- Check coinbase data is at least 2 bytes long (#3542)
- Ignore non-verack and non-version messages in handshake (#3522)
- Allow forcing zebrad to use color output (#3547)

#### Tests

- Add a test for peerset broadcast panic (#3470)
- Add PeerSet readiness and request future cancel-safety tests (#3252)
- Add full chain synchronization acceptance tests (#3543)
- Add chain tip estimate test: log chain progress while Zebra is syncing (#3495)

#### Networking

- Avoid repeated requests to peers after partial responses or errors (#3505)
- Send notfound when Zebra doesn't have a block or transaction (#3466)
- Route peer requests based on missing inventory (#3465)
- Create an API for a missing inventory registry, but don't register any missing inventory yet (#3255)

#### Documentation

- Document consensus rules from 7.3 Spend Description Encoding and Consensus (#3575)
- Document second part of consensus rules from 7.6 Block Header Encoding and Consensus (#3566)
- Document consensus rules from 3.9 Nullifier Sets (#3521)
- Update README goals and performance troubleshooting (#3525)
- Document consensus rules from 4.5 Output Descriptions (#3462)
- Document shielded pools consensus rules from 7.1.2 Transaction Consensus Rules (#3486)
- Document Transaction encodings: sprout fields (#3499)
- Document Transaction encodings: transparent fields (#3498)
- Document Transaction encodings: orchard fields (#3507)
- Document Transaction encodings: sapling fields (#3501)
- Document Transaction encodings: header fields (#3491)
- Document consensus rules from 4.4 Spend Descriptions (#3460)
- Document consensus rules from 4.3 JoinSplit Descriptions (#3452)
- Document Transaction consensus rules: Size rules (#3461)
- Document Transaction consensus rules: Coinbase rules (#3464)
- Document Transaction consensus rules: Header rules (#3456)

### Changed

- Reduce log level of components (#3418, #3437)
- Change Type To Force Consensus Rule Validation (#3544)
- Split The Database Module (#3568)
- Dockerize Tests And Run Sync In Detached Mode (#3459)
- Improve Docker And Gcloud Usage Without Cloud Build (#3431)
- Make better use of variables, secrets and versions (#3393)

### Removed

- Remove founders reward code (#3430)

### Fixed

- Use the new `increase_nofile_limit` function from `rlimit` 0.7.0 (#3539)
- Generate Well-Formed Finalsaplingroot In Arbitrary Implementation (#3573)
- Rename some lightwalletd database types (#3567)

#### Networking

- Allow more inbound than outbound connections (#3527)
- Only send responded updates on handshake/ping/pong (#3463)
- Increase state concurrency and syncer lookahead (#3455)
- Add a send timeout to outbound peer messages (#3417)

#### Tests

- Make Full Sync Test More Accurate (#3555)
- Create Disk From Image Before Mounting (#3550)
- Simplify Resource Conflict Test To Avoid Ci Failures (#3537)
- Make Full Sync Test More Efficient (#3562)
- Evaluate "if" conditions correctly and use last disk SHA (#3556)

#### CI

- Improve test requirements and merge conditions for Mergify (#3580)
- Make The Purpose Of Each Sync Test Clearer (#3574)
- Delete A Redundant "Test All" Job (#3552)
- Allow Branches With Dots In The Name (#3557)
- Allow Unprivileged Runs Of Clippy (#3558)
- New Lints In Nightly Rust (#3541)
- Typo In Paths Filtering Keyword (#3516)
- Do Not Wait For Deprecated Cloud Build (#3509)
- Restrict Merges With Unresolved Threads (#3453)
- Put PRs With No Priority Label In The Low Priority Queue (#3454)
- Temporarily allow forked repos to run PR workflows (#3503)

## [Zebra 1.0.0-beta.4](https://github.com/ZcashFoundation/zebra/releases/tag/v1.0.0-beta.4) - 2022-01-26

Zebra's latest beta improves the networking code and fixes some bugs. A couple of fixed bugs had
caused Zebra to hang in some situations. Some improvements to the documentation were also included.
All Rust crates have now been updated to use Rust 2021 Edition.

### Added

- Add a copy-state zebrad command, which copies blocks between two state services (#3175)

#### Networking

- Add isolated Tor connection API, but don't enable it by default (#3303)
- Add a test for message broadcast to the right number of peers (#3284)

### Changed

- Update to use Rust edition 2021 (#3332)

#### Networking

- Cache incoming unsolicited address messages, and use them as responses (#3294)
- Cleanup internal network request handler, fix unused request logging (#3295)

#### Documentation

- Document the consensus rules for Spend Transfers, Output Transfers, and their Descriptions (Section 3.6 of the Zcash protocol specification) (#3338)
- Document the structure of the zebra-network crate (#3317)
- Document the consensus rules for Note Commitment Trees (Section 3.8 of the Zcash Protocol Specification) (#3319)
- Document chain value balances consensus rules with new format (#3286)
- Document part of the block header consensus rules (#3296)

### Fixed

#### Consensus

- Fix interstitial sprout anchors check (#3283)
- Check jubjub key correctness independent of redjubjub / jubjub (#3154)

#### Networking

- Fix some bugs related to isolated connections (#3302)
- Ignore unexpected block responses to fix error cascade when synchronizing blocks, improving synchronization speed (#3374)
- Cancel heartbeats that are waiting for a peer, rather than hanging Zebra (#3325)
- Stop ignoring some peers when updating the address book (#3292)
- Fix some address crawler timing issues (#3293)
- Retry Zcash sprout and sapling parameters download (#3306)
- Keep track of background peer tasks (#3253)

#### Chain Synchronization

- Fix deadlock in chain tip watch channel, that sometimes caused chain synchronization to hang (#3378)
- Fix syncer download order and add sync tests (#3168)

#### Tests

- Fix a type resolution error in the tests (#3304)

### Security

- Stop RocksDB and Tokio from calling unexpected code when zebrad exits (#3392)

## [Zebra 1.0.0-beta.3](https://github.com/ZcashFoundation/zebra/releases/tag/v1.0.0-beta.3) - 2021-12-21

Zebra's latest beta works towards enforcing all consensus rules by validating JoinSplit Groth16 proofs
used by Sprout transactions. We have also added security and network improvements, and have also
added some metrics to help diagnose networking issues.

### Added

#### Consensus

- Validate JoinSplit proofs (#3128, #3180)

#### Networking

- Add and use `debug_skip_parameter_preload` config option in tests (#3197)
- Disconnect from outdated peers on network upgrade (#3108)

#### Metrics

- Add diagnostics for peer set hangs (#3203)
- Add debug-level Zebra network message tracing (#3170)

### Fixed

- Stop ignoring some connection errors that could make the peer set hang (#3200)
- Spawn initial handshakes in separate tasks, Credit: Equilibrium (#3189)
- Fix coinbase height deserialization to reject non-minimal encodings (#3129)
- Stop doing thousands of time checks each time we connect to a peer  (#3106)

### Security

- Stop ignoring panics in inbound handshakes (#3192)
- When there are no new peers, stop crawler using CPU and writing logs  (#3177)
- Limit address book size to limit memory usage (#3162)
- Drop blocks that are a long way ahead of the tip, or behind the finalized tip (#3167)


## [Zebra 1.0.0-beta.2](https://github.com/ZcashFoundation/zebra/releases/tag/v1.0.0-beta.2) - 2021-12-03

Zebra's latest beta continues implementing zero-knowledge proof and note commitment tree validation. In this release, we have finished implementing transaction header, transaction amount, and Zebra-specific NU5 validation. (NU5 mainnet validation is waiting on an `orchard` crate update, and some consensus parameter updates.)

We also fix a number of security issues that could pose a local denial of service risk, or make it easier for an attacker to make a node follow a false chain.

As of this release, Zebra will automatically download and cache the Sprout and Sapling Groth16 circuit parameters. The cache uses around 1 GB of disk space. These cached parameters are shared across all Zebra and `zcashd` instances run by the same user.

### Added

#### Network Upgrade 5

- Validate orchard anchors (#3084)

#### Groth16 Circuit Parameters

- Automatically download and cache Zcash Sapling and Sprout parameters (#3057, #3085)
- Stop linking the Sapling parameters into the `zebrad` and Zebra test executables (#3057)

#### Proof & Anchor Verification

- Use prepared verifying key for non-batch Sapling Groth16 verification (#3092)
- Validate sapling anchors⚓ (#3084)
- Add Sprout anchors to `zebra-state` (#3100)

#### Transaction Amount & Header Validation

- Validate miner transaction fees (#3067, #3093)
- Validate transaction lock times (#3060)
- Validate transaction expiry height (#3082, #3103)

#### Dashboards

- Add transaction-verification.json Grafana dashboard (#3122)

### Fixed

- Shut down channels and tasks on PeerSet Drop (#3078)
- Re-order Zebra startup, so slow services are launched last (#3091)
- Fix slow Zebra startup times, to reduce CI failures (#3104)
- Speed up CI, and split unrelated and conflicting CI jobs (#3077)

### Security

- Stop closing connections on unexpected messages, Credit: Equilibrium (#3120, #3131)
- Stop routing inventory requests by peer address (#3090)

## [Zebra 1.0.0-beta.1](https://github.com/ZcashFoundation/zebra/releases/tag/v1.0.0-beta.1) - 2021-11-19

Zebra's latest beta implements a number of consensus rules which will be needed for Zebra to fully validate all of the Zcash network consensus rules, including those which will activate with NU5.

With this release we are also fixing a number of security issues that could pose a DDoS risk or otherwise negatively impact other nodes on the network.

Finally, this release includes an upgrade to the latest version of tokio (1.14.0).

### Added

- Check Shielded Input and Output Limits (#3069, #3076)
- Sprout note commitment trees (#3051)
- Check per-block limits on transparent signature operations (#3049)
- Calculate Block Subsidy and Funding Streams (#3017, #3040)
- Check for duplicate crate dependencies in CI (#2986)
- Add unused seed peers to the Address Book (#2974, #3019)

#### Network Upgrade 5

- Verify Halo2 proofs as part of V5 transaction verification (#2645, #3039)
- ZIP-155: Parse `addrv2` in Zebra (#3008, #3014, #3020, #3021, #3022, #3032)
- ZIP 212: validate Sapling and Orchard output of coinbase transactions (#3029)
- Validate Orchard flags in v5 (#3035)

#### Documentation

- Mempool Documentation (#2978)

### Changed

- Upgrade cryptographic library dependencies (#3059)
- Upgrade to Tokio 1.14.0 (#2933, #2994, #3062)

#### Documentation

- README Updates (#2996, #3006)

### Fixed

- Stop downloading unnecessary blocks in Zebra acceptance tests (#3072)
- Implement graceful shutdown for the peer set (#3071)
- Check for panics in the address book updater task (#3064)
- Remove unused connection errors (#3054)
- Fix listener address conflicts in network tests (#3031)

### Security

- Security: Avoid reconnecting to peers that are likely unreachable (#3030)
- Security: Limit number of addresses sent to peers to avoid address book pollution (#3007)

## [Zebra 1.0.0-beta.0](https://github.com/ZcashFoundation/zebra/releases/tag/v1.0.0-beta.0) - 2021-10-29

This is the first beta release of Zebra. Today the mempool work is fully finished and compatible with [ZIP-401](https://zips.z.cash/zip-0401) and several security issues in the network stack are fixed. In addition to that we improved our documentation specially in the `zebrad` crate while we increased our test coverage. Finally, we get started with the task of upgrading Tokio to version 1.

### Added

#### Mempool

- ZIP-401: weighted random mempool eviction (#2889, #2932)
- Reject a mempool transaction if it has internal spend conflicts (#2843)
- Limit transaction size in the mempool (#2917)

#### Cleanup and performance

- Remove unused mempool errors (#2941)
- Simplify calling add_initial_peers (#2945)
- Disable the new clippy::question_mark lint (#2946)
- Downgrade startup logs to debug to speed up CI (#2938)
- Speed up alternative state and zebrad tests in CI (#2929)

#### Tests

- Restore and update mempool tests (#2966)
- Test multiple chain resets (#2897)

### Security

- Track the number of active inbound and outbound peer connections so we can implement limits (#2912)
- Limit the number of initial peers (#2913)
- Rate-limit initial seed peer connections (#2943)
- Limit the number of inbound peer connections (#2961)
- Rate limit inbound connections (#2928)
- Limit the number of outbound peer connections (#2944)
- Reduce outgoing peers demand (#2969)

### Documentation

- Improve main `README` documentation and other book sections (#2967, #2894)
- Expand documentation for the mempool::crawler module (#2968)
- Improve mempool documentation (#2942, #2963, #2964, #2965)
- Improve documentation and types in the PeerSet (#2925)
- Update the documentation for value pools (#2919)
- Document why `CheckForVerifiedTransactions` is required for correctness (#2955)

#### Metrics

- Add user agent metrics (#2957)

### Changed

Part of the Tokio version 1 upgrade:

- Manually pin Sleep futures (#2914)
- Refactor handshake rate limiting to not store a Sleep type (#2915)
- Use single thread Tokio runtime for tests (#2916)

## [Zebra 1.0.0-alpha.19](https://github.com/ZcashFoundation/zebra/releases/tag/v1.0.0-alpha.19) - 2021-10-19

Zebra's latest alpha updates dependencies, improves metrics, gossips verified blocks and transactions, and continues the mempool-related implementation.

### Added

- Ignore `AlreadyInChain` error in the syncer (#2890)
- Give more information to the user in the wrong port init warning (#2853)
- Send looked up UTXOs to the transaction verifier (#2849)
- Return the transaction fee from the transaction verifier (#2876)
- Gossip recently verified block hashes to peers (#2729)
- Compute the serialized transaction size of unmined transactions (#2824)

#### Mempool

- Add a queue checker task, to make sure mempool transactions propagate (#2888)
- Store the transaction fee in the mempool storage (#2885)
- Add a debug config that enables the mempool (#2862)
- Pass the mempool config to the mempool (#2861)
- Add expired transactions to the mempool rejected list (#2852)
- Send AdvertiseTransactionIds to peers (#2823)
- Add a mempool config section (#2845)
- Add transactions that failed verification to the mempool rejected list (#2821)
- Un-reject mempool transactions if the rejection depends on the current tip
  (#2844)
- Split storage errors by match type: TXID or WTXID (#2833)
- Remove transactions in newly committed blocks from the mempool (#2827)

#### Documentation

- Improve the template for release versioning (#2906)
- Improve the documentation for the mempool transaction downloader (#2879)
- Add the documentation for the mempool storage and gossip modules (#2884)

#### Network Upgrade 5

- Set the minimum testnet network protocol version to NU5 (#2851)

#### Testing and CI

- Add some additional checks to the acceptance mempool test (#2880)

#### Metrics

- Refactor and add some new mempool metrics (#2878)
- Improve logging for initial peer connections (#2896)
- Always zero the mempool metrics when the mempool is disabled (#2875)
- Add a basic mempool storage Grafana dashboard (#2866)
- Add zcash.mempool.size.transactions and zcash.mempool.size.bytes metrics
  (#2860)
- Make some grafana labels shorter for graph readability (#2850)
- Make block metrics more accurate (#2835)

### Changed

#### Mempool

- Avoid broadcasting mempool rejected or expired transactions to peers (#2858)
- Encapsulate some mempool functions with the Mempool type (#2872)
- Remove duplicate IDs in mempool requests and responses (#2887)
- Refactor mempool spend conflict checks to increase performance (#2826)
- Rename mempool storage methods by match type (#2841)
- Remove unused mempool errors (#2831)

### Fixed

- Fix synchronization delay issue (#2921)
- Fix test failures by flushing output streams before exiting Zebra (#2911, #2923)
- Increase Zebra's restart acceptance test timeout (#2910)
- Avoid spurious acceptance test failures by decreasing the peer crawler timeout (#2905)
- Cancel pending download tasks when the mempool is disabled (#2886)
- Stop allowing some newly mined transactions into the mempool (#2874)
- Stop panicking when pruning unused queued blocks (#2842)

### Security

- Upgrade to ed25519-zebra 3.0.0 (#2864)
- Stop ignoring the mempool conflicting transaction reject list size limit (#2855)


## [Zebra 1.0.0-alpha.18](https://github.com/ZcashFoundation/zebra/releases/tag/v1.0.0-alpha.18) - 2021-10-05

Zebra's latest alpha updates dependencies, consensus parameters, and Orchard for NU5 testnet activation.
It continues our work on the mempool, including some mempool features that are used during network upgrade activation.

### Added

#### Mempool

- Send crawled transaction IDs to the mempool downloader (#2801)
- Cancel mempool download tasks when a network upgrade activates (#2816)
- Send mined transaction IDs to the mempool download/verify task for cancellation (#2786)
- Remove expired transactions from the mempool (#2774)
- Cancel download and verify tasks when the mempool is deactivated (#2764, #2754)
- Reject mempool transactions with conflicting spends (#2765)
- Clear mempool at a network upgrade (#2773, #2785)

#### Network Upgrade 5

- Update Zebra's advertised network protocol version to the latest NU5 testnet version (#2803)

#### Testing and CI

- Add tests to ensure mempool is working correctly (#2769, #2770, #2815)
- Create and use a helper MockService type to help with writing tests (#2810, #2748, #2790)
- Update Zebra tests to use the NU5 testnet activation height (#2802)
- Regenerate NU5 test cases with the latest network upgrade parameters (#2802)

#### Metrics

- Add Zebra metrics and a Grafana dashboard for connected peers and their network protocol versions (#2804, #2811)

### Changed

- Stop sending empty network messages to peers (#2791)
- Correctly validate transactions which never expire (#2782)

#### Network Upgrade 5

- Update `zcash_script` dependency to support V5 transactions (#2825)
- Set the NU5 testnet activation network upgrade parameters (#2802)
- Update shared Zcash Rust NU5 dependencies  (#2739)
- Update Zebra to use modified APIs in shared Zcash Rust NU5 dependencies (#2739)

### Fixed

- Stop panicking when using sync and async methods on the same `ChainTipChange` (#2800)
- Fix an incorrect assertion when the block locator is at the tip (#2789)
- Fix a missing NULL pointer check in `zebra_script`'s FFI (#2802)

### Security

#### Network Upgrade 5

- Update Zebra's orchard commitment calculations based on the latest orchard circuit (#2807)

## [Zebra 1.0.0-alpha.17](https://github.com/ZcashFoundation/zebra/releases/tag/v1.0.0-alpha.17) - 2021-09-14

Zebra's latest alpha continues work on the mempool.

### Added

- Monitor changes to the chain tip, decide if synchronization reached tip (#2695,
  #2685, #2686, #2715, #2721, #2722)
- Only enable the mempool crawler after synchronization reaches the chain tip (#2667)
- Reply to requests for transactions IDs in the mempool (#2720)
- Reply to requests for transactions in the mempool, given their IDs (#2725)
- Download and verify gossiped transactions (#2679, #2727, #2718, #2741)
- Internal additions and improvements to the mempool (#2742, #2747, #2749)

#### Documentation

- Document consensus rules for version group IDs (#2719)
- Specify Zebra Client will only support Unified Addresses (#2706)

### Fixed

-  Stop calculating transaction hashes twice in the checkpoint verifier (#2696)

### Security

- Replace older duplicate queued checkpoint blocks with the latest block's data (#2697)


## [Zebra 1.0.0-alpha.16](https://github.com/ZcashFoundation/zebra/releases/tag/v1.0.0-alpha.16) - 2021-08-27

Zebra's latest alpha finishes most of the state work needed for NU5 testnet activation and starts the mempool work.

### Added

#### Network Upgrade 5

- Finished ZIP-209: Prohibit Negative Shielded Chain Value Pool Balances (#2599, #2649, #2656, #2648, #2644)
- ZIP-221 and ZIP-244: Commitment validation in non-finalized state and checkpoint verifier (#2609, #2633)
- Orchard binding_verification_key support (#2441)

#### Mempool

- Mempool component, storage and errors (#2615, #2651)
- Create a transaction crawler for the mempool (#2646, #2672)
- Create and use types for unmined transactions and their IDs (#2634, #2666)
- ZIP-239: Implement mempool transaction v5 data structures and network messages (#2618, #2638)
- Return a transaction verifier from `zebra_consensus::init` (#2665)
- Provide recent syncer response lengths as a watch channel (#2602)
- Derive Copy and Clone for zebra-consensus errors (#2664)
- ChainTip trait creation and usage (#2677, #2676)

#### Metrics

- Add a network message to the grafana dashboard (#2673)

##### Documentation

- Refactor Zebra metrics docs (#2678, #2687)

### Fixed

- Stop converting `Message::Inv(TxId+)` into `Request::TransactionsById` (#2660)
- Fixed test.yml (#2635)
- Fixed a clippy lint (#2642)

## [Zebra 1.0.0-alpha.15](https://github.com/ZcashFoundation/zebra/releases/tag/v1.0.0-alpha.15) - 2021-08-16

Zebra's latest alpha contains the last of the changes to zebra chain state ahead of NU5 testnet activation and before concentrating on mempool work. The remaining NU5 validation will be completed prior to NU5 mainnet activation.

### Added

- Reject connections from outdated peers after network upgrade activation (#2519)

#### Network Upgrade 5

- ZIP-209: Prohibit Negative Shielded Chain Value Pool Balances Partial Implementation (#2546, #2554, #2561, #2569, #2576, #2577, #2578, #2596)
- ZIP-221: FlyClient - Consensus-Layer Changes Partial Implementation (#2531, #2553, #2583)
- ZIP-244: Implementation of authorizing data commitment (auth_digest) (#2547)
- Check remaining transaction value is non-negative (#2566)

### Changed

- Cache note commitment tree roots to speed up chain synchronisation  (#2584)
- Update state cache version to v9 (#2598)
- Refactor HistoryTree type into NonEmptyHistoryTree and HistoryTree types (#2582)

#### Testing and CI

- Reduce number of nullifier property test cases (#2574)
- Ensure `regenerate-stateful-test-disks.yml` syncs to the latest network upgrade (#2601)
- Increase coverage for generated chains and proptests (#2540, #2567)
- Remove unreliable tests for generated chains (#2548)
- Add test-only methods for modifying orchard shielded data and joinsplits (#2580)
- Generate test chains with valid chain value pools (#2597)
- Increase timeout of cached database creation (#2581)
- Use fixed genesis coinbase data in generated genesis blocks (#2568)
- Generate valid sapling shielded data for property tests (#2579)
- Optimize build to regenerate the test state faster (#2552)

### Fixed

- Fix the storage of anchors in the state (#2563)
- Make `zebra-state` compile successfully by itself (#2611)

#### Documentation

- Fix Transparent Value sign and definition (#2555)

## [Zebra 1.0.0-alpha.14](https://github.com/ZcashFoundation/zebra/releases/tag/v1.0.0-alpha.14) - 2021-07-29

Zebra's latest alpha continues our work on NU5, including Orchard and Transaction V5.

### Added

- Reject UTXO double spends (#2511)
- Add a ValueBalance type (#2505)
- Implement Sum for Amount (#2500)
- Add an OrderedUtxo type for transparent spend validation (#2502)
- Pass the finalized state to chain contextual validation (#2503)
- Calculate incremental note commitment trees (#2407)
- Reject duplicate Sapling and Orchard nullifiers (#2497)
- Add `proptest-impl` feature to `zebra-state` crate to help simplify tests(#2529)
- Track anchors and note commitment trees (#2458)
- Validate spends of transparent coinbase outputs (#2525)
- Calculate the remaining value in the transparent transaction value pool (#2486)

#### Documentation

- Add value pools design to book summary (#2520)

#### Testing

- Test consensus-critical Amount deserialization (#2487)
- Update to use new GitHub action names in Google Cloud workflows (#2533)
- Add test initialization helper function for tests (#2539)

### Changed

- Decrease the number of randomised test cases in zebra-state (#2521, #2513)
- Make nullifier tests consistent with UTXO tests (#2513)

#### Testing

 - Disable Rust beta tests in CI, due to a Rust bug (#2542)

### Fixed

- Clarify a variable name and check for overflow in new_ordered_outputs (#2510)
- Update Orchard keys, hashes, and note commitments to match Zcash test vectors (#2445)

## [Zebra 1.0.0-alpha.13](https://github.com/ZcashFoundation/zebra/releases/tag/v1.0.0-alpha.13) - 2021-07-15

Zebra's latest alpha continues our work on NU5, including Orchard and Transaction V5. New validation
rules were implemented for transactions, preventing double spends in the Sprout pool, checking
Sapling spends in V5 transactions, and some initial work to validate parts of Orchard transactions.

### Added

- Reject duplicate sprout nullifiers in the state (#2477)
- Add methods for getting block nullifiers (#2465)
- Verify orchard spend auth (#2442)
- Parse and ignore MSG_WTX inventory type in network messages (part of ZIP-239) (#2446)
- Add ZIP-244 signature hash support (#2165)
- Add HistoryTree struct (#2396)
- Add ZIP-0244 TxId Digest support (#2129)
- Validate V5 transactions with Sapling shielded data (#2437)

#### Documentation

- Document some consensus-critical finalized state behaviour (#2476)
- Value pools design (#2430)

### Changed

- Move Utxo type to zebra-chain (#2481)
- Combine near-duplicate Utxo creation functions (#2467)

#### Documentation

- Update state RFC for incremental trees, value pools, and RocksDB (#2456)
- Modify UTXO and state designs for transparent coinbase output checks (#2413)

### Fixed

- When a parent block is rejected, also reject its children (#2479)
- Restore the previous non-finalized chain if a block is invalid (#2478)
- Stop ignoring sapling binding signature errors (#2472)
- Always compute sighash with librustzcash (#2469)
- Fix bug in sighash calculation for coinbase transactions (#2459)
- Increase coverage of cached state tests: full block and transaction validation, and non-finalized
  state validation (#2463)

### Security

## [Zebra 1.0.0-alpha.12](https://github.com/ZcashFoundation/zebra/releases/tag/v1.0.0-alpha.12) - 2021-07-02

Zebra's latest alpha continues our work on NU5, including Orchard and Transaction V5. It also includes documentation updates and security fixes. In particular, Zebra no longer gossips unreachable addresses to other nodes and users should update and restart any running Zebra nodes.

### Added

- Check if a previous version of Zebra followed a different consensus branch (#2366)
- API for a minimum protocol version during initial block download (#2395)
- Add a verification height to mempool transaction verification requests (#2400)
- Improved error messages by adding database path method to the Finalized State (#2349)
- Add property test strategies for V5 transactions (#2347)
- Re-use a shared Tokio runtime for some Zebra tests (#2397)

#### Documentation

- Add CHANGELOG.md file to the zebra git repo (#2346)
- Client RFC updates (#2367, #2341)
- Explain how Zebra validates shielded coinbase outputs like other shielded outputs (#2382)
- Document required request timeouts due to data dependencies (#2337)
- Update known issues and add inbound network ports to the README (#2373)
- Document shared to per-spend anchor conversion (#2363)
- Document note commitment trees storage (#2259)

#### Network Upgrade 5

- Orchard note commitment tree test vectors (#2384)
- Enable V5 transaction test vectors in the groth16 tests (#2383)
- Validate transparent inputs and outputs in V5 transactions (#2302)
- Batch math & variable-time multiscalar multiplication for RedPallas (#2288)
- Implement asynchronous verifier service for RedPallas (#2318)
- ZIP-211: Validate Disabling Addition of New Value to the Sprout Value Pool (#2399)

### Changed

- Various transaction verifier refactors (#2371, #2432)
- Remove unicode in Zebra's user agent (#2376)
- Update multiple crates to ensure bitvec 0.22.3 is being used (#2351)
- Move transaction consensus branch ID check function to zebra-chain (#2354)
- Replace primitives_types with uint (#2350)
- Refactor to return errors from state update methods to prepare for contextual validation (#2417)
- Refactor of the validation of Sapling shielded data (#2419)

#### Network Upgrade 5

- Update spend and output checks for new Orchard consensus rules (#2398)

### Fixed

- Failed tests in the cached state CI workflow are no longer ignored (#2403)
- Stop skipping the cached sync tests in CI (#2402)
- Fix intermittent errors in the groth16 verifier tests (#2412)
- Skip IPv6 tests when SKIP_IPV6_TESTS environmental variable is set (#2405)
- Stop failing after the mandatory Canopy checkpoint due to incorrect coinbase script verification (#2404)
- Improved docs and panic messages for zebra_test::command (#2406)
- Gossip dynamic local listener ports to peers (#2277)
- Stop allowing JoinSplits for Halo (#2428)
- Fix failing legacy chain tests (#2427)

### Security

- Zebra no longer gossips unreachable addresses to other nodes (#2392)
  - User Action Required: Update and restart any running Zebra nodes
- Avoid duplicate peer connections (#2276)
- Send local listener address to peers (#2276)
- Limit reconnection rate to individual peers (#2275)

## [Zebra 1.0.0-alpha.11](https://github.com/ZcashFoundation/zebra/releases/tag/v1.0.0-alpha.11) - 2021-06-18

Zebra's latest alpha continues our work on NU5, including Orchard and Transaction V5. It also includes some security fixes.

### Added

- Add and use a function for the mandatory checkpoint for a given Network (#2314)

#### Network Upgrade 5

- ZIP-221: integrate MMR tree from librustcash (without Orchard) (#2227)

### Changed

- Replace usage of atomics with tokio::sync::watch in tests for CandidateSet (#2272)

#### Network Upgrade 5

- Use latest librustzcash version in zcash_history (#2332, #2345)

#### Testing and Diagnostics

- Refactor restart_stop_at_height test to make it more flexible (#2315)
- Use Swatinem/rust-cache@v1 (#2291)
- Replace bespoke source-based coverage config with cargo-llvm-cov (#2286)
- Remove outdated pinned nightly in coverage workflow (#2264)

### Fixed

#### Network Upgrade 5

- Stop panicking on invalid orchard nullifiers (#2267)
- Reject V5 transactions before NU5 activation (#2285)

#### Testing

- Make acceptance test zebrad output matching more robust (#2252)

### Security

- Stop gossiping failure and attempt times as last seen times (#2273)
- Return an error rather than panicking on invalid reserved orchard::Flags bits (#2284)
- Only apply the outbound connection rate-limit to actual connections (#2278)
- Rate limit initial genesis block download retries, Credit: Equilibrium (#2255)

## [Zebra 1.0.0-alpha.10](https://github.com/ZcashFoundation/zebra/releases/tag/v1.0.0-alpha.10) - 2021-06-09

Zebra's latest alpha continues our work on NU5, including Orchard and Transaction V5. It also includes some security fixes.

### Added

#### Network Upgrade 5

- Store Orchard nullifiers into the state (#2185)

#### Testing and Bug Reports

- Generate test chains that pass basic chain consistency tests (#2221)
- Make arbitrary block chains pass some genesis checks (#2208)
- Test Eq/PartialEq for Orchard keys (#2187, #2228)
- Further test new transaction consensus rules (#2246)
- Create workflow to regenerate cached state disks for tests (#2247)
- Add final sapling root test vectors (#2243)

### Changed

- Make sure the mandatory checkpoint includes the Canopy activation block (#2235)
- Move the check in transaction::check::sapling_balances_match to V4 deserialization (#2234)

#### Network Upgrade 5

- Implement more Transaction checks for Transaction Version 5 and Orchard (#2229, #2236)

#### Testing and Diagnostics

- Make debugging easier on proptests with large vectors (#2232, #2222)
- Update test job to use cached state version 5 (#2253)
- Add the database format to the panic metadata (#2249)

#### Developer Workflows

- Update the GitHub and RFC templates based on retrospectives (#2242)

### Fixed

- Get redpallas tweak proptests working again (#2219)

#### Testing

- Adjust the benchmark sample size so all benchmarks finish successfully (#2237)
- Fix scriptCode serialization and sighash test vectors (#2198)
- Allow multi-digit Zebra alpha versions in the zebrad acceptance tests (#2250)

### Security

- Don't trust future gossiped last seen times (#2178)
- Stop panicking when serializing out-of-range times, Credit: Equilibrium (#2203, #2210)
- Rate limit GetAddr messages to any peer, Credit: Equilibrium (#2254)
- Prevent bursts of reconnection attempts (#2251)

## [Zebra 1.0.0-alpha.9](https://github.com/ZcashFoundation/zebra/releases/tag/v1.0.0-alpha.9) - 2021-05-26

Zebra's latest alpha continues our work on NU5, including Orchard and Transaction V5, and includes several security fixes.

### Added
- Added a new `zcash_serialize_bytes` utility function (#2150)
- Added new Arbitrary impls for a number of types in zebra-chain and zebra-network (#2179)
- Zebra support for leap seconds (#2195)

#### Network Upgrade 5
- Zebra can now serialize and deserialize orchard shielded data (#2116)
- We now have some Action methods for orchard shielded data (#2199)

#### Testing and Bug Reports
- Added extra instrumentation for initialize and handshakes (#2122)

### Changed
- Collect and send more accurate peer addresses (#2123)
- Enable cargo env vars when there is no .git during a build, fix tag lookup, add build profile, add modified flag (#2065)

#### Testing
- Stop generating V1-V3 transactions for non-finalized state proptests (#2159)
- Added some logging to troubleshoot failing tests for redpallas signature (#2169)

### Fixed

- Fix clippy::cmp_owned for (sapling, orchard)::keys with ConstantTimeEq (#2184)

#### Documentation
- Fixed some typos and links in the documentation(#2157, #2174, #2180)

### Security
- Reject compact sizes greater than the protocol message limit (#2155)
- Handle small numbers of initial peers better (#2154)
  - This security issue was reported by Equilibrium
- Stop panicking on out-of-range version timestamps (#2148)
  - This security issue was reported by Equilibrium
- Stop gossiping temporary inbound remote addresses to peers (#2120)
  - If Zebra was configured with a valid (not unspecified) listener address, it would gossip the ephemeral ports of inbound connections to its peers. This fix stops Zebra sending these useless addresses to its mainnet and testnet peers.
- Avoid silently corrupting invalid times during serialization (#2149)
- Do version checks first, then send a verack response (#2121)
- Remove checkout credentials from GitHub actions (#2158)
- Make CandidateSet timeout and initial fanout more reliable (#2172)
- Remove CandidateSet state and add last seen time limit to validate_addrs (#2177)

## [Zebra 1.0.0-alpha.8](https://github.com/ZcashFoundation/zebra/releases/tag/v1.0.0-alpha.8) - 2021-05-12

Zebra's latest alpha continues our work on NU5, including Orchard and Transaction V5.

### Added

#### Network Upgrade 5

- Continue implementation of Transaction V5 (#2070, #2075, #2100)
- Implementation of data structures for Orchard support in Zebra (#1885)
- Implementation of redpallas in Zebra (#2099)

#### Testing and Bug Reports

- Enable more Transaction v5 tests (#2063)

#### Documentation

- Document how Zebra does cross-crate proptests (#2069, #2071)
- Explain how to derive arbitrary impls in the dev docs (#2081)
- Async in Zebra RFC (#1965, #2111)
- Fixes and updates to Zebra Book TOC and process (#2124, #2126)
- Improvements to release process (#2138)
- Explicitly allow unencrypted disclosures for alpha releases (#2127)

### Changed

#### Refactors and Cleanups

- Clippy nightly: disable owned cmp, stop comparing bool using assert_eq (#2073, #2117)

### Fixed

#### Testing and Logging

- Remove broken ci-success job, which was skipping some required checks (#2084)
- Improve CI speed by removing redundant build jobs and Rust components (#2088)
- Fix a bad merge that was committed to main (#2085)

## [Zebra v1.0.0-alpha.7](https://github.com/ZcashFoundation/zebra/releases/tag/v1.0.0-alpha.7) - 2021-04-23

Zebra's latest alpha continues our work on NU5/Orchard, and fixes some security and protocol correctness issues.

Zebra now has best-effort support for Apple M1 builds, and logging to systemd-journald.

### Added

#### Network Upgrade 5

- Implement Sapling serialization in Transaction V5 (#1996, #2017, #2020, #2021, #2057)
- Draft RFC: Treestate management (#983)

#### Configuration and Logging

- Stop requiring a port for Zcash listener addresses (#2043)
  - use the default port if there is no configured port
- Add journald support through tracing-journald (#2034)
  - Zebra does not have any journald integration tests, so we will support it on a best-effort basis

#### Testing and Bug Reports

- Benchmark Block struct serialization code (#2018)
- Add the new commit count and git hash to the version in bug reports (#2038)
- Add branch, commit time, and build target to the panic metadata (#2028)
- Automatically update app version from crate version (#2028)

### Changed

#### Supported Platforms and Dependencies

- Update dependencies to support Apple M1 (#2026)
  - Zebra does not have any Apple M1 CI, so we will support it on a best-effort basis
- Bump ripemd160 from 0.8.0 to 0.9.1 and remove trait import (#2027)
- Update to vergen 5 (#2029)

#### Refactors and Cleanups

- Refactor and document correctness for std::sync::Mutex in ErrorSlot (#2032)
- Refactor and document correctness for std::sync::Mutex<AddressBook> (#2033)
- Make Zcash string serialization consistent with deserialization (#2053)
- clippy: make to_* methods take self by value (#2006)

#### Testing

- Speedup proptests for Chain struct in zebra-state (#2012)

### Fixed

- Stop assuming there will always be a `.git` directory during builds (#2037)
- Clarify CandidateSet state diagram (#2036)

#### Network Protocol

- Stop panicking when Zebra sends a reject without extra data (#2016)
- Switch to an async mutex for handshake nonces (#2031)

#### Testing and Logging

- Fix a test failure due to ' debug format changes in Rust (#2014)
- Fix Windows CI LLVM paths (#2026)
- Clarify a duplicate log message (#2054)

### Security

#### Network

- Avoid a single peer providing a majority of Zebra's peer addresses (#2004)
- Make sure handshake version negotiation always has a timeout (#2008)
- Make sure each peer heartbeat has a timeout (#2009)

#### Memory Usage

- Implement vector deserialisation limits for new Transaction::V5 types (#1996)



## [Zebra v1.0.0-alpha.6](https://github.com/ZcashFoundation/zebra/releases/tag/v1.0.0-alpha.6) - 2021-04-09

Zebra's latest alpha includes more validation of pre-NU5 consensus rules, continues our work on NU5/Orchard, and fixes some security and protocol correctness issues.

The Zebra project now has a [Code of Conduct](https://github.com/ZcashFoundation/zebra/blob/main/CODE_OF_CONDUCT.md).

### Added

- Design for Transaction V5 (#1886)
  - Make shielded data and spends generic over Transaction V4 and V5 (#1946, #1989)
- Async batching for:
  - Sprout `JoinSplit` signatures (#1952)
  - Sapling `Spend` and `Output` Groth16 proofs (#1713)
- Enable `Joinsplit` and `Spend` spend auth sighash verification (#1940)
- Randomised property tests for `InventoryHash` and `MetaAddr` (#1985)

#### Documentation

- Update the RFC process to include draft RFCs (#1962)
  - Merge some open RFCs as drafts (#1006, #1007, #1063, #1129)
- Add a fast start option to the Zebra Client RFC (#1969)
- Document that Zebra's mandatory checkpoint can change (#1935)

### Changed
- Refactor the Block Commitment field based on ZIP-244 (#1957, #1978, #1988)

### Fixed
- Stop ignoring inbound message errors and handshake timeouts (#1950)
- Don't send a useless heartbeat when the peer connection is already closing (#1950)

### Security

- Reduce deserialized memory usage for malicious blocks (#1920, #1977)
- Ensure that new MetaAddr fields are sanitized (#1942)
- Fix a deadlock between the peer address crawler and peer dialer when all connections fail (#1950)
- Avoid starvation of handshakes and crawling under heavy syncer load (#1950)
- Avoid starvation of request cancellations and timeouts under heavy peer response load (#1950)
- Async network code correctness documentation (#1954, #1972)

## [Zebra v1.0.0-alpha.5](https://github.com/ZcashFoundation/zebra/releases/tag/v1.0.0-alpha.5) - 2021-03-23

Zebra's latest alpha checkpoints on Canopy activation, continues our work on NU5, and fixes a security issue.

Some notable changes include:

### Added
- Log address book metrics when PeerSet or CandidateSet don't have many peers (#1906)
- Document test coverage workflow (#1919)
- Add a final job to CI, so we can easily require all the CI jobs to pass (#1927)

### Changed
- Zebra has moved its mandatory checkpoint from Sapling to Canopy (#1898, #1926)
  - This is a breaking change for users that depend on the exact height of the mandatory checkpoint.

### Fixed
- tower-batch: wake waiting workers on close to avoid hangs (#1908)
- Assert that pre-Canopy blocks use checkpointing (#1909)
- Fix CI disk space usage by disabling incremental compilation in coverage builds (#1923)

### Security
- Stop relying on unchecked length fields when preallocating vectors (#1925)

## [Zebra v1.0.0-alpha.4](https://github.com/ZcashFoundation/zebra/releases/tag/v1.0.0-alpha.4) - 2021-03-17

Zebra's latest alpha starts our work on NU5 and fixes several security issues.

Some notable changes include:

### Added

#### Network Upgrade 5

- Add some NU5 constants to zebra (#1823)
- Start work on transaction version 5 (#1824)

#### Metrics

- Add Grafana dashboards (#1830)
- Add Zebra version info to metrics (#1900)
- Add message type tag to message metrics (#1900)

### Changed

- [ZIP-215 Explicitly Defining and Modifying Ed25519 Validation Rules](https://github.com/zcash/zips/blob/master/zip-0215.rst) (#1811)
- Metrics renaming to enable node interoperability (#1900)
  - Renaming metrics breaks existing Grafana configs
- Rename config network.new_peer_interval to crawl_new_peer_interval (#1855)
  - This change includes a backwards-compatibility alias, so existing configs do not need to be updated

### Fixed

#### Code Style

- Apply nightly clippy suggestions (#1834)

#### Documentation

- Re-enable [zebra.zfnd.org](https://zebra.zfnd.org/) deployment (#1792)
- Document and log trailing message bytes (#1888)
- Move design/data-flow to rfcs/drafts (#1825)
- Document how inbound connections are added to the CandidateSet (#1852)

#### Hangs and Panics

- Fix a peer DNS resolution edge case (#1796)
- Stop sending blocks and transactions on the first error (#1818)
- Revert a connection refactor that caused frequent hangs (#1803)

#### Testing

- Avoid acceptance test port conflicts (#1812)
- Re-enable the checkpoint verifier restart tests (#1837)
- Adjust the crawl interval and acceptance test timeout (#1878)
- Explicitly auto-delete additional cache disks (#1859)

### Security

- Reduce inbound concurrency to limit memory usage (#1881)
- Verify proof-of-work in the checkpoint verifier (#1882)
- Implement outbound connection rate limiting (#1855)
- Document that the configured Zcash listener IP address is advertised to remote peers (#1891)

## [Zebra v1.0.0-alpha.3](https://github.com/ZcashFoundation/zebra/releases/tag/v1.0.0-alpha.3) - 2021-02-23

Zebra's latest alpha brings multiple reliability and stability improvements for node startup, long-running syncs, and testing.

Some notable changes include:

### Added
- Add beta rust to CI (#1725)
- Add Usability Testing Plan GitHub issue template (#1519)
- Add Release Checklist GitHub pull request template (#1717)

### Changed
- Compute the network message body length to reduce heap allocations (#1773)
- Re-enable the macOS conflict acceptance tests (#1778)
- Re-enable coverage CI (#1758, #1787)
- Disable fail-fast in the CI test job (#1776)
- Rename responsible_disclosure.md to SECURITY.md (#1747)

### Removed
- Disable unreliable testnet large sync test (#1789)

### Fixed

#### Hangs and Panics
- Refactor `connection.rs` to make `fail_with` panics impossible (#1721)
- Stop ignoring failed peer addresses (#1709)
- Retry initial peer DNS resolution on failure (#1762)
- Update tower-batch semaphore implementation (#1764)
- Use ready! in ChainVerifier::poll_ready (#1735)
- Use CallAllUnordered in peer_set::add_initial_peers (#1734)

#### Testing
- Bump CI build and test timeouts to 60 minutes (#1757)
- Run CI workflow on push to main & manual request (#1748)
- Set SKIP_NETWORK_TESTS using Windows syntax (#1782)
- Fix Windows build failures due to disk space (#1726)
- Fix acceptance test timeouts, cleanup, and diagnostics (#1736, #1766, #1770, #1777)

#### Logging and Metrics
- Update PeerSet metrics after every change (#1727)
- Log initial peer connection failures (#1763)

## [Zebra v1.0.0-alpha.2](https://github.com/ZcashFoundation/zebra/releases/tag/v1.0.0-alpha.2) - 2021-02-09

Zebra's latest alpha brings multiple reliability and stability improvements for node startup, node shutdown, and long-running syncs.

Some notable changes include:

### Added
- Asynchronous Groth16 verification (#830)
- Security disclosure principles (#1650)

### Changed
- Document that connect\_isolated only works on mainnet (#1693)
- Document the impact of the redjubjub channel bound (#1682)
- Log when the syncer awaits peer readiness (#1714)

### Fixed
- Fix shutdown panics (#1637)
- Add hints to port conflict and lock file panics (#1535)
- Perform DNS seeder lookups concurrently, and add timeouts (#1662)
- Avoid buffer slot leaks in the Inbound service (#1620)
- Avoid a buffer slot leak by removing CallAllUnordered (#1705)
- Avoid future buffer slot leaks in ChainVerifier (#1700)
- Limit inbound download and verify queue (#1622)
- Increase a tower-batch queue bound (#1691)
- Fix a f64::NAN metrics sentinel (#1642)
- Actually use `VerifyCheckpointError::CommitFinalized` (#1706)

## [Zebra v1.0.0-alpha.1](https://github.com/ZcashFoundation/zebra/releases/tag/v1.0.0-alpha.1) - 2021-01-30

Zebra's second alpha brings multiple reliability and stability improvements for long-running syncs.

We've resolved known panics during syncing, and reduced the number of sync hangs.

Some notable changes include:

### Added
- Add peer set tracing (#1468)
- Add Sentry support behind a feature flag (#1461)
- Log configured network in every log message (#1568)

### Changed
- Export new precompute api in zebra-script (#1493)
- Rewrite peer block request handler to match the zcashd implementation (#1518)

### Fixed
- Avoid panics when there are multiple failures on the same connection (#1600)
- Add sync and inbound timeouts to prevent hangs (#1586)
- Fix Zebra versions so all crates are on the 1.0.0-alpha series (#1488)
- Make 'cargo run' use 'zebrad' rather than failing (#1569)
- Panic if the lookahead limit is misconfigured (#1589)
- Recommend using --locked with 'cargo install' (#1490)
- Simplify C++ compiler dependency in the README (#1498)
- Stop failing acceptance tests if their directories already exist (#1588)
- Stop panicking when ClientRequests return an error (#1531)
- Upgrade to tokio 0.3.6 to avoid a time wheel panic (#1583, #1511)

Currently, Zebra does not validate all the Zcash consensus rules.

## [Zebra v1.0.0-alpha.0](https://github.com/ZcashFoundation/zebra/releases/tag/v1.0.0-alpha.0) - 2021-01-30

Zebra first alpha release 🎉

The goals of this release are to:
- participate in the Zcash network,
- replicate the Zcash chain state,
- implement the Zcash proof of work consensus rules, and
- sync on Mainnet under excellent network conditions.

Currently, Zebra does not validate all the Zcash consensus rules.
It may be unreliable on Testnet, and under less-than-perfect
network conditions.
### Added

- zebrad: Optional HTTP health endpoints for cloud-native readiness and liveness checks.
  When configured, zebrad serves two simple HTTP/1.1 endpoints on a dedicated listener:
  - GET /healthy: returns 200 when the process is up and has at least the configured number of recently live peers; otherwise 503.
  - GET /ready: returns 200 when the node is near the chain tip and the estimated block lag is within the configured threshold; otherwise 503.
  Configure via the new [health] section in zebrad.toml:
  - health.listen_addr (optional, enables the server when set)
  - health.min_connected_peers (default 1)
  - health.ready_max_blocks_behind (default 2)
  - health.enforce_on_test_networks (default false)
  See the Zebra Book for examples and Kubernetes probes: https://zebra.zfnd.org/user/health.html<|MERGE_RESOLUTION|>--- conflicted
+++ resolved
@@ -25,7 +25,6 @@
 
 ### Changed
 
-<<<<<<< HEAD
 - `zebrad` now loads configuration from defaults, an optional TOML file, and environment variables, with precedence: Env > TOML > Defaults ([#9768](https://github.com/ZcashFoundation/zebra/pull/9768)).
 - Docker and book documentation updated to describe `CONFIG_FILE_PATH` and `ZEBRA_*` environment variable usage; removed references to `ZEBRA_CONF_PATH` and legacy Docker variables ([#9768](https://github.com/ZcashFoundation/zebra/pull/9768)).
 - Implemented nextest and optimized Docker test builds ([#9435](https://github.com/ZcashFoundation/zebra/pull/9435))
@@ -70,6 +69,7 @@
 - Allow configuration of checkpoints on test networks ([#9888](https://github.com/ZcashFoundation/zebra/pull/9888))
 - Added HTTP `/healthy` and `/ready` endpoints ([#9895](https://github.com/ZcashFoundation/zebra/pull/9895), [#9886](https://github.com/ZcashFoundation/zebra/pull/9886))
 - New book page on profiling Zebra ([#9983](https://github.com/ZcashFoundation/zebra/pull/9983))
+- Deserialization logic to call `extend_funding_streams()` when the flag is true for both configured Testnets and Regtest ([#9989](https://github.com/ZcashFoundation/zebra/pull/9989))
 
 ### Fixed
 
@@ -86,14 +86,6 @@
 Thank you to everyone who contributed to this release, we couldn't make Zebra without you:
 @Fibonacci747, @Galoretka, @GarmashAlex, @JacksonEi, @MozirDmitriy, @Olexandr88, @arya2, @conradoplg, @gap-editor, @gustavovalverde, @natalieesk, @nuttycom, @oxarbitrage, @radik878, @sashass1315, @str4d, @syszery, @upbqdn and @zancas
 
-=======
-- `zebrad` now loads configuration from defaults, an optional TOML file, and environment variables,
-  with precedence: Env > TOML > Defaults ([#9768](https://github.com/ZcashFoundation/zebra/pull/9768)).
-- Docker and book documentation updated to describe `CONFIG_FILE_PATH` and `ZEBRA_*` environment
-  variable usage; removed references to `ZEBRA_CONF_PATH` and legacy Docker variables
-  ([#9768](https://github.com/ZcashFoundation/zebra/pull/9768)).
-- Added deserialization logic to call `extend_funding_streams()` when the flag is true for both configured Testnets and Regtest
->>>>>>> 62df82fc
 
 ## [Zebra 2.5.0](https://github.com/ZcashFoundation/zebra/releases/tag/v2.5.0) - 2025-08-07
 
