<<<<<<< HEAD
=======
# Before the docker CLI sends the context to the docker daemon, it looks for a file 
# named .dockerignore in the root directory of the context. If this file exists, the 
# CLI modifies the context to exclude files and directories that match patterns in it. 
#
# You may want to specify which files to include in the context, rather than which 
# to exclude. To achieve this, specify * as the first pattern, followed by one or 
# more ! exception patterns.
# 
# https://docs.docker.com/engine/reference/builder/#dockerignore-file

>>>>>>> 8b68651b
# Exclude everything:
#
*

# Now un-exclude required files and folders:
#
!.cargo
!*.toml
!*.lock
!tower-*
!zebra-*
!zebrad
!docker/entrypoint.sh<|MERGE_RESOLUTION|>--- conflicted
+++ resolved
@@ -1,5 +1,3 @@
-<<<<<<< HEAD
-=======
 # Before the docker CLI sends the context to the docker daemon, it looks for a file 
 # named .dockerignore in the root directory of the context. If this file exists, the 
 # CLI modifies the context to exclude files and directories that match patterns in it. 
@@ -10,7 +8,6 @@
 # 
 # https://docs.docker.com/engine/reference/builder/#dockerignore-file
 
->>>>>>> 8b68651b
 # Exclude everything:
 #
 *
