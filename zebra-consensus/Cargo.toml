--- conflicted
+++ resolved
@@ -57,13 +57,8 @@
 tracing = "0.1.39"
 tracing-futures = "0.2.5"
 
-<<<<<<< HEAD
-sapling = { package = "sapling-crypto", version = "0.2" }
-orchard = "0.9.0"
-=======
 sapling-crypto.workspace = true
 orchard.workspace = true
->>>>>>> 17d7f914
 
 zcash_proofs = { workspace = true, features = ["multicore" ] }
 wagyu-zcash-parameters = "0.2.0"
