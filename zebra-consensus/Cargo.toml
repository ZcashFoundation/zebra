--- conflicted
+++ resolved
@@ -15,13 +15,7 @@
 categories = ["asynchronous", "cryptography::cryptocurrencies"]
 
 [features]
-<<<<<<< HEAD
 default = []
-=======
-#default = []
-default = ["tx-v6"]
-#default = ["tx-v6", "zsa-swap"]
->>>>>>> 5612c75a
 
 # Production features that activate extra dependencies, or extra features in dependencies
 
