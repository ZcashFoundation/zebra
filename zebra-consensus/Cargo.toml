--- conflicted
+++ resolved
@@ -25,13 +25,8 @@
 once_cell = "1.15.0"
 serde = { version = "1.0.145", features = ["serde_derive"] }
 
-<<<<<<< HEAD
-futures = "0.3.24"
+futures = "0.3.25"
 futures-util = "0.3.25"
-=======
-futures = "0.3.25"
-futures-util = "0.3.24"
->>>>>>> 4f553904
 metrics = "0.20.1"
 thiserror = "1.0.37"
 tokio = { version = "1.21.2", features = ["time", "sync", "tracing", "rt-multi-thread"] }
