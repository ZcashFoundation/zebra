--- conflicted
+++ resolved
@@ -24,11 +24,8 @@
     "zebra-state/progress-bar",
 ]
 
-<<<<<<< HEAD
-=======
 tx_v6 = ["zebra-chain/tx_v6", "zebra-state/tx_v6"]
 
->>>>>>> e6dc3b6f
 # Test-only features
 proptest-impl = ["proptest", "proptest-derive", "zebra-chain/proptest-impl", "zebra-state/proptest-impl"]
 
