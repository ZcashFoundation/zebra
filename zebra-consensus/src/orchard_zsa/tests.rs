<<<<<<< HEAD
// FIXME: consider merging it with router/tests.rs
=======
// FIXME: Consider moving thesr tests to `zebra-consensus/src/router/tests.rs`, or creating a
// `zebra-consensus/src/router/tests` directory and placing this module with a name
// 'orchard_zsa` there.
>>>>>>> c006f8a8

//! Simulates a full Zebra node’s block‐processing pipeline on a predefined Orchard/ZSA workflow.
//!
//! This integration test reads a sequence of serialized regtest blocks (including Orchard burns
//! and ZSA issuance), feeds them through the node’s deserialization, consensus router, and state
//! service exactly as if they arrived from the network, and verifies that each block is accepted
//! (or fails at the injected point).
//!
//! In a future PR, we will add tracking and verification of issuance/burn state changes so that
//! the test can also assert that on-chain asset state (total supply and finalization flags)
//! matches the expected values computed in memory.
//!
//! In short, it demonstrates end-to-end handling of Orchard asset burns and ZSA issuance through
//! consensus (with state verification to follow in the next PR).

use std::{
    collections::{hash_map, HashMap},
    sync::Arc,
};

use color_eyre::eyre::Report;
use tower::ServiceExt;

use orchard::{
<<<<<<< HEAD
    asset_record::AssetRecord, issuance::IssueAction, note::AssetBase, value::NoteValue,
=======
    asset_record::AssetRecord, issuance::IssueAction, keys::IssuanceValidatingKey, note::AssetBase,
    value::NoteValue,
>>>>>>> c006f8a8
};

use zebra_chain::{
    block::{genesis::regtest_genesis_block, Block, Hash},
    orchard_zsa::{AssetState, BurnItem},
    parameters::Network,
    serialization::ZcashDeserialize,
};

use zebra_state::{ReadRequest, ReadResponse, ReadStateService};

use zebra_test::{
    transcript::{ExpectedTranscriptError, Transcript},
    vectors::{OrchardWorkflowBlock, ORCHARD_ZSA_WORKFLOW_BLOCKS},
};

use crate::{block::Request, Config};

type AssetRecords = HashMap<AssetBase, AssetRecord>;

type TranscriptItem = (Request, Result<Hash, ExpectedTranscriptError>);

#[derive(Debug)]
enum AssetRecordsError {
    BurnAssetMissing,
<<<<<<< HEAD
=======
    EmptyActionNotFinalized,
>>>>>>> c006f8a8
    AmountOverflow,
    MissingRefNote,
    ModifyFinalized,
}

/// Processes orchard burns, decreasing asset supply.
fn process_burns<'a, I: Iterator<Item = &'a BurnItem>>(
    asset_records: &mut AssetRecords,
    burns: I,
) -> Result<(), AssetRecordsError> {
    for burn in burns {
        // FIXME: check for burn specific errors?
        let asset_record = asset_records
            .get_mut(&burn.asset())
            .ok_or(AssetRecordsError::BurnAssetMissing)?;

        asset_record.amount = NoteValue::from_raw(
            asset_record
                .amount
                .inner()
                .checked_sub(burn.amount().inner())
                .ok_or(AssetRecordsError::AmountOverflow)?,
        );
    }

    Ok(())
}

/// Processes orchard issue actions, increasing asset supply.
fn process_issue_actions<'a, I: Iterator<Item = &'a IssueAction>>(
    asset_records: &mut AssetRecords,
<<<<<<< HEAD
    issue_actions: I,
) -> Result<(), AssetRecordsError> {
    for action in issue_actions {
        let reference_note = action.get_reference_note();
        let is_finalized = action.is_finalized();

        for note in action.notes() {
            let amount = note.value();

            // FIXME: check for issuance specific errors?
            match asset_records.entry(note.asset()) {
=======
    ik: &IssuanceValidatingKey,
    actions: I,
) -> Result<(), AssetRecordsError> {
    for action in actions {
        let action_asset = AssetBase::derive(ik, action.asset_desc_hash());
        let reference_note = action.get_reference_note();
        let is_finalized = action.is_finalized();

        let mut note_amounts = action.notes().iter().map(|note| {
            if note.asset() == action_asset {
                Ok(note.value())
            } else {
                Err(AssetRecordsError::BurnAssetMissing)
            }
        });

        let first_note_amount = match note_amounts.next() {
            Some(note_amount) => note_amount,
            None => {
                if is_finalized {
                    Ok(NoteValue::from_raw(0))
                } else {
                    Err(AssetRecordsError::EmptyActionNotFinalized)
                }
            }
        };

        for amount_result in std::iter::once(first_note_amount).chain(note_amounts) {
            let amount = amount_result?;

            // FIXME: check for issuance specific errors?
            match asset_records.entry(action_asset) {
>>>>>>> c006f8a8
                hash_map::Entry::Occupied(mut entry) => {
                    let asset_record = entry.get_mut();
                    asset_record.amount =
                        (asset_record.amount + amount).ok_or(AssetRecordsError::AmountOverflow)?;
                    if asset_record.is_finalized {
                        return Err(AssetRecordsError::ModifyFinalized);
                    }
                    asset_record.is_finalized = is_finalized;
                }

                hash_map::Entry::Vacant(entry) => {
                    entry.insert(AssetRecord {
                        amount,
                        is_finalized,
                        reference_note: *reference_note.ok_or(AssetRecordsError::MissingRefNote)?,
                    });
                }
            }
        }
    }
<<<<<<< HEAD

    Ok(())
}

/// Builds assets records for the given blocks.
fn build_asset_records<'a, I: IntoIterator<Item = &'a TranscriptItem>>(
    blocks: I,
) -> Result<AssetRecords, AssetRecordsError> {
    blocks
        .into_iter()
        .filter_map(|(request, _)| match request {
            Request::Commit(block) => Some(&block.transactions),
            #[cfg(feature = "getblocktemplate-rpcs")]
            Request::CheckProposal(_) => None,
        })
        .flatten()
        .try_fold(HashMap::new(), |mut asset_records, tx| {
            process_burns(&mut asset_records, tx.orchard_burns())?;
            process_issue_actions(&mut asset_records, tx.orchard_issue_actions())?;
            Ok(asset_records)
        })
}

/// Creates transcript data from predefined workflow blocks.
fn create_transcript_data<'a, I: IntoIterator<Item = &'a Vec<u8>>>(
    serialized_blocks: I,
) -> impl Iterator<Item = TranscriptItem> + use<'a, I> {
    let workflow_blocks = serialized_blocks.into_iter().map(|block_bytes| {
        Arc::new(Block::zcash_deserialize(&block_bytes[..]).expect("block should deserialize"))
    });
=======
>>>>>>> c006f8a8

    Ok(())
}

/// Builds assets records for the given blocks.
fn build_asset_records<'a, I: IntoIterator<Item = &'a TranscriptItem>>(
    blocks: I,
) -> Result<AssetRecords, AssetRecordsError> {
    blocks
        .into_iter()
        .filter_map(|(request, result)| match (request, result) {
            (Request::Commit(block), Ok(_)) => Some(&block.transactions),
            _ => None,
        })
        .flatten()
        .try_fold(HashMap::new(), |mut asset_records, tx| {
            process_burns(&mut asset_records, tx.orchard_burns())?;

            if let Some(issue_data) = tx.orchard_issue_data() {
                process_issue_actions(
                    &mut asset_records,
                    issue_data.inner().ik(),
                    issue_data.actions(),
                )?;
            }

            Ok(asset_records)
        })
}

/// Creates transcript data from predefined workflow blocks.
fn create_transcript_data<'a, I: IntoIterator<Item = &'a OrchardWorkflowBlock>>(
    serialized_blocks: I,
) -> impl Iterator<Item = TranscriptItem> + use<'a, I> {
    let workflow_blocks =
        serialized_blocks
            .into_iter()
            .map(|OrchardWorkflowBlock { bytes, is_valid }| {
                (
                    Arc::new(
                        Block::zcash_deserialize(&bytes[..]).expect("block should deserialize"),
                    ),
                    *is_valid,
                )
            });

    std::iter::once((regtest_genesis_block(), true))
        .chain(workflow_blocks)
        .map(|(block, is_valid)| {
            (
                Request::Commit(block.clone()),
                if is_valid {
                    Ok(block.hash())
                } else {
                    Err(ExpectedTranscriptError::Any)
                },
            )
        })
}

/// Queries the state service for the asset state of the given asset.
async fn request_asset_state(
    read_state_service: &ReadStateService,
    asset_base: AssetBase,
) -> Option<AssetState> {
    let request = ReadRequest::AssetState {
        asset_base,
        include_non_finalized: true,
    };

    match read_state_service.clone().oneshot(request).await {
        Ok(ReadResponse::AssetState(asset_state)) => asset_state,
        _ => unreachable!("The state service returned an unexpected response."),
    }
}

/// Queries the state service for the asset state of the given asset.
async fn request_asset_state(
    read_state_service: &ReadStateService,
    asset_base: AssetBase,
) -> Option<AssetState> {
    let request = ReadRequest::AssetState {
        asset_base,
        include_non_finalized: true,
    };

    match read_state_service.clone().oneshot(request).await {
        Ok(ReadResponse::AssetState(asset_state)) => asset_state,
        _ => unreachable!("The state service returned an unexpected response."),
    }
}

#[tokio::test(flavor = "multi_thread")]
async fn check_orchard_zsa_workflow() -> Result<(), Report> {
    let _init_guard = zebra_test::init();

    let network = Network::new_regtest(Some(1), Some(1), Some(1));

    let (state_service, read_state_service, _, _) = zebra_state::init_test_services(&network);
<<<<<<< HEAD

    let (block_verifier_router, _tx_verifier, _groth16_download_handle, _max_checkpoint_height) =
        crate::router::init(Config::default(), &network, state_service.clone()).await;

    let transcript_data =
        create_transcript_data(ORCHARD_WORKFLOW_BLOCKS_ZSA.iter()).collect::<Vec<_>>();

    let asset_records =
        build_asset_records(&transcript_data).expect("should calculate asset_records");

    // Before applying the blocks, ensure that none of the assets exist in the state.
    for &asset_base in asset_records.keys() {
        assert!(
            request_asset_state(&read_state_service, asset_base)
                .await
                .is_none(),
            "State should initially have no info about this asset."
        );
    }

=======

    let (block_verifier_router, _tx_verifier, _groth16_download_handle, _max_checkpoint_height) =
        crate::router::init(Config::default(), &network, state_service.clone()).await;

    let transcript_data =
        create_transcript_data(ORCHARD_ZSA_WORKFLOW_BLOCKS.iter()).collect::<Vec<_>>();

    let asset_records =
        build_asset_records(&transcript_data).expect("should calculate asset_records");

    // Before applying the blocks, ensure that none of the assets exist in the state.
    for &asset_base in asset_records.keys() {
        assert!(
            request_asset_state(&read_state_service, asset_base)
                .await
                .is_none(),
            "State should initially have no info about this asset."
        );
    }

>>>>>>> c006f8a8
    // Verify all blocks in the transcript against the consensus and the state.
    Transcript::from(transcript_data)
        .check(block_verifier_router.clone())
        .await?;

    // After processing the transcript blocks, verify that the state matches the expected supply info.
    for (&asset_base, asset_record) in &asset_records {
        let asset_state = request_asset_state(&read_state_service, asset_base)
            .await
            .expect("State should contain this asset now.");

        assert_eq!(
            asset_state.is_finalized, asset_record.is_finalized,
            "Finalized state does not match for asset {:?}.",
            asset_base
        );

        assert_eq!(
            asset_state.total_supply,
<<<<<<< HEAD
=======
            // FIXME: Fix it after chaning ValueSum to NoteValue in AssetSupply in orchard
>>>>>>> c006f8a8
            u64::try_from(i128::from(asset_record.amount))
                .expect("asset supply amount should be within u64 range"),
            "Total supply mismatch for asset {:?}.",
            asset_base
        );
    }

    Ok(())
}<|MERGE_RESOLUTION|>--- conflicted
+++ resolved
@@ -1,10 +1,6 @@
-<<<<<<< HEAD
-// FIXME: consider merging it with router/tests.rs
-=======
 // FIXME: Consider moving thesr tests to `zebra-consensus/src/router/tests.rs`, or creating a
 // `zebra-consensus/src/router/tests` directory and placing this module with a name
 // 'orchard_zsa` there.
->>>>>>> c006f8a8
 
 //! Simulates a full Zebra node’s block‐processing pipeline on a predefined Orchard/ZSA workflow.
 //!
@@ -29,12 +25,8 @@
 use tower::ServiceExt;
 
 use orchard::{
-<<<<<<< HEAD
-    asset_record::AssetRecord, issuance::IssueAction, note::AssetBase, value::NoteValue,
-=======
     asset_record::AssetRecord, issuance::IssueAction, keys::IssuanceValidatingKey, note::AssetBase,
     value::NoteValue,
->>>>>>> c006f8a8
 };
 
 use zebra_chain::{
@@ -60,10 +52,7 @@
 #[derive(Debug)]
 enum AssetRecordsError {
     BurnAssetMissing,
-<<<<<<< HEAD
-=======
     EmptyActionNotFinalized,
->>>>>>> c006f8a8
     AmountOverflow,
     MissingRefNote,
     ModifyFinalized,
@@ -95,19 +84,6 @@
 /// Processes orchard issue actions, increasing asset supply.
 fn process_issue_actions<'a, I: Iterator<Item = &'a IssueAction>>(
     asset_records: &mut AssetRecords,
-<<<<<<< HEAD
-    issue_actions: I,
-) -> Result<(), AssetRecordsError> {
-    for action in issue_actions {
-        let reference_note = action.get_reference_note();
-        let is_finalized = action.is_finalized();
-
-        for note in action.notes() {
-            let amount = note.value();
-
-            // FIXME: check for issuance specific errors?
-            match asset_records.entry(note.asset()) {
-=======
     ik: &IssuanceValidatingKey,
     actions: I,
 ) -> Result<(), AssetRecordsError> {
@@ -140,7 +116,6 @@
 
             // FIXME: check for issuance specific errors?
             match asset_records.entry(action_asset) {
->>>>>>> c006f8a8
                 hash_map::Entry::Occupied(mut entry) => {
                     let asset_record = entry.get_mut();
                     asset_record.amount =
@@ -161,39 +136,6 @@
             }
         }
     }
-<<<<<<< HEAD
-
-    Ok(())
-}
-
-/// Builds assets records for the given blocks.
-fn build_asset_records<'a, I: IntoIterator<Item = &'a TranscriptItem>>(
-    blocks: I,
-) -> Result<AssetRecords, AssetRecordsError> {
-    blocks
-        .into_iter()
-        .filter_map(|(request, _)| match request {
-            Request::Commit(block) => Some(&block.transactions),
-            #[cfg(feature = "getblocktemplate-rpcs")]
-            Request::CheckProposal(_) => None,
-        })
-        .flatten()
-        .try_fold(HashMap::new(), |mut asset_records, tx| {
-            process_burns(&mut asset_records, tx.orchard_burns())?;
-            process_issue_actions(&mut asset_records, tx.orchard_issue_actions())?;
-            Ok(asset_records)
-        })
-}
-
-/// Creates transcript data from predefined workflow blocks.
-fn create_transcript_data<'a, I: IntoIterator<Item = &'a Vec<u8>>>(
-    serialized_blocks: I,
-) -> impl Iterator<Item = TranscriptItem> + use<'a, I> {
-    let workflow_blocks = serialized_blocks.into_iter().map(|block_bytes| {
-        Arc::new(Block::zcash_deserialize(&block_bytes[..]).expect("block should deserialize"))
-    });
-=======
->>>>>>> c006f8a8
 
     Ok(())
 }
@@ -270,36 +212,19 @@
     }
 }
 
-/// Queries the state service for the asset state of the given asset.
-async fn request_asset_state(
-    read_state_service: &ReadStateService,
-    asset_base: AssetBase,
-) -> Option<AssetState> {
-    let request = ReadRequest::AssetState {
-        asset_base,
-        include_non_finalized: true,
-    };
-
-    match read_state_service.clone().oneshot(request).await {
-        Ok(ReadResponse::AssetState(asset_state)) => asset_state,
-        _ => unreachable!("The state service returned an unexpected response."),
-    }
-}
-
 #[tokio::test(flavor = "multi_thread")]
 async fn check_orchard_zsa_workflow() -> Result<(), Report> {
     let _init_guard = zebra_test::init();
 
-    let network = Network::new_regtest(Some(1), Some(1), Some(1));
+    let network = Network::new_regtest(Some(1), Some(1), Some(1), Some(1));
 
     let (state_service, read_state_service, _, _) = zebra_state::init_test_services(&network);
-<<<<<<< HEAD
 
     let (block_verifier_router, _tx_verifier, _groth16_download_handle, _max_checkpoint_height) =
         crate::router::init(Config::default(), &network, state_service.clone()).await;
 
     let transcript_data =
-        create_transcript_data(ORCHARD_WORKFLOW_BLOCKS_ZSA.iter()).collect::<Vec<_>>();
+        create_transcript_data(ORCHARD_ZSA_WORKFLOW_BLOCKS.iter()).collect::<Vec<_>>();
 
     let asset_records =
         build_asset_records(&transcript_data).expect("should calculate asset_records");
@@ -314,28 +239,6 @@
         );
     }
 
-=======
-
-    let (block_verifier_router, _tx_verifier, _groth16_download_handle, _max_checkpoint_height) =
-        crate::router::init(Config::default(), &network, state_service.clone()).await;
-
-    let transcript_data =
-        create_transcript_data(ORCHARD_ZSA_WORKFLOW_BLOCKS.iter()).collect::<Vec<_>>();
-
-    let asset_records =
-        build_asset_records(&transcript_data).expect("should calculate asset_records");
-
-    // Before applying the blocks, ensure that none of the assets exist in the state.
-    for &asset_base in asset_records.keys() {
-        assert!(
-            request_asset_state(&read_state_service, asset_base)
-                .await
-                .is_none(),
-            "State should initially have no info about this asset."
-        );
-    }
-
->>>>>>> c006f8a8
     // Verify all blocks in the transcript against the consensus and the state.
     Transcript::from(transcript_data)
         .check(block_verifier_router.clone())
@@ -355,10 +258,7 @@
 
         assert_eq!(
             asset_state.total_supply,
-<<<<<<< HEAD
-=======
             // FIXME: Fix it after chaning ValueSum to NoteValue in AssetSupply in orchard
->>>>>>> c006f8a8
             u64::try_from(i128::from(asset_record.amount))
                 .expect("asset supply amount should be within u64 range"),
             "Total supply mismatch for asset {:?}.",
