--- conflicted
+++ resolved
@@ -40,16 +40,11 @@
 
 use zebra_test::{
     transcript::{ExpectedTranscriptError, Transcript},
-<<<<<<< HEAD
-    vectors::{OrchardWorkflowBlock, ORCHARD_WORKFLOW_BLOCKS_ZSA},
-=======
-    vectors::ORCHARD_ZSA_WORKFLOW_BLOCKS,
->>>>>>> bd332e30
+    vectors::{OrchardWorkflowBlock, ORCHARD_ZSA_WORKFLOW_BLOCKS},
 };
 
 use crate::{block::Request, Config};
 
-<<<<<<< HEAD
 type AssetRecords = HashMap<AssetBase, AssetRecord>;
 
 type TranscriptItem = (Request, Result<Hash, ExpectedTranscriptError>);
@@ -141,13 +136,6 @@
             }
         }
     }
-=======
-fn create_transcript_data() -> impl Iterator<Item = (Request, Result<Hash, ExpectedTranscriptError>)>
-{
-    let workflow_blocks = ORCHARD_ZSA_WORKFLOW_BLOCKS.iter().map(|block_bytes| {
-        Arc::new(Block::zcash_deserialize(&block_bytes[..]).expect("block should deserialize"))
-    });
->>>>>>> bd332e30
 
     Ok(())
 }
@@ -236,7 +224,7 @@
         crate::router::init(Config::default(), &network, state_service.clone()).await;
 
     let transcript_data =
-        create_transcript_data(ORCHARD_WORKFLOW_BLOCKS_ZSA.iter()).collect::<Vec<_>>();
+        create_transcript_data(ORCHARD_ZSA_WORKFLOW_BLOCKS.iter()).collect::<Vec<_>>();
 
     let asset_records =
         build_asset_records(&transcript_data).expect("should calculate asset_records");
