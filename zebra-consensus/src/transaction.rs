use std::{
    collections::HashMap,
    future::Future,
    pin::Pin,
    sync::Arc,
    task::{Context, Poll},
};

use futures::{
    stream::{FuturesUnordered, StreamExt},
    FutureExt,
};
use tower::{Service, ServiceExt};
use tracing::Instrument;

use zebra_chain::{
    block,
    parameters::{Network, NetworkUpgrade},
    transaction::{self, HashType, Transaction},
    transparent,
};

use zebra_script::CachedFfiTransaction;
use zebra_state as zs;

use crate::{error::TransactionError, primitives, script, BoxError};

mod check;
#[cfg(test)]
mod tests;

/// Asynchronous transaction verification.
#[derive(Debug, Clone)]
pub struct Verifier<ZS> {
    network: Network,
    script_verifier: script::Verifier<ZS>,
    // spend_verifier: groth16::Verifier,
    // output_verifier: groth16::Verifier,
    // joinsplit_verifier: groth16::Verifier,
}

impl<ZS> Verifier<ZS>
where
    ZS: Service<zs::Request, Response = zs::Response, Error = BoxError> + Send + Clone + 'static,
    ZS::Future: Send + 'static,
{
    // XXX: how should this struct be constructed?
    pub fn new(network: Network, script_verifier: script::Verifier<ZS>) -> Self {
        // let (spend_verifier, output_verifier, joinsplit_verifier) = todo!();

        Self {
            network,
            script_verifier,
            // spend_verifier,
            // output_verifier,
            // joinsplit_verifier,
        }
    }
}

/// Specifies whether a transaction should be verified as part of a block or as
/// part of the mempool.
///
/// Transaction verification has slightly different consensus rules, depending on
/// whether the transaction is to be included in a block on in the mempool.
#[allow(dead_code)]
pub enum Request {
    /// Verify the supplied transaction as part of a block.
    Block {
        /// The transaction itself.
        transaction: Arc<Transaction>,
        /// Additional UTXOs which are known at the time of verification.
        known_utxos: Arc<HashMap<transparent::OutPoint, zs::Utxo>>,
        /// The height of the block containing this transaction, used to
        /// determine the applicable network upgrade.
        height: block::Height,
    },
    /// Verify the supplied transaction as part of the mempool.
    Mempool {
        /// The transaction itself.
        transaction: Arc<Transaction>,
        /// Additional UTXOs which are known at the time of verification.
        known_utxos: Arc<HashMap<transparent::OutPoint, zs::Utxo>>,
        /// Bug: this field should be the next block height, because some
        /// consensus rules depend on the exact height. See #1683.
        upgrade: NetworkUpgrade,
    },
}

impl<ZS> Service<Request> for Verifier<ZS>
where
    ZS: Service<zs::Request, Response = zs::Response, Error = BoxError> + Send + Clone + 'static,
    ZS::Future: Send + 'static,
{
    type Response = transaction::Hash;
    type Error = TransactionError;
    type Future =
        Pin<Box<dyn Future<Output = Result<Self::Response, Self::Error>> + Send + 'static>>;

    fn poll_ready(&mut self, _cx: &mut Context<'_>) -> Poll<Result<(), Self::Error>> {
        Poll::Ready(Ok(()))
    }

    // TODO: break up each chunk into its own method
    fn call(&mut self, req: Request) -> Self::Future {
        let is_mempool = match req {
            Request::Block { .. } => false,
            Request::Mempool { .. } => true,
        };
        if is_mempool {
            // XXX determine exactly which rules apply to mempool transactions
            unimplemented!();
        }

        let (tx, known_utxos, upgrade) = match req {
            Request::Block {
                transaction,
                known_utxos,
                height,
            } => {
                let upgrade = NetworkUpgrade::current(self.network, height);
                (transaction, known_utxos, upgrade)
            }
            Request::Mempool {
                transaction,
                known_utxos,
                upgrade,
            } => (transaction, known_utxos, upgrade),
        };

        let mut spend_verifier = primitives::groth16::SPEND_VERIFIER.clone();
        let mut output_verifier = primitives::groth16::OUTPUT_VERIFIER.clone();

        let mut ed25519_verifier = primitives::ed25519::VERIFIER.clone();
        let mut redjubjub_verifier = primitives::redjubjub::VERIFIER.clone();
        let mut script_verifier = self.script_verifier.clone();

        let span = tracing::debug_span!("tx", hash = %tx.hash());

        async move {
            tracing::trace!(?tx);
            match &*tx {
                Transaction::V1 { .. } | Transaction::V2 { .. } | Transaction::V3 { .. } => {
                    tracing::debug!(?tx, "got transaction with wrong version");
                    Err(TransactionError::WrongVersion)
                }
                Transaction::V4 {
                    inputs,
                    // outputs,
                    // lock_time,
                    // expiry_height,
                    joinsplit_data,
                    sapling_shielded_data,
                    ..
                } => {
                    // A set of asynchronous checks which must all succeed.
                    // We finish by waiting on these below.
                    let mut async_checks = FuturesUnordered::new();

                    // Do basic checks first
                    check::has_inputs_and_outputs(&tx)?;

                    // Handle transparent inputs and outputs.
                    if tx.is_coinbase() {
                        check::coinbase_tx_no_prevout_joinsplit_spend(&tx)?;
                    } else {
                        // feed all of the inputs to the script and shielded verifiers
                        // the script_verifier also checks transparent sighashes, using its own implementation
                        let cached_ffi_transaction =
                            Arc::new(CachedFfiTransaction::new(tx.clone()));

                        for input_index in 0..inputs.len() {
                            let rsp = script_verifier.ready_and().await?.call(script::Request {
                                upgrade,
                                known_utxos: known_utxos.clone(),
                                cached_ffi_transaction: cached_ffi_transaction.clone(),
                                input_index,
                            });

                            async_checks.push(rsp);
                        }
                    }

                    let shielded_sighash = tx.sighash(
                        upgrade,
                        HashType::ALL,
                        None,
                    );

                    if let Some(joinsplit_data) = joinsplit_data {
                        // XXX create a method on JoinSplitData
                        // that prepares groth16::Items with the correct proofs
                        // and proof inputs, handling interstitial treestates
                        // correctly.

                        // Then, pass those items to self.joinsplit to verify them.

                        // Consensus rule: The joinSplitSig MUST represent a
                        // valid signature, under joinSplitPubKey, of the
                        // sighash.
                        //
                        // Queue the validation of the JoinSplit signature while
                        // adding the resulting future to our collection of
                        // async checks that (at a minimum) must pass for the
                        // transaction to verify.
                        //
                        // https://zips.z.cash/protocol/protocol.pdf#sproutnonmalleability
                        // https://zips.z.cash/protocol/protocol.pdf#txnencodingandconsensus
                        let rsp = ed25519_verifier
                            .ready_and()
                            .await?
                            .call((joinsplit_data.pub_key, joinsplit_data.sig, &shielded_sighash).into());

                        async_checks.push(rsp.boxed());
                    }

<<<<<<< HEAD
                    if let Some(shielded_data) = sapling_shielded_data {
                        check::sapling_balances_match(&shielded_data)?;
=======
                    if let Some(sapling_shielded_data) = sapling_shielded_data {
                        check::shielded_balances_match(&sapling_shielded_data)?;
>>>>>>> 24762032

                        for spend in sapling_shielded_data.spends_per_anchor() {
                            // Consensus rule: cv and rk MUST NOT be of small
                            // order, i.e. [h_J]cv MUST NOT be 𝒪_J and [h_J]rk
                            // MUST NOT be 𝒪_J.
                            //
                            // https://zips.z.cash/protocol/protocol.pdf#spenddesc
                            check::spend_cv_rk_not_small_order(&spend)?;

                            // Consensus rule: The proof π_ZKSpend MUST be valid
                            // given a primary input formed from the other
                            // fields except spendAuthSig.
                            //
                            // Queue the verification of the Groth16 spend proof
                            // for each Spend description while adding the
                            // resulting future to our collection of async
                            // checks that (at a minimum) must pass for the
                            // transaction to verify.
                            let spend_rsp = spend_verifier
                                .ready_and()
                                .await?
                                .call(primitives::groth16::ItemWrapper::from(&spend).into());

                            async_checks.push(spend_rsp.boxed());

                            // Consensus rule: The spend authorization signature
                            // MUST be a valid SpendAuthSig signature over
                            // SigHash using rk as the validating key.
                            //
                            // Queue the validation of the RedJubjub spend
                            // authorization signature for each Spend
                            // description while adding the resulting future to
                            // our collection of async checks that (at a
                            // minimum) must pass for the transaction to verify.
                            let rsp = redjubjub_verifier
                                .ready_and()
                                .await?
                                .call((spend.rk, spend.spend_auth_sig, &shielded_sighash).into());

                            async_checks.push(rsp.boxed());
                        }

                        for output in sapling_shielded_data.outputs() {
                            // Consensus rule: cv and wpk MUST NOT be of small
                            // order, i.e. [h_J]cv MUST NOT be 𝒪_J and [h_J]wpk
                            // MUST NOT be 𝒪_J.
                            //
                            // https://zips.z.cash/protocol/protocol.pdf#outputdesc
                            check::output_cv_epk_not_small_order(output)?;

                            // Consensus rule: The proof π_ZKOutput MUST be
                            // valid given a primary input formed from the other
                            // fields except C^enc and C^out.
                            //
                            // Queue the verification of the Groth16 output
                            // proof for each Output description while adding
                            // the resulting future to our collection of async
                            // checks that (at a minimum) must pass for the
                            // transaction to verify.
                            let output_rsp = output_verifier
                                .ready_and()
                                .await?
                                .call(primitives::groth16::ItemWrapper::from(output).into());

                            async_checks.push(output_rsp.boxed());
                        }

                        let bvk = sapling_shielded_data.binding_verification_key();

                        // TODO: enable async verification and remove this block - #1939
                        {
                            let item: zebra_chain::primitives::redjubjub::batch::Item = (bvk, sapling_shielded_data.binding_sig, &shielded_sighash).into();
                            item.verify_single().unwrap_or_else(|binding_sig_error| {
                                let binding_sig_error = binding_sig_error.to_string();
                                tracing::warn!(%binding_sig_error, "ignoring");
                                metrics::counter!("zebra.error.sapling.binding",
                                                  1,
                                                  "kind" => binding_sig_error);
                            });
                            // Ignore errors until binding signatures are fixed
                            //.map_err(|e| BoxError::from(Box::new(e)))?;
                        }

                        let _rsp = redjubjub_verifier
                            .ready_and()
                            .await?
                            .call((bvk, sapling_shielded_data.binding_sig, &shielded_sighash).into())
                            .boxed();

                        // TODO: stop ignoring binding signature errors - #1939
                        // async_checks.push(rsp);
                    }

                    // Finally, wait for all asynchronous checks to complete
                    // successfully, or fail verification if they error.
                    while let Some(check) = async_checks.next().await {
                        tracing::trace!(?check, remaining = async_checks.len());
                        check?;
                    }

                    Ok(tx.hash())
                }
                Transaction::V5 { .. } => {
                    unimplemented!("v5 transaction validation as specified in ZIP-216, ZIP-224, ZIP-225, and ZIP-244")
                }
            }
        }
        .instrument(span)
        .boxed()
    }
}<|MERGE_RESOLUTION|>--- conflicted
+++ resolved
@@ -214,13 +214,8 @@
                         async_checks.push(rsp.boxed());
                     }
 
-<<<<<<< HEAD
-                    if let Some(shielded_data) = sapling_shielded_data {
-                        check::sapling_balances_match(&shielded_data)?;
-=======
                     if let Some(sapling_shielded_data) = sapling_shielded_data {
-                        check::shielded_balances_match(&sapling_shielded_data)?;
->>>>>>> 24762032
+                        check::sapling_balances_match(&sapling_shielded_data)?;
 
                         for spend in sapling_shielded_data.spends_per_anchor() {
                             // Consensus rule: cv and rk MUST NOT be of small
