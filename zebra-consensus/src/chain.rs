//! Chain state updates for Zebra.
//!
//! Chain state updates occur in multiple stages:
//!   - verify blocks (using `BlockVerifier` or `CheckpointVerifier`)
//!   - update the list of verified blocks on disk
//!   - create the chain state needed to verify child blocks
//!   - choose the best tip from all the available chain tips
//!   - update the mature chain state on disk
//!   - prune orphaned side-chains
//!
//! Chain state updates are provided via a `tower::Service`, to support
//! backpressure and batch verification.

#[cfg(test)]
mod tests;

use crate::checkpoint::CheckpointVerifier;

use futures_util::FutureExt;
use std::{
    error,
    future::Future,
    pin::Pin,
    sync::Arc,
    task::{Context, Poll},
};
use tower::{buffer::Buffer, Service, ServiceExt};
use tracing_futures::Instrument;

use zebra_chain::block::{Block, BlockHeaderHash};
use zebra_chain::types::BlockHeight;
use zebra_chain::Network;

/// The maximum expected gap between blocks.
///
/// Used to identify unexpected high blocks.
const MAX_EXPECTED_BLOCK_GAP: u32 = 100_000;

struct ChainVerifier<BV, S> {
    /// The underlying `BlockVerifier`, possibly wrapped in other services.
    block_verifier: BV,

    /// The underlying `CheckpointVerifier`, wrapped in a buffer, so we can
    /// clone and share it with futures.
    checkpoint_verifier: Buffer<CheckpointVerifier, Arc<Block>>,
    /// The maximum checkpoint height for `checkpoint_verifier`.
    max_checkpoint_height: BlockHeight,

    /// The underlying `ZebraState`, possibly wrapped in other services.
    state_service: S,

    /// The last block height. Used for debugging.
    ///
    /// Not updated for unexpected high blocks.
    last_block_height: BlockHeight,
}

/// The error type for the ChainVerifier Service.
// TODO(jlusby): Error = Report ?
type Error = Box<dyn error::Error + Send + Sync + 'static>;

/// The ChainVerifier service implementation.
///
/// After verification, blocks are added to the underlying state service.
impl<BV, S> Service<Arc<Block>> for ChainVerifier<BV, S>
where
    BV: Service<Arc<Block>, Response = BlockHeaderHash, Error = Error> + Send + Clone + 'static,
    BV::Future: Send + 'static,
    S: Service<zebra_state::Request, Response = zebra_state::Response, Error = Error>
        + Send
        + Clone
        + 'static,
    S::Future: Send + 'static,
{
    type Response = BlockHeaderHash;
    type Error = Error;
    type Future =
        Pin<Box<dyn Future<Output = Result<Self::Response, Self::Error>> + Send + 'static>>;

    fn poll_ready(&mut self, _: &mut Context<'_>) -> Poll<Result<(), Self::Error>> {
        // We don't expect the state or verifiers to exert backpressure on our
        // users, so we don't need to call `state_service.poll_ready()` here.
        // (And we don't know which verifier to choose at this point, anyway.)
        Poll::Ready(Ok(()))
    }

    fn call(&mut self, block: Arc<Block>) -> Self::Future {
        // TODO(jlusby): Error = Report, handle errors from state_service.
        let mut block_verifier = self.block_verifier.clone();
        let mut checkpoint_verifier = self.checkpoint_verifier.clone();
        let mut state_service = self.state_service.clone();
        let max_checkpoint_height = self.max_checkpoint_height;

        let span = tracing::debug_span!(
            "block_verify",
            height = ?block.coinbase_height(),
            hash = ?BlockHeaderHash::from(block.as_ref())
        );
        let height = block.coinbase_height();

        // Log a warning on unexpected high blocks
        let is_unexpected_high_block = match height {
            Some(BlockHeight(height))
                if (height > self.last_block_height.0 + MAX_EXPECTED_BLOCK_GAP) =>
            {
                true
            }
            Some(height) => {
                // Update the last height if the block height was expected
                self.last_block_height = height;
                false
            }
            _ => false,
        };

        async move {
            // TODO(teor): for post-sapling checkpoint blocks, allow callers
            //             to use BlockVerifier, CheckpointVerifier, or both.

            // Call a verifier based on the block height and checkpoints.
<<<<<<< HEAD
            let _hash = match height {
=======
            match height {
>>>>>>> 13287519
                Some(height) if (height <= max_checkpoint_height) => {
                    checkpoint_verifier
                        .ready_and()
                        .await?
                        .call(block.clone())
                        .await?
                }
                _ => {
                    // Temporary trace, for identifying early high blocks.
                    // We think the downloader or sync service should reject these blocks
                    if is_unexpected_high_block {
                        tracing::warn!(?height, "unexpected high block");
                    }

                    block_verifier
                        .ready_and()
                        .await?
                        .call(block.clone())
                        .await?
                }
            };

            // TODO(teor):
            //   - handle chain reorgs
            //   - adjust state_service "unique block height" conditions

            let add_block = state_service
                .ready_and()
                .await?
                .call(zebra_state::Request::AddBlock { block });

            match add_block.await? {
                zebra_state::Response::Added { hash } => Ok(hash),
                _ => Err("adding block to zebra-state failed".into()),
            }
        }
        .instrument(span)
        .boxed()
    }
}

/// Return a chain verification service, using `network` and the provided state
/// service. The network is used to create a block verifier and checkpoint
/// verifier.
///
/// This function should only be called once for a particular state service. If
/// you need shared block or checkpoint verfiers, create them yourself, and pass
/// them to `init_from_verifiers`.
//
// TODO: revise this interface when we generate our own blocks, or validate
//       mempool transactions. We might want to share the BlockVerifier, and we
//       might not want to add generated blocks to the state.
pub fn init<S>(
    network: Network,
    state_service: S,
) -> impl Service<
    Arc<Block>,
    Response = BlockHeaderHash,
    Error = Error,
    Future = impl Future<Output = Result<BlockHeaderHash, Error>>,
> + Send
       + Clone
       + 'static
where
    S: Service<zebra_state::Request, Response = zebra_state::Response, Error = Error>
        + Send
        + Clone
        + 'static,
    S::Future: Send + 'static,
{
    tracing::debug!(?network, "initialising ChainVerifier from network");

    let block_verifier = crate::block::init(state_service.clone());
    let checkpoint_verifier = CheckpointVerifier::new(network);

    init_from_verifiers(block_verifier, checkpoint_verifier, state_service)
}

/// Return a chain verification service, using the provided verifier and state
/// services.
///
/// The chain verifier holds a state service of type `S`, used as context for
/// block validation and to which newly verified blocks will be committed. This
/// state is pluggable to allow for testing or instrumentation.
///
/// The returned type is opaque to allow instrumentation or other wrappers, but
/// can be boxed for storage. It is also `Clone` to allow sharing of a
/// verification service.
///
/// This function should only be called once for a particular state service and
/// verifiers (and the result be shared, cloning if needed). Constructing
/// multiple services from the same underlying state might cause synchronisation
/// bugs.
pub fn init_from_verifiers<BV, S>(
    block_verifier: BV,
    // We use an explcit type, so callers can't accidentally swap the verifiers
    checkpoint_verifier: CheckpointVerifier,
    state_service: S,
) -> impl Service<
    Arc<Block>,
    Response = BlockHeaderHash,
    Error = Error,
    Future = impl Future<Output = Result<BlockHeaderHash, Error>>,
> + Send
       + Clone
       + 'static
where
    BV: Service<Arc<Block>, Response = BlockHeaderHash, Error = Error> + Send + Clone + 'static,
    BV::Future: Send + 'static,
    S: Service<zebra_state::Request, Response = zebra_state::Response, Error = Error>
        + Send
        + Clone
        + 'static,
    S::Future: Send + 'static,
{
    let max_checkpoint_height = checkpoint_verifier.list().max_height();
    tracing::debug!(
        ?max_checkpoint_height,
        "initialising ChainVerifier with max checkpoint height"
    );

    // Wrap the checkpoint verifier in a buffer, so we can share it
    let checkpoint_verifier = Buffer::new(checkpoint_verifier, 1);

    Buffer::new(
        ChainVerifier {
            block_verifier,
            checkpoint_verifier,
            max_checkpoint_height,
            state_service,
            // We haven't actually got the genesis block yet, but that's ok,
            // because this field is only used for debugging unexpected high
            // blocks.
            last_block_height: BlockHeight(0),
        },
        1,
    )
}<|MERGE_RESOLUTION|>--- conflicted
+++ resolved
@@ -118,11 +118,7 @@
             //             to use BlockVerifier, CheckpointVerifier, or both.
 
             // Call a verifier based on the block height and checkpoints.
-<<<<<<< HEAD
-            let _hash = match height {
-=======
             match height {
->>>>>>> 13287519
                 Some(height) if (height <= max_checkpoint_height) => {
                     checkpoint_verifier
                         .ready_and()
