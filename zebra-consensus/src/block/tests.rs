--- conflicted
+++ resolved
@@ -388,25 +388,16 @@
     let tx = block
         .transactions
         .get(0)
-<<<<<<< HEAD
         .map(|transaction| {
             let mut output = transaction.outputs()[0].clone();
             output.value = Amount::try_from(i32::MAX).unwrap();
             Transaction::V3 {
                 inputs: transaction.inputs().to_vec(),
                 outputs: vec![output],
-                lock_time: transaction.lock_time(),
+                lock_time: transaction.lock_time().unwrap_or_else(LockTime::unlocked),
                 expiry_height: Height(0),
                 joinsplit_data: None,
             }
-=======
-        .map(|transaction| Transaction::V3 {
-            inputs: transaction.inputs().to_vec(),
-            outputs: vec![transaction.outputs()[0].clone()],
-            lock_time: transaction.lock_time().unwrap_or_else(LockTime::unlocked),
-            expiry_height: Height(0),
-            joinsplit_data: None,
->>>>>>> 8e49663e
         })
         .unwrap();
 
