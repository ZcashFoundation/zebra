//! Tests for block verification

<<<<<<< HEAD
use crate::{
    parameters::{SLOW_START_INTERVAL, SLOW_START_SHIFT},
    script,
};

use super::*;

use std::{convert::TryFrom, sync::Arc};
=======
use std::sync::Arc;
>>>>>>> 7218b4ff

use chrono::Utc;
use color_eyre::eyre::{eyre, Report};
use once_cell::sync::Lazy;
use tower::{buffer::Buffer, util::BoxService};

use zebra_chain::{
<<<<<<< HEAD
    amount::Amount,
    block::{self, Block, Height},
=======
    block::{
        self,
        tests::generate::{large_multi_transaction_block, large_single_transaction_block},
        Block, Height,
    },
>>>>>>> 7218b4ff
    parameters::{Network, NetworkUpgrade},
    serialization::{ZcashDeserialize, ZcashDeserializeInto},
    transaction::{arbitrary::transaction_to_fake_v5, Transaction},
    work::difficulty::{ExpandedDifficulty, INVALID_COMPACT_DIFFICULTY},
};
use zebra_script::CachedFfiTransaction;
use zebra_test::transcript::{ExpectedTranscriptError, Transcript};

use crate::{
    parameters::{SLOW_START_INTERVAL, SLOW_START_SHIFT},
    script, transaction,
};

use super::*;

static VALID_BLOCK_TRANSCRIPT: Lazy<
    Vec<(Arc<Block>, Result<block::Hash, ExpectedTranscriptError>)>,
> = Lazy::new(|| {
    let block: Arc<_> =
        Block::zcash_deserialize(&zebra_test::vectors::BLOCK_MAINNET_GENESIS_BYTES[..])
            .unwrap()
            .into();
    let hash = Ok(block.as_ref().into());
    vec![(block, hash)]
});

static INVALID_TIME_BLOCK_TRANSCRIPT: Lazy<
    Vec<(Arc<Block>, Result<block::Hash, ExpectedTranscriptError>)>,
> = Lazy::new(|| {
    let mut block: Block =
        Block::zcash_deserialize(&zebra_test::vectors::BLOCK_MAINNET_GENESIS_BYTES[..]).unwrap();

    // Modify the block's time
    // Changing the block header also invalidates the header hashes, but
    // those checks should be performed later in validation, because they
    // are more expensive.
    let three_hours_in_the_future = Utc::now()
        .checked_add_signed(chrono::Duration::hours(3))
        .ok_or_else(|| eyre!("overflow when calculating 3 hours in the future"))
        .unwrap();
    block.header.time = three_hours_in_the_future;

    vec![(Arc::new(block), Err(ExpectedTranscriptError::Any))]
});

static INVALID_HEADER_SOLUTION_TRANSCRIPT: Lazy<
    Vec<(Arc<Block>, Result<block::Hash, ExpectedTranscriptError>)>,
> = Lazy::new(|| {
    let mut block: Block =
        Block::zcash_deserialize(&zebra_test::vectors::BLOCK_MAINNET_GENESIS_BYTES[..]).unwrap();

    // Change nonce to something invalid
    block.header.nonce = [0; 32];

    vec![(Arc::new(block), Err(ExpectedTranscriptError::Any))]
});

static INVALID_COINBASE_TRANSCRIPT: Lazy<
    Vec<(Arc<Block>, Result<block::Hash, ExpectedTranscriptError>)>,
> = Lazy::new(|| {
    let header = block::Header::zcash_deserialize(&zebra_test::vectors::DUMMY_HEADER[..]).unwrap();

    // Test 1: Empty transaction
    let block1 = Block {
        header,
        transactions: Vec::new(),
    };

    // Test 2: Transaction at first position is not coinbase
    let mut transactions = Vec::new();
    let tx = zebra_test::vectors::DUMMY_TX1
        .zcash_deserialize_into()
        .unwrap();
    transactions.push(tx);
    let block2 = Block {
        header,
        transactions,
    };

    // Test 3: Invalid coinbase position
    let mut block3 =
        Block::zcash_deserialize(&zebra_test::vectors::BLOCK_MAINNET_GENESIS_BYTES[..]).unwrap();
    assert_eq!(block3.transactions.len(), 1);

    // Extract the coinbase transaction from the block
    let coinbase_transaction = block3.transactions.get(0).unwrap().clone();

    // Add another coinbase transaction to block
    block3.transactions.push(coinbase_transaction);
    assert_eq!(block3.transactions.len(), 2);

    vec![
        (Arc::new(block1), Err(ExpectedTranscriptError::Any)),
        (Arc::new(block2), Err(ExpectedTranscriptError::Any)),
        (Arc::new(block3), Err(ExpectedTranscriptError::Any)),
    ]
});

// TODO: enable this test after implementing contextual verification
// #[tokio::test]
// #[ignore]
#[allow(dead_code)]
async fn check_transcripts_test() -> Result<(), Report> {
    check_transcripts().await
}

#[allow(dead_code)]
#[spandoc::spandoc]
async fn check_transcripts() -> Result<(), Report> {
    zebra_test::init();

    let network = Network::Mainnet;
    let state_service = zebra_state::init_test(network);

    let script = script::Verifier::new(state_service.clone());
    let transaction = transaction::Verifier::new(network, script);
    let transaction = Buffer::new(BoxService::new(transaction), 1);
    let block_verifier = Buffer::new(
        BlockVerifier::new(network, state_service.clone(), transaction),
        1,
    );

    for transcript_data in &[
        &VALID_BLOCK_TRANSCRIPT,
        &INVALID_TIME_BLOCK_TRANSCRIPT,
        &INVALID_HEADER_SOLUTION_TRANSCRIPT,
        &INVALID_COINBASE_TRANSCRIPT,
    ] {
        let transcript = Transcript::from(transcript_data.iter().cloned());
        transcript.check(block_verifier.clone()).await.unwrap();
    }
    Ok(())
}

#[test]
fn coinbase_is_first_for_historical_blocks() -> Result<(), Report> {
    zebra_test::init();

    let block_iter = zebra_test::vectors::BLOCKS.iter();

    for block in block_iter {
        let block = block
            .zcash_deserialize_into::<Block>()
            .expect("block is structurally valid");

        check::coinbase_is_first(&block)
            .expect("the coinbase in a historical block should be valid");
    }

    Ok(())
}

#[test]
fn difficulty_is_valid_for_historical_blocks() -> Result<(), Report> {
    zebra_test::init();

    difficulty_is_valid_for_network(Network::Mainnet)?;
    difficulty_is_valid_for_network(Network::Testnet)?;

    Ok(())
}

fn difficulty_is_valid_for_network(network: Network) -> Result<(), Report> {
    let block_iter = match network {
        Network::Mainnet => zebra_test::vectors::MAINNET_BLOCKS.iter(),
        Network::Testnet => zebra_test::vectors::TESTNET_BLOCKS.iter(),
    };

    for (&height, block) in block_iter {
        let block = block
            .zcash_deserialize_into::<Block>()
            .expect("block is structurally valid");

        check::difficulty_is_valid(&block.header, network, &Height(height), &block.hash())
            .expect("the difficulty from a historical block should be valid");
    }

    Ok(())
}

#[test]
fn difficulty_validation_failure() -> Result<(), Report> {
    zebra_test::init();

    // Get a block in the mainnet, and mangle its difficulty field
    let block =
        Arc::<Block>::zcash_deserialize(&zebra_test::vectors::BLOCK_MAINNET_415000_BYTES[..])
            .expect("block should deserialize");
    let mut block = Arc::try_unwrap(block).expect("block should unwrap");
    let height = block.coinbase_height().unwrap();
    let hash = block.hash();

    // Set the difficulty field to an invalid value
    block.header.difficulty_threshold = INVALID_COMPACT_DIFFICULTY;

    // Validate the block
    let result =
        check::difficulty_is_valid(&block.header, Network::Mainnet, &height, &hash).unwrap_err();
    let expected = BlockError::InvalidDifficulty(height, hash);
    assert_eq!(expected, result);

    // Get a block in the testnet, but tell the validator it's from the mainnet
    let block =
        Arc::<Block>::zcash_deserialize(&zebra_test::vectors::BLOCK_TESTNET_925483_BYTES[..])
            .expect("block should deserialize");
    let block = Arc::try_unwrap(block).expect("block should unwrap");
    let height = block.coinbase_height().unwrap();
    let hash = block.hash();
    let difficulty_threshold = block.header.difficulty_threshold.to_expanded().unwrap();

    // Validate the block as if it is a mainnet block
    let result =
        check::difficulty_is_valid(&block.header, Network::Mainnet, &height, &hash).unwrap_err();
    let expected = BlockError::TargetDifficultyLimit(
        height,
        hash,
        difficulty_threshold,
        Network::Mainnet,
        ExpandedDifficulty::target_difficulty_limit(Network::Mainnet),
    );
    assert_eq!(expected, result);

    // Get a block in the mainnet, but pass an easy hash to the validator
    let block =
        Arc::<Block>::zcash_deserialize(&zebra_test::vectors::BLOCK_MAINNET_415000_BYTES[..])
            .expect("block should deserialize");
    let block = Arc::try_unwrap(block).expect("block should unwrap");
    let height = block.coinbase_height().unwrap();
    let bad_hash = block::Hash([0xff; 32]);
    let difficulty_threshold = block.header.difficulty_threshold.to_expanded().unwrap();

    // Validate the block
    let result = check::difficulty_is_valid(&block.header, Network::Mainnet, &height, &bad_hash)
        .unwrap_err();
    let expected =
        BlockError::DifficultyFilter(height, bad_hash, difficulty_threshold, Network::Mainnet);
    assert_eq!(expected, result);

    Ok(())
}

#[test]
fn equihash_is_valid_for_historical_blocks() -> Result<(), Report> {
    zebra_test::init();

    let block_iter = zebra_test::vectors::BLOCKS.iter();

    for block in block_iter {
        let block = block
            .zcash_deserialize_into::<Block>()
            .expect("block is structurally valid");

        check::equihash_solution_is_valid(&block.header)
            .expect("the equihash solution from a historical block should be valid");
    }

    Ok(())
}

#[test]
fn subsidy_is_valid_for_historical_blocks() -> Result<(), Report> {
    zebra_test::init();

    subsidy_is_valid_for_network(Network::Mainnet)?;
    subsidy_is_valid_for_network(Network::Testnet)?;

    Ok(())
}

fn subsidy_is_valid_for_network(network: Network) -> Result<(), Report> {
    let block_iter = match network {
        Network::Mainnet => zebra_test::vectors::MAINNET_BLOCKS.iter(),
        Network::Testnet => zebra_test::vectors::TESTNET_BLOCKS.iter(),
    };

    for (&height, block) in block_iter {
        let block = block
            .zcash_deserialize_into::<Block>()
            .expect("block is structurally valid");

        // TODO: first halving, second halving, third halving, and very large halvings
        if block::Height(height) > SLOW_START_INTERVAL {
            check::subsidy_is_valid(&block, network).expect("subsidies should pass for this block");
        }
    }

    Ok(())
}

#[test]
fn coinbase_validation_failure() -> Result<(), Report> {
    zebra_test::init();
    let network = Network::Mainnet;

    // Get a block in the mainnet that is inside the founders reward period,
    // and delete the coinbase transaction
    let block =
        Arc::<Block>::zcash_deserialize(&zebra_test::vectors::BLOCK_MAINNET_415000_BYTES[..])
            .expect("block should deserialize");
    let mut block = Arc::try_unwrap(block).expect("block should unwrap");

    // Remove coinbase transaction
    block.transactions.remove(0);

    // Validate the block using coinbase_is_first
    let result = check::coinbase_is_first(&block).unwrap_err();
    let expected = BlockError::NoTransactions;
    assert_eq!(expected, result);

    // Validate the block using subsidy_is_valid
    let result = check::subsidy_is_valid(&block, network).unwrap_err();
    let expected = BlockError::Transaction(TransactionError::Subsidy(SubsidyError::NoCoinbase));
    assert_eq!(expected, result);

    // Get another founders reward block, and delete the coinbase transaction
    let block =
        Arc::<Block>::zcash_deserialize(&zebra_test::vectors::BLOCK_MAINNET_434873_BYTES[..])
            .expect("block should deserialize");
    let mut block = Arc::try_unwrap(block).expect("block should unwrap");

    // Remove coinbase transaction
    block.transactions.remove(0);

    // Validate the block using coinbase_is_first
    let result = check::coinbase_is_first(&block).unwrap_err();
    let expected = BlockError::Transaction(TransactionError::CoinbasePosition);
    assert_eq!(expected, result);

    // Validate the block using subsidy_is_valid
    let result = check::subsidy_is_valid(&block, network).unwrap_err();
    let expected = BlockError::Transaction(TransactionError::Subsidy(SubsidyError::NoCoinbase));
    assert_eq!(expected, result);

    // Get another founders reward block, and duplicate the coinbase transaction
    let block =
        Arc::<Block>::zcash_deserialize(&zebra_test::vectors::BLOCK_MAINNET_434873_BYTES[..])
            .expect("block should deserialize");
    let mut block = Arc::try_unwrap(block).expect("block should unwrap");

    // Remove coinbase transaction
    block.transactions.push(
        block
            .transactions
            .get(0)
            .expect("block has coinbase")
            .clone(),
    );

    // Validate the block using coinbase_is_first
    let result = check::coinbase_is_first(&block).unwrap_err();
    let expected = BlockError::Transaction(TransactionError::CoinbaseAfterFirst);
    assert_eq!(expected, result);

    // Validate the block using subsidy_is_valid, which does not detect this error
    check::subsidy_is_valid(&block, network)
        .expect("subsidy does not check for extra coinbase transactions");

    Ok(())
}

#[test]
fn founders_reward_validation_failure() -> Result<(), Report> {
    zebra_test::init();
    let network = Network::Mainnet;

    // Get a block in the mainnet that is inside the founders reward period.
    let block =
        Arc::<Block>::zcash_deserialize(&zebra_test::vectors::BLOCK_MAINNET_415000_BYTES[..])
            .expect("block should deserialize");

    // Build the new transaction with modified coinbase outputs
    let tx = block
        .transactions
        .get(0)
        .map(|transaction| {
            let mut output = transaction.outputs()[0].clone();
            output.value = Amount::try_from(i32::MAX).unwrap();
            Transaction::V3 {
                inputs: transaction.inputs().to_vec(),
                outputs: vec![output],
                lock_time: transaction.lock_time(),
                expiry_height: Height(0),
                joinsplit_data: None,
            }
        })
        .unwrap();

    // Build new block
    let transactions: Vec<Arc<zebra_chain::transaction::Transaction>> = vec![Arc::new(tx)];
    let block = Block {
        header: block.header,
        transactions,
    };

    // Validate it
    let result = check::subsidy_is_valid(&block, network).unwrap_err();
    let expected = BlockError::Transaction(TransactionError::Subsidy(
        SubsidyError::FoundersRewardNotFound,
    ));
    assert_eq!(expected, result);

    Ok(())
}

#[test]
fn funding_stream_validation() -> Result<(), Report> {
    zebra_test::init();

    funding_stream_validation_for_network(Network::Mainnet)?;
    funding_stream_validation_for_network(Network::Testnet)?;

    Ok(())
}

fn funding_stream_validation_for_network(network: Network) -> Result<(), Report> {
    let block_iter = match network {
        Network::Mainnet => zebra_test::vectors::MAINNET_BLOCKS.iter(),
        Network::Testnet => zebra_test::vectors::TESTNET_BLOCKS.iter(),
    };

    for (&height, block) in block_iter {
        if Height(height) > SLOW_START_SHIFT {
            let block = Block::zcash_deserialize(&block[..]).expect("block should deserialize");

            // Validate
            let result = check::subsidy_is_valid(&block, network);
            assert!(result.is_ok());
        }
    }

    Ok(())
}

#[test]
fn funding_stream_validation_failure() -> Result<(), Report> {
    zebra_test::init();
    let network = Network::Mainnet;

    // Get a block in the mainnet that is inside the funding stream period.
    let block =
        Arc::<Block>::zcash_deserialize(&zebra_test::vectors::BLOCK_MAINNET_1046400_BYTES[..])
            .expect("block should deserialize");

    // Build the new transaction with modified coinbase outputs
    let tx = block
        .transactions
        .get(0)
        .map(|transaction| {
            let mut output = transaction.outputs()[0].clone();
            output.value = Amount::try_from(i32::MAX).unwrap();
            Transaction::V4 {
                inputs: transaction.inputs().to_vec(),
                outputs: vec![output],
                lock_time: transaction.lock_time(),
                expiry_height: Height(0),
                joinsplit_data: None,
                sapling_shielded_data: None,
            }
        })
        .unwrap();

    // Build new block
    let transactions: Vec<Arc<zebra_chain::transaction::Transaction>> = vec![Arc::new(tx)];
    let block = Block {
        header: block.header,
        transactions,
    };

    // Validate it
    let result = check::subsidy_is_valid(&block, network).unwrap_err();
    let expected = BlockError::Transaction(TransactionError::Subsidy(
        SubsidyError::FundingStreamNotFound,
    ));
    assert_eq!(expected, result);

    Ok(())
}

#[test]
fn negative_fee_validation_failure() -> Result<(), Report> {
    zebra_test::init();
    let network = Network::Mainnet;

    // Get a block in the mainnet that is inside the funding stream period.
    let block =
        Arc::<Block>::zcash_deserialize(&zebra_test::vectors::BLOCK_MAINNET_1046400_BYTES[..])
            .expect("block should deserialize");

    // Build the new transaction with modified coinbase outputs
    let tx = block
        .transactions
        .get(0)
        .map(|transaction| Transaction::V4 {
            inputs: transaction.inputs().to_vec(),
            outputs: vec![transaction.outputs()[0].clone()],
            lock_time: transaction.lock_time(),
            expiry_height: Height(0),
            joinsplit_data: None,
            sapling_shielded_data: None,
        })
        .unwrap();

    // Build new block
    let transactions: Vec<Arc<zebra_chain::transaction::Transaction>> = vec![Arc::new(tx)];
    let block = Block {
        header: block.header,
        transactions,
    };

    // Validate it
    let result = check::subsidy_is_valid(&block, network).unwrap_err();
    let expected = BlockError::Transaction(TransactionError::Subsidy(SubsidyError::NegativeFees));
    assert_eq!(expected, result);

    Ok(())
}

#[test]
fn time_is_valid_for_historical_blocks() -> Result<(), Report> {
    zebra_test::init();

    let block_iter = zebra_test::vectors::BLOCKS.iter();
    let now = Utc::now();

    for block in block_iter {
        let block = block
            .zcash_deserialize_into::<Block>()
            .expect("block is structurally valid");

        // This check is non-deterministic, but the block test vectors are
        // all in the past. So it's unlikely that the test machine will have
        // a clock that's far enough in the past for the test to fail.
        check::time_is_valid_at(
            &block.header,
            now,
            &block
                .coinbase_height()
                .expect("block test vector height should be valid"),
            &block.hash(),
        )
        .expect("the header time from a historical block should be valid, based on the test machine's local clock. Hint: check the test machine's time, date, and timezone.");
    }

    Ok(())
}

#[test]
fn merkle_root_is_valid() -> Result<(), Report> {
    zebra_test::init();

    // test all original blocks available, all blocks validate
    merkle_root_is_valid_for_network(Network::Mainnet)?;
    merkle_root_is_valid_for_network(Network::Testnet)?;

    // create and test fake blocks with v5 transactions, all blocks fail validation
    merkle_root_fake_v5_for_network(Network::Mainnet)?;
    merkle_root_fake_v5_for_network(Network::Testnet)?;

    Ok(())
}

fn merkle_root_is_valid_for_network(network: Network) -> Result<(), Report> {
    let block_iter = match network {
        Network::Mainnet => zebra_test::vectors::MAINNET_BLOCKS.iter(),
        Network::Testnet => zebra_test::vectors::TESTNET_BLOCKS.iter(),
    };

    for (_height, block) in block_iter {
        let block = block
            .zcash_deserialize_into::<Block>()
            .expect("block is structurally valid");

        let transaction_hashes = block
            .transactions
            .iter()
            .map(|tx| tx.hash())
            .collect::<Vec<_>>();

        check::merkle_root_validity(network, &block, &transaction_hashes)
            .expect("merkle root should be valid for this block");
    }

    Ok(())
}

fn merkle_root_fake_v5_for_network(network: Network) -> Result<(), Report> {
    let block_iter = match network {
        Network::Mainnet => zebra_test::vectors::MAINNET_BLOCKS.iter(),
        Network::Testnet => zebra_test::vectors::TESTNET_BLOCKS.iter(),
    };

    for (height, block) in block_iter {
        let mut block = block
            .zcash_deserialize_into::<Block>()
            .expect("block is structurally valid");

        // skip blocks that are before overwinter as they will not have a valid consensus branch id
        if *height
            < NetworkUpgrade::Overwinter
                .activation_height(network)
                .expect("a valid overwinter activation height")
                .0
        {
            continue;
        }

        // convert all transactions from the block to V5
        let transactions: Vec<Arc<Transaction>> = block
            .transactions
            .iter()
            .map(AsRef::as_ref)
            .map(|t| transaction_to_fake_v5(t, network, Height(*height)))
            .map(Into::into)
            .collect();

        block.transactions = transactions;

        let transaction_hashes = block
            .transactions
            .iter()
            .map(|tx| tx.hash())
            .collect::<Vec<_>>();

        // Replace the merkle root so that it matches the modified transactions.
        // This test provides some transaction id and merkle root coverage,
        // but we also need to test against zcashd test vectors.
        block.header.merkle_root = transaction_hashes.iter().cloned().collect();

        check::merkle_root_validity(network, &block, &transaction_hashes)
            .expect("merkle root should be valid for this block");
    }

    Ok(())
}

#[test]
fn legacy_sigops_count_for_large_generated_blocks() {
    zebra_test::init();

    // We can't test sigops using the transaction verifier, because it looks up UTXOs.

    let block = large_single_transaction_block();
    let mut legacy_sigop_count = 0;
    for transaction in block.transactions {
        let cached_ffi_transaction = Arc::new(CachedFfiTransaction::new(transaction.clone()));
        let tx_sigop_count = cached_ffi_transaction.legacy_sigop_count();
        assert_eq!(tx_sigop_count, Ok(0));
        legacy_sigop_count += tx_sigop_count.expect("unexpected invalid sigop count");
    }
    // We know this block has no sigops.
    assert_eq!(legacy_sigop_count, 0);

    let block = large_multi_transaction_block();
    let mut legacy_sigop_count = 0;
    for transaction in block.transactions {
        let cached_ffi_transaction = Arc::new(CachedFfiTransaction::new(transaction.clone()));
        let tx_sigop_count = cached_ffi_transaction.legacy_sigop_count();
        assert_eq!(tx_sigop_count, Ok(1));
        legacy_sigop_count += tx_sigop_count.expect("unexpected invalid sigop count");
    }
    // Test that large blocks can actually fail the sigops check.
    assert!(legacy_sigop_count > MAX_BLOCK_SIGOPS);
}

#[test]
fn legacy_sigops_count_for_historic_blocks() {
    zebra_test::init();

    // We can't test sigops using the transaction verifier, because it looks up UTXOs.

    for block in zebra_test::vectors::BLOCKS.iter() {
        let mut legacy_sigop_count = 0;

        let block: Block = block
            .zcash_deserialize_into()
            .expect("block test vector is valid");
        for transaction in block.transactions {
            let cached_ffi_transaction = Arc::new(CachedFfiTransaction::new(transaction.clone()));
            legacy_sigop_count += cached_ffi_transaction
                .legacy_sigop_count()
                .expect("unexpected invalid sigop count");
        }
        // Test that historic blocks pass the sigops check.
        assert!(legacy_sigop_count <= MAX_BLOCK_SIGOPS);
    }
}<|MERGE_RESOLUTION|>--- conflicted
+++ resolved
@@ -1,6 +1,5 @@
 //! Tests for block verification
 
-<<<<<<< HEAD
 use crate::{
     parameters::{SLOW_START_INTERVAL, SLOW_START_SHIFT},
     script,
@@ -9,9 +8,6 @@
 use super::*;
 
 use std::{convert::TryFrom, sync::Arc};
-=======
-use std::sync::Arc;
->>>>>>> 7218b4ff
 
 use chrono::Utc;
 use color_eyre::eyre::{eyre, Report};
@@ -19,16 +15,12 @@
 use tower::{buffer::Buffer, util::BoxService};
 
 use zebra_chain::{
-<<<<<<< HEAD
     amount::Amount,
-    block::{self, Block, Height},
-=======
     block::{
         self,
         tests::generate::{large_multi_transaction_block, large_single_transaction_block},
         Block, Height,
     },
->>>>>>> 7218b4ff
     parameters::{Network, NetworkUpgrade},
     serialization::{ZcashDeserialize, ZcashDeserializeInto},
     transaction::{arbitrary::transaction_to_fake_v5, Transaction},
