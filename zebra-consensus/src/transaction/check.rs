--- conflicted
+++ resolved
@@ -309,7 +309,6 @@
 ) -> Result<(), TransactionError> {
     let expiry_height = coinbase.expiry_height();
 
-<<<<<<< HEAD
     // TODO: replace `if let` with `expect` after NU5 mainnet activation
     if let Some(nu5_activation_height) = NetworkUpgrade::Nu5.activation_height(network) {
         // # Consensus
@@ -328,44 +327,6 @@
             } else {
                 return Ok(());
             }
-=======
-    match NetworkUpgrade::Nu5.activation_height(network) {
-        // If Nu5 does not have a height, apply the pre-Nu5 rule.
-        None => validate_expiry_height_max(expiry_height, true, block_height, coinbase),
-        Some(activation_height) => {
-            // # Consensus
-            //
-            // > [NU5 onward] The nExpiryHeight field of a coinbase transaction MUST be equal
-            // > to its block height.
-            //
-            // https://zips.z.cash/protocol/protocol.pdf#txnconsensus
-            if *block_height >= activation_height {
-                match expiry_height {
-                    None => Err(TransactionError::CoinbaseExpiryBlockHeight {
-                        expiry_height,
-                        block_height: *block_height,
-                        transaction_hash: coinbase.hash(),
-                    })?,
-                    Some(expiry) => {
-                        if expiry != *block_height {
-                            return Err(TransactionError::CoinbaseExpiryBlockHeight {
-                                expiry_height,
-                                block_height: *block_height,
-                                transaction_hash: coinbase.hash(),
-                            })?;
-                        }
-                    }
-                }
-                return Ok(());
-            }
-            // # Consensus
-            //
-            // > [Overwinter to Canopy inclusive, pre-NU5] `nExpiryHeight` MUST be less than
-            // > or equal to 499999999.
-            //
-            // https://zips.z.cash/protocol/protocol.pdf#txnconsensus
-            validate_expiry_height_max(expiry_height, true, block_height, coinbase)
->>>>>>> fc3cba24
         }
     }
 
@@ -398,15 +359,7 @@
         // > [NU5 onward] nExpiryHeight MUST be less than or equal to 499999999
         // > for non-coinbase transactions.
         //
-<<<<<<< HEAD
         // <https://zips.z.cash/protocol/protocol.pdf#txnconsensus>
-=======
-        // > [Overwinter onward] If a transaction is not a coinbase transaction and its
-        // > nExpiryHeight field is nonzero, then it MUST NOT be mined at a block height
-        // > greater than its nExpiryHeight.
-        //
-        // https://zips.z.cash/protocol/protocol.pdf#txnconsensus
->>>>>>> fc3cba24
         validate_expiry_height_max(expiry_height, false, block_height, transaction)?;
 
         // # Consensus
