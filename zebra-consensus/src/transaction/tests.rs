--- conflicted
+++ resolved
@@ -1190,32 +1190,21 @@
                 .next_back()
                 .expect("At least one fake V5 transaction in the test vectors");
 
-<<<<<<< HEAD
-        let result = verifier
-            .oneshot(Request::Block {
-                transaction_hash: transaction.hash(),
-                transaction: Arc::new(transaction),
-                known_utxos: Arc::new(HashMap::new()),
-                known_outpoint_hashes: Arc::new(HashSet::new()),
-                height: expiry_height,
-                time: DateTime::<Utc>::MAX_UTC,
-            })
-            .await;
-=======
             if tx.expiry_height().expect("V5 must have expiry_height") < nu5_activation_height {
                 *tx.expiry_height_mut() = nu5_activation_height;
                 tx.update_network_upgrade(NetworkUpgrade::Nu5)
                     .expect("updating the network upgrade for a V5 tx should succeed");
             }
->>>>>>> 568b25e5
 
             let expected_hash = tx.unmined_id();
             let expiry_height = tx.expiry_height().expect("V5 must have expiry_height");
 
             let verification_result = Verifier::new_for_tests(&network, state)
                 .oneshot(Request::Block {
+                    transaction_hash: tx.hash(),
                     transaction: Arc::new(tx),
                     known_utxos: Arc::new(HashMap::new()),
+                    known_outpoint_hashes: Arc::new(HashSet::new()),
                     height: expiry_height,
                     time: DateTime::<Utc>::MAX_UTC,
                 })
@@ -2192,17 +2181,11 @@
 
     let verification_result = Verifier::new_for_tests(&Network::Mainnet, state)
         .oneshot(Request::Block {
-<<<<<<< HEAD
             transaction_hash: transaction.hash(),
             transaction: Arc::new(transaction.clone()),
             known_utxos: Arc::new(known_utxos),
             known_outpoint_hashes: Arc::new(HashSet::new()),
-            height: block_height,
-=======
-            transaction: Arc::new(transaction),
-            known_utxos: Arc::new(known_utxos),
             height: height_max,
->>>>>>> 568b25e5
             time: DateTime::<Utc>::MAX_UTC,
         })
         .await;
@@ -2359,25 +2342,14 @@
             network_upgrade: NetworkUpgrade::Canopy,
         };
 
-<<<<<<< HEAD
-    let result = verifier
-        .oneshot(Request::Block {
-            transaction_hash: transaction.hash(),
-            transaction: Arc::new(transaction),
-            known_utxos: Arc::new(known_utxos),
-            known_outpoint_hashes: Arc::new(HashSet::new()),
-            height: transaction_block_height,
-            time: DateTime::<Utc>::MAX_UTC,
-        })
-        .await;
-=======
         let state = service_fn(|_| async { unreachable!("State service should not be called") });
->>>>>>> 568b25e5
 
         let verification_result = Verifier::new_for_tests(&network, state)
             .oneshot(Request::Block {
+                transaction_hash: transaction.hash(),
                 transaction: Arc::new(transaction),
                 known_utxos: Arc::new(known_utxos),
+                known_outpoint_hashes: Arc::new(HashSet::new()),
                 height,
                 time: DateTime::<Utc>::MAX_UTC,
             })
@@ -2867,8 +2839,10 @@
             let block_req = verifier
                 .clone()
                 .oneshot(Request::Block {
+                    transaction_hash: tx.hash(),
                     transaction: Arc::new(tx.clone()),
                     known_utxos: known_utxos.clone(),
+                    known_outpoint_hashes: Arc::new(HashSet::new()),
                     // The consensus branch ID of the tx is outdated for this height.
                     height,
                     time: DateTime::<Utc>::MAX_UTC,
@@ -2895,8 +2869,10 @@
             let block_req = verifier
                 .clone()
                 .oneshot(Request::Block {
+                    transaction_hash: tx.hash(),
                     transaction: Arc::new(tx.clone()),
                     known_utxos: known_utxos.clone(),
+                    known_outpoint_hashes: Arc::new(HashSet::new()),
                     // The consensus branch ID of the tx is supported by this height.
                     height,
                     time: DateTime::<Utc>::MAX_UTC,
@@ -2952,8 +2928,10 @@
             let block_req = verifier
                 .clone()
                 .oneshot(Request::Block {
+                    transaction_hash: tx.hash(),
                     transaction: Arc::new(tx.clone()),
                     known_utxos: known_utxos.clone(),
+                    known_outpoint_hashes: Arc::new(HashSet::new()),
                     // The consensus branch ID of the tx is not supported by this height.
                     height,
                     time: DateTime::<Utc>::MAX_UTC,
