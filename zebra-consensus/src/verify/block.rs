//! Block verification and chain state updates for Zebra.
//!
//! Verification occurs in multiple stages:
//!   - getting blocks (disk- or network-bound)
//!   - context-free verification of signatures, proofs, and scripts (CPU-bound)
//!   - context-dependent verification of the chain state (awaits a verified parent block)
//!
//! Verification is provided via a `tower::Service`, to support backpressure and batch
//! verification.

use chrono::{DateTime, Duration, Utc};
use futures_util::FutureExt;
use std::{
    error,
    future::Future,
    pin::Pin,
    sync::Arc,
    task::{Context, Poll},
};
use tower::{buffer::Buffer, Service, ServiceExt};

use zebra_chain::block::{Block, BlockHeaderHash};

/// Check if `block_header_time` is less than or equal to
/// 2 hours in the future, according to the node's local clock (`now`).
///
/// This is a non-deterministic rule, as clocks vary over time, and
/// between different nodes.
///
/// "In addition, a full validator MUST NOT accept blocks with nTime
/// more than two hours in the future according to its clock. This
/// is not strictly a consensus rule because it is nondeterministic,
/// and clock time varies between nodes. Also note that a block that
/// is rejected by this rule at a given point in time may later be
/// accepted."[S 7.5][7.5]
///
/// [7.5]: https://zips.z.cash/protocol/protocol.pdf#blockheader
pub(crate) fn node_time_check(
    block_header_time: DateTime<Utc>,
    now: DateTime<Utc>,
) -> Result<(), Error> {
    let two_hours_in_the_future = now
        .checked_add_signed(Duration::hours(2))
        .ok_or("overflow when calculating 2 hours in the future")?;

    if block_header_time <= two_hours_in_the_future {
        Ok(())
    } else {
        Err("block header time is more than 2 hours in the future".into())
    }
}

/// [3.10]: https://zips.z.cash/protocol/protocol.pdf#coinbasetransactions
pub(crate) fn coinbase_check(block: &Block) -> Result<(), Error> {
    if block.coinbase_height().is_some() {
        // No coinbase inputs in additional transactions allowed
        if block
            .transactions
            .iter()
            .skip(1)
            .any(|tx| tx.contains_coinbase_input())
        {
            Err("coinbase input found in additional transaction")?
        }
        Ok(())
    } else {
        Err("no coinbase transaction in block")?
    }
}

struct BlockVerifier<S> {
    /// The underlying `ZebraState`, possibly wrapped in other services.
    state_service: S,
}

/// The error type for the BlockVerifier Service.
// TODO(jlusby): Error = Report ?
type Error = Box<dyn error::Error + Send + Sync + 'static>;

/// The BlockVerifier service implementation.
///
/// After verification, blocks are added to the underlying state service.
impl<S> Service<Arc<Block>> for BlockVerifier<S>
where
    S: Service<zebra_state::Request, Response = zebra_state::Response, Error = Error>
        + Send
        + Clone
        + 'static,
    S::Future: Send + 'static,
{
    type Response = BlockHeaderHash;
    type Error = Error;
    type Future =
        Pin<Box<dyn Future<Output = Result<Self::Response, Self::Error>> + Send + 'static>>;

    fn poll_ready(&mut self, _: &mut Context<'_>) -> Poll<Result<(), Self::Error>> {
        // We don't expect the state to exert backpressure on verifier users,
        // so we don't need to call `state_service.poll_ready()` here.
        Poll::Ready(Ok(()))
    }

    fn call(&mut self, block: Arc<Block>) -> Self::Future {
        // TODO(jlusby): Error = Report, handle errors from state_service.
        // TODO(teor):
        //   - handle chain reorgs
        //   - adjust state_service "unique block height" conditions
        let mut state_service = self.state_service.clone();

        async move {
            // Since errors cause an early exit, try to do the
            // quick checks first.

            let now = Utc::now();
            node_time_check(block.header.time, now)?;
<<<<<<< HEAD
            coinbase_check(block.as_ref())?;
=======
            block.header.is_equihash_solution_valid()?;
>>>>>>> f2052b39

            // `Tower::Buffer` requires a 1:1 relationship between `poll()`s
            // and `call()`s, because it reserves a buffer slot in each
            // `call()`.
            let add_block = state_service
                .ready_and()
                .await?
                .call(zebra_state::Request::AddBlock { block });

            match add_block.await? {
                zebra_state::Response::Added { hash } => Ok(hash),
                _ => Err("adding block to zebra-state failed".into()),
            }
        }
        .boxed()
    }
}

/// Return a block verification service, using the provided state service.
///
/// The block verifier holds a state service of type `S`, used as context for
/// block validation and to which newly verified blocks will be committed. This
/// state is pluggable to allow for testing or instrumentation.
///
/// The returned type is opaque to allow instrumentation or other wrappers, but
/// can be boxed for storage. It is also `Clone` to allow sharing of a
/// verification service.
///
/// This function should be called only once for a particular state service (and
/// the result be shared) rather than constructing multiple verification services
/// backed by the same state layer.
pub fn init<S>(
    state_service: S,
) -> impl Service<
    Arc<Block>,
    Response = BlockHeaderHash,
    Error = Error,
    Future = impl Future<Output = Result<BlockHeaderHash, Error>>,
> + Send
       + Clone
       + 'static
where
    S: Service<zebra_state::Request, Response = zebra_state::Response, Error = Error>
        + Send
        + Clone
        + 'static,
    S::Future: Send + 'static,
{
    Buffer::new(BlockVerifier { state_service }, 1)
}

#[cfg(test)]
mod tests {
    use super::*;

    use chrono::offset::{LocalResult, TimeZone};
    use chrono::{Duration, Utc};
    use color_eyre::eyre::Report;
    use color_eyre::eyre::{bail, eyre};
    use std::sync::Arc;
    use tower::{util::ServiceExt, Service};

    use zebra_chain::block::Block;
    use zebra_chain::block::BlockHeader;
    use zebra_chain::serialization::ZcashDeserialize;
    use zebra_chain::transaction::Transaction;

    #[test]
    fn time_check_past_block() {
        // This block is also verified as part of the BlockVerifier service
        // tests.
        let block =
            Arc::<Block>::zcash_deserialize(&zebra_test::vectors::BLOCK_MAINNET_415000_BYTES[..])
                .expect("block should deserialize");
        let now = Utc::now();

        // This check is non-deterministic, but BLOCK_MAINNET_415000 is
        // a long time in the past. So it's unlikely that the test machine
        // will have a clock that's far enough in the past for the test to
        // fail.
        node_time_check(block.header.time, now)
            .expect("the header time from a mainnet block should be valid");
    }

    #[test]
    fn time_check_now() {
        // These checks are deteministic, because all the times are offset
        // from the current time.
        let now = Utc::now();
        let three_hours_in_the_past = now - Duration::hours(3);
        let two_hours_in_the_future = now + Duration::hours(2);
        let two_hours_and_one_second_in_the_future =
            now + Duration::hours(2) + Duration::seconds(1);

        node_time_check(now, now).expect("the current time should be valid as a block header time");
        node_time_check(three_hours_in_the_past, now)
            .expect("a past time should be valid as a block header time");
        node_time_check(two_hours_in_the_future, now)
            .expect("2 hours in the future should be valid as a block header time");
        node_time_check(two_hours_and_one_second_in_the_future, now).expect_err(
            "2 hours and 1 second in the future should be invalid as a block header time",
        );

        // Now invert the tests
        // 3 hours in the future should fail
        node_time_check(now, three_hours_in_the_past)
            .expect_err("3 hours in the future should be invalid as a block header time");
        // The past should succeed
        node_time_check(now, two_hours_in_the_future)
            .expect("2 hours in the past should be valid as a block header time");
        node_time_check(now, two_hours_and_one_second_in_the_future)
            .expect("2 hours and 1 second in the past should be valid as a block header time");
    }

    /// Valid unix epoch timestamps for blocks, in seconds
    static BLOCK_HEADER_VALID_TIMESTAMPS: &[i64] = &[
        // These times are currently invalid DateTimes, but they could
        // become valid in future chrono versions
        i64::MIN,
        i64::MIN + 1,
        // These times are valid DateTimes
        (u32::MIN as i64) - 1,
        (u32::MIN as i64),
        (u32::MIN as i64) + 1,
        (i32::MIN as i64) - 1,
        (i32::MIN as i64),
        (i32::MIN as i64) + 1,
        -1,
        0,
        1,
        // maximum nExpiryHeight or lock_time, in blocks
        499_999_999,
        // minimum lock_time, in seconds
        500_000_000,
        500_000_001,
    ];

    /// Invalid unix epoch timestamps for blocks, in seconds
    static BLOCK_HEADER_INVALID_TIMESTAMPS: &[i64] = &[
        (i32::MAX as i64) - 1,
        (i32::MAX as i64),
        (i32::MAX as i64) + 1,
        (u32::MAX as i64) - 1,
        (u32::MAX as i64),
        (u32::MAX as i64) + 1,
        // These times are currently invalid DateTimes, but they could
        // become valid in future chrono versions
        i64::MAX - 1,
        i64::MAX,
    ];

    #[test]
    fn time_check_fixed() {
        // These checks are non-deterministic, but the times are all in the
        // distant past or far future. So it's unlikely that the test
        // machine will have a clock that makes these tests fail.
        let now = Utc::now();

        for valid_timestamp in BLOCK_HEADER_VALID_TIMESTAMPS {
            let block_header_time = match Utc.timestamp_opt(*valid_timestamp, 0) {
                LocalResult::Single(time) => time,
                LocalResult::None => {
                    // Skip the test if the timestamp is invalid
                    continue;
                }
                LocalResult::Ambiguous(_, _) => {
                    // Utc doesn't have ambiguous times
                    unreachable!();
                }
            };
            node_time_check(block_header_time, now)
                .expect("the time should be valid as a block header time");
            // Invert the check, leading to an invalid time
            node_time_check(now, block_header_time)
                .expect_err("the inverse comparison should be invalid");
        }

        for invalid_timestamp in BLOCK_HEADER_INVALID_TIMESTAMPS {
            let block_header_time = match Utc.timestamp_opt(*invalid_timestamp, 0) {
                LocalResult::Single(time) => time,
                LocalResult::None => {
                    // Skip the test if the timestamp is invalid
                    continue;
                }
                LocalResult::Ambiguous(_, _) => {
                    // Utc doesn't have ambiguous times
                    unreachable!();
                }
            };
            node_time_check(block_header_time, now)
                .expect_err("the time should be invalid as a block header time");
            // Invert the check, leading to a valid time
            node_time_check(now, block_header_time)
                .expect("the inverse comparison should be valid");
        }
    }

    #[tokio::test]
    #[spandoc::spandoc]
    async fn verify() -> Result<(), Report> {
        zebra_test::init();

        let block =
            Arc::<Block>::zcash_deserialize(&zebra_test::vectors::BLOCK_MAINNET_415000_BYTES[..])?;
        let hash: BlockHeaderHash = block.as_ref().into();

        let state_service = Box::new(zebra_state::in_memory::init());
        let mut block_verifier = super::init(state_service);

        /// Make sure the verifier service is ready
        let ready_verifier_service = block_verifier.ready_and().await.map_err(|e| eyre!(e))?;
        /// Verify the block
        let verify_response = ready_verifier_service
            .call(block.clone())
            .await
            .map_err(|e| eyre!(e))?;

        assert_eq!(verify_response, hash);

        Ok(())
    }

    #[tokio::test]
    #[spandoc::spandoc]
    async fn round_trip() -> Result<(), Report> {
        zebra_test::init();

        let block =
            Arc::<Block>::zcash_deserialize(&zebra_test::vectors::BLOCK_MAINNET_415000_BYTES[..])?;
        let hash: BlockHeaderHash = block.as_ref().into();

        let mut state_service = zebra_state::in_memory::init();
        let mut block_verifier = super::init(state_service.clone());

        /// Make sure the verifier service is ready
        let ready_verifier_service = block_verifier.ready_and().await.map_err(|e| eyre!(e))?;
        /// Verify the block
        let verify_response = ready_verifier_service
            .call(block.clone())
            .await
            .map_err(|e| eyre!(e))?;

        assert_eq!(verify_response, hash);

        /// Make sure the state service is ready
        let ready_state_service = state_service.ready_and().await.map_err(|e| eyre!(e))?;
        /// Make sure the block was added to the state
        let state_response = ready_state_service
            .call(zebra_state::Request::GetBlock { hash })
            .await
            .map_err(|e| eyre!(e))?;

        if let zebra_state::Response::Block {
            block: returned_block,
        } = state_response
        {
            assert_eq!(block, returned_block);
        } else {
            bail!("unexpected response kind: {:?}", state_response);
        }

        Ok(())
    }

    #[tokio::test]
    #[spandoc::spandoc]
    async fn verify_fail_add_block() -> Result<(), Report> {
        zebra_test::init();

        let block =
            Arc::<Block>::zcash_deserialize(&zebra_test::vectors::BLOCK_MAINNET_415000_BYTES[..])?;
        let hash: BlockHeaderHash = block.as_ref().into();

        let mut state_service = zebra_state::in_memory::init();
        let mut block_verifier = super::init(state_service.clone());

        /// Make sure the verifier service is ready (1/2)
        let ready_verifier_service = block_verifier.ready_and().await.map_err(|e| eyre!(e))?;
        /// Verify the block for the first time
        let verify_response = ready_verifier_service
            .call(block.clone())
            .await
            .map_err(|e| eyre!(e))?;

        assert_eq!(verify_response, hash);

        /// Make sure the state service is ready (1/2)
        let ready_state_service = state_service.ready_and().await.map_err(|e| eyre!(e))?;
        /// Make sure the block was added to the state
        let state_response = ready_state_service
            .call(zebra_state::Request::GetBlock { hash })
            .await
            .map_err(|e| eyre!(e))?;

        if let zebra_state::Response::Block {
            block: returned_block,
        } = state_response
        {
            assert_eq!(block, returned_block);
        } else {
            bail!("unexpected response kind: {:?}", state_response);
        }

        /// Make sure the verifier service is ready (2/2)
        let ready_verifier_service = block_verifier.ready_and().await.map_err(|e| eyre!(e))?;
        /// Now try to add the block again, verify should fail
        // TODO(teor): ignore duplicate block verifies?
        // TODO(teor || jlusby): check error kind
        ready_verifier_service
            .call(block.clone())
            .await
            .unwrap_err();

        /// Make sure the state service is ready (2/2)
        let ready_state_service = state_service.ready_and().await.map_err(|e| eyre!(e))?;
        /// But the state should still return the original block we added
        let state_response = ready_state_service
            .call(zebra_state::Request::GetBlock { hash })
            .await
            .map_err(|e| eyre!(e))?;

        if let zebra_state::Response::Block {
            block: returned_block,
        } = state_response
        {
            assert_eq!(block, returned_block);
        } else {
            bail!("unexpected response kind: {:?}", state_response);
        }

        Ok(())
    }

    #[tokio::test]
    #[spandoc::spandoc]
    async fn verify_fail_future_time() -> Result<(), Report> {
        zebra_test::init();

        let mut block =
            <Block>::zcash_deserialize(&zebra_test::vectors::BLOCK_MAINNET_415000_BYTES[..])?;

        let mut state_service = zebra_state::in_memory::init();
        let mut block_verifier = super::init(state_service.clone());

        // Modify the block's time
        // Changing the block header also invalidates the header hashes, but
        // those checks should be performed later in validation, because they
        // are more expensive.
        let three_hours_in_the_future = Utc::now()
            .checked_add_signed(Duration::hours(3))
            .ok_or("overflow when calculating 3 hours in the future")
            .map_err(|e| eyre!(e))?;
        block.header.time = three_hours_in_the_future;

        let arc_block: Arc<Block> = block.into();

        /// Make sure the verifier service is ready
        let ready_verifier_service = block_verifier.ready_and().await.map_err(|e| eyre!(e))?;
        /// Try to add the block, and expect failure
        // TODO(teor || jlusby): check error kind
        ready_verifier_service
            .call(arc_block.clone())
            .await
            .unwrap_err();

        /// Make sure the state service is ready (2/2)
        let ready_state_service = state_service.ready_and().await.map_err(|e| eyre!(e))?;
        /// Now make sure the block isn't in the state
        // TODO(teor || jlusby): check error kind
        ready_state_service
            .call(zebra_state::Request::GetBlock {
                hash: arc_block.as_ref().into(),
            })
            .await
            .unwrap_err();

        Ok(())
    }

    #[tokio::test]
    #[spandoc::spandoc]
<<<<<<< HEAD
    async fn coinbase() -> Result<(), Report> {
=======
    async fn header_solution() -> Result<(), Report> {
>>>>>>> f2052b39
        install_tracing();

        // Service variables
        let state_service = Box::new(zebra_state::in_memory::init());
        let mut block_verifier = super::init(state_service);
<<<<<<< HEAD

        // Get a header of a block
        let header =
            BlockHeader::zcash_deserialize(&zebra_test::vectors::DUMMY_HEADER[..]).unwrap();

        let ready_verifier_service = block_verifier.ready_and().await.map_err(|e| eyre!(e))?;

        // Test 1: Empty transaction
        let block = Block {
            header,
            transactions: Vec::new(),
        };

        // Error: no coinbase transaction in block
        ready_verifier_service
            .call(Arc::new(block.clone()))
            .await
            .expect_err("fail with no coinbase transaction in block");

        let ready_verifier_service = block_verifier.ready_and().await.map_err(|e| eyre!(e))?;

        // Test 2: Transaction at first position is not coinbase
        let mut transactions = Vec::new();
        let tx = Transaction::zcash_deserialize(&zebra_test::vectors::DUMMY_TX1[..]).unwrap();
        transactions.push(Arc::new(tx));
        let block = Block {
            header,
            transactions,
        };

        // Error: no coinbase transaction in block
        ready_verifier_service
            .call(Arc::new(block))
            .await
            .expect_err("fail with no coinbase transaction in block");

        let ready_verifier_service = block_verifier.ready_and().await.map_err(|e| eyre!(e))?;

        // Test 3: Invalid coinbase position
        let mut block =
            Block::zcash_deserialize(&zebra_test::vectors::BLOCK_MAINNET_415000_BYTES[..])?;
        assert_eq!(block.transactions.len(), 1);

        // Extract the coinbase transaction from the block
        let coinbase_transaction = block.transactions.get(0).unwrap().clone();

        // Add another coinbase transaction to block
        block.transactions.push(coinbase_transaction);
        assert_eq!(block.transactions.len(), 2);

        // Error: coinbase input found in additional transaction
        ready_verifier_service
            .call(Arc::new(block))
            .await
            .expect_err("fail with coinbase input found in additional transaction");
=======
        let ready_verifier_service = block_verifier.ready_and().await.map_err(|e| eyre!(e))?;

        // Get a valid block
        let mut block =
            Block::zcash_deserialize(&zebra_test::vectors::BLOCK_MAINNET_415000_BYTES[..])
                .expect("block test vector should deserialize");

        // This should be ok
        ready_verifier_service
            .call(Arc::new(block.clone()))
            .await
            .map_err(|e| eyre!(e))?;

        // Change nonce to something invalid
        block.header.nonce = [0; 32];

        // Error: invalid equihash solution for BlockHeader
        ready_verifier_service
            .call(Arc::new(block.clone()))
            .await
            .expect_err("expected the equihash solution to be invalid");
>>>>>>> f2052b39

        Ok(())
    }
}<|MERGE_RESOLUTION|>--- conflicted
+++ resolved
@@ -112,11 +112,8 @@
 
             let now = Utc::now();
             node_time_check(block.header.time, now)?;
-<<<<<<< HEAD
+            block.header.is_equihash_solution_valid()?;
             coinbase_check(block.as_ref())?;
-=======
-            block.header.is_equihash_solution_valid()?;
->>>>>>> f2052b39
 
             // `Tower::Buffer` requires a 1:1 relationship between `poll()`s
             // and `call()`s, because it reserves a buffer slot in each
@@ -498,18 +495,40 @@
 
     #[tokio::test]
     #[spandoc::spandoc]
-<<<<<<< HEAD
-    async fn coinbase() -> Result<(), Report> {
-=======
     async fn header_solution() -> Result<(), Report> {
->>>>>>> f2052b39
         install_tracing();
 
         // Service variables
         let state_service = Box::new(zebra_state::in_memory::init());
         let mut block_verifier = super::init(state_service);
-<<<<<<< HEAD
-
+      
+        let ready_verifier_service = block_verifier.ready_and().await.map_err(|e| eyre!(e))?;
+
+        // Get a valid block
+        let mut block =
+            Block::zcash_deserialize(&zebra_test::vectors::BLOCK_MAINNET_415000_BYTES[..])
+                .expect("block test vector should deserialize");
+
+        // This should be ok
+        ready_verifier_service
+            .call(Arc::new(block.clone()))
+            .await
+            .map_err(|e| eyre!(e))?;
+
+        // Change nonce to something invalid
+        block.header.nonce = [0; 32];
+
+        // Error: invalid equihash solution for BlockHeader
+        ready_verifier_service
+            .call(Arc::new(block.clone()))
+            .await
+            .expect_err("expected the equihash solution to be invalid");
+        Ok(())
+    }
+
+    #[tokio::test]
+    #[spandoc::spandoc]
+    async fn coinbase() -> Result<(), Report> {
         // Get a header of a block
         let header =
             BlockHeader::zcash_deserialize(&zebra_test::vectors::DUMMY_HEADER[..]).unwrap();
@@ -564,29 +583,6 @@
             .call(Arc::new(block))
             .await
             .expect_err("fail with coinbase input found in additional transaction");
-=======
-        let ready_verifier_service = block_verifier.ready_and().await.map_err(|e| eyre!(e))?;
-
-        // Get a valid block
-        let mut block =
-            Block::zcash_deserialize(&zebra_test::vectors::BLOCK_MAINNET_415000_BYTES[..])
-                .expect("block test vector should deserialize");
-
-        // This should be ok
-        ready_verifier_service
-            .call(Arc::new(block.clone()))
-            .await
-            .map_err(|e| eyre!(e))?;
-
-        // Change nonce to something invalid
-        block.header.nonce = [0; 32];
-
-        // Error: invalid equihash solution for BlockHeader
-        ready_verifier_service
-            .call(Arc::new(block.clone()))
-            .await
-            .expect_err("expected the equihash solution to be invalid");
->>>>>>> f2052b39
 
         Ok(())
     }
