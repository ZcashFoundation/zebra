//! Async Halo2 batch verifier service

use std::{
    fmt,
    future::Future,
    mem,
    pin::Pin,
    task::{Context, Poll},
};

use futures::{future::BoxFuture, FutureExt};
use once_cell::sync::Lazy;
use orchard::circuit::VerifyingKey;
use rand::{thread_rng, CryptoRng, RngCore};

use thiserror::Error;
use tokio::sync::watch;
use tower::{util::ServiceFn, Service};
use tower_batch_control::{Batch, BatchControl};
use tower_fallback::Fallback;

use zebra_chain::orchard::{OrchardFlavorExt, OrchardVanilla, OrchardZSA};

use crate::BoxError;

use super::{spawn_fifo, spawn_fifo_and_convert};

#[cfg(test)]
mod tests;

/// Adjusted batch size for halo2 batches.
///
/// Unlike other batch verifiers, halo2 has aggregate proofs.
/// This means that there can be hundreds of actions verified by some proofs,
/// but just one action in others.
///
/// To compensate for larger proofs, we decrease the batch size.
///
/// We also decrease the batch size for these reasons:
/// - the default number of actions in `zcashd` is 2,
/// - halo2 proofs take longer to verify than Sapling proofs, and
/// - transactions with many actions generate very large proofs.
///
/// # TODO
///
/// Count each halo2 action as a batch item.
/// We could increase the batch item count by the action count each time a batch request
/// is received, which would reduce batch size, but keep the batch queue size larger.
const HALO2_MAX_BATCH_SIZE: usize = 2;

/* TODO: implement batch verification

/// The type of the batch verifier.
type BatchVerifier = plonk::BatchVerifier<vesta::Affine>;
 */

/// The type of verification results.
type VerifyResult = Result<(), Halo2Error>;

/// The type of the batch sender channel.
type Sender = watch::Sender<Option<VerifyResult>>;

/* TODO: implement batch verification

/// The type of a raw verifying key.
/// This is the key used to verify batches.
pub type BatchVerifyingKey = VerifyingKey<vesta::Affine>;
 */
/// Temporary substitute type for fake batch verification.
///
/// TODO: implement batch verification
pub type BatchVerifyingKey = ItemVerifyingKey;

/// The type of a prepared verifying key.
/// This is the key used to verify individual items.
pub type ItemVerifyingKey = VerifyingKey;

// FIXME: Check if the Orchard code (called from the zebra-consensus) checks burn as a part of bidning signature
lazy_static::lazy_static! {
<<<<<<< HEAD
    /// The halo2 proof verifying key for Orchard Vanilla
    pub static ref VERIFYING_KEY_VANILLA: ItemVerifyingKey = ItemVerifyingKey::build::<<OrchardVanilla as OrchardFlavorExt>::Flavor>();

    /// The halo2 proof verifying key for Orchard ZSA
    pub static ref VERIFYING_KEY_ZSA: ItemVerifyingKey = ItemVerifyingKey::build::<<OrchardZSA as OrchardFlavorExt>::Flavor>();
=======
    /// The halo2 proof verifying key.
    pub static ref VERIFYING_KEY: ItemVerifyingKey = ItemVerifyingKey::build::<<OrchardVanilla as OrchardFlavorExt>::Flavor>();
>>>>>>> e87f9972
}

// === TEMPORARY BATCH HALO2 SUBSTITUTE ===
//
// These types are meant to be API compatible with the batch verification APIs
// in bellman::groth16::batch, reddsa::batch, redjubjub::batch, and
// ed25519-zebra::batch. Once Halo2 batch proof verification math and
// implementation is available, this code can be replaced with that.

/// A Halo2 verification item, used as the request type of the service.
#[derive(Clone, Debug)]
pub struct Item {
    instances: Vec<orchard::circuit::Instance>,
    proof: orchard::circuit::Proof,
}

impl Item {
    /// Perform non-batched verification of this `Item`.
    ///
    /// This is useful (in combination with `Item::clone`) for implementing
    /// fallback logic when batch verification fails.
    pub fn verify_single(&self, vk: &ItemVerifyingKey) -> Result<(), halo2::plonk::Error> {
        self.proof.verify(vk, &self.instances[..])
    }
}

/// A fake batch verifier that queues and verifies halo2 proofs.
#[derive(Default)]
pub struct BatchVerifier {
    queue: Vec<Item>,
}

impl BatchVerifier {
    /// Queues an item for fake batch verification.
    pub fn queue(&mut self, item: Item) {
        self.queue.push(item);
    }

    /// Verifies the current fake batch.
    pub fn verify<R: RngCore + CryptoRng>(
        self,
        _rng: R,
        vk: &ItemVerifyingKey,
    ) -> Result<(), halo2::plonk::Error> {
        for item in self.queue {
            item.verify_single(vk)?;
        }

        Ok(())
    }
}

// === END TEMPORARY BATCH HALO2 SUBSTITUTE ===

impl<V: OrchardVerifier> From<&zebra_chain::orchard::ShieldedData<V>> for Item {
    fn from(shielded_data: &zebra_chain::orchard::ShieldedData<V>) -> Item {
        use orchard::{circuit, note, primitives::redpallas, tree, value};

        let anchor = tree::Anchor::from_bytes(shielded_data.shared_anchor.into()).unwrap();

        let enable_spend = shielded_data
            .flags
            .contains(zebra_chain::orchard::Flags::ENABLE_SPENDS);
        let enable_output = shielded_data
            .flags
            .contains(zebra_chain::orchard::Flags::ENABLE_OUTPUTS);

<<<<<<< HEAD
        // FIXME: simplify the flags creation - make `Flags::from_parts` method pub?
        // FIXME: support OrchardZSA?
        let flags = match (enable_spend, enable_output, V::ZSA_ENABLED) {
            (false, false, _) => orchard::builder::BundleType::DISABLED.flags(),
            (false, true, false) => orchard::bundle::Flags::SPENDS_DISABLED_WITHOUT_ZSA,
            (false, true, true) => orchard::bundle::Flags::SPENDS_DISABLED_WITH_ZSA,
            (true, false, _) => orchard::bundle::Flags::OUTPUTS_DISABLED,
            (true, true, false) => orchard::bundle::Flags::ENABLED_WITHOUT_ZSA,
            (true, true, true) => orchard::bundle::Flags::ENABLED_WITH_ZSA,
        };
=======
        let flags = orchard::bundle::Flags::from_byte(shielded_data.flags.bits())
            .expect("type should not have unexpected bits");
>>>>>>> e87f9972

        let instances = shielded_data
            .actions()
            .map(|action| {
                circuit::Instance::from_parts(
                    anchor,
                    value::ValueCommitment::from_bytes(&action.cv.into()).unwrap(),
                    note::Nullifier::from_bytes(&action.nullifier.into()).unwrap(),
                    redpallas::VerificationKey::<redpallas::SpendAuth>::try_from(<[u8; 32]>::from(
                        action.rk,
                    ))
                    .expect("should be a valid redpallas spendauth verification key"),
                    note::ExtractedNoteCommitment::from_bytes(&action.cm_x.into()).unwrap(),
                    flags,
                )
            })
            .collect();

        Item {
            instances,
            proof: orchard::circuit::Proof::new(shielded_data.proof.0.clone()),
        }
    }
}

/// An error that may occur when verifying [Halo2 proofs of Zcash Orchard Action
/// descriptions][actions].
///
/// [actions]: https://zips.z.cash/protocol/protocol.pdf#actiondesc
// TODO: if halo2::plonk::Error gets the std::error::Error trait derived on it,
// remove this and just wrap `halo2::plonk::Error` as an enum variant of
// `crate::transaction::Error`, which does the trait derivation via `thiserror`
#[derive(Clone, Debug, Error, Eq, PartialEq)]
#[allow(missing_docs)]
pub enum Halo2Error {
    #[error("the constraint system is not satisfied")]
    ConstraintSystemFailure,
    #[error("unknown Halo2 error")]
    Other,
}

impl From<halo2::plonk::Error> for Halo2Error {
    fn from(err: halo2::plonk::Error) -> Halo2Error {
        match err {
            halo2::plonk::Error::ConstraintSystemFailure => Halo2Error::ConstraintSystemFailure,
            _ => Halo2Error::Other,
        }
    }
}

type VerificationContext = Fallback<
    Batch<Verifier, Item>,
    ServiceFn<fn(Item) -> BoxFuture<'static, Result<(), BoxError>>>,
>;

pub(crate) trait OrchardVerifier: OrchardFlavorExt {
    const ZSA_ENABLED: bool;

    fn get_verifying_key() -> &'static ItemVerifyingKey;
    fn get_verifier() -> &'static VerificationContext;
}

fn create_verification_context<V: OrchardVerifier>() -> VerificationContext {
    Fallback::new(
        Batch::new(
            Verifier::new(V::get_verifying_key()),
            HALO2_MAX_BATCH_SIZE,
            None,
            super::MAX_BATCH_LATENCY,
        ),
        // We want to fallback to individual verification if batch verification fails,
        // so we need a Service to use.
        //
        // Because we have to specify the type of a static, we need to be able to
        // write the type of the closure and its return value. But both closures and
        // async blocks have unnameable types. So instead we cast the closure to a function
        // (which is possible because it doesn't capture any state), and use a BoxFuture
        // to erase the result type.
        // (We can't use BoxCloneService to erase the service type, because it is !Sync.)
        tower::service_fn(
            (|item: Item| Verifier::verify_single_spawning(item, V::get_verifying_key()).boxed())
                as fn(_) -> _,
        ),
    )
}

/// Global batch verification context for Halo2 proofs of Action statements.
///
/// This service transparently batches contemporaneous proof verifications,
/// handling batch failures by falling back to individual verification.
///
/// Note that making a `Service` call requires mutable access to the service, so
/// you should call `.clone()` on the global handle to create a local, mutable
/// handle.
pub static VERIFIER_VANILLA: Lazy<VerificationContext> =
    Lazy::new(create_verification_context::<OrchardVanilla>);

/// FIXME: copy a doc from VERIFIER_VANILLA or just refer to its doc?
pub static VERIFIER_ZSA: Lazy<VerificationContext> =
    Lazy::new(create_verification_context::<OrchardZSA>);

impl OrchardVerifier for OrchardVanilla {
    const ZSA_ENABLED: bool = false;

    fn get_verifying_key() -> &'static ItemVerifyingKey {
        &VERIFYING_KEY_VANILLA
    }

    fn get_verifier() -> &'static VerificationContext {
        &VERIFIER_VANILLA
    }
}

impl OrchardVerifier for OrchardZSA {
    const ZSA_ENABLED: bool = true;

    fn get_verifying_key() -> &'static ItemVerifyingKey {
        &VERIFYING_KEY_ZSA
    }

    fn get_verifier() -> &'static VerificationContext {
        &VERIFIER_ZSA
    }
}

/// Halo2 proof verifier implementation
///
/// This is the core implementation for the batch verification logic of the
/// Halo2 verifier. It handles batching incoming requests, driving batches to
/// completion, and reporting results.
pub struct Verifier {
    /// The synchronous Halo2 batch verifier.
    batch: BatchVerifier,

    /// The halo2 proof verification key.
    ///
    /// Making this 'static makes managing lifetimes much easier.
    vk: &'static ItemVerifyingKey,

    /// A channel for broadcasting the result of a batch to the futures for each batch item.
    ///
    /// Each batch gets a newly created channel, so there is only ever one result sent per channel.
    /// Tokio doesn't have a oneshot multi-consumer channel, so we use a watch channel.
    tx: Sender,
}

impl Verifier {
    fn new(vk: &'static ItemVerifyingKey) -> Self {
        let batch = BatchVerifier::default();
        let (tx, _) = watch::channel(None);
        Self { batch, vk, tx }
    }

    /// Returns the batch verifier and channel sender from `self`,
    /// replacing them with a new empty batch.
    fn take(&mut self) -> (BatchVerifier, &'static BatchVerifyingKey, Sender) {
        // Use a new verifier and channel for each batch.
        let batch = mem::take(&mut self.batch);

        let (tx, _) = watch::channel(None);
        let tx = mem::replace(&mut self.tx, tx);

        (batch, self.vk, tx)
    }

    /// Synchronously process the batch, and send the result using the channel sender.
    /// This function blocks until the batch is completed.
    fn verify(batch: BatchVerifier, vk: &'static BatchVerifyingKey, tx: Sender) {
        let result = batch.verify(thread_rng(), vk).map_err(Halo2Error::from);
        let _ = tx.send(Some(result));
    }

    /// Flush the batch using a thread pool, and return the result via the channel.
    /// This returns immediately, usually before the batch is completed.
    fn flush_blocking(&mut self) {
        let (batch, vk, tx) = self.take();

        // Correctness: Do CPU-intensive work on a dedicated thread, to avoid blocking other futures.
        //
        // We don't care about execution order here, because this method is only called on drop.
        tokio::task::block_in_place(|| rayon::spawn_fifo(|| Self::verify(batch, vk, tx)));
    }

    /// Flush the batch using a thread pool, and return the result via the channel.
    /// This function returns a future that becomes ready when the batch is completed.
    async fn flush_spawning(batch: BatchVerifier, vk: &'static BatchVerifyingKey, tx: Sender) {
        // Correctness: Do CPU-intensive work on a dedicated thread, to avoid blocking other futures.
        let _ = tx.send(
            spawn_fifo(move || batch.verify(thread_rng(), vk).map_err(Halo2Error::from))
                .await
                .ok(),
        );
    }

    /// Verify a single item using a thread pool, and return the result.
    async fn verify_single_spawning(
        item: Item,
        pvk: &'static ItemVerifyingKey,
    ) -> Result<(), BoxError> {
        // Correctness: Do CPU-intensive work on a dedicated thread, to avoid blocking other futures.
        spawn_fifo_and_convert(move || item.verify_single(pvk).map_err(Halo2Error::from)).await
    }
}

impl fmt::Debug for Verifier {
    fn fmt(&self, f: &mut fmt::Formatter<'_>) -> fmt::Result {
        let name = "Verifier";
        f.debug_struct(name)
            .field("batch", &"..")
            .field("vk", &"..")
            .field("tx", &self.tx)
            .finish()
    }
}

impl Service<BatchControl<Item>> for Verifier {
    type Response = ();
    type Error = BoxError;
    type Future = Pin<Box<dyn Future<Output = Result<(), BoxError>> + Send + 'static>>;

    fn poll_ready(&mut self, _cx: &mut Context<'_>) -> Poll<Result<(), Self::Error>> {
        Poll::Ready(Ok(()))
    }

    fn call(&mut self, req: BatchControl<Item>) -> Self::Future {
        match req {
            BatchControl::Item(item) => {
                tracing::trace!("got item");
                self.batch.queue(item);
                let mut rx = self.tx.subscribe();
                Box::pin(async move {
                    match rx.changed().await {
                        Ok(()) => {
                            // We use a new channel for each batch,
                            // so we always get the correct batch result here.
                            let result = rx
                                .borrow()
                                .as_ref()
                                .ok_or("threadpool unexpectedly dropped response channel sender. Is Zebra shutting down?")?
                                .clone();

                            if result.is_ok() {
                                tracing::trace!(?result, "verified halo2 proof");
                                metrics::counter!("proofs.halo2.verified").increment(1);
                            } else {
                                tracing::trace!(?result, "invalid halo2 proof");
                                metrics::counter!("proofs.halo2.invalid").increment(1);
                            }

                            result.map_err(BoxError::from)
                        }
                        Err(_recv_error) => panic!("verifier was dropped without flushing"),
                    }
                })
            }

            BatchControl::Flush => {
                tracing::trace!("got halo2 flush command");

                let (batch, vk, tx) = self.take();

                Box::pin(Self::flush_spawning(batch, vk, tx).map(Ok))
            }
        }
    }
}

impl Drop for Verifier {
    fn drop(&mut self) {
        // We need to flush the current batch in case there are still any pending futures.
        // This returns immediately, usually before the batch is completed.
        self.flush_blocking()
    }
}<|MERGE_RESOLUTION|>--- conflicted
+++ resolved
@@ -77,16 +77,11 @@
 
 // FIXME: Check if the Orchard code (called from the zebra-consensus) checks burn as a part of bidning signature
 lazy_static::lazy_static! {
-<<<<<<< HEAD
     /// The halo2 proof verifying key for Orchard Vanilla
     pub static ref VERIFYING_KEY_VANILLA: ItemVerifyingKey = ItemVerifyingKey::build::<<OrchardVanilla as OrchardFlavorExt>::Flavor>();
 
     /// The halo2 proof verifying key for Orchard ZSA
     pub static ref VERIFYING_KEY_ZSA: ItemVerifyingKey = ItemVerifyingKey::build::<<OrchardZSA as OrchardFlavorExt>::Flavor>();
-=======
-    /// The halo2 proof verifying key.
-    pub static ref VERIFYING_KEY: ItemVerifyingKey = ItemVerifyingKey::build::<<OrchardVanilla as OrchardFlavorExt>::Flavor>();
->>>>>>> e87f9972
 }
 
 // === TEMPORARY BATCH HALO2 SUBSTITUTE ===
@@ -147,28 +142,8 @@
 
         let anchor = tree::Anchor::from_bytes(shielded_data.shared_anchor.into()).unwrap();
 
-        let enable_spend = shielded_data
-            .flags
-            .contains(zebra_chain::orchard::Flags::ENABLE_SPENDS);
-        let enable_output = shielded_data
-            .flags
-            .contains(zebra_chain::orchard::Flags::ENABLE_OUTPUTS);
-
-<<<<<<< HEAD
-        // FIXME: simplify the flags creation - make `Flags::from_parts` method pub?
-        // FIXME: support OrchardZSA?
-        let flags = match (enable_spend, enable_output, V::ZSA_ENABLED) {
-            (false, false, _) => orchard::builder::BundleType::DISABLED.flags(),
-            (false, true, false) => orchard::bundle::Flags::SPENDS_DISABLED_WITHOUT_ZSA,
-            (false, true, true) => orchard::bundle::Flags::SPENDS_DISABLED_WITH_ZSA,
-            (true, false, _) => orchard::bundle::Flags::OUTPUTS_DISABLED,
-            (true, true, false) => orchard::bundle::Flags::ENABLED_WITHOUT_ZSA,
-            (true, true, true) => orchard::bundle::Flags::ENABLED_WITH_ZSA,
-        };
-=======
         let flags = orchard::bundle::Flags::from_byte(shielded_data.flags.bits())
             .expect("type should not have unexpected bits");
->>>>>>> e87f9972
 
         let instances = shielded_data
             .actions()
