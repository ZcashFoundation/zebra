--- conflicted
+++ resolved
@@ -18,11 +18,7 @@
 use rand::rngs::OsRng;
 
 use zebra_chain::{
-<<<<<<< HEAD
-    orchard::{ShieldedData, ShieldedDataFlavor},
-=======
     orchard::{OrchardVanilla, ShieldedData, ShieldedDataFlavor},
->>>>>>> 47287e36
     serialization::{AtLeastOne, ZcashDeserialize, ZcashDeserializeInto, ZcashSerialize},
 };
 
@@ -88,8 +84,10 @@
                     flags,
                     shared_anchor: anchor_bytes.try_into().unwrap(),
                     // FIXME: use a proper value below if needed
-<<<<<<< HEAD
+                    #[cfg(feature = "tx_v6")]
                     expiry_height: 0,
+                    #[cfg(feature = "tx_v6")]
+                    burn: bundle.burn().as_slice().into(),
                     proof: zebra_chain::primitives::Halo2Proof(
                         // FIXME: can we use `expect` here?
                         bundle
@@ -98,14 +96,6 @@
                             .expect("should have a proof")
                             .as_ref()
                             .into(),
-=======
-                    #[cfg(feature = "tx_v6")]
-                    expiry_height: 0,
-                    #[cfg(feature = "tx_v6")]
-                    burn: bundle.burn().as_slice().into(),
-                    proof: zebra_chain::primitives::Halo2Proof(
-                        bundle.authorization().proof().as_ref().into(),
->>>>>>> 47287e36
                     ),
                     actions: bundle
                         .actions()
@@ -127,29 +117,16 @@
                             };
                             zebra_chain::orchard::shielded_data::AuthorizedAction {
                                 action,
-<<<<<<< HEAD
-                                spend_auth_sig: <[u8; 64]>::from(a.authorization()).into(),
-=======
                                 spend_auth_sig: <[u8; 64]>::from(a.authorization().sig()).into(),
->>>>>>> 47287e36
                             }
                         })
                         .collect::<Vec<_>>()
                         .try_into()
                         .unwrap(),
-<<<<<<< HEAD
-                    // FIXME: use a proper value when implementing V6
-                    #[cfg(feature = "tx_v6")]
-                    burn: bundle.burn().as_slice().into(),
-                }),
-                value_balance: note_value.try_into().unwrap(),
-                binding_sig: <[u8; 64]>::from(bundle.authorization().binding_signature()).into(),
-=======
                 }),
                 value_balance: note_value.try_into().unwrap(),
                 binding_sig: <[u8; 64]>::from(bundle.authorization().binding_signature().sig())
                     .into(),
->>>>>>> 47287e36
             }
         })
         .collect();
