//! Tests for verifying simple Halo2 proofs with the async verifier

use std::future::ready;

use futures::stream::{FuturesUnordered, StreamExt};
use tower::ServiceExt;

use halo2::pasta::{group::ff::PrimeField, pallas};
use orchard::{
    builder::{Builder, BundleType},
    bundle::Flags,
    circuit::ProvingKey,
    keys::{FullViewingKey, Scope, SpendingKey},
    note::AssetBase,
    value::NoteValue,
    Anchor, Bundle,
};
use rand::rngs::OsRng;

use zebra_chain::{
    orchard::{OrchardFlavorExt, OrchardVanilla, ShieldedData},
    serialization::{ZcashDeserializeInto, ZcashSerialize},
};

use crate::primitives::halo2::*;

// FIXME: add support for OrchardZSA (see OrchardVanilla and AssetBase::native() usage below)
#[allow(dead_code, clippy::print_stdout)]
fn generate_test_vectors() {
    let proving_key = ProvingKey::build::<<OrchardVanilla as OrchardFlavorExt>::Flavor>();

    let rng = OsRng;

    let sk = SpendingKey::from_bytes([7; 32]).unwrap();
    let recipient = FullViewingKey::from(&sk).address_at(0u32, Scope::External);

    let flags =
        zebra_chain::orchard::Flags::ENABLE_SPENDS | zebra_chain::orchard::Flags::ENABLE_OUTPUTS;

    let anchor_bytes = [0; 32];
    let note_value = 10;

    let shielded_data: Vec<zebra_chain::orchard::ShieldedData<OrchardVanilla>> = (1..=4)
        .map(|num_recipients| {
            let mut builder = Builder::new(
                BundleType::Transactional {
                    flags: Flags::from_byte(flags.bits()).unwrap(),
                    bundle_required: true,
                },
                Anchor::from_bytes(anchor_bytes).unwrap(),
            );

            for _ in 0..num_recipients {
                builder
                    .add_output(
                        None,
                        recipient,
                        NoteValue::from_raw(note_value),
                        AssetBase::native(),
                        None,
                    )
                    .unwrap();
            }

<<<<<<< HEAD
            let bundle: Bundle<_, i64, <OrchardVanilla as OrchardFlavorExt>::Flavor> =
                builder.build(rng).unwrap().unwrap().0;
=======
            let bundle: Bundle<_, i64, OrchardVanilla> = builder.build(rng).unwrap().0;
>>>>>>> a158e9fc

            let bundle = bundle
                .create_proof(&proving_key, rng)
                .unwrap()
                .apply_signatures(rng, [0; 32], &[])
                .unwrap();

            zebra_chain::orchard::ShieldedData::<OrchardVanilla> {
                flags,
                value_balance: note_value.try_into().unwrap(),
                shared_anchor: anchor_bytes.try_into().unwrap(),
                proof: zebra_chain::primitives::Halo2Proof(
                    bundle.authorization().proof().as_ref().into(),
                ),
                actions: bundle
                    .actions()
                    .iter()
                    .map(|a| {
                        let action = zebra_chain::orchard::Action::<OrchardVanilla> {
                            cv: a.cv_net().to_bytes().try_into().unwrap(),
                            nullifier: a.nullifier().to_bytes().try_into().unwrap(),
                            rk: <[u8; 32]>::from(a.rk()).into(),
                            cm_x: pallas::Base::from_repr(a.cmx().into()).unwrap(),
                            ephemeral_key: a.encrypted_note().epk_bytes.try_into().unwrap(),
                            enc_ciphertext: a.encrypted_note().enc_ciphertext.0.into(),
                            out_ciphertext: a.encrypted_note().out_ciphertext.into(),
                        };
                        zebra_chain::orchard::shielded_data::AuthorizedAction {
                            action,
                            spend_auth_sig: <[u8; 64]>::from(a.authorization()).into(),
                        }
                    })
                    .collect::<Vec<_>>()
                    .try_into()
                    .unwrap(),
                binding_sig: <[u8; 64]>::from(bundle.authorization().binding_signature()).into(),
                // FIXME: use a proper value when implementing V6
                #[cfg(feature = "tx-v6")]
                burn: Default::default(),
            }
        })
        .collect();

    for sd in shielded_data {
        println!(
            "{}",
            hex::encode(sd.clone().zcash_serialize_to_vec().unwrap())
        );
    }
}

async fn verify_orchard_halo2_proofs<V>(
    verifier: &mut V,
    shielded_data: Vec<ShieldedData<OrchardVanilla>>,
) -> Result<(), V::Error>
where
    V: tower::Service<Item, Response = ()>,
    <V as tower::Service<Item>>::Error: From<tower::BoxError> + std::fmt::Debug,
{
    let mut async_checks = FuturesUnordered::new();

    for sd in shielded_data {
        tracing::trace!(?sd);

        let rsp = verifier.ready().await?.call(Item::from(&sd));

        async_checks.push(rsp);
    }

    while let Some(result) = async_checks.next().await {
        tracing::trace!(?result);
        result?;
    }

    Ok(())
}

#[tokio::test(flavor = "multi_thread")]
async fn verify_generated_halo2_proofs() {
    let _init_guard = zebra_test::init();

    // These test vectors are generated by `generate_test_vectors()` function.
    let shielded_data = zebra_test::vectors::ORCHARD_SHIELDED_DATA
        .clone()
        .iter()
        .map(|bytes| {
            let maybe_shielded_data: Option<zebra_chain::orchard::ShieldedData<OrchardVanilla>> =
                bytes
                    .zcash_deserialize_into()
                    .expect("a valid orchard::ShieldedData instance");
            maybe_shielded_data.unwrap()
        })
        .collect();

    // Use separate verifier so shared batch tasks aren't killed when the test ends (#2390)
    let mut verifier = Fallback::new(
        Batch::new(
            Verifier::new(&VERIFYING_KEY),
            crate::primitives::MAX_BATCH_SIZE,
            None,
            crate::primitives::MAX_BATCH_LATENCY,
        ),
        tower::service_fn(
            (|item: Item| ready(item.verify_single(&VERIFYING_KEY).map_err(Halo2Error::from)))
                as fn(_) -> _,
        ),
    );

    // This should fail if any of the proofs fail to validate.
    assert!(verify_orchard_halo2_proofs(&mut verifier, shielded_data)
        .await
        .is_ok());
}

async fn verify_invalid_orchard_halo2_proofs<V>(
    verifier: &mut V,
    shielded_data: Vec<ShieldedData<OrchardVanilla>>,
) -> Result<(), V::Error>
where
    V: tower::Service<Item, Response = ()>,
    <V as tower::Service<Item>>::Error: From<tower::BoxError> + std::fmt::Debug,
{
    let mut async_checks = FuturesUnordered::new();

    for sd in shielded_data {
        let mut sd = sd.clone();

        sd.flags.remove(zebra_chain::orchard::Flags::ENABLE_SPENDS);
        sd.flags.remove(zebra_chain::orchard::Flags::ENABLE_OUTPUTS);

        tracing::trace!(?sd);

        let rsp = verifier.ready().await?.call(Item::from(&sd));

        async_checks.push(rsp);
    }

    while let Some(result) = async_checks.next().await {
        tracing::trace!(?result);
        result?;
    }

    Ok(())
}

#[tokio::test(flavor = "multi_thread")]
async fn correctly_err_on_invalid_halo2_proofs() {
    let _init_guard = zebra_test::init();

    // These test vectors are generated by `generate_test_vectors()` function.
    let shielded_data = zebra_test::vectors::ORCHARD_SHIELDED_DATA
        .clone()
        .iter()
        .map(|bytes| {
            let maybe_shielded_data: Option<zebra_chain::orchard::ShieldedData<OrchardVanilla>> =
                bytes
                    .zcash_deserialize_into()
                    .expect("a valid orchard::ShieldedData instance");
            maybe_shielded_data.unwrap()
        })
        .collect();

    // Use separate verifier so shared batch tasks aren't killed when the test ends (#2390)
    let mut verifier = Fallback::new(
        Batch::new(
            Verifier::new(&VERIFYING_KEY),
            crate::primitives::MAX_BATCH_SIZE,
            None,
            crate::primitives::MAX_BATCH_LATENCY,
        ),
        tower::service_fn(
            (|item: Item| ready(item.verify_single(&VERIFYING_KEY).map_err(Halo2Error::from)))
                as fn(_) -> _,
        ),
    );

    // This should fail if any of the proofs fail to validate.
    assert!(
        verify_invalid_orchard_halo2_proofs(&mut verifier, shielded_data)
            .await
            .is_err()
    );
}<|MERGE_RESOLUTION|>--- conflicted
+++ resolved
@@ -62,12 +62,8 @@
                     .unwrap();
             }
 
-<<<<<<< HEAD
             let bundle: Bundle<_, i64, <OrchardVanilla as OrchardFlavorExt>::Flavor> =
-                builder.build(rng).unwrap().unwrap().0;
-=======
-            let bundle: Bundle<_, i64, OrchardVanilla> = builder.build(rng).unwrap().0;
->>>>>>> a158e9fc
+                builder.build(rng).unwrap().0;
 
             let bundle = bundle
                 .create_proof(&proving_key, rng)
