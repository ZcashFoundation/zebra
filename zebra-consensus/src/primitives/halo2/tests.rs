//! Tests for verifying simple Halo2 proofs with the async verifier

use std::future::ready;

use futures::stream::{FuturesUnordered, StreamExt};
use tower::ServiceExt;

use halo2::pasta::{group::ff::PrimeField, pallas};
use orchard::{
    builder::{Builder, BundleType},
    bundle::{Authorization, Flags},
    circuit::ProvingKey,
    keys::{FullViewingKey, Scope, SpendingKey},
    note::AssetBase,
    value::NoteValue,
    Anchor, Bundle,
};
use rand::rngs::OsRng;

use zebra_chain::{
    orchard::{ShieldedData, ShieldedDataFlavor},
    serialization::{AtLeastOne, ZcashDeserialize, ZcashDeserializeInto, ZcashSerialize},
};

use crate::primitives::halo2::*;

#[allow(dead_code, clippy::print_stdout)]
fn generate_test_vectors<Flavor: ShieldedDataFlavor>()
where
    ShieldedData<Flavor>: ZcashSerialize,
{
    let proving_key = ProvingKey::build::<Flavor>();

    let rng = OsRng;

    let sk = SpendingKey::from_bytes([7; 32]).unwrap();
    let recipient = FullViewingKey::from(&sk).address_at(0u32, Scope::External);

    // FIXME: Add ENABLE_ZSA for OrchardZSA?
    let flags =
        zebra_chain::orchard::Flags::ENABLE_SPENDS | zebra_chain::orchard::Flags::ENABLE_OUTPUTS;

    let anchor_bytes = [0; 32];
    let note_value = 10;

    let shielded_data: Vec<ShieldedData<Flavor>> = (1..=4)
        .map(|num_recipients| {
            let mut builder = Builder::new(
                BundleType::Transactional {
                    flags: Flags::from_byte(flags.bits()).unwrap(),
                    bundle_required: true,
                },
                Anchor::from_bytes(anchor_bytes).unwrap(),
            );

            for _ in 0..num_recipients {
                let mut memo: [u8; 512] = [0; 512];
                memo[0] = 0xF6;
                builder
                    .add_output(
                        None,
                        recipient,
                        NoteValue::from_raw(note_value),
                        // FIXME: Use another AssetBase for OrchardZSA?
                        AssetBase::native(),
                        memo,
                    )
                    .unwrap();
            }

            let bundle: Bundle<_, i64, Flavor> = builder.build(rng).unwrap().0;

            let bundle = bundle
                .create_proof(&proving_key, rng)
                .unwrap()
                .apply_signatures(rng, [0; 32], &[])
                .unwrap();

            ShieldedData::<Flavor> {
                action_groups: AtLeastOne::from_one(ActionGroup {
                    flags,
                    shared_anchor: anchor_bytes.try_into().unwrap(),
                    // FIXME: use a proper value below if needed
                    expiry_height: 0,
                    proof: zebra_chain::primitives::Halo2Proof(
                        // FIXME: can we use `expect` here?
                        bundle
                            .authorization()
                            .proof()
                            .expect("should have a proof")
                            .as_ref()
                            .into(),
                    ),
                    actions: bundle
                        .actions()
                        .iter()
                        .map(|a| {
                            let action = zebra_chain::orchard::Action::<Flavor> {
                                cv: a.cv_net().to_bytes().try_into().unwrap(),
                                nullifier: a.nullifier().to_bytes().try_into().unwrap(),
                                rk: <[u8; 32]>::from(a.rk()).into(),
                                cm_x: pallas::Base::from_repr(a.cmx().into()).unwrap(),
                                ephemeral_key: a.encrypted_note().epk_bytes.try_into().unwrap(),
                                enc_ciphertext: a
                                    .encrypted_note()
                                    .enc_ciphertext
                                    .as_ref()
                                    .try_into()
                                    .unwrap(),
                                out_ciphertext: a.encrypted_note().out_ciphertext.into(),
                            };
                            zebra_chain::orchard::shielded_data::AuthorizedAction {
                                action,
                                spend_auth_sig: <[u8; 64]>::from(a.authorization()).into(),
                            }
                        })
                        .collect::<Vec<_>>()
                        .try_into()
                        .unwrap(),
                    // FIXME: use a proper value when implementing V6
                    #[cfg(feature = "tx-v6")]
                    burn: bundle.burn().as_slice().into(),
                }),
                value_balance: note_value.try_into().unwrap(),
                binding_sig: <[u8; 64]>::from(bundle.authorization().binding_signature()).into(),
<<<<<<< HEAD
=======
                #[cfg(feature = "tx_v6")]
                burn: bundle.burn().as_slice().into(),
>>>>>>> 7cf475f9
            }
        })
        .collect();

    for sd in shielded_data {
        println!(
            "{}",
            hex::encode(sd.clone().zcash_serialize_to_vec().unwrap())
        );
    }
}

async fn verify_orchard_halo2_proofs<V, Flavor: OrchardVerifier>(
    verifier: &mut V,
    shielded_data: Vec<ShieldedData<Flavor>>,
) -> Result<(), V::Error>
where
    V: tower::Service<Item, Response = ()>,
    <V as tower::Service<Item>>::Error: From<tower::BoxError> + std::fmt::Debug,
{
    let mut async_checks = FuturesUnordered::new();

    for sd in shielded_data {
        for ag in sd.action_groups {
            tracing::trace!(?ag);

            let rsp = verifier.ready().await?.call(Item::from(&ag));

            async_checks.push(rsp);
        }
    }

    while let Some(result) = async_checks.next().await {
        tracing::trace!(?result);
        result?;
    }

    Ok(())
}

async fn verify_generated_halo2_proofs<V: OrchardVerifier>(shielded_data_test_vectors: &[&[u8]])
where
    Option<ShieldedData<V>>: ZcashDeserialize,
{
    let _init_guard = zebra_test::init();

    // These test vectors are generated by `generate_test_vectors()` function.
    let shielded_data = shielded_data_test_vectors
        .iter()
        .map(|bytes| {
            let maybe_shielded_data: Option<ShieldedData<V>> = bytes
                .zcash_deserialize_into()
                .expect("a valid orchard::ShieldedData instance");
            maybe_shielded_data.unwrap()
        })
        .collect();

    // Use separate verifier so shared batch tasks aren't killed when the test ends (#2390)
    let mut verifier = Fallback::new(
        Batch::new(
            Verifier::new(V::get_verifying_key()),
            crate::primitives::MAX_BATCH_SIZE,
            None,
            crate::primitives::MAX_BATCH_LATENCY,
        ),
        tower::service_fn(
            (|item: Item| {
                ready(
                    item.verify_single(V::get_verifying_key())
                        .map_err(Halo2Error::from),
                )
            }) as fn(_) -> _,
        ),
    );

    // This should fail if any of the proofs fail to validate.
    assert!(verify_orchard_halo2_proofs(&mut verifier, shielded_data)
        .await
        .is_ok());
}

#[tokio::test(flavor = "multi_thread")]
async fn verify_generated_halo2_proofs_vanilla() {
    verify_generated_halo2_proofs::<OrchardVanilla>(&zebra_test::vectors::ORCHARD_SHIELDED_DATA)
        .await
}

#[cfg(feature = "tx_v6")]
#[tokio::test(flavor = "multi_thread")]
async fn verify_generated_halo2_proofs_zsa() {
    verify_generated_halo2_proofs::<OrchardZSA>(&zebra_test::vectors::ORCHARD_ZSA_SHIELDED_DATA)
        .await
}

async fn verify_invalid_orchard_halo2_proofs<V, Flavor: OrchardVerifier>(
    verifier: &mut V,
    shielded_data: Vec<ShieldedData<Flavor>>,
) -> Result<(), V::Error>
where
    V: tower::Service<Item, Response = ()>,
    <V as tower::Service<Item>>::Error: From<tower::BoxError> + std::fmt::Debug,
{
    let mut async_checks = FuturesUnordered::new();

    for sd in shielded_data {
        for ag in sd.action_groups {
            let mut ag = ag.clone();

            ag.flags.remove(zebra_chain::orchard::Flags::ENABLE_SPENDS);
            ag.flags.remove(zebra_chain::orchard::Flags::ENABLE_OUTPUTS);
            // FIXME: What about zebra_chain::orchard::Flags::ENABLE_ZSA?

            tracing::trace!(?ag);

            let rsp = verifier.ready().await?.call(Item::from(&ag));

            async_checks.push(rsp);
        }
    }

    while let Some(result) = async_checks.next().await {
        tracing::trace!(?result);
        result?;
    }

    Ok(())
}

async fn correctly_err_on_invalid_halo2_proofs<V: OrchardVerifier>(
    shielded_data_test_vectors: &[&[u8]],
) where
    Option<ShieldedData<V>>: ZcashDeserialize,
{
    let _init_guard = zebra_test::init();

    // These test vectors are generated by `generate_test_vectors()` function.
    let shielded_data = shielded_data_test_vectors
        .iter()
        .map(|bytes| {
            let maybe_shielded_data: Option<ShieldedData<V>> = bytes
                .zcash_deserialize_into()
                .expect("a valid orchard::ShieldedData instance");
            maybe_shielded_data.unwrap()
        })
        .collect();

    // Use separate verifier so shared batch tasks aren't killed when the test ends (#2390)
    let mut verifier = Fallback::new(
        Batch::new(
            Verifier::new(V::get_verifying_key()),
            crate::primitives::MAX_BATCH_SIZE,
            None,
            crate::primitives::MAX_BATCH_LATENCY,
        ),
        tower::service_fn(
            (|item: Item| {
                ready(
                    item.verify_single(V::get_verifying_key())
                        .map_err(Halo2Error::from),
                )
            }) as fn(_) -> _,
        ),
    );

    // This should fail if any of the proofs fail to validate.
    assert!(
        verify_invalid_orchard_halo2_proofs(&mut verifier, shielded_data)
            .await
            .is_err()
    );
}

#[tokio::test(flavor = "multi_thread")]
async fn correctly_err_on_invalid_halo2_proofs_vanilla() {
    correctly_err_on_invalid_halo2_proofs::<OrchardVanilla>(
        &zebra_test::vectors::ORCHARD_SHIELDED_DATA,
    )
    .await
}

#[cfg(feature = "tx_v6")]
#[tokio::test(flavor = "multi_thread")]
async fn correctly_err_on_invalid_halo2_proofs_zsa() {
    correctly_err_on_invalid_halo2_proofs::<OrchardZSA>(
        &zebra_test::vectors::ORCHARD_ZSA_SHIELDED_DATA,
    )
    .await
}<|MERGE_RESOLUTION|>--- conflicted
+++ resolved
@@ -118,16 +118,11 @@
                         .try_into()
                         .unwrap(),
                     // FIXME: use a proper value when implementing V6
-                    #[cfg(feature = "tx-v6")]
+                    #[cfg(feature = "tx_v6")]
                     burn: bundle.burn().as_slice().into(),
                 }),
                 value_balance: note_value.try_into().unwrap(),
                 binding_sig: <[u8; 64]>::from(bundle.authorization().binding_signature()).into(),
-<<<<<<< HEAD
-=======
-                #[cfg(feature = "tx_v6")]
-                burn: bundle.burn().as_slice().into(),
->>>>>>> 7cf475f9
             }
         })
         .collect();
