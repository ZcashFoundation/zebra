//! Errors that can occur when checking consensus rules.
//!
//! Each error variant corresponds to a consensus rule, so enumerating
//! all possible verification failures enumerates the consensus rules we
//! implement, and ensures that we don't reject blocks or transactions
//! for a non-enumerated reason.

use chrono::{DateTime, Utc};
use thiserror::Error;

use zebra_chain::{block, orchard, sapling, sprout, transparent};

use crate::{block::MAX_BLOCK_SIGOPS, BoxError};

#[cfg(any(test, feature = "proptest-impl"))]
use proptest_derive::Arbitrary;

#[derive(Error, Copy, Clone, Debug, PartialEq, Eq)]
pub enum SubsidyError {
    #[error("no coinbase transaction in block")]
    NoCoinbase,

    #[error("founders reward output not found")]
    FoundersRewardNotFound,

    #[error("funding stream expected output not found")]
    FundingStreamNotFound,
}

#[derive(Error, Clone, Debug, PartialEq, Eq)]
#[cfg_attr(any(test, feature = "proptest-impl"), derive(Arbitrary))]
pub enum TransactionError {
    #[error("first transaction must be coinbase")]
    CoinbasePosition,

    #[error("coinbase input found in non-coinbase transaction")]
    CoinbaseAfterFirst,

    #[error("coinbase transaction MUST NOT have any transparent (PrevOut) inputs")]
    CoinbaseHasPrevOutInput,

    #[error("coinbase transaction MUST NOT have any JoinSplit descriptions")]
    CoinbaseHasJoinSplit,

    #[error("coinbase transaction MUST NOT have any Spend descriptions")]
    CoinbaseHasSpend,

    #[error("coinbase transaction MUST NOT have any Output descriptions pre-Heartwood")]
    CoinbaseHasOutputPreHeartwood,

    #[error("coinbase transaction MUST NOT have the EnableSpendsOrchard flag set")]
    CoinbaseHasEnableSpendsOrchard,

    #[error("coinbase transaction Sapling or Orchard outputs MUST be decryptable with an all-zero outgoing viewing key")]
    CoinbaseOutputsNotDecryptable,

    #[error("coinbase inputs MUST NOT exist in mempool")]
    CoinbaseInMempool,

<<<<<<< HEAD
    #[error("transaction is locked until after block height {}", _0.0)]
    LockedUntilAfterBlockHeight(block::Height),

    #[error("transaction is locked until after block time {0}")]
    #[cfg_attr(any(test, feature = "proptest-impl"), proptest(skip))]
    LockedUntilAfterBlockTime(DateTime<Utc>),
=======
    #[error("coinbase expiration height is invalid")]
    CoinbaseExpiration,
>>>>>>> dbd49a3f

    #[error("coinbase transaction failed subsidy validation")]
    #[cfg_attr(any(test, feature = "proptest-impl"), proptest(skip))]
    Subsidy(#[from] SubsidyError),

    #[error("transaction version number MUST be >= 4")]
    WrongVersion,

    #[error("transaction version {0} not supported by the network upgrade {1:?}")]
    UnsupportedByNetworkUpgrade(u32, zebra_chain::parameters::NetworkUpgrade),

    #[error("must have at least one input: transparent, shielded spend, or joinsplit")]
    NoInputs,

    #[error("must have at least one output: transparent, shielded output, or joinsplit")]
    NoOutputs,

    #[error("if there are no Spends or Outputs, the value balance MUST be 0.")]
    BadBalance,

    #[error("could not verify a transparent script")]
    #[cfg_attr(any(test, feature = "proptest-impl"), proptest(skip))]
    Script(#[from] zebra_script::Error),

    #[error("spend description cv and rk MUST NOT be of small order")]
    SmallOrder,

    // XXX change this when we align groth16 verifier errors with bellman
    // and add a from annotation when the error type is more precise
    #[error("spend proof MUST be valid given a primary input formed from the other fields except spendAuthSig")]
    Groth16,

    #[error(
        "Sprout joinSplitSig MUST represent a valid signature under joinSplitPubKey of dataToBeSigned"
    )]
    #[cfg_attr(any(test, feature = "proptest-impl"), proptest(skip))]
    Ed25519(#[from] zebra_chain::primitives::ed25519::Error),

    #[error("Sapling bindingSig MUST represent a valid signature under the transaction binding validating key bvk of SigHash")]
    #[cfg_attr(any(test, feature = "proptest-impl"), proptest(skip))]
    RedJubjub(zebra_chain::primitives::redjubjub::Error),

    #[error("Orchard bindingSig MUST represent a valid signature under the transaction binding validating key bvk of SigHash")]
    #[cfg_attr(any(test, feature = "proptest-impl"), proptest(skip))]
    RedPallas(zebra_chain::primitives::redpallas::Error),

    // temporary error type until #1186 is fixed
    #[error("Downcast from BoxError to redjubjub::Error failed")]
    InternalDowncastError(String),

    #[error("adding to the sprout pool is disabled after Canopy")]
    DisabledAddToSproutPool,

    #[error("could not calculate the transaction fee")]
    IncorrectFee,

    #[error("transparent double-spend: {_0:?} is spent twice")]
    DuplicateTransparentSpend(transparent::OutPoint),

    #[error("sprout double-spend: duplicate nullifier: {_0:?}")]
    DuplicateSproutNullifier(sprout::Nullifier),

    #[error("sapling double-spend: duplicate nullifier: {_0:?}")]
    DuplicateSaplingNullifier(sapling::Nullifier),

    #[error("orchard double-spend: duplicate nullifier: {_0:?}")]
    DuplicateOrchardNullifier(orchard::Nullifier),

    #[error("must have at least one active orchard flag")]
    NotEnoughFlags,
}

impl From<BoxError> for TransactionError {
    fn from(mut err: BoxError) -> Self {
        // TODO: handle redpallas::Error, ScriptInvalid, InvalidSignature
        match err.downcast::<zebra_chain::primitives::redjubjub::Error>() {
            Ok(e) => return TransactionError::RedJubjub(*e),
            Err(e) => err = e,
        }

        // buffered transaction verifier service error
        match err.downcast::<TransactionError>() {
            Ok(e) => return *e,
            Err(e) => err = e,
        }

        TransactionError::InternalDowncastError(format!(
            "downcast to known transaction error type failed, original error: {:?}",
            err,
        ))
    }
}

impl From<SubsidyError> for BlockError {
    fn from(err: SubsidyError) -> BlockError {
        BlockError::Transaction(TransactionError::Subsidy(err))
    }
}

#[derive(Error, Clone, Debug, PartialEq, Eq)]
pub enum BlockError {
    #[error("block contains invalid transactions")]
    Transaction(#[from] TransactionError),

    #[error("block has no transactions")]
    NoTransactions,

    #[error("block has mismatched merkle root")]
    BadMerkleRoot {
        actual: zebra_chain::block::merkle::Root,
        expected: zebra_chain::block::merkle::Root,
    },

    #[error("block contains duplicate transactions")]
    DuplicateTransaction,

    #[error("block {0:?} is already in the chain at depth {1:?}")]
    AlreadyInChain(zebra_chain::block::Hash, u32),

    #[error("invalid block {0:?}: missing block height")]
    MissingHeight(zebra_chain::block::Hash),

    #[error("invalid block height {0:?} in {1:?}: greater than the maximum height {2:?}")]
    MaxHeight(
        zebra_chain::block::Height,
        zebra_chain::block::Hash,
        zebra_chain::block::Height,
    ),

    #[error("invalid difficulty threshold in block header {0:?} {1:?}")]
    InvalidDifficulty(zebra_chain::block::Height, zebra_chain::block::Hash),

    #[error("block {0:?} has a difficulty threshold {2:?} that is easier than the {3:?} difficulty limit {4:?}, hash: {1:?}")]
    TargetDifficultyLimit(
        zebra_chain::block::Height,
        zebra_chain::block::Hash,
        zebra_chain::work::difficulty::ExpandedDifficulty,
        zebra_chain::parameters::Network,
        zebra_chain::work::difficulty::ExpandedDifficulty,
    ),

    #[error(
        "block {0:?} on {3:?} has a hash {1:?} that is easier than its difficulty threshold {2:?}"
    )]
    DifficultyFilter(
        zebra_chain::block::Height,
        zebra_chain::block::Hash,
        zebra_chain::work::difficulty::ExpandedDifficulty,
        zebra_chain::parameters::Network,
    ),

    #[error("transaction has wrong consensus branch id for block network upgrade")]
    WrongTransactionConsensusBranchId,

    #[error(
        "block {height:?} {hash:?} has {legacy_sigop_count} legacy transparent signature operations, \
         but the limit is {MAX_BLOCK_SIGOPS}"
    )]
    TooManyTransparentSignatureOperations {
        height: zebra_chain::block::Height,
        hash: zebra_chain::block::Hash,
        legacy_sigop_count: u64,
    },
}<|MERGE_RESOLUTION|>--- conflicted
+++ resolved
@@ -57,17 +57,15 @@
     #[error("coinbase inputs MUST NOT exist in mempool")]
     CoinbaseInMempool,
 
-<<<<<<< HEAD
     #[error("transaction is locked until after block height {}", _0.0)]
     LockedUntilAfterBlockHeight(block::Height),
 
     #[error("transaction is locked until after block time {0}")]
     #[cfg_attr(any(test, feature = "proptest-impl"), proptest(skip))]
     LockedUntilAfterBlockTime(DateTime<Utc>),
-=======
+
     #[error("coinbase expiration height is invalid")]
     CoinbaseExpiration,
->>>>>>> dbd49a3f
 
     #[error("coinbase transaction failed subsidy validation")]
     #[cfg_attr(any(test, feature = "proptest-impl"), proptest(skip))]
