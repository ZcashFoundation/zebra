[package]
name = "zebra-grpc"
version = "0.1.0-alpha.6"
authors = ["Zcash Foundation <zebra@zfnd.org>"]
description = "Zebra gRPC interface"
license = "MIT OR Apache-2.0"
repository = "https://github.com/ZcashFoundation/zebra"
edition = "2021"

readme = "../README.md"
homepage = "https://zfnd.org/zebra/"
# crates.io is limited to 5 keywords and categories
keywords = ["zebra", "zcash"]
# Must be one of <https://crates.io/category_slugs>
categories = ["cryptography::cryptocurrencies"]

[dependencies]

futures-util = "0.3.28"
tonic = "0.12.1"
tonic-reflection = "0.12.1"
prost = "0.13.1"
serde = { version = "1.0.204", features = ["serde_derive"] }
tokio = { version = "1.39.2", features = ["macros", "rt-multi-thread"] }
tokio-stream = "0.1.15"
tower = { version = "0.4.13", features = ["util", "buffer", "timeout"] }
color-eyre = "0.6.3"

<<<<<<< HEAD
zcash_primitives = { git = "https://github.com/nuttycom/librustzcash", branch = "private-testnet" }
=======
zcash_primitives.workspace = true
>>>>>>> 17d7f914

zebra-node-services = { path = "../zebra-node-services", version = "1.0.0-beta.39", features = ["shielded-scan"] }
zebra-chain = { path = "../zebra-chain" , version = "1.0.0-beta.39" }

[build-dependencies]
tonic-build = "0.12.1"

[dev-dependencies]
insta = { version = "1.39.0", features = ["redactions", "json", "ron"] }

zebra-chain = { path = "../zebra-chain", features = ["proptest-impl"] }
zebra-state = { path = "../zebra-state" }
zebra-test = { path = "../zebra-test" }
<|MERGE_RESOLUTION|>--- conflicted
+++ resolved
@@ -26,11 +26,7 @@
 tower = { version = "0.4.13", features = ["util", "buffer", "timeout"] }
 color-eyre = "0.6.3"
 
-<<<<<<< HEAD
-zcash_primitives = { git = "https://github.com/nuttycom/librustzcash", branch = "private-testnet" }
-=======
 zcash_primitives.workspace = true
->>>>>>> 17d7f914
 
 zebra-node-services = { path = "../zebra-node-services", version = "1.0.0-beta.39", features = ["shielded-scan"] }
 zebra-chain = { path = "../zebra-chain" , version = "1.0.0-beta.39" }
