//! Transaction-related types.

<<<<<<< HEAD
use super::zec::Zec;
use crate::methods::arrayhex;
=======
use std::sync::Arc;

>>>>>>> 67bfc941
use chrono::{DateTime, Utc};
use hex::ToHex;

use zebra_chain::{
    amount::{self, Amount, NegativeOrZero, NonNegative},
    block::{self, merkle::AUTH_DIGEST_PLACEHOLDER},
    parameters::Network,
    sapling::NotSmallOrderValueCommitment,
    transaction::{self, SerializedTransaction, Transaction, UnminedTx, VerifiedUnminedTx},
    transparent::Script,
};
use zebra_consensus::groth16::Description;
use zebra_script::CachedFfiTransaction;
use zebra_state::IntoDisk;

use super::zec::Zec;

/// Transaction data and fields needed to generate blocks using the `getblocktemplate` RPC.
#[derive(Clone, Debug, Eq, PartialEq, serde::Serialize, serde::Deserialize)]
#[serde(bound = "FeeConstraint: amount::Constraint + Clone")]
pub struct TransactionTemplate<FeeConstraint>
where
    FeeConstraint: amount::Constraint + Clone,
{
    /// The hex-encoded serialized data for this transaction.
    #[serde(with = "hex")]
    pub data: SerializedTransaction,

    /// The transaction ID of this transaction.
    #[serde(with = "hex")]
    pub(crate) hash: transaction::Hash,

    /// The authorizing data digest of a v5 transaction, or a placeholder for older versions.
    #[serde(rename = "authdigest")]
    #[serde(with = "hex")]
    pub(crate) auth_digest: transaction::AuthDigest,

    /// The transactions in this block template that this transaction depends upon.
    /// These are 1-based indexes in the `transactions` list.
    ///
    /// Zebra's mempool does not support transaction dependencies, so this list is always empty.
    ///
    /// We use `u16` because 2 MB blocks are limited to around 39,000 transactions.
    pub(crate) depends: Vec<u16>,

    /// The fee for this transaction.
    ///
    /// Non-coinbase transactions must be `NonNegative`.
    /// The Coinbase transaction `fee` is the negative sum of the fees of the transactions in
    /// the block, so their fee must be `NegativeOrZero`.
    pub(crate) fee: Amount<FeeConstraint>,

    /// The number of transparent signature operations in this transaction.
    pub(crate) sigops: u64,

    /// Is this transaction required in the block?
    ///
    /// Coinbase transactions are required, all other transactions are not.
    pub(crate) required: bool,
}

// Convert from a mempool transaction to a non-coinbase transaction template.
impl From<&VerifiedUnminedTx> for TransactionTemplate<NonNegative> {
    fn from(tx: &VerifiedUnminedTx) -> Self {
        assert!(
            !tx.transaction.transaction.is_coinbase(),
            "unexpected coinbase transaction in mempool"
        );

        Self {
            data: tx.transaction.transaction.as_ref().into(),
            hash: tx.transaction.id.mined_id(),
            auth_digest: tx
                .transaction
                .id
                .auth_digest()
                .unwrap_or(AUTH_DIGEST_PLACEHOLDER),

            // Always empty, not supported by Zebra's mempool.
            depends: Vec::new(),

            fee: tx.miner_fee,

            sigops: tx.legacy_sigop_count,

            // Zebra does not require any transactions except the coinbase transaction.
            required: false,
        }
    }
}

impl From<VerifiedUnminedTx> for TransactionTemplate<NonNegative> {
    fn from(tx: VerifiedUnminedTx) -> Self {
        Self::from(&tx)
    }
}

impl TransactionTemplate<NegativeOrZero> {
    /// Convert from a generated coinbase transaction into a coinbase transaction template.
    ///
    /// `miner_fee` is the total miner fees for the block, excluding newly created block rewards.
    //
    // TODO: use a different type for generated coinbase transactions?
    pub fn from_coinbase(tx: &UnminedTx, miner_fee: Amount<NonNegative>) -> Self {
        assert!(
            tx.transaction.is_coinbase(),
            "invalid generated coinbase transaction: \
             must have exactly one input, which must be a coinbase input",
        );

        let miner_fee = (-miner_fee)
            .constrain()
            .expect("negating a NonNegative amount always results in a valid NegativeOrZero");

        let legacy_sigop_count = CachedFfiTransaction::new(tx.transaction.clone(), Vec::new())
            .legacy_sigop_count()
            .expect(
                "invalid generated coinbase transaction: \
                 failure in zcash_script sigop count",
            );

        Self {
            data: tx.transaction.as_ref().into(),
            hash: tx.id.mined_id(),
            auth_digest: tx.id.auth_digest().unwrap_or(AUTH_DIGEST_PLACEHOLDER),

            // Always empty, coinbase transactions never have inputs.
            depends: Vec::new(),

            fee: miner_fee,

            sigops: legacy_sigop_count,

            // Zcash requires a coinbase transaction.
            required: true,
        }
    }
}

/// A Transaction object as returned by `getrawtransaction` and `getblock` RPC
/// requests.
#[derive(Clone, Debug, PartialEq, serde::Serialize, serde::Deserialize)]
pub struct TransactionObject {
    /// The raw transaction, encoded as hex bytes.
    #[serde(with = "hex")]
    pub hex: SerializedTransaction,
    /// The height of the block in the best chain that contains the tx or `None` if the tx is in
    /// the mempool.
    #[serde(skip_serializing_if = "Option::is_none")]
    pub height: Option<u32>,
    /// The height diff between the block containing the tx and the best chain tip + 1 or `None`
    /// if the tx is in the mempool.
    #[serde(skip_serializing_if = "Option::is_none")]
    pub confirmations: Option<u32>,

    /// Transparent inputs of the transaction.
    #[serde(rename = "vin", skip_serializing_if = "Option::is_none")]
    pub inputs: Option<Vec<Input>>,

    /// Transparent outputs of the transaction.
    #[serde(rename = "vout", skip_serializing_if = "Option::is_none")]
    pub outputs: Option<Vec<Output>>,

    /// Sapling spends of the transaction.
    #[serde(rename = "vShieldedSpend", skip_serializing_if = "Option::is_none")]
    pub shielded_spends: Option<Vec<ShieldedSpend>>,

    /// Sapling outputs of the transaction.
    #[serde(rename = "vShieldedOutput", skip_serializing_if = "Option::is_none")]
    pub shielded_outputs: Option<Vec<ShieldedOutput>>,

    /// Orchard actions of the transaction.
    #[serde(rename = "orchard", skip_serializing_if = "Option::is_none")]
    pub orchard: Option<Orchard>,

    /// The net value of Sapling Spends minus Outputs in ZEC
    #[serde(rename = "valueBalance", skip_serializing_if = "Option::is_none")]
    pub value_balance: Option<f64>,

    /// The net value of Sapling Spends minus Outputs in zatoshis
    #[serde(rename = "valueBalanceZat", skip_serializing_if = "Option::is_none")]
    pub value_balance_zat: Option<i64>,

    /// The size of the transaction in bytes.
    #[serde(skip_serializing_if = "Option::is_none")]
    pub size: Option<i64>,

    /// The time the transaction was included in a block.
    #[serde(skip_serializing_if = "Option::is_none")]
    pub time: Option<i64>,
    // TODO: some fields not yet supported
}

/// The transparent input of a transaction.
#[derive(Clone, Debug, PartialEq, serde::Serialize, serde::Deserialize)]
#[serde(untagged)]
pub enum Input {
    /// A coinbase input.
    Coinbase {
        /// The coinbase scriptSig as hex.
        #[serde(with = "hex")]
        coinbase: Vec<u8>,
        /// The script sequence number.
        sequence: u32,
    },
    /// A non-coinbase input.
    NonCoinbase {
        /// The transaction id.
        txid: String,
        /// The vout index.
        vout: u32,
        /// The script.
        #[serde(rename = "scriptSig")]
        script_sig: ScriptSig,
        /// The script sequence number.
        sequence: u32,
        /// The value of the output being spent in ZEC.
        #[serde(skip_serializing_if = "Option::is_none")]
        value: Option<f64>,
        /// The value of the output being spent, in zats, named to match zcashd.
        #[serde(rename = "valueSat", skip_serializing_if = "Option::is_none")]
        value_zat: Option<i64>,
        /// The address of the output being spent.
        #[serde(skip_serializing_if = "Option::is_none")]
        address: Option<String>,
    },
}

/// The transparent output of a transaction.
#[derive(Clone, Debug, PartialEq, serde::Serialize, serde::Deserialize)]
pub struct Output {
    /// The value in ZEC.
    value: f64,
    /// The value in zats.
    #[serde(rename = "valueZat")]
    value_zat: i64,
    /// index.
    n: u32,
    /// The scriptPubKey.
    #[serde(rename = "scriptPubKey")]
    script_pub_key: ScriptPubKey,
}

/// The scriptPubKey of a transaction output.
#[derive(Clone, Debug, PartialEq, serde::Serialize, serde::Deserialize)]
pub struct ScriptPubKey {
    /// the asm.
    // #9330: The `asm` field is not currently populated.
    asm: String,
    /// the hex.
    #[serde(with = "hex")]
    hex: Script,
    /// The required sigs.
    #[serde(rename = "reqSigs")]
    req_sigs: u32,
    /// The type, eg 'pubkeyhash'.
    // #9330: The `type` field is not currently populated.
    r#type: String,
    /// The addresses.
    addresses: Vec<String>,
}

/// The scriptSig of a transaction input.
#[derive(Clone, Debug, PartialEq, serde::Serialize, serde::Deserialize)]
pub struct ScriptSig {
    /// The asm.
    // #9330: The `asm` field is not currently populated.
    asm: String,
    /// The hex.
    hex: Script,
}

/// A Sapling spend of a transaction.
#[derive(Clone, Debug, Eq, PartialEq, serde::Serialize, serde::Deserialize)]
pub struct ShieldedSpend {
    /// Value commitment to the input note.
    #[serde(with = "hex")]
    cv: NotSmallOrderValueCommitment,
    /// Merkle root of the Sapling note commitment tree.
    #[serde(with = "hex")]
    anchor: [u8; 32],
    /// The nullifier of the input note.
    #[serde(with = "hex")]
    nullifier: [u8; 32],
    /// The randomized public key for spendAuthSig.
    #[serde(with = "hex")]
    rk: [u8; 32],
    /// A zero-knowledge proof using the Sapling Spend circuit.
    #[serde(with = "hex")]
    proof: [u8; 192],
    /// A signature authorizing this Spend.
    #[serde(rename = "spendAuthSig", with = "hex")]
    spend_auth_sig: [u8; 64],
}

/// A Sapling output of a transaction.
#[derive(Clone, Debug, Eq, PartialEq, serde::Serialize, serde::Deserialize)]
pub struct ShieldedOutput {
    /// Value commitment to the input note.
    #[serde(with = "hex")]
    cv: NotSmallOrderValueCommitment,
    /// The u-coordinate of the note commitment for the output note.
    #[serde(rename = "cmu", with = "hex")]
    cm_u: [u8; 32],
    /// A Jubjub public key.
    #[serde(rename = "ephemeralKey", with = "hex")]
    ephemeral_key: [u8; 32],
    /// The output note encrypted to the recipient.
    #[serde(rename = "encCiphertext", with = "arrayhex")]
    enc_ciphertext: [u8; 580],
    /// A ciphertext enabling the sender to recover the output note.
    #[serde(rename = "outCiphertext", with = "hex")]
    out_ciphertext: [u8; 80],
    /// A zero-knowledge proof using the Sapling Output circuit.
    #[serde(with = "hex")]
    proof: [u8; 192],
}

/// Object with Orchard-specific information.
#[derive(Clone, Debug, PartialEq, serde::Serialize, serde::Deserialize)]
pub struct Orchard {
    /// Array of Orchard actions.
    actions: Vec<OrchardAction>,
    /// The net value of Orchard Actions in ZEC.
    #[serde(rename = "valueBalance")]
    value_balance: f64,
    /// The net value of Orchard Actions in zatoshis.
    #[serde(rename = "valueBalanceZat")]
    value_balance_zat: i64,
}

/// The Orchard action of a transaction.
#[derive(Clone, Debug, Eq, PartialEq, serde::Serialize, serde::Deserialize)]
pub struct OrchardAction {
    /// A value commitment to the net value of the input note minus the output note.
    #[serde(with = "hex")]
    cv: [u8; 32],
    /// The nullifier of the input note.
    #[serde(with = "hex")]
    nullifier: [u8; 32],
    /// The randomized validating key for spendAuthSig.
    #[serde(with = "hex")]
    rk: [u8; 32],
    /// The x-coordinate of the note commitment for the output note.
    #[serde(rename = "cmx", with = "hex")]
    cm_x: [u8; 32],
    /// An encoding of an ephemeral Pallas public key.
    #[serde(rename = "ephemeralKey", with = "hex")]
    ephemeral_key: [u8; 32],
    /// The output note encrypted to the recipient.
    #[serde(rename = "encCiphertext", with = "arrayhex")]
    enc_ciphertext: [u8; 580],
    /// A ciphertext enabling the sender to recover the output note.
    #[serde(rename = "spendAuthSig", with = "hex")]
    spend_auth_sig: [u8; 64],
    /// A signature authorizing the spend in this Action.
    #[serde(rename = "outCiphertext", with = "hex")]
    out_ciphertext: [u8; 80],
}

impl Default for TransactionObject {
    fn default() -> Self {
        Self {
            hex: SerializedTransaction::from(
                [0u8; zebra_chain::transaction::MIN_TRANSPARENT_TX_SIZE as usize].to_vec(),
            ),
            height: Option::default(),
            confirmations: Option::default(),
            inputs: None,
            outputs: None,
            shielded_spends: None,
            shielded_outputs: None,
            orchard: None,
            value_balance: None,
            value_balance_zat: None,
            size: None,
            time: None,
        }
    }
}

impl TransactionObject {
    /// Converts `tx` and `height` into a new `GetRawTransaction` in the `verbose` format.
    #[allow(clippy::unwrap_in_result)]
    pub fn from_transaction(
        tx: Arc<Transaction>,
        height: Option<block::Height>,
        confirmations: Option<u32>,
        network: &Network,
        block_time: Option<DateTime<Utc>>,
    ) -> Self {
        Self {
            hex: tx.clone().into(),
            height: height.map(|height| height.0),
            confirmations,
            inputs: Some(
                tx.inputs()
                    .iter()
                    .map(|input| match input {
                        zebra_chain::transparent::Input::Coinbase { sequence, .. } => {
                            Input::Coinbase {
                                coinbase: input
                                    .coinbase_script()
                                    .expect("we know it is a valid coinbase script"),
                                sequence: *sequence,
                            }
                        }
                        zebra_chain::transparent::Input::PrevOut {
                            sequence,
                            unlock_script,
                            outpoint,
                        } => Input::NonCoinbase {
                            txid: outpoint.hash.encode_hex(),
                            vout: outpoint.index,
                            script_sig: ScriptSig {
                                asm: "".to_string(),
                                hex: unlock_script.clone(),
                            },
                            sequence: *sequence,
                            value: None,
                            value_zat: None,
                            address: None,
                        },
                    })
                    .collect(),
            ),
            outputs: Some(
                tx.outputs()
                    .iter()
                    .enumerate()
                    .map(|output| {
                        let addresses = match output.1.address(network) {
                            Some(address) => vec![address.to_string()],
                            None => vec![],
                        };

                        Output {
                            value: Zec::from(output.1.value).lossy_zec(),
                            value_zat: output.1.value.zatoshis(),
                            n: output.0 as u32,
                            script_pub_key: ScriptPubKey {
                                asm: "".to_string(),
                                hex: output.1.lock_script.clone(),
                                req_sigs: addresses.len() as u32,
                                r#type: "".to_string(),
                                addresses,
                            },
                        }
                    })
                    .collect(),
            ),
            shielded_spends: Some(
                tx.sapling_spends_per_anchor()
                    .map(|spend| {
                        let mut anchor = spend.per_spend_anchor.as_bytes();
                        anchor.reverse();

                        let mut nullifier = spend.nullifier.as_bytes();
                        nullifier.reverse();

                        let mut rk: [u8; 32] = spend.clone().rk.into();
                        rk.reverse();

                        let spend_auth_sig: [u8; 64] = spend.spend_auth_sig.into();

                        ShieldedSpend {
                            cv: spend.cv,
                            anchor,
                            nullifier,
                            rk,
                            proof: spend.proof().0,
                            spend_auth_sig,
                        }
                    })
                    .collect(),
            ),
            shielded_outputs: Some(
                tx.sapling_outputs()
                    .map(|output| {
                        let mut ephemeral_key: [u8; 32] = output.ephemeral_key.into();
                        ephemeral_key.reverse();
                        let enc_ciphertext: [u8; 580] = output.enc_ciphertext.into();
                        let out_ciphertext: [u8; 80] = output.out_ciphertext.into();

                        ShieldedOutput {
                            cv: output.cv,
                            cm_u: output.cm_u.to_bytes(),
                            ephemeral_key,
                            enc_ciphertext,
                            out_ciphertext,
                            proof: output.proof().0,
                        }
                    })
                    .collect(),
            ),
            value_balance: Some(Zec::from(tx.sapling_value_balance().sapling_amount()).lossy_zec()),
            value_balance_zat: Some(tx.sapling_value_balance().sapling_amount().zatoshis()),

            orchard: if !tx.has_orchard_shielded_data() {
                None
            } else {
                Some(Orchard {
                    actions: tx
                        .orchard_actions()
                        .collect::<Vec<_>>()
                        .iter()
                        .map(|action| {
                            let spend_auth_sig: [u8; 64] = tx
                                .orchard_shielded_data()
                                .and_then(|shielded_data| {
                                    shielded_data
                                        .actions
                                        .iter()
                                        .find(|authorized_action| {
                                            authorized_action.action == **action
                                        })
                                        .map(|authorized_action| {
                                            authorized_action.spend_auth_sig.into()
                                        })
                                })
                                .unwrap_or([0; 64]);

                            let cv: [u8; 32] = action.cv.into();
                            let nullifier: [u8; 32] = action.nullifier.into();
                            let rk: [u8; 32] = action.rk.into();
                            let cm_x: [u8; 32] = action.cm_x.into();
                            let ephemeral_key: [u8; 32] = action.ephemeral_key.into();
                            let enc_ciphertext: [u8; 580] = action.enc_ciphertext.into();
                            let out_ciphertext: [u8; 80] = action.out_ciphertext.into();

                            OrchardAction {
                                cv,
                                nullifier,
                                rk,
                                cm_x,
                                ephemeral_key,
                                enc_ciphertext,
                                spend_auth_sig,
                                out_ciphertext,
                            }
                        })
                        .collect(),
                    value_balance: Zec::from(tx.orchard_value_balance().orchard_amount())
                        .lossy_zec(),
                    value_balance_zat: tx.orchard_value_balance().orchard_amount().zatoshis(),
                })
            },
            size: tx.as_bytes().len().try_into().ok(),
            time: block_time.map(|bt| bt.timestamp()),
        }
    }
}<|MERGE_RESOLUTION|>--- conflicted
+++ resolved
@@ -1,12 +1,8 @@
 //! Transaction-related types.
 
-<<<<<<< HEAD
-use super::zec::Zec;
+use std::sync::Arc;
+
 use crate::methods::arrayhex;
-=======
-use std::sync::Arc;
-
->>>>>>> 67bfc941
 use chrono::{DateTime, Utc};
 use hex::ToHex;
 
