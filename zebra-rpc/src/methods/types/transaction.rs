--- conflicted
+++ resolved
@@ -153,7 +153,8 @@
     /// Whether specified block is in the active chain or not (only present with
     /// explicit "blockhash" argument)
     #[serde(skip_serializing_if = "Option::is_none")]
-    pub in_active_chain: Option<bool>,
+    #[getter(copy)]
+    pub(crate) in_active_chain: Option<bool>,
     /// The raw transaction, encoded as hex bytes.
     #[serde(with = "hex")]
     pub(crate) hex: SerializedTransaction,
@@ -205,17 +206,14 @@
 
     /// The time the transaction was included in a block.
     #[serde(skip_serializing_if = "Option::is_none")]
-<<<<<<< HEAD
     #[getter(copy)]
     pub(crate) time: Option<i64>,
-=======
-    pub time: Option<i64>,
 
     /// The transaction identifier, encoded as hex bytes.
     #[serde(with = "hex")]
+    #[getter(copy)]
     pub txid: transaction::Hash,
 
->>>>>>> 9caa717d
     // TODO: some fields not yet supported
     //
     /// The transaction's auth digest. For pre-v5 transactions this will be
@@ -226,13 +224,14 @@
         skip_serializing_if = "Option::is_none",
         default
     )]
-    pub auth_digest: Option<transaction::AuthDigest>,
+    #[getter(copy)]
+    pub(crate) auth_digest: Option<transaction::AuthDigest>,
 
     /// Whether the overwintered flag is set
-    pub overwintered: bool,
+    pub(crate) overwintered: bool,
 
     /// The version of the transaction.
-    pub version: u32,
+    pub(crate) version: u32,
 
     /// The version group ID.
     #[serde(
@@ -241,15 +240,16 @@
         skip_serializing_if = "Option::is_none",
         default
     )]
-    pub version_group_id: Option<Vec<u8>>,
+    pub(crate) version_group_id: Option<Vec<u8>>,
 
     /// The lock time
     #[serde(rename = "locktime")]
-    pub lock_time: u32,
+    pub(crate) lock_time: u32,
 
     /// The block height after which the transaction expires
     #[serde(rename = "expiryheight", skip_serializing_if = "Option::is_none")]
-    pub expiry_height: Option<Height>,
+    #[getter(copy)]
+    pub(crate) expiry_height: Option<Height>,
 
     /// The block hash
     #[serde(
@@ -258,11 +258,13 @@
         skip_serializing_if = "Option::is_none",
         default
     )]
-    pub block_hash: Option<block::Hash>,
+    #[getter(copy)]
+    pub(crate) block_hash: Option<block::Hash>,
 
     /// The block height after which the transaction expires
     #[serde(rename = "blocktime", skip_serializing_if = "Option::is_none")]
-    pub block_time: Option<i64>,
+    #[getter(copy)]
+    pub(crate) block_time: Option<i64>,
 }
 
 /// The transparent input of a transaction.
