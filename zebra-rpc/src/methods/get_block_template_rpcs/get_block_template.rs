//! Support functions for the `get_block_template()` RPC.

use std::{collections::HashMap, iter, sync::Arc};

use jsonrpsee::core::RpcResult as Result;
use jsonrpsee_types::{ErrorCode, ErrorObject};
use tower::{Service, ServiceExt};

use zebra_chain::{
    amount::{self, Amount, NegativeOrZero, NonNegative},
    block::{
        self,
        merkle::{self, AuthDataRoot},
        Block, ChainHistoryBlockTxAuthCommitmentHash, ChainHistoryMmrRootHash, Height,
    },
    chain_sync_status::ChainSyncStatus,
    chain_tip::ChainTip,
    parameters::{subsidy::FundingStreamReceiver, Network, NetworkUpgrade},
    serialization::ZcashDeserializeInto,
    transaction::{Transaction, UnminedTx, VerifiedUnminedTx},
    transparent,
};
use zebra_consensus::{
    block_subsidy, funding_stream_address, funding_stream_values, miner_subsidy,
};
use zebra_node_services::mempool::{self, TransactionDependencies};
use zebra_state::GetBlockTemplateChainInfo;

<<<<<<< HEAD
use crate::methods::get_block_template_rpcs::{
    constants::NOT_SYNCED_ERROR_CODE,
    types::{default_roots::DefaultRoots, transaction::TransactionTemplate},
=======
use crate::{
    methods::get_block_template_rpcs::{
        constants::{MAX_ESTIMATED_DISTANCE_TO_NETWORK_CHAIN_TIP, NOT_SYNCED_ERROR_CODE},
        types::{default_roots::DefaultRoots, transaction::TransactionTemplate},
    },
    server::error::OkOrError,
>>>>>>> 79fbc03e
};

pub use crate::methods::get_block_template_rpcs::types::get_block_template::*;

// - Parameter checks

/// Checks that `data` is omitted in `Template` mode or provided in `Proposal` mode,
///
/// Returns an error if there's a mismatch between the mode and whether `data` is provided.
pub fn check_parameters(parameters: &Option<JsonParameters>) -> Result<()> {
    let Some(parameters) = parameters else {
        return Ok(());
    };

    match parameters {
        JsonParameters {
            mode: GetBlockTemplateRequestMode::Template,
            data: None,
            ..
        }
        | JsonParameters {
            mode: GetBlockTemplateRequestMode::Proposal,
            data: Some(_),
            ..
        } => Ok(()),

        JsonParameters {
            mode: GetBlockTemplateRequestMode::Proposal,
            data: None,
            ..
        } => Err(ErrorObject::borrowed(
            ErrorCode::InvalidParams.code(),
            "\"data\" parameter must be \
                provided in \"proposal\" mode",
            None,
        )),

        JsonParameters {
            mode: GetBlockTemplateRequestMode::Template,
            data: Some(_),
            ..
        } => Err(ErrorObject::borrowed(
            ErrorCode::InvalidParams.code(),
            "\"data\" parameter must be \
                omitted in \"template\" mode",
            None,
        )),
    }
}

/// Returns the miner address, or an error if it is invalid.
pub fn check_miner_address(
    miner_address: Option<transparent::Address>,
) -> Result<transparent::Address> {
    miner_address.ok_or_misc_error(
        "set `mining.miner_address` in `zebrad.toml` to a transparent address".to_string(),
    )
}

/// Attempts to validate block proposal against all of the server's
/// usual acceptance rules (except proof-of-work).
///
/// Returns a `getblocktemplate` [`Response`].
pub async fn validate_block_proposal<BlockVerifierRouter, Tip, SyncStatus>(
    mut block_verifier_router: BlockVerifierRouter,
    block_proposal_bytes: Vec<u8>,
    network: Network,
    latest_chain_tip: Tip,
    sync_status: SyncStatus,
) -> Result<Response>
where
    BlockVerifierRouter: Service<zebra_consensus::Request, Response = block::Hash, Error = zebra_consensus::BoxError>
        + Clone
        + Send
        + Sync
        + 'static,
    Tip: ChainTip + Clone + Send + Sync + 'static,
    SyncStatus: ChainSyncStatus + Clone + Send + Sync + 'static,
{
    check_synced_to_tip(&network, latest_chain_tip, sync_status)?;

    let block: Block = match block_proposal_bytes.zcash_deserialize_into() {
        Ok(block) => block,
        Err(parse_error) => {
            tracing::info!(
                ?parse_error,
                "error response from block parser in CheckProposal request"
            );

            return Ok(
                ProposalResponse::rejected("invalid proposal format", parse_error.into()).into(),
            );
        }
    };

    let block_verifier_router_response = block_verifier_router
        .ready()
        .await
        .map_err(|error| ErrorObject::owned(0, error.to_string(), None::<()>))?
        .call(zebra_consensus::Request::CheckProposal(Arc::new(block)))
        .await;

    Ok(block_verifier_router_response
        .map(|_hash| ProposalResponse::Valid)
        .unwrap_or_else(|verify_chain_error| {
            tracing::info!(
                ?verify_chain_error,
                "error response from block_verifier_router in CheckProposal request"
            );

            ProposalResponse::rejected("invalid proposal", verify_chain_error)
        })
        .into())
}

// - State and syncer checks

/// Returns an error if Zebra is not synced to the consensus chain tip.
/// Returns early with `Ok(())` if Proof-of-Work is disabled on the provided `network`.
/// This error might be incorrect if the local clock is skewed.
pub fn check_synced_to_tip<Tip, SyncStatus>(
    _network: &Network,
    latest_chain_tip: Tip,
    _sync_status: SyncStatus,
) -> Result<()>
where
    Tip: ChainTip + Clone + Send + Sync + 'static,
    SyncStatus: ChainSyncStatus + Clone + Send + Sync + 'static,
{
<<<<<<< HEAD
    let local_tip_height = latest_chain_tip.best_tip_height();
    if local_tip_height > Some(Height(3001875)) {
        Ok(())
    } else {
        Err(Error {
            code: NOT_SYNCED_ERROR_CODE,
            message: format!(
                "Zebra has not synced to the chain tip, \
                 estimated network tip: 3001875, \
                 local tip: {local_tip_height:?}. \
                 Hint: check your network connection, clock, and time zone settings."
            ),
            data: None,
        })
=======
    // TODO:
    // - Add a `disable_peers` field to `Network` to check instead of `disable_pow()` (#8361)
    // - Check the field in `sync_status` so it applies to the mempool as well.
    if network.disable_pow() {
        return Ok(());
    }

    // The tip estimate may not be the same as the one coming from the state
    // but this is ok for an estimate
    let (estimated_distance_to_chain_tip, local_tip_height) = latest_chain_tip
        .estimate_distance_to_network_chain_tip(network)
        .ok_or_misc_error("no chain tip available yet")?;

    if !sync_status.is_close_to_tip()
        || estimated_distance_to_chain_tip > MAX_ESTIMATED_DISTANCE_TO_NETWORK_CHAIN_TIP
    {
        tracing::info!(
            ?estimated_distance_to_chain_tip,
            ?local_tip_height,
            "Zebra has not synced to the chain tip. \
             Hint: check your network connection, clock, and time zone settings."
        );

        return Err(ErrorObject::borrowed(
            NOT_SYNCED_ERROR_CODE.code(),
            "Zebra has not synced to the chain tip, \
                 estimated distance: {estimated_distance_to_chain_tip:?}, \
                 local tip: {local_tip_height:?}. \
                 Hint: check your network connection, clock, and time zone settings.",
            None,
        ));
>>>>>>> 79fbc03e
    }
}

// - State and mempool data fetches

/// Returns the state data for the block template.
///
/// You should call `check_synced_to_tip()` before calling this function.
/// If the state does not have enough blocks, returns an error.
pub async fn fetch_state_tip_and_local_time<State>(
    state: State,
) -> Result<GetBlockTemplateChainInfo>
where
    State: Service<
            zebra_state::ReadRequest,
            Response = zebra_state::ReadResponse,
            Error = zebra_state::BoxError,
        > + Clone
        + Send
        + Sync
        + 'static,
{
    let request = zebra_state::ReadRequest::ChainInfo;
    let response = state
        .oneshot(request.clone())
        .await
        .map_err(|error| ErrorObject::owned(0, error.to_string(), None::<()>))?;

    let chain_info = match response {
        zebra_state::ReadResponse::ChainInfo(chain_info) => chain_info,
        _ => unreachable!("incorrect response to {request:?}"),
    };

    Ok(chain_info)
}

/// Returns the transactions that are currently in `mempool`, or None if the
/// `last_seen_tip_hash` from the mempool response doesn't match the tip hash from the state.
///
/// You should call `check_synced_to_tip()` before calling this function.
/// If the mempool is inactive because Zebra is not synced to the tip, returns no transactions.
pub async fn fetch_mempool_transactions<Mempool>(
    mempool: Mempool,
    chain_tip_hash: block::Hash,
) -> Result<Option<(Vec<VerifiedUnminedTx>, TransactionDependencies)>>
where
    Mempool: Service<
            mempool::Request,
            Response = mempool::Response,
            Error = zebra_node_services::BoxError,
        > + 'static,
    Mempool::Future: Send,
{
    let response = mempool
        .oneshot(mempool::Request::FullTransactions)
        .await
        .map_err(|error| ErrorObject::owned(0, error.to_string(), None::<()>))?;

    // TODO: Order transactions in block templates based on their dependencies

    let mempool::Response::FullTransactions {
        transactions,
        transaction_dependencies,
        last_seen_tip_hash,
    } = response
    else {
        unreachable!("unmatched response to a mempool::FullTransactions request")
    };

    // Check that the mempool and state were in sync when we made the requests
    Ok((last_seen_tip_hash == chain_tip_hash).then_some((transactions, transaction_dependencies)))
}

// - Response processing

/// Generates and returns the coinbase transaction and default roots.
///
/// If `like_zcashd` is true, try to match the coinbase transactions generated by `zcashd`
/// in the `getblocktemplate` RPC.
pub fn generate_coinbase_and_roots(
    network: &Network,
    block_template_height: Height,
    miner_address: &transparent::Address,
    mempool_txs: &[VerifiedUnminedTx],
    history_tree: Arc<zebra_chain::history_tree::HistoryTree>,
    like_zcashd: bool,
    extra_coinbase_data: Vec<u8>,
) -> (TransactionTemplate<NegativeOrZero>, DefaultRoots) {
    // Generate the coinbase transaction
    let miner_fee = calculate_miner_fee(mempool_txs);
    let coinbase_txn = generate_coinbase_transaction(
        network,
        block_template_height,
        miner_address,
        miner_fee,
        like_zcashd,
        extra_coinbase_data,
    );

    // Calculate block default roots
    //
    // TODO: move expensive root, hash, and tree cryptography to a rayon thread?
    let chain_history_root = history_tree
        .hash()
        .or_else(|| {
            (NetworkUpgrade::Heartwood.activation_height(network) == Some(block_template_height))
                .then_some([0; 32].into())
        })
        .expect("history tree can't be empty");
    let default_roots =
        calculate_default_root_hashes(&coinbase_txn, mempool_txs, chain_history_root);

    let coinbase_txn = TransactionTemplate::from_coinbase(&coinbase_txn, miner_fee);

    (coinbase_txn, default_roots)
}

// - Coinbase transaction processing

/// Returns a coinbase transaction for the supplied parameters.
///
/// If `like_zcashd` is true, try to match the coinbase transactions generated by `zcashd`
/// in the `getblocktemplate` RPC.
pub fn generate_coinbase_transaction(
    network: &Network,
    height: Height,
    miner_address: &transparent::Address,
    miner_fee: Amount<NonNegative>,
    like_zcashd: bool,
    extra_coinbase_data: Vec<u8>,
) -> UnminedTx {
    let outputs = standard_coinbase_outputs(network, height, miner_address, miner_fee, like_zcashd);

    if like_zcashd {
        Transaction::new_v4_coinbase(network, height, outputs, like_zcashd, extra_coinbase_data)
            .into()
    } else {
        Transaction::new_v5_coinbase(network, height, outputs, extra_coinbase_data).into()
    }
}

/// Returns the total miner fee for `mempool_txs`.
pub fn calculate_miner_fee(mempool_txs: &[VerifiedUnminedTx]) -> Amount<NonNegative> {
    let miner_fee: amount::Result<Amount<NonNegative>> =
        mempool_txs.iter().map(|tx| tx.miner_fee).sum();

    miner_fee.expect(
        "invalid selected transactions: \
         fees in a valid block can not be more than MAX_MONEY",
    )
}

/// Returns the standard funding stream and miner reward transparent output scripts
/// for `network`, `height` and `miner_fee`.
///
/// Only works for post-Canopy heights.
///
/// If `like_zcashd` is true, try to match the coinbase transactions generated by `zcashd`
/// in the `getblocktemplate` RPC.
pub fn standard_coinbase_outputs(
    network: &Network,
    height: Height,
    miner_address: &transparent::Address,
    miner_fee: Amount<NonNegative>,
    like_zcashd: bool,
) -> Vec<(Amount<NonNegative>, transparent::Script)> {
    let expected_block_subsidy = block_subsidy(height, network).expect("valid block subsidy");
    let funding_streams = funding_stream_values(height, network, expected_block_subsidy)
        .expect("funding stream value calculations are valid for reasonable chain heights");

    // Optional TODO: move this into a zebra_consensus function?
    let funding_streams: HashMap<
        FundingStreamReceiver,
        (Amount<NonNegative>, &transparent::Address),
    > = funding_streams
        .into_iter()
        .filter_map(|(receiver, amount)| {
            Some((
                receiver,
                (amount, funding_stream_address(height, network, receiver)?),
            ))
        })
        .collect();

    let miner_reward = miner_subsidy(height, network, expected_block_subsidy)
        .expect("reward calculations are valid for reasonable chain heights")
        + miner_fee;
    let miner_reward =
        miner_reward.expect("reward calculations are valid for reasonable chain heights");

    combine_coinbase_outputs(funding_streams, miner_address, miner_reward, like_zcashd)
}

/// Combine the miner reward and funding streams into a list of coinbase amounts and addresses.
///
/// If `like_zcashd` is true, try to match the coinbase transactions generated by `zcashd`
/// in the `getblocktemplate` RPC.
fn combine_coinbase_outputs(
    funding_streams: HashMap<FundingStreamReceiver, (Amount<NonNegative>, &transparent::Address)>,
    miner_address: &transparent::Address,
    miner_reward: Amount<NonNegative>,
    like_zcashd: bool,
) -> Vec<(Amount<NonNegative>, transparent::Script)> {
    // Combine all the funding streams with the miner reward.
    let mut coinbase_outputs: Vec<(Amount<NonNegative>, &transparent::Address)> = funding_streams
        .into_iter()
        .map(|(_receiver, (amount, address))| (amount, address))
        .collect();
    coinbase_outputs.push((miner_reward, miner_address));

    let mut coinbase_outputs: Vec<(Amount<NonNegative>, transparent::Script)> = coinbase_outputs
        .iter()
        .map(|(amount, address)| (*amount, address.create_script_from_address()))
        .collect();

    // The HashMap returns funding streams in an arbitrary order,
    // but Zebra's snapshot tests expect the same order every time.
    if like_zcashd {
        // zcashd sorts outputs in serialized data order, excluding the length field
        coinbase_outputs.sort_by_key(|(_amount, script)| script.clone());
    } else {
        // Zebra sorts by amount then script.
        //
        // Since the sort is stable, equal amounts will remain sorted by script.
        coinbase_outputs.sort_by_key(|(_amount, script)| script.clone());
        coinbase_outputs.sort_by_key(|(amount, _script)| *amount);
    }

    coinbase_outputs
}

// - Transaction roots processing

/// Returns the default block roots for the supplied coinbase and mempool transactions,
/// and the supplied history tree.
///
/// This function runs expensive cryptographic operations.
pub fn calculate_default_root_hashes(
    coinbase_txn: &UnminedTx,
    mempool_txs: &[VerifiedUnminedTx],
    chain_history_root: ChainHistoryMmrRootHash,
) -> DefaultRoots {
    let (merkle_root, auth_data_root) = calculate_transaction_roots(coinbase_txn, mempool_txs);

    let block_commitments_hash = if chain_history_root == [0; 32].into() {
        [0; 32].into()
    } else {
        ChainHistoryBlockTxAuthCommitmentHash::from_commitments(
            &chain_history_root,
            &auth_data_root,
        )
    };

    DefaultRoots {
        merkle_root,
        chain_history_root,
        auth_data_root,
        block_commitments_hash,
    }
}

/// Returns the transaction effecting and authorizing roots
/// for `coinbase_txn` and `mempool_txs`, which are used in the block header.
//
// TODO: should this be spawned into a cryptographic operations pool?
//       (it would only matter if there were a lot of small transactions in a block)
pub fn calculate_transaction_roots(
    coinbase_txn: &UnminedTx,
    mempool_txs: &[VerifiedUnminedTx],
) -> (merkle::Root, AuthDataRoot) {
    let block_transactions =
        || iter::once(coinbase_txn).chain(mempool_txs.iter().map(|tx| &tx.transaction));

    let merkle_root = block_transactions().cloned().collect();
    let auth_data_root = block_transactions().cloned().collect();

    (merkle_root, auth_data_root)
}<|MERGE_RESOLUTION|>--- conflicted
+++ resolved
@@ -26,18 +26,12 @@
 use zebra_node_services::mempool::{self, TransactionDependencies};
 use zebra_state::GetBlockTemplateChainInfo;
 
-<<<<<<< HEAD
-use crate::methods::get_block_template_rpcs::{
-    constants::NOT_SYNCED_ERROR_CODE,
-    types::{default_roots::DefaultRoots, transaction::TransactionTemplate},
-=======
 use crate::{
     methods::get_block_template_rpcs::{
         constants::{MAX_ESTIMATED_DISTANCE_TO_NETWORK_CHAIN_TIP, NOT_SYNCED_ERROR_CODE},
         types::{default_roots::DefaultRoots, transaction::TransactionTemplate},
     },
     server::error::OkOrError,
->>>>>>> 79fbc03e
 };
 
 pub use crate::methods::get_block_template_rpcs::types::get_block_template::*;
@@ -167,22 +161,6 @@
     Tip: ChainTip + Clone + Send + Sync + 'static,
     SyncStatus: ChainSyncStatus + Clone + Send + Sync + 'static,
 {
-<<<<<<< HEAD
-    let local_tip_height = latest_chain_tip.best_tip_height();
-    if local_tip_height > Some(Height(3001875)) {
-        Ok(())
-    } else {
-        Err(Error {
-            code: NOT_SYNCED_ERROR_CODE,
-            message: format!(
-                "Zebra has not synced to the chain tip, \
-                 estimated network tip: 3001875, \
-                 local tip: {local_tip_height:?}. \
-                 Hint: check your network connection, clock, and time zone settings."
-            ),
-            data: None,
-        })
-=======
     // TODO:
     // - Add a `disable_peers` field to `Network` to check instead of `disable_pow()` (#8361)
     // - Check the field in `sync_status` so it applies to the mempool as well.
@@ -214,7 +192,6 @@
                  Hint: check your network connection, clock, and time zone settings.",
             None,
         ));
->>>>>>> 79fbc03e
     }
 }
 
