//! Types used in mining RPC methods.

pub mod default_roots;
pub mod get_block_template;
pub mod get_mining_info;
pub mod hex_data;
pub mod long_poll;
pub mod peer_info;
pub mod submit_block;
<<<<<<< HEAD
pub mod transaction;
pub mod validate_address;
=======
pub mod subsidy;
pub mod transaction;
pub mod zec;
>>>>>>> 9d97919a
<|MERGE_RESOLUTION|>--- conflicted
+++ resolved
@@ -7,11 +7,7 @@
 pub mod long_poll;
 pub mod peer_info;
 pub mod submit_block;
-<<<<<<< HEAD
+pub mod subsidy;
 pub mod transaction;
 pub mod validate_address;
-=======
-pub mod subsidy;
-pub mod transaction;
-pub mod zec;
->>>>>>> 9d97919a
+pub mod zec;