--- conflicted
+++ resolved
@@ -926,18 +926,10 @@
     ) -> Result<submit_block::Response> {
         let mut block_verifier_router = self.block_verifier_router.clone();
 
-<<<<<<< HEAD
-        async move {
-            let block: Block = match block_bytes.clone().zcash_deserialize_into() {
-                Ok(block_bytes) => block_bytes,
-                Err(error) => {
-                    tracing::info!(?error, "submit block failed: block bytes could not be deserialized into a structurally valid block");
-=======
         let block: Block = match block_bytes.zcash_deserialize_into() {
             Ok(block_bytes) => block_bytes,
             Err(error) => {
                 tracing::info!(?error, "submit block failed: block bytes could not be deserialized into a structurally valid block");
->>>>>>> 79fbc03e
 
                 return Ok(submit_block::ErrorResponse::Rejected.into());
             }
@@ -956,38 +948,6 @@
             .call(zebra_consensus::Request::Commit(Arc::new(block)))
             .await;
 
-<<<<<<< HEAD
-            let block = Arc::new(block);
-
-            let block_height = block
-                .coinbase_height()
-                .map(|height| height.0.to_string())
-                .unwrap_or_else(|| "invalid coinbase height".to_string());
-            let block_hash = block.hash();
-
-            let block_verifier_router_response = block_verifier_router
-                .ready()
-                .await
-                .map_err(|error| Error {
-                    code: ErrorCode::ServerError(0),
-                    message: error.to_string(),
-                    data: None,
-                })?
-                .call(zebra_consensus::Request::Commit(block.clone()))
-                .await;
-
-            let chain_error = match block_verifier_router_response {
-                // Currently, this match arm returns `null` (Accepted) for blocks committed
-                // to any chain, but Accepted is only for blocks in the best chain.
-                //
-                // TODO (#5487):
-                // - Inconclusive: check if the block is on a side-chain
-                // The difference is important to miners, because they want to mine on the best chain.
-                Ok(block_hash) => {
-                    tracing::info!(?block_hash, ?block_height, "submit block accepted");
-                    return Ok(submit_block::Response::Accepted);
-                }
-=======
         let chain_error = match block_verifier_router_response {
             // Currently, this match arm returns `null` (Accepted) for blocks committed
             // to any chain, but Accepted is only for blocks in the best chain.
@@ -1006,7 +966,6 @@
                 let error = box_error
                     .downcast::<RouterError>()
                     .map(|boxed_chain_error| *boxed_chain_error);
->>>>>>> 79fbc03e
 
                 tracing::info!(
                     ?error,
@@ -1015,13 +974,9 @@
                     "submit block failed verification"
                 );
 
-<<<<<<< HEAD
-                    tracing::info!(?error, ?block, ?block_hash, ?block_height, bytes = ?hex::encode(block_bytes), "submit block failed verification");
-=======
                 error
             }
         };
->>>>>>> 79fbc03e
 
         let response = match chain_error {
             Ok(source) if source.is_duplicate_request() => submit_block::ErrorResponse::Duplicate,
