--- conflicted
+++ resolved
@@ -315,18 +315,13 @@
     // TODO: use a generic error constructor (#5548)
     fn get_block_template(
         &self,
-<<<<<<< HEAD
         mut parameters: Option<get_block_template::JsonParameters>,
     ) -> BoxFuture<Result<get_block_template::Response>> {
-=======
-        parameters: Option<get_block_template::JsonParameters>,
-    ) -> BoxFuture<Result<GetBlockTemplate>> {
         // Should we generate coinbase transactions that are exactly like zcashd's?
         //
         // This is useful for testing, but either way Zebra should obey the consensus rules.
         const COINBASE_LIKE_ZCASHD: bool = true;
 
->>>>>>> b08a0b6f
         // Clone Config
         let network = self.network;
         let miner_address = self.miner_address;
