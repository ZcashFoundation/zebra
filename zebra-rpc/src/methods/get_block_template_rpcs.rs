//! RPC methods related to mining only available with `getblocktemplate-rpcs` rust feature.

use std::{sync::Arc, time::Duration};

use futures::{future::OptionFuture, FutureExt, TryFutureExt};
use jsonrpc_core::{self, BoxFuture, Error, ErrorCode, Result};
use jsonrpc_derive::rpc;
use tower::{buffer::Buffer, Service, ServiceExt};

use zcash_address;

use zebra_chain::{
    amount::Amount,
    block::{self, Block, Height},
    chain_sync_status::ChainSyncStatus,
    chain_tip::ChainTip,
    parameters::Network,
    primitives,
    serialization::ZcashDeserializeInto,
    transparent,
};
use zebra_consensus::{
    funding_stream_address, funding_stream_values, height_for_first_halving, miner_subsidy,
    VerifyChainError,
};
use zebra_network::AddressBookPeers;
use zebra_node_services::mempool;
use zebra_state::{ReadRequest, ReadResponse};

use crate::methods::{
    best_chain_tip_height,
    get_block_template_rpcs::{
        constants::{
            DEFAULT_SOLUTION_RATE_WINDOW_SIZE, GET_BLOCK_TEMPLATE_MEMPOOL_LONG_POLL_INTERVAL,
            ZCASHD_FUNDING_STREAM_ORDER,
        },
        get_block_template::{
            check_miner_address, check_synced_to_tip, fetch_mempool_transactions,
            fetch_state_tip_and_local_time, validate_block_proposal,
        },
        types::{
<<<<<<< HEAD
            get_block_template::GetBlockTemplate, get_mining_info, hex_data::HexData,
            long_poll::LongPollInput, peer_info::PeerInfo, submit_block, validate_address,
=======
            get_block_template::GetBlockTemplate,
            get_mining_info,
            hex_data::HexData,
            long_poll::LongPollInput,
            peer_info::PeerInfo,
            submit_block,
            subsidy::{BlockSubsidy, FundingStream},
>>>>>>> 9d97919a
        },
    },
    height_from_signed_int, GetBlockHash, MISSING_BLOCK_ERROR_CODE,
};

pub mod config;
pub mod constants;
pub mod get_block_template;
pub mod types;
pub mod zip317;

/// getblocktemplate RPC method signatures.
#[rpc(server)]
pub trait GetBlockTemplateRpc {
    /// Returns the height of the most recent block in the best valid block chain (equivalently,
    /// the number of blocks in this chain excluding the genesis block).
    ///
    /// zcashd reference: [`getblockcount`](https://zcash.github.io/rpc/getblockcount.html)
    ///
    /// # Notes
    ///
    /// This rpc method is available only if zebra is built with `--features getblocktemplate-rpcs`.
    #[rpc(name = "getblockcount")]
    fn get_block_count(&self) -> Result<u32>;

    /// Returns the hash of the block of a given height iff the index argument correspond
    /// to a block in the best chain.
    ///
    /// zcashd reference: [`getblockhash`](https://zcash-rpc.github.io/getblockhash.html)
    ///
    /// # Parameters
    ///
    /// - `index`: (numeric, required) The block index.
    ///
    /// # Notes
    ///
    /// - If `index` is positive then index = block height.
    /// - If `index` is negative then -1 is the last known valid block.
    /// - This rpc method is available only if zebra is built with `--features getblocktemplate-rpcs`.
    #[rpc(name = "getblockhash")]
    fn get_block_hash(&self, index: i32) -> BoxFuture<Result<GetBlockHash>>;

    /// Returns a block template for mining new Zcash blocks.
    ///
    /// # Parameters
    ///
    /// - `jsonrequestobject`: (string, optional) A JSON object containing arguments.
    ///
    /// zcashd reference: [`getblocktemplate`](https://zcash-rpc.github.io/getblocktemplate.html)
    ///
    /// # Notes
    ///
    /// Arguments to this RPC are currently ignored.
    /// Long polling, block proposals, server lists, and work IDs are not supported.
    ///
    /// Miners can make arbitrary changes to blocks, as long as:
    /// - the data sent to `submitblock` is a valid Zcash block, and
    /// - the parent block is a valid block that Zebra already has, or will receive soon.
    ///
    /// Zebra verifies blocks in parallel, and keeps recent chains in parallel,
    /// so moving between chains is very cheap. (But forking a new chain may take some time,
    /// until bug #4794 is fixed.)
    ///
    /// This rpc method is available only if zebra is built with `--features getblocktemplate-rpcs`.
    #[rpc(name = "getblocktemplate")]
    fn get_block_template(
        &self,
        parameters: Option<get_block_template::JsonParameters>,
    ) -> BoxFuture<Result<get_block_template::Response>>;

    /// Submits block to the node to be validated and committed.
    /// Returns the [`submit_block::Response`] for the operation, as a JSON string.
    ///
    /// zcashd reference: [`submitblock`](https://zcash.github.io/rpc/submitblock.html)
    ///
    /// # Parameters
    /// - `hexdata` (string, required)
    /// - `jsonparametersobject` (string, optional) - currently ignored
    ///  - holds a single field, workid, that must be included in submissions if provided by the server.
    #[rpc(name = "submitblock")]
    fn submit_block(
        &self,
        hex_data: HexData,
        _parameters: Option<submit_block::JsonParameters>,
    ) -> BoxFuture<Result<submit_block::Response>>;

    /// Returns mining-related information.
    ///
    /// zcashd reference: [`getmininginfo`](https://zcash.github.io/rpc/getmininginfo.html)
    #[rpc(name = "getmininginfo")]
    fn get_mining_info(&self) -> BoxFuture<Result<get_mining_info::Response>>;

    /// Returns the estimated network solutions per second based on the last `num_blocks` before `height`.
    /// If `num_blocks` is not supplied, uses 120 blocks.
    /// If `height` is not supplied or is 0, uses the tip height.
    ///
    /// zcashd reference: [`getnetworksolps`](https://zcash.github.io/rpc/getnetworksolps.html)
    #[rpc(name = "getnetworksolps")]
    fn get_network_sol_ps(
        &self,
        num_blocks: Option<usize>,
        height: Option<i32>,
    ) -> BoxFuture<Result<u64>>;

    /// Returns the estimated network solutions per second based on the last `num_blocks` before `height`.
    /// If `num_blocks` is not supplied, uses 120 blocks.
    /// If `height` is not supplied or is 0, uses the tip height.
    ///
    /// zcashd reference: [`getnetworkhashps`](https://zcash.github.io/rpc/getnetworkhashps.html)
    #[rpc(name = "getnetworkhashps")]
    fn get_network_hash_ps(
        &self,
        num_blocks: Option<usize>,
        height: Option<i32>,
    ) -> BoxFuture<Result<u64>> {
        self.get_network_sol_ps(num_blocks, height)
    }

    /// Returns data about each connected network node.
    ///
    /// zcashd reference: [`getpeerinfo`](https://zcash.github.io/rpc/getpeerinfo.html)
    #[rpc(name = "getpeerinfo")]
    fn get_peer_info(&self) -> BoxFuture<Result<Vec<PeerInfo>>>;

<<<<<<< HEAD
    /// Checks if a zcash address is valid.
    /// Returns information about the given address if valid.
    ///
    /// zcashd reference: [`validateaddress`](https://zcash.github.io/rpc/validateaddress.html)
    #[rpc(name = "validateaddress")]
    fn validate_address(&self, address: String) -> BoxFuture<Result<validate_address::Response>>;
=======
    /// Returns the block subsidy reward of the block at `height`, taking into account the mining slow start.
    /// Returns an error if `height` is less than the height of the first halving for the current network.
    ///
    /// `height` can be any valid current or future height.
    /// If `height` is not supplied, uses the tip height.
    ///
    /// zcashd reference: [`getblocksubsidy`](https://zcash.github.io/rpc/getblocksubsidy.html)
    #[rpc(name = "getblocksubsidy")]
    fn get_block_subsidy(&self, height: Option<u32>) -> BoxFuture<Result<BlockSubsidy>>;
>>>>>>> 9d97919a
}

/// RPC method implementations.
pub struct GetBlockTemplateRpcImpl<Mempool, State, Tip, ChainVerifier, SyncStatus, AddressBook>
where
    Mempool: Service<
        mempool::Request,
        Response = mempool::Response,
        Error = zebra_node_services::BoxError,
    >,
    State: Service<
        zebra_state::ReadRequest,
        Response = zebra_state::ReadResponse,
        Error = zebra_state::BoxError,
    >,
    ChainVerifier: Service<zebra_consensus::Request, Response = block::Hash, Error = zebra_consensus::BoxError>
        + Clone
        + Send
        + Sync
        + 'static,
    SyncStatus: ChainSyncStatus + Clone + Send + Sync + 'static,
    AddressBook: AddressBookPeers,
{
    // Configuration
    //
    /// The configured network for this RPC service.
    network: Network,

    /// The configured miner address for this RPC service.
    ///
    /// Zebra currently only supports transparent addresses.
    miner_address: Option<transparent::Address>,

    // Services
    //
    /// A handle to the mempool service.
    mempool: Buffer<Mempool, mempool::Request>,

    /// A handle to the state service.
    state: State,

    /// Allows efficient access to the best tip of the blockchain.
    latest_chain_tip: Tip,

    /// The chain verifier, used for submitting blocks.
    chain_verifier: ChainVerifier,

    /// The chain sync status, used for checking if Zebra is likely close to the network chain tip.
    sync_status: SyncStatus,

    /// Address book of peers, used for `getpeerinfo`.
    address_book: AddressBook,
}

impl<Mempool, State, Tip, ChainVerifier, SyncStatus, AddressBook>
    GetBlockTemplateRpcImpl<Mempool, State, Tip, ChainVerifier, SyncStatus, AddressBook>
where
    Mempool: Service<
            mempool::Request,
            Response = mempool::Response,
            Error = zebra_node_services::BoxError,
        > + 'static,
    State: Service<
            zebra_state::ReadRequest,
            Response = zebra_state::ReadResponse,
            Error = zebra_state::BoxError,
        > + Clone
        + Send
        + Sync
        + 'static,
    Tip: ChainTip + Clone + Send + Sync + 'static,
    ChainVerifier: Service<zebra_consensus::Request, Response = block::Hash, Error = zebra_consensus::BoxError>
        + Clone
        + Send
        + Sync
        + 'static,
    SyncStatus: ChainSyncStatus + Clone + Send + Sync + 'static,
    AddressBook: AddressBookPeers + Clone + Send + Sync + 'static,
{
    /// Create a new instance of the handler for getblocktemplate RPCs.
    #[allow(clippy::too_many_arguments)]
    pub fn new(
        network: Network,
        mining_config: config::Config,
        mempool: Buffer<Mempool, mempool::Request>,
        state: State,
        latest_chain_tip: Tip,
        chain_verifier: ChainVerifier,
        sync_status: SyncStatus,
        address_book: AddressBook,
    ) -> Self {
        Self {
            network,
            miner_address: mining_config.miner_address,
            mempool,
            state,
            latest_chain_tip,
            chain_verifier,
            sync_status,
            address_book,
        }
    }
}

impl<Mempool, State, Tip, ChainVerifier, SyncStatus, AddressBook> GetBlockTemplateRpc
    for GetBlockTemplateRpcImpl<Mempool, State, Tip, ChainVerifier, SyncStatus, AddressBook>
where
    Mempool: Service<
            mempool::Request,
            Response = mempool::Response,
            Error = zebra_node_services::BoxError,
        > + 'static,
    Mempool::Future: Send,
    State: Service<
            zebra_state::ReadRequest,
            Response = zebra_state::ReadResponse,
            Error = zebra_state::BoxError,
        > + Clone
        + Send
        + Sync
        + 'static,
    <State as Service<zebra_state::ReadRequest>>::Future: Send,
    Tip: ChainTip + Clone + Send + Sync + 'static,
    ChainVerifier: Service<zebra_consensus::Request, Response = block::Hash, Error = zebra_consensus::BoxError>
        + Clone
        + Send
        + Sync
        + 'static,
    <ChainVerifier as Service<zebra_consensus::Request>>::Future: Send,
    SyncStatus: ChainSyncStatus + Clone + Send + Sync + 'static,
    AddressBook: AddressBookPeers + Clone + Send + Sync + 'static,
{
    fn get_block_count(&self) -> Result<u32> {
        best_chain_tip_height(&self.latest_chain_tip).map(|height| height.0)
    }

    // TODO: use a generic error constructor (#5548)
    fn get_block_hash(&self, index: i32) -> BoxFuture<Result<GetBlockHash>> {
        let mut state = self.state.clone();
        let latest_chain_tip = self.latest_chain_tip.clone();

        async move {
            // TODO: look up this height as part of the state request?
            let tip_height = best_chain_tip_height(&latest_chain_tip)?;

            let height = height_from_signed_int(index, tip_height)?;

            let request = zebra_state::ReadRequest::BestChainBlockHash(height);
            let response = state
                .ready()
                .and_then(|service| service.call(request))
                .await
                .map_err(|error| Error {
                    code: ErrorCode::ServerError(0),
                    message: error.to_string(),
                    data: None,
                })?;

            match response {
                zebra_state::ReadResponse::BlockHash(Some(hash)) => Ok(GetBlockHash(hash)),
                zebra_state::ReadResponse::BlockHash(None) => Err(Error {
                    code: MISSING_BLOCK_ERROR_CODE,
                    message: "Block not found".to_string(),
                    data: None,
                }),
                _ => unreachable!("unmatched response to a block request"),
            }
        }
        .boxed()
    }

    // TODO: use a generic error constructor (#5548)
    fn get_block_template(
        &self,
        parameters: Option<get_block_template::JsonParameters>,
    ) -> BoxFuture<Result<get_block_template::Response>> {
        // Should we generate coinbase transactions that are exactly like zcashd's?
        //
        // This is useful for testing, but either way Zebra should obey the consensus rules.
        const COINBASE_LIKE_ZCASHD: bool = true;

        // Clone Config
        let network = self.network;
        let miner_address = self.miner_address;

        // Clone Services
        let mempool = self.mempool.clone();
        let mut latest_chain_tip = self.latest_chain_tip.clone();
        let sync_status = self.sync_status.clone();
        let state = self.state.clone();

        if let Some(HexData(block_proposal_bytes)) = parameters
            .as_ref()
            .and_then(get_block_template::JsonParameters::block_proposal_data)
        {
            return validate_block_proposal(self.chain_verifier.clone(), block_proposal_bytes)
                .boxed();
        }

        // To implement long polling correctly, we split this RPC into multiple phases.
        async move {
            get_block_template::check_parameters(&parameters)?;

            let client_long_poll_id = parameters
                .as_ref()
                .and_then(|params| params.long_poll_id.clone());

            // - One-off checks

            // Check config and parameters.
            // These checks always have the same result during long polling.
            let miner_address = check_miner_address(miner_address)?;

            // - Checks and fetches that can change during long polling
            //
            // Set up the loop.
            let mut max_time_reached = false;

            // The loop returns the server long poll ID,
            // which should be different to the client long poll ID.
            let (server_long_poll_id, chain_tip_and_local_time, mempool_txs, submit_old) = loop {
                // Check if we are synced to the tip.
                // The result of this check can change during long polling.
                //
                // Optional TODO:
                // - add `async changed()` method to ChainSyncStatus (like `ChainTip`)
                check_synced_to_tip(network, latest_chain_tip.clone(), sync_status.clone())?;

                // We're just about to fetch state data, then maybe wait for any changes.
                // Mark all the changes before the fetch as seen.
                // Changes are also ignored in any clones made after the mark.
                latest_chain_tip.mark_best_tip_seen();

                // Fetch the state data and local time for the block template:
                // - if the tip block hash changes, we must return from long polling,
                // - if the local clock changes on testnet, we might return from long polling
                //
                // We always return after 90 minutes on mainnet, even if we have the same response,
                // because the max time has been reached.
                let chain_tip_and_local_time =
                    fetch_state_tip_and_local_time(state.clone()).await?;

                // Fetch the mempool data for the block template:
                // - if the mempool transactions change, we might return from long polling.
                //
                // If the chain fork has just changed, miners want to get the new block as fast
                // as possible, rather than wait for transactions to re-verify. This increases
                // miner profits (and any delays can cause chain forks). So we don't wait between
                // the chain tip changing and getting mempool transactions.
                //
                // Optional TODO:
                // - add a `MempoolChange` type with an `async changed()` method (like `ChainTip`)
                let mempool_txs = fetch_mempool_transactions(mempool.clone()).await?;

                // - Long poll ID calculation
                let server_long_poll_id = LongPollInput::new(
                    chain_tip_and_local_time.tip_height,
                    chain_tip_and_local_time.tip_hash,
                    chain_tip_and_local_time.max_time,
                    mempool_txs.iter().map(|tx| tx.transaction.id),
                )
                .generate_id();

                // The loop finishes if:
                // - the client didn't pass a long poll ID,
                // - the server long poll ID is different to the client long poll ID, or
                // - the previous loop iteration waited until the max time.
                if Some(&server_long_poll_id) != client_long_poll_id.as_ref() || max_time_reached {
                    let mut submit_old = client_long_poll_id
                        .as_ref()
                        .map(|old_long_poll_id| server_long_poll_id.submit_old(old_long_poll_id));

                    // On testnet, the max time changes the block difficulty, so old shares are
                    // invalid. On mainnet, this means there has been 90 minutes without a new
                    // block or mempool transaction, which is very unlikely. So the miner should
                    // probably reset anyway.
                    if max_time_reached {
                        submit_old = Some(false);
                    }

                    break (
                        server_long_poll_id,
                        chain_tip_and_local_time,
                        mempool_txs,
                        submit_old,
                    );
                }

                // - Polling wait conditions
                //
                // TODO: when we're happy with this code, split it into a function.
                //
                // Periodically check the mempool for changes.
                //
                // Optional TODO:
                // Remove this polling wait if we switch to using futures to detect sync status
                // and mempool changes.
                let wait_for_mempool_request = tokio::time::sleep(Duration::from_secs(
                    GET_BLOCK_TEMPLATE_MEMPOOL_LONG_POLL_INTERVAL,
                ));

                // Return immediately if the chain tip has changed.
                let wait_for_best_tip_change = latest_chain_tip.best_tip_changed();

                // Wait for the maximum block time to elapse. This can change the block header
                // on testnet. (On mainnet it can happen due to a network disconnection, or a
                // rapid drop in hash rate.)
                //
                // This duration might be slightly lower than the actual maximum,
                // if cur_time was clamped to min_time. In that case the wait is very long,
                // and it's ok to return early.
                //
                // It can also be zero if cur_time was clamped to max_time. In that case,
                // we want to wait for another change, and ignore this timeout. So we use an
                // `OptionFuture::None`.
                let duration_until_max_time = chain_tip_and_local_time
                    .max_time
                    .saturating_duration_since(chain_tip_and_local_time.cur_time);
                let wait_for_max_time: OptionFuture<_> = if duration_until_max_time.seconds() > 0 {
                    Some(tokio::time::sleep(duration_until_max_time.to_std()))
                } else {
                    None
                }
                .into();

                // Optional TODO:
                // `zcashd` generates the next coinbase transaction while waiting for changes.
                // When Zebra supports shielded coinbase, we might want to do this in parallel.
                // But the coinbase value depends on the selected transactions, so this needs
                // further analysis to check if it actually saves us any time.

                // TODO: change logging to debug after testing
                tokio::select! {
                    // Poll the futures in the listed order, for efficiency.
                    // We put the most frequent conditions first.
                    biased;

                    // This timer elapses every few seconds
                    _elapsed = wait_for_mempool_request => {
                        tracing::info!(
                            max_time = ?chain_tip_and_local_time.max_time,
                            cur_time = ?chain_tip_and_local_time.cur_time,
                            ?server_long_poll_id,
                            ?client_long_poll_id,
                            GET_BLOCK_TEMPLATE_MEMPOOL_LONG_POLL_INTERVAL,
                            "checking for a new mempool change after waiting a few seconds"
                        );
                    }

                    // The state changes after around a target block interval (75s)
                    tip_changed_result = wait_for_best_tip_change => {
                        match tip_changed_result {
                            Ok(()) => {
                                tracing::info!(
                                    max_time = ?chain_tip_and_local_time.max_time,
                                    cur_time = ?chain_tip_and_local_time.cur_time,
                                    ?server_long_poll_id,
                                    ?client_long_poll_id,
                                    "returning from long poll because state has changed"
                                );
                            }

                            Err(recv_error) => {
                                // This log should stay at info when the others go to debug,
                                // it will help with debugging.
                                tracing::info!(
                                    ?recv_error,
                                    max_time = ?chain_tip_and_local_time.max_time,
                                    cur_time = ?chain_tip_and_local_time.cur_time,
                                    ?server_long_poll_id,
                                    ?client_long_poll_id,
                                    "returning from long poll due to a state error.\
                                    Is Zebra shutting down?"
                                );

                                return Err(Error {
                                    code: ErrorCode::ServerError(0),
                                    message: recv_error.to_string(),
                                    data: None,
                                });
                            }
                        }
                    }

                    // The max time does not elapse during normal operation on mainnet,
                    // and it rarely elapses on testnet.
                    Some(_elapsed) = wait_for_max_time => {
                        // This log should stay at info when the others go to debug,
                        // it's very rare.
                        tracing::info!(
                            max_time = ?chain_tip_and_local_time.max_time,
                            cur_time = ?chain_tip_and_local_time.cur_time,
                            ?server_long_poll_id,
                            ?client_long_poll_id,
                            "returning from long poll because max time was reached"
                        );

                        max_time_reached = true;
                    }
                }
            };

            // - Processing fetched data to create a transaction template
            //
            // Apart from random weighted transaction selection,
            // the template only depends on the previously fetched data.
            // This processing never fails.

            // Calculate the next block height.
            let next_block_height =
                (chain_tip_and_local_time.tip_height + 1).expect("tip is far below Height::MAX");

            tracing::debug!(
                mempool_tx_hashes = ?mempool_txs
                    .iter()
                    .map(|tx| tx.transaction.id.mined_id())
                    .collect::<Vec<_>>(),
                "selecting transactions for the template from the mempool"
            );

            // Randomly select some mempool transactions.
            //
            // TODO: sort these transactions to match zcashd's order, to make testing easier.
            let mempool_txs = zip317::select_mempool_transactions(
                network,
                next_block_height,
                miner_address,
                mempool_txs,
                COINBASE_LIKE_ZCASHD,
            )
            .await;

            tracing::debug!(
                selected_mempool_tx_hashes = ?mempool_txs
                    .iter()
                    .map(|tx| tx.transaction.id.mined_id())
                    .collect::<Vec<_>>(),
                "selected transactions for the template from the mempool"
            );

            // - After this point, the template only depends on the previously fetched data.

            let response = GetBlockTemplate::new(
                network,
                miner_address,
                &chain_tip_and_local_time,
                server_long_poll_id,
                mempool_txs,
                submit_old,
                COINBASE_LIKE_ZCASHD,
            );

            Ok(response.into())
        }
        .boxed()
    }

    fn submit_block(
        &self,
        HexData(block_bytes): HexData,
        _parameters: Option<submit_block::JsonParameters>,
    ) -> BoxFuture<Result<submit_block::Response>> {
        let mut chain_verifier = self.chain_verifier.clone();

        async move {
            let block: Block = match block_bytes.zcash_deserialize_into() {
                Ok(block_bytes) => block_bytes,
                Err(_) => return Ok(submit_block::ErrorResponse::Rejected.into()),
            };

            let chain_verifier_response = chain_verifier
                .ready()
                .await
                .map_err(|error| Error {
                    code: ErrorCode::ServerError(0),
                    message: error.to_string(),
                    data: None,
                })?
                .call(zebra_consensus::Request::Commit(Arc::new(block)))
                .await;

            let chain_error = match chain_verifier_response {
                // Currently, this match arm returns `null` (Accepted) for blocks committed
                // to any chain, but Accepted is only for blocks in the best chain.
                //
                // TODO (#5487):
                // - Inconclusive: check if the block is on a side-chain
                // The difference is important to miners, because they want to mine on the best chain.
                Ok(_block_hash) => return Ok(submit_block::Response::Accepted),

                // Turns BoxError into Result<VerifyChainError, BoxError>,
                // by downcasting from Any to VerifyChainError.
                Err(box_error) => box_error
                    .downcast::<VerifyChainError>()
                    .map(|boxed_chain_error| *boxed_chain_error),
            };

            let response = match chain_error {
                Ok(source) if source.is_duplicate_request() => {
                    submit_block::ErrorResponse::Duplicate
                }

                // Currently, these match arms return Reject for the older duplicate in a queue,
                // but queued duplicates should be DuplicateInconclusive.
                //
                // Optional TODO (#5487):
                // - DuplicateInconclusive: turn these non-finalized state duplicate block errors
                //   into BlockError enum variants, and handle them as DuplicateInconclusive:
                //   - "block already sent to be committed to the state"
                //   - "replaced by newer request"
                // - keep the older request in the queue,
                //   and return a duplicate error for the newer request immediately.
                //   This improves the speed of the RPC response.
                //
                // Checking the download queues and ChainVerifier buffer for duplicates
                // might require architectural changes to Zebra, so we should only do it
                // if mining pools really need it.
                Ok(_verify_chain_error) => submit_block::ErrorResponse::Rejected,

                // This match arm is currently unreachable, but if future changes add extra error types,
                // we want to turn them into `Rejected`.
                Err(_unknown_error_type) => submit_block::ErrorResponse::Rejected,
            };

            Ok(response.into())
        }
        .boxed()
    }

    fn get_mining_info(&self) -> BoxFuture<Result<get_mining_info::Response>> {
        let network = self.network;
        let solution_rate_fut = self.get_network_sol_ps(None, None);
        async move {
            Ok(get_mining_info::Response::new(
                network,
                solution_rate_fut.await?,
            ))
        }
        .boxed()
    }

    fn get_network_sol_ps(
        &self,
        num_blocks: Option<usize>,
        height: Option<i32>,
    ) -> BoxFuture<Result<u64>> {
        let num_blocks = num_blocks
            .map(|num_blocks| num_blocks.max(1))
            .unwrap_or(DEFAULT_SOLUTION_RATE_WINDOW_SIZE);
        let height = height.and_then(|height| (height > 1).then_some(Height(height as u32)));
        let mut state = self.state.clone();

        async move {
            let request = ReadRequest::SolutionRate { num_blocks, height };

            let response = state
                .ready()
                .and_then(|service| service.call(request))
                .await
                .map_err(|error| Error {
                    code: ErrorCode::ServerError(0),
                    message: error.to_string(),
                    data: None,
                })?;

            let solution_rate = match response {
                ReadResponse::SolutionRate(solution_rate) => solution_rate.ok_or(Error {
                    code: ErrorCode::ServerError(0),
                    message: "No blocks in state".to_string(),
                    data: None,
                })?,
                _ => unreachable!("unmatched response to a solution rate request"),
            };

            Ok(solution_rate
                .try_into()
                .expect("per-second solution rate always fits in u64"))
        }
        .boxed()
    }

    fn get_peer_info(&self) -> BoxFuture<Result<Vec<PeerInfo>>> {
        let address_book = self.address_book.clone();
        async move {
            Ok(address_book
                .recently_live_peers(chrono::Utc::now())
                .into_iter()
                .map(PeerInfo::from)
                .collect())
        }
        .boxed()
    }

<<<<<<< HEAD
    fn validate_address(
        &self,
        raw_address: String,
    ) -> BoxFuture<Result<validate_address::Response>> {
        let network = self.network;

        async move {
            let Ok(address) = raw_address
                .parse::<zcash_address::ZcashAddress>() else {
                    return Ok(validate_address::Response::invalid());
                };

            let address = address
                .convert::<primitives::Address>()
                .map_err(|err| Error {
                    code: ErrorCode::ServerError(0),
                    message: format!("conversion error: {err}"),
                    data: None,
                })?;

            // we want to match zcashd's behaviour
            if !address.is_transparent() {
                return Ok(validate_address::Response::invalid());
            }

            return Ok(if address.network() == network {
                validate_address::Response {
                    address: Some(raw_address),
                    is_valid: true,
                    script_pub_key: None,
                    pub_key: None,
                    is_script: Some(address.is_script_hash()),
                }
            } else {
                tracing::info!(
                    ?network,
                    address_network = ?address.network(),
                    "network mismatch"
                );

                validate_address::Response::invalid()
            });
=======
    fn get_block_subsidy(&self, height: Option<u32>) -> BoxFuture<Result<BlockSubsidy>> {
        let latest_chain_tip = self.latest_chain_tip.clone();
        let network = self.network;

        async move {
            let height = if let Some(height) = height {
                Height(height)
            } else {
                best_chain_tip_height(&latest_chain_tip)?
            };

            if height < height_for_first_halving(network) {
                return Err(Error {
                    code: ErrorCode::ServerError(0),
                    message: "Zebra does not support founders' reward subsidies, \
                              use a block height that is after the first halving"
                        .into(),
                    data: None,
                });
            }

            let miner = miner_subsidy(height, network).map_err(|error| Error {
                code: ErrorCode::ServerError(0),
                message: error.to_string(),
                data: None,
            })?;
            // Always zero for post-halving blocks
            let founders = Amount::zero();

            let funding_streams =
                funding_stream_values(height, network).map_err(|error| Error {
                    code: ErrorCode::ServerError(0),
                    message: error.to_string(),
                    data: None,
                })?;
            let mut funding_streams: Vec<_> = funding_streams
                .iter()
                .map(|(receiver, value)| {
                    let address = funding_stream_address(height, network, *receiver);
                    (*receiver, FundingStream::new(*receiver, *value, address))
                })
                .collect();

            // Use the same funding stream order as zcashd
            funding_streams.sort_by_key(|(receiver, _funding_stream)| {
                ZCASHD_FUNDING_STREAM_ORDER
                    .iter()
                    .position(|zcashd_receiver| zcashd_receiver == receiver)
            });

            let (_receivers, funding_streams): (Vec<_>, _) = funding_streams.into_iter().unzip();

            Ok(BlockSubsidy {
                miner: miner.into(),
                founders: founders.into(),
                funding_streams,
            })
>>>>>>> 9d97919a
        }
        .boxed()
    }
}

// Put support functions in a submodule, to keep this file small.<|MERGE_RESOLUTION|>--- conflicted
+++ resolved
@@ -39,10 +39,6 @@
             fetch_state_tip_and_local_time, validate_block_proposal,
         },
         types::{
-<<<<<<< HEAD
-            get_block_template::GetBlockTemplate, get_mining_info, hex_data::HexData,
-            long_poll::LongPollInput, peer_info::PeerInfo, submit_block, validate_address,
-=======
             get_block_template::GetBlockTemplate,
             get_mining_info,
             hex_data::HexData,
@@ -50,7 +46,7 @@
             peer_info::PeerInfo,
             submit_block,
             subsidy::{BlockSubsidy, FundingStream},
->>>>>>> 9d97919a
+            validate_address,
         },
     },
     height_from_signed_int, GetBlockHash, MISSING_BLOCK_ERROR_CODE,
@@ -175,14 +171,13 @@
     #[rpc(name = "getpeerinfo")]
     fn get_peer_info(&self) -> BoxFuture<Result<Vec<PeerInfo>>>;
 
-<<<<<<< HEAD
     /// Checks if a zcash address is valid.
     /// Returns information about the given address if valid.
     ///
     /// zcashd reference: [`validateaddress`](https://zcash.github.io/rpc/validateaddress.html)
     #[rpc(name = "validateaddress")]
     fn validate_address(&self, address: String) -> BoxFuture<Result<validate_address::Response>>;
-=======
+
     /// Returns the block subsidy reward of the block at `height`, taking into account the mining slow start.
     /// Returns an error if `height` is less than the height of the first halving for the current network.
     ///
@@ -192,7 +187,6 @@
     /// zcashd reference: [`getblocksubsidy`](https://zcash.github.io/rpc/getblocksubsidy.html)
     #[rpc(name = "getblocksubsidy")]
     fn get_block_subsidy(&self, height: Option<u32>) -> BoxFuture<Result<BlockSubsidy>>;
->>>>>>> 9d97919a
 }
 
 /// RPC method implementations.
@@ -786,7 +780,6 @@
         .boxed()
     }
 
-<<<<<<< HEAD
     fn validate_address(
         &self,
         raw_address: String,
@@ -829,7 +822,10 @@
 
                 validate_address::Response::invalid()
             });
-=======
+        }
+        .boxed()
+    }
+
     fn get_block_subsidy(&self, height: Option<u32>) -> BoxFuture<Result<BlockSubsidy>> {
         let latest_chain_tip = self.latest_chain_tip.clone();
         let network = self.network;
@@ -887,7 +883,6 @@
                 founders: founders.into(),
                 funding_streams,
             })
->>>>>>> 9d97919a
         }
         .boxed()
     }
