--- conflicted
+++ resolved
@@ -47,11 +47,7 @@
             peer_info::PeerInfo,
             submit_block,
             subsidy::{BlockSubsidy, FundingStream},
-<<<<<<< HEAD
-            validate_address, z_validate_address,
-=======
-            unified_address, validate_address,
->>>>>>> 31382d2a
+            unified_address, validate_address, z_validate_address,
         },
     },
     height_from_signed_int, GetBlockHash, MISSING_BLOCK_ERROR_CODE,
