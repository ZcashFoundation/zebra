//! RPC methods related to mining only available with `getblocktemplate-rpcs` rust feature.

use std::{iter, sync::Arc};

use futures::{FutureExt, TryFutureExt};
use jsonrpc_core::{self, BoxFuture, Error, ErrorCode, Result};
use jsonrpc_derive::rpc;
use tower::{buffer::Buffer, Service, ServiceExt};

use zebra_chain::{
    amount::{self, Amount, NonNegative},
    block::{
        self,
        merkle::{self, AuthDataRoot},
        Block, ChainHistoryBlockTxAuthCommitmentHash, Height, MAX_BLOCK_BYTES, ZCASH_BLOCK_VERSION,
    },
    chain_sync_status::ChainSyncStatus,
    chain_tip::ChainTip,
    parameters::Network,
    serialization::ZcashDeserializeInto,
    transaction::{Transaction, UnminedTx, VerifiedUnminedTx},
    transparent,
};
use zebra_consensus::{
    funding_stream_address, funding_stream_values, miner_subsidy, new_coinbase_script,
    VerifyChainError, MAX_BLOCK_SIGOPS,
};
use zebra_node_services::mempool;

use zebra_state::{ReadRequest, ReadResponse};

use crate::methods::{
    best_chain_tip_height,
    get_block_template_rpcs::types::{
        default_roots::DefaultRoots, get_block_template::GetBlockTemplate,
        get_block_template_opts::GetBlockTemplateRequestMode, hex_data::HexData, submit_block,
        transaction::TransactionTemplate,
    },
    GetBlockHash, MISSING_BLOCK_ERROR_CODE,
};

pub mod config;
pub mod constants;

pub mod types;
pub(crate) mod zip317;

/// The max estimated distance to the chain tip for the getblocktemplate method.
///
/// Allows the same clock skew as the Zcash network, which is 100 blocks, based on the standard rule:
/// > A full validator MUST NOT accept blocks with nTime more than two hours in the future
/// > according to its clock. This is not strictly a consensus rule because it is nondeterministic,
/// > and clock time varies between nodes.
const MAX_ESTIMATED_DISTANCE_TO_NETWORK_CHAIN_TIP: i32 = 100;

/// The RPC error code used by `zcashd` for when it's still downloading initial blocks.
///
/// `s-nomp` mining pool expects error code `-10` when the node is not synced:
/// <https://github.com/s-nomp/node-stratum-pool/blob/d86ae73f8ff968d9355bb61aac05e0ebef36ccb5/lib/pool.js#L142>
pub const NOT_SYNCED_ERROR_CODE: ErrorCode = ErrorCode::ServerError(-10);

/// getblocktemplate RPC method signatures.
#[rpc(server)]
pub trait GetBlockTemplateRpc {
    /// Returns the height of the most recent block in the best valid block chain (equivalently,
    /// the number of blocks in this chain excluding the genesis block).
    ///
    /// zcashd reference: [`getblockcount`](https://zcash.github.io/rpc/getblockcount.html)
    ///
    /// # Notes
    ///
    /// This rpc method is available only if zebra is built with `--features getblocktemplate-rpcs`.
    #[rpc(name = "getblockcount")]
    fn get_block_count(&self) -> Result<u32>;

    /// Returns the hash of the block of a given height iff the index argument correspond
    /// to a block in the best chain.
    ///
    /// zcashd reference: [`getblockhash`](https://zcash-rpc.github.io/getblockhash.html)
    ///
    /// # Parameters
    ///
    /// - `index`: (numeric, required) The block index.
    ///
    /// # Notes
    ///
    /// - If `index` is positive then index = block height.
    /// - If `index` is negative then -1 is the last known valid block.
    /// - This rpc method is available only if zebra is built with `--features getblocktemplate-rpcs`.
    #[rpc(name = "getblockhash")]
    fn get_block_hash(&self, index: i32) -> BoxFuture<Result<GetBlockHash>>;

    /// Returns a block template for mining new Zcash blocks.
    ///
    /// # Parameters
    ///
    /// - `jsonrequestobject`: (string, optional) A JSON object containing arguments.
    ///
    /// zcashd reference: [`getblocktemplate`](https://zcash-rpc.github.io/getblocktemplate.html)
    ///
    /// # Notes
    ///
    /// Arguments to this RPC are currently ignored.
    /// Long polling, block proposals, server lists, and work IDs are not supported.
    ///
    /// Miners can make arbitrary changes to blocks, as long as:
    /// - the data sent to `submitblock` is a valid Zcash block, and
    /// - the parent block is a valid block that Zebra already has, or will receive soon.
    ///
    /// Zebra verifies blocks in parallel, and keeps recent chains in parallel,
    /// so moving between chains is very cheap. (But forking a new chain may take some time,
    /// until bug #4794 is fixed.)
    ///
    /// This rpc method is available only if zebra is built with `--features getblocktemplate-rpcs`.
    #[rpc(name = "getblocktemplate")]
    fn get_block_template(
        &self,
        options: Option<types::get_block_template_opts::JsonParameters>,
    ) -> BoxFuture<Result<GetBlockTemplate>>;

    /// Submits block to the node to be validated and committed.
    /// Returns the [`submit_block::Response`] for the operation, as a JSON string.
    ///
    /// zcashd reference: [`submitblock`](https://zcash.github.io/rpc/submitblock.html)
    ///
    /// # Parameters
    /// - `hexdata` (string, required)
    /// - `jsonparametersobject` (string, optional) - currently ignored
    ///  - holds a single field, workid, that must be included in submissions if provided by the server.
    #[rpc(name = "submitblock")]
    fn submit_block(
        &self,
        hex_data: HexData,
        _options: Option<submit_block::JsonParameters>,
    ) -> BoxFuture<Result<submit_block::Response>>;
}

/// RPC method implementations.
pub struct GetBlockTemplateRpcImpl<Mempool, State, Tip, ChainVerifier, SyncStatus>
where
    Mempool: Service<
        mempool::Request,
        Response = mempool::Response,
        Error = zebra_node_services::BoxError,
    >,
    State: Service<
        zebra_state::ReadRequest,
        Response = zebra_state::ReadResponse,
        Error = zebra_state::BoxError,
    >,
    ChainVerifier: Service<Arc<Block>, Response = block::Hash, Error = zebra_consensus::BoxError>
        + Clone
        + Send
        + Sync
        + 'static,
    SyncStatus: ChainSyncStatus + Clone + Send + Sync + 'static,
{
    // TODO: Add the other fields from the [`Rpc`] struct as-needed

    // Configuration
    //
    /// The configured network for this RPC service.
    network: Network,

    /// The configured miner address for this RPC service.
    ///
    /// Zebra currently only supports single-signature P2SH transparent addresses.
    miner_address: Option<transparent::Address>,

    // Services
    //
    /// A handle to the mempool service.
    mempool: Buffer<Mempool, mempool::Request>,

    /// A handle to the state service.
    state: State,

    /// Allows efficient access to the best tip of the blockchain.
    latest_chain_tip: Tip,

    /// The chain verifier, used for submitting blocks.
    chain_verifier: ChainVerifier,

    /// The chain sync status, used for checking if Zebra is likely close to the network chain tip.
    sync_status: SyncStatus,
}

impl<Mempool, State, Tip, ChainVerifier, SyncStatus>
    GetBlockTemplateRpcImpl<Mempool, State, Tip, ChainVerifier, SyncStatus>
where
    Mempool: Service<
            mempool::Request,
            Response = mempool::Response,
            Error = zebra_node_services::BoxError,
        > + 'static,
    State: Service<
            zebra_state::ReadRequest,
            Response = zebra_state::ReadResponse,
            Error = zebra_state::BoxError,
        > + Clone
        + Send
        + Sync
        + 'static,
    Tip: ChainTip + Clone + Send + Sync + 'static,
    ChainVerifier: Service<Arc<Block>, Response = block::Hash, Error = zebra_consensus::BoxError>
        + Clone
        + Send
        + Sync
        + 'static,
    SyncStatus: ChainSyncStatus + Clone + Send + Sync + 'static,
{
    /// Create a new instance of the handler for getblocktemplate RPCs.
    pub fn new(
        network: Network,
        mining_config: config::Config,
        mempool: Buffer<Mempool, mempool::Request>,
        state: State,
        latest_chain_tip: Tip,
        chain_verifier: ChainVerifier,
        sync_status: SyncStatus,
    ) -> Self {
        Self {
            network,
            miner_address: mining_config.miner_address,
            mempool,
            state,
            latest_chain_tip,
            chain_verifier,
            sync_status,
        }
    }
}

impl<Mempool, State, Tip, ChainVerifier, SyncStatus> GetBlockTemplateRpc
    for GetBlockTemplateRpcImpl<Mempool, State, Tip, ChainVerifier, SyncStatus>
where
    Mempool: Service<
            mempool::Request,
            Response = mempool::Response,
            Error = zebra_node_services::BoxError,
        > + 'static,
    Mempool::Future: Send,
    State: Service<
            zebra_state::ReadRequest,
            Response = zebra_state::ReadResponse,
            Error = zebra_state::BoxError,
        > + Clone
        + Send
        + Sync
        + 'static,
    <State as Service<zebra_state::ReadRequest>>::Future: Send,
    Tip: ChainTip + Clone + Send + Sync + 'static,
    ChainVerifier: Service<Arc<Block>, Response = block::Hash, Error = zebra_consensus::BoxError>
        + Clone
        + Send
        + Sync
        + 'static,
    <ChainVerifier as Service<Arc<Block>>>::Future: Send,
    SyncStatus: ChainSyncStatus + Clone + Send + Sync + 'static,
{
    fn get_block_count(&self) -> Result<u32> {
        best_chain_tip_height(&self.latest_chain_tip).map(|height| height.0)
    }

    // TODO: use a generic error constructor (#5548)
    fn get_block_hash(&self, index: i32) -> BoxFuture<Result<GetBlockHash>> {
        let mut state = self.state.clone();
        let latest_chain_tip = self.latest_chain_tip.clone();

        async move {
            let tip_height = best_chain_tip_height(&latest_chain_tip)?;

            let height = get_height_from_int(index, tip_height)?;

            let request = zebra_state::ReadRequest::BestChainBlockHash(height);
            let response = state
                .ready()
                .and_then(|service| service.call(request))
                .await
                .map_err(|error| Error {
                    code: ErrorCode::ServerError(0),
                    message: error.to_string(),
                    data: None,
                })?;

            match response {
                zebra_state::ReadResponse::BlockHash(Some(hash)) => Ok(GetBlockHash(hash)),
                zebra_state::ReadResponse::BlockHash(None) => Err(Error {
                    code: MISSING_BLOCK_ERROR_CODE,
                    message: "Block not found".to_string(),
                    data: None,
                }),
                _ => unreachable!("unmatched response to a block request"),
            }
        }
        .boxed()
    }

<<<<<<< HEAD
    // TODO: use HexData to handle block proposal data, and a generic error constructor (#5548)
    fn get_block_template(&self) -> BoxFuture<Result<GetBlockTemplate>> {
=======
    fn get_block_template(
        &self,
        options: Option<types::get_block_template_opts::JsonParameters>,
    ) -> BoxFuture<Result<GetBlockTemplate>> {
>>>>>>> 678c5190
        let network = self.network;
        let miner_address = self.miner_address;

        let mempool = self.mempool.clone();
        let latest_chain_tip = self.latest_chain_tip.clone();
        let sync_status = self.sync_status.clone();
        let mut state = self.state.clone();

        // Since this is a very large RPC, we use separate functions for each group of fields.
        async move {
            if let Some(options) = options {
                if options.data.is_some() || options.mode == GetBlockTemplateRequestMode::Proposal {
                    return Err(Error {
                        code: ErrorCode::InvalidParams,
                        message: "\"proposal\" mode is currently unsupported by Zebra".to_string(),
                        data: None,
                    })
                }

                if options.longpollid.is_some() {
                    return Err(Error {
                        code: ErrorCode::InvalidParams,
                        message: "long polling is currently unsupported by Zebra".to_string(),
                        data: None,
                    })
                }
            }

            let miner_address = miner_address.ok_or_else(|| Error {
                code: ErrorCode::ServerError(0),
                message: "configure mining.miner_address in zebrad.toml \
                          with a transparent P2SH single signature address"
                    .to_string(),
                data: None,
            })?;

            // The tip estimate may not be the same as the one coming from the state
            // but this is ok for an estimate
            let (estimated_distance_to_chain_tip, estimated_tip_height) = latest_chain_tip
                .estimate_distance_to_network_chain_tip(network)
                .ok_or_else(|| Error {
                    code: ErrorCode::ServerError(0),
                    message: "No Chain tip available yet".to_string(),
                    data: None,
                })?;

            if !sync_status.is_close_to_tip() || estimated_distance_to_chain_tip > MAX_ESTIMATED_DISTANCE_TO_NETWORK_CHAIN_TIP {
                tracing::info!(
                    estimated_distance_to_chain_tip,
                    ?estimated_tip_height,
                    "Zebra has not synced to the chain tip"
                );

                return Err(Error {
                    code: NOT_SYNCED_ERROR_CODE,
                    message: format!("Zebra has not synced to the chain tip, estimated distance: {estimated_distance_to_chain_tip}"),
                    data: None,
                });
            }

            let mempool_txs = zip317::select_mempool_transactions(mempool).await?;

            let miner_fee = miner_fee(&mempool_txs);

            // Calling state with `ChainInfo` request for relevant chain data
            let request = ReadRequest::ChainInfo;
            let response = state
                .ready()
                .and_then(|service| service.call(request))
                .await
                .map_err(|error| Error {
                    code: ErrorCode::ServerError(0),
                    message: error.to_string(),
                                data: None,
                            })?;

            let chain_info = match response {
                ReadResponse::ChainInfo(chain_info) => chain_info,
                _ => unreachable!("we should always have enough state data here to get a `GetBlockTemplateChainInfo`"),
            };

            // Get the tip data from the state call
            let block_height = (chain_info.tip_height + 1).expect("tip is far below Height::MAX");

            let outputs =
                standard_coinbase_outputs(network, block_height, miner_address, miner_fee);
            let coinbase_tx = Transaction::new_v5_coinbase(network, block_height, outputs).into();

            let (merkle_root, auth_data_root) =
                calculate_transaction_roots(&coinbase_tx, &mempool_txs);

            let history_tree = chain_info.history_tree;
            // TODO: move expensive cryptography to a rayon thread?
            let chain_history_root = history_tree.hash().expect("history tree can't be empty");

            // TODO: move expensive cryptography to a rayon thread?
            let block_commitments_hash = ChainHistoryBlockTxAuthCommitmentHash::from_commitments(
                &chain_history_root,
                &auth_data_root,
            );

            // Convert into TransactionTemplates
            let mempool_txs = mempool_txs.iter().map(Into::into).collect();

            let mutable: Vec<String> = constants::GET_BLOCK_TEMPLATE_MUTABLE_FIELD.iter().map(ToString::to_string).collect();

            Ok(GetBlockTemplate {
                capabilities: Vec::new(),

                version: ZCASH_BLOCK_VERSION,

                previous_block_hash: GetBlockHash(chain_info.tip_hash),
                block_commitments_hash,
                light_client_root_hash: block_commitments_hash,
                final_sapling_root_hash: block_commitments_hash,
                default_roots: DefaultRoots {
                    merkle_root,
                    chain_history_root,
                    auth_data_root,
                    block_commitments_hash,
                },

                transactions: mempool_txs,

                coinbase_txn: TransactionTemplate::from_coinbase(&coinbase_tx, miner_fee),

                target: format!(
                    "{}",
                    chain_info.expected_difficulty
                        .to_expanded()
                        .expect("state always returns a valid difficulty value")
                ),

                min_time: chain_info.min_time.timestamp(),

                mutable,

                nonce_range: constants::GET_BLOCK_TEMPLATE_NONCE_RANGE_FIELD.to_string(),

                sigop_limit: MAX_BLOCK_SIGOPS,

                size_limit: MAX_BLOCK_BYTES,

                cur_time: chain_info.cur_time.timestamp(),

                bits: format!("{:#010x}", chain_info.expected_difficulty.to_value())
                    .drain(2..)
                    .collect(),

                height: block_height.0,

                max_time: chain_info.max_time.timestamp(),
            })
        }
        .boxed()
    }

    fn submit_block(
        &self,
        HexData(block_bytes): HexData,
        _options: Option<submit_block::JsonParameters>,
    ) -> BoxFuture<Result<submit_block::Response>> {
        let mut chain_verifier = self.chain_verifier.clone();

        async move {
            let block: Block = match block_bytes.zcash_deserialize_into() {
                Ok(block_bytes) => block_bytes,
                Err(_) => return Ok(submit_block::ErrorResponse::Rejected.into()),
            };

            let chain_verifier_response = chain_verifier
                .ready()
                .await
                .map_err(|error| Error {
                    code: ErrorCode::ServerError(0),
                    message: error.to_string(),
                    data: None,
                })?
                .call(Arc::new(block))
                .await;

            let chain_error = match chain_verifier_response {
                // Currently, this match arm returns `null` (Accepted) for blocks committed
                // to any chain, but Accepted is only for blocks in the best chain.
                //
                // TODO (#5487):
                // - Inconclusive: check if the block is on a side-chain
                // The difference is important to miners, because they want to mine on the best chain.
                Ok(_block_hash) => return Ok(submit_block::Response::Accepted),

                // Turns BoxError into Result<VerifyChainError, BoxError>,
                // by downcasting from Any to VerifyChainError.
                Err(box_error) => box_error
                    .downcast::<VerifyChainError>()
                    .map(|boxed_chain_error| *boxed_chain_error),
            };

            let response = match chain_error {
                Ok(source) if source.is_duplicate_request() => {
                    submit_block::ErrorResponse::Duplicate
                }

                // Currently, these match arms return Reject for the older duplicate in a queue,
                // but queued duplicates should be DuplicateInconclusive.
                //
                // Optional TODO (#5487):
                // - DuplicateInconclusive: turn these non-finalized state duplicate block errors
                //   into BlockError enum variants, and handle them as DuplicateInconclusive:
                //   - "block already sent to be committed to the state"
                //   - "replaced by newer request"
                // - keep the older request in the queue,
                //   and return a duplicate error for the newer request immediately.
                //   This improves the speed of the RPC response.
                //
                // Checking the download queues and ChainVerifier buffer for duplicates
                // might require architectural changes to Zebra, so we should only do it
                // if mining pools really need it.
                Ok(_verify_chain_error) => submit_block::ErrorResponse::Rejected,

                // This match arm is currently unreachable, but if future changes add extra error types,
                // we want to turn them into `Rejected`.
                Err(_unknown_error_type) => submit_block::ErrorResponse::Rejected,
            };

            Ok(response.into())
        }
        .boxed()
    }
}

// get_block_template support methods

/// Returns the total miner fee for `mempool_txs`.
pub fn miner_fee(mempool_txs: &[VerifiedUnminedTx]) -> Amount<NonNegative> {
    let miner_fee: amount::Result<Amount<NonNegative>> =
        mempool_txs.iter().map(|tx| tx.miner_fee).sum();

    miner_fee.expect(
        "invalid selected transactions: \
         fees in a valid block can not be more than MAX_MONEY",
    )
}

/// Returns the standard funding stream and miner reward transparent output scripts
/// for `network`, `height` and `miner_fee`.
///
/// Only works for post-Canopy heights.
pub fn standard_coinbase_outputs(
    network: Network,
    height: Height,
    miner_address: transparent::Address,
    miner_fee: Amount<NonNegative>,
) -> Vec<(Amount<NonNegative>, transparent::Script)> {
    let funding_streams = funding_stream_values(height, network)
        .expect("funding stream value calculations are valid for reasonable chain heights");

    let mut funding_streams: Vec<(Amount<NonNegative>, transparent::Address)> = funding_streams
        .iter()
        .map(|(receiver, amount)| (*amount, funding_stream_address(height, network, *receiver)))
        .collect();
    // The HashMap returns funding streams in an arbitrary order,
    // but Zebra's snapshot tests expect the same order every time.
    funding_streams.sort_by_key(|(amount, _address)| *amount);

    let miner_reward = miner_subsidy(height, network)
        .expect("reward calculations are valid for reasonable chain heights")
        + miner_fee;
    let miner_reward =
        miner_reward.expect("reward calculations are valid for reasonable chain heights");

    let mut coinbase_outputs = funding_streams;
    coinbase_outputs.push((miner_reward, miner_address));

    coinbase_outputs
        .iter()
        .map(|(amount, address)| (*amount, new_coinbase_script(*address)))
        .collect()
}

/// Returns the transaction effecting and authorizing roots
/// for `coinbase_tx` and `mempool_txs`.
//
// TODO: should this be spawned into a cryptographic operations pool?
//       (it would only matter if there were a lot of small transactions in a block)
pub fn calculate_transaction_roots(
    coinbase_tx: &UnminedTx,
    mempool_txs: &[VerifiedUnminedTx],
) -> (merkle::Root, AuthDataRoot) {
    let block_transactions =
        || iter::once(coinbase_tx).chain(mempool_txs.iter().map(|tx| &tx.transaction));

    let merkle_root = block_transactions().cloned().collect();
    let auth_data_root = block_transactions().cloned().collect();

    (merkle_root, auth_data_root)
}

// get_block_hash support methods

/// Given a potentially negative index, find the corresponding `Height`.
///
/// This function is used to parse the integer index argument of `get_block_hash`.
fn get_height_from_int(index: i32, tip_height: Height) -> Result<Height> {
    if index >= 0 {
        let height = index.try_into().expect("Positive i32 always fits in u32");
        if height > tip_height.0 {
            return Err(Error::invalid_params(
                "Provided index is greater than the current tip",
            ));
        }
        Ok(Height(height))
    } else {
        // `index + 1` can't overflow, because `index` is always negative here.
        let height = i32::try_from(tip_height.0)
            .expect("tip height fits in i32, because Height::MAX fits in i32")
            .checked_add(index + 1);

        let sanitized_height = match height {
            None => return Err(Error::invalid_params("Provided index is not valid")),
            Some(h) => {
                if h < 0 {
                    return Err(Error::invalid_params(
                        "Provided negative index ends up with a negative height",
                    ));
                }
                let h: u32 = h.try_into().expect("Positive i32 always fits in u32");
                if h > tip_height.0 {
                    return Err(Error::invalid_params(
                        "Provided index is greater than the current tip",
                    ));
                }

                h
            }
        };

        Ok(Height(sanitized_height))
    }
}<|MERGE_RESOLUTION|>--- conflicted
+++ resolved
@@ -296,15 +296,11 @@
         .boxed()
     }
 
-<<<<<<< HEAD
     // TODO: use HexData to handle block proposal data, and a generic error constructor (#5548)
-    fn get_block_template(&self) -> BoxFuture<Result<GetBlockTemplate>> {
-=======
     fn get_block_template(
         &self,
         options: Option<types::get_block_template_opts::JsonParameters>,
     ) -> BoxFuture<Result<GetBlockTemplate>> {
->>>>>>> 678c5190
         let network = self.network;
         let miner_address = self.miner_address;
 
