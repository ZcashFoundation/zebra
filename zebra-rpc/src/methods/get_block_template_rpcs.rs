//! RPC methods related to mining only available with `getblocktemplate-rpcs` rust feature.

use std::{fmt::Debug, sync::Arc, time::Duration};

use futures::{future::OptionFuture, FutureExt, TryFutureExt};
use jsonrpc_core::{self, BoxFuture, Error, ErrorCode, Result};
use jsonrpc_derive::rpc;
use tower::{Service, ServiceExt};

use zcash_address::{unified::Encoding, TryFromAddress};

use zebra_chain::{
    amount::Amount,
    block::{self, Block, Height, TryIntoHeight},
    chain_sync_status::ChainSyncStatus,
    chain_tip::ChainTip,
    parameters::{
        subsidy::ParameterSubsidy, Network, NetworkKind, NetworkUpgrade, POW_AVERAGING_WINDOW,
    },
    primitives,
    serialization::ZcashDeserializeInto,
    transparent::{
        self, EXTRA_ZEBRA_COINBASE_DATA, MAX_COINBASE_DATA_LEN, MAX_COINBASE_HEIGHT_DATA_LEN,
    },
    work::difficulty::{ParameterDifficulty as _, U256},
};
use zebra_consensus::{
    block_subsidy, funding_stream_address, funding_stream_values, miner_subsidy, RouterError,
};
use zebra_network::AddressBookPeers;
use zebra_node_services::mempool;
use zebra_state::{ReadRequest, ReadResponse};

use crate::methods::{
    best_chain_tip_height,
    get_block_template_rpcs::{
        constants::{
            DEFAULT_SOLUTION_RATE_WINDOW_SIZE, GET_BLOCK_TEMPLATE_MEMPOOL_LONG_POLL_INTERVAL,
            ZCASHD_FUNDING_STREAM_ORDER,
        },
        get_block_template::{
            check_miner_address, check_synced_to_tip, fetch_mempool_transactions,
            fetch_state_tip_and_local_time, validate_block_proposal,
        },
        // TODO: move the types/* modules directly under get_block_template_rpcs,
        //       and combine any modules with the same names.
        types::{
            get_block_template::GetBlockTemplate,
            get_mining_info,
            long_poll::LongPollInput,
            peer_info::PeerInfo,
            submit_block,
            subsidy::{BlockSubsidy, FundingStream},
            unified_address, validate_address, z_validate_address,
        },
    },
    height_from_signed_int,
    hex_data::HexData,
    GetBlockHash, MISSING_BLOCK_ERROR_CODE,
};

pub mod constants;
pub mod get_block_template;
pub mod types;
pub mod zip317;

/// getblocktemplate RPC method signatures.
#[rpc(server)]
pub trait GetBlockTemplateRpc {
    /// Returns the height of the most recent block in the best valid block chain (equivalently,
    /// the number of blocks in this chain excluding the genesis block).
    ///
    /// zcashd reference: [`getblockcount`](https://zcash.github.io/rpc/getblockcount.html)
    /// method: post
    /// tags: blockchain
    ///
    /// # Notes
    ///
    /// This rpc method is available only if zebra is built with `--features getblocktemplate-rpcs`.
    #[rpc(name = "getblockcount")]
    fn get_block_count(&self) -> Result<u32>;

    /// Returns the hash of the block of a given height iff the index argument correspond
    /// to a block in the best chain.
    ///
    /// zcashd reference: [`getblockhash`](https://zcash-rpc.github.io/getblockhash.html)
    /// method: post
    /// tags: blockchain
    ///
    /// # Parameters
    ///
    /// - `index`: (numeric, required, example=1) The block index.
    ///
    /// # Notes
    ///
    /// - If `index` is positive then index = block height.
    /// - If `index` is negative then -1 is the last known valid block.
    /// - This rpc method is available only if zebra is built with `--features getblocktemplate-rpcs`.
    #[rpc(name = "getblockhash")]
    fn get_block_hash(&self, index: i32) -> BoxFuture<Result<GetBlockHash>>;

    /// Returns a block template for mining new Zcash blocks.
    ///
    /// # Parameters
    ///
    /// - `jsonrequestobject`: (string, optional) A JSON object containing arguments.
    ///
    /// zcashd reference: [`getblocktemplate`](https://zcash-rpc.github.io/getblocktemplate.html)
    /// method: post
    /// tags: mining
    ///
    /// # Notes
    ///
    /// Arguments to this RPC are currently ignored.
    /// Long polling, block proposals, server lists, and work IDs are not supported.
    ///
    /// Miners can make arbitrary changes to blocks, as long as:
    /// - the data sent to `submitblock` is a valid Zcash block, and
    /// - the parent block is a valid block that Zebra already has, or will receive soon.
    ///
    /// Zebra verifies blocks in parallel, and keeps recent chains in parallel,
    /// so moving between chains and forking chains is very cheap.
    ///
    /// This rpc method is available only if zebra is built with `--features getblocktemplate-rpcs`.
    #[rpc(name = "getblocktemplate")]
    fn get_block_template(
        &self,
        parameters: Option<get_block_template::JsonParameters>,
    ) -> BoxFuture<Result<get_block_template::Response>>;

    /// Submits block to the node to be validated and committed.
    /// Returns the [`submit_block::Response`] for the operation, as a JSON string.
    ///
    /// zcashd reference: [`submitblock`](https://zcash.github.io/rpc/submitblock.html)
    /// method: post
    /// tags: mining
    ///
    /// # Parameters
    ///
    /// - `hexdata`: (string, required)
    /// - `jsonparametersobject`: (string, optional) - currently ignored
    ///
    /// # Notes
    ///
    ///  - `jsonparametersobject` holds a single field, workid, that must be included in submissions if provided by the server.
    #[rpc(name = "submitblock")]
    fn submit_block(
        &self,
        hex_data: HexData,
        _parameters: Option<submit_block::JsonParameters>,
    ) -> BoxFuture<Result<submit_block::Response>>;

    /// Returns mining-related information.
    ///
    /// zcashd reference: [`getmininginfo`](https://zcash.github.io/rpc/getmininginfo.html)
    /// method: post
    /// tags: mining
    #[rpc(name = "getmininginfo")]
    fn get_mining_info(&self) -> BoxFuture<Result<get_mining_info::Response>>;

    /// Returns the estimated network solutions per second based on the last `num_blocks` before
    /// `height`.
    ///
    /// If `num_blocks` is not supplied, uses 120 blocks. If it is 0 or -1, uses the difficulty
    /// averaging window.
    /// If `height` is not supplied or is -1, uses the tip height.
    ///
    /// zcashd reference: [`getnetworksolps`](https://zcash.github.io/rpc/getnetworksolps.html)
    /// method: post
    /// tags: mining
    #[rpc(name = "getnetworksolps")]
    fn get_network_sol_ps(
        &self,
        num_blocks: Option<i32>,
        height: Option<i32>,
    ) -> BoxFuture<Result<u64>>;

    /// Returns the estimated network solutions per second based on the last `num_blocks` before
    /// `height`.
    ///
    /// This method name is deprecated, use [`getnetworksolps`](Self::get_network_sol_ps) instead.
    /// See that method for details.
    ///
    /// zcashd reference: [`getnetworkhashps`](https://zcash.github.io/rpc/getnetworkhashps.html)
    /// method: post
    /// tags: mining
    #[rpc(name = "getnetworkhashps")]
    fn get_network_hash_ps(
        &self,
        num_blocks: Option<i32>,
        height: Option<i32>,
    ) -> BoxFuture<Result<u64>> {
        self.get_network_sol_ps(num_blocks, height)
    }

    /// Returns data about each connected network node.
    ///
    /// zcashd reference: [`getpeerinfo`](https://zcash.github.io/rpc/getpeerinfo.html)
    /// method: post
    /// tags: network
    #[rpc(name = "getpeerinfo")]
    fn get_peer_info(&self) -> BoxFuture<Result<Vec<PeerInfo>>>;

    /// Checks if a zcash address is valid.
    /// Returns information about the given address if valid.
    ///
    /// zcashd reference: [`validateaddress`](https://zcash.github.io/rpc/validateaddress.html)
    /// method: post
    /// tags: util
    ///
    /// # Parameters
    ///
    /// - `address`: (string, required) The zcash address to validate.
    ///
    /// # Notes
    ///
    /// - No notes
    #[rpc(name = "validateaddress")]
    fn validate_address(&self, address: String) -> BoxFuture<Result<validate_address::Response>>;

    /// Checks if a zcash address is valid.
    /// Returns information about the given address if valid.
    ///
    /// zcashd reference: [`z_validateaddress`](https://zcash.github.io/rpc/z_validateaddress.html)
    /// method: post
    /// tags: util
    ///
    /// # Parameters
    ///
    /// - `address`: (string, required) The zcash address to validate.
    ///
    /// # Notes
    ///
    /// - No notes
    #[rpc(name = "z_validateaddress")]
    fn z_validate_address(
        &self,
        address: String,
    ) -> BoxFuture<Result<types::z_validate_address::Response>>;

    /// Returns the block subsidy reward of the block at `height`, taking into account the mining slow start.
    /// Returns an error if `height` is less than the height of the first halving for the current network.
    ///
    /// zcashd reference: [`getblocksubsidy`](https://zcash.github.io/rpc/getblocksubsidy.html)
    /// method: post
    /// tags: mining
    ///
    /// # Parameters
    ///
    /// - `height`: (numeric, optional, example=1) Can be any valid current or future height.
    ///
    /// # Notes
    ///
    /// If `height` is not supplied, uses the tip height.
    #[rpc(name = "getblocksubsidy")]
    fn get_block_subsidy(&self, height: Option<u32>) -> BoxFuture<Result<BlockSubsidy>>;

    /// Returns the proof-of-work difficulty as a multiple of the minimum difficulty.
    ///
    /// zcashd reference: [`getdifficulty`](https://zcash.github.io/rpc/getdifficulty.html)
    /// method: post
    /// tags: blockchain
    #[rpc(name = "getdifficulty")]
    fn get_difficulty(&self) -> BoxFuture<Result<f64>>;

    /// Returns the list of individual payment addresses given a unified address.
    ///
    /// zcashd reference: [`z_listunifiedreceivers`](https://zcash.github.io/rpc/z_listunifiedreceivers.html)
    /// method: post
    /// tags: wallet
    ///
    /// # Parameters
    ///
    /// - `address`: (string, required) The zcash unified address to get the list from.
    ///
    /// # Notes
    ///
    /// - No notes
    #[rpc(name = "z_listunifiedreceivers")]
    fn z_list_unified_receivers(
        &self,
        address: String,
    ) -> BoxFuture<Result<unified_address::Response>>;
}

/// RPC method implementations.
#[derive(Clone)]
pub struct GetBlockTemplateRpcImpl<
    Mempool,
    State,
    Tip,
    BlockVerifierRouter,
    SyncStatus,
    AddressBook,
> where
    Mempool: Service<
            mempool::Request,
            Response = mempool::Response,
            Error = zebra_node_services::BoxError,
        > + Clone
        + Send
        + Sync
        + 'static,
    Mempool::Future: Send,
    State: Service<
            zebra_state::ReadRequest,
            Response = zebra_state::ReadResponse,
            Error = zebra_state::BoxError,
        > + Clone
        + Send
        + Sync
        + 'static,
    <State as Service<zebra_state::ReadRequest>>::Future: Send,
    Tip: ChainTip + Clone + Send + Sync + 'static,
    BlockVerifierRouter: Service<zebra_consensus::Request, Response = block::Hash, Error = zebra_consensus::BoxError>
        + Clone
        + Send
        + Sync
        + 'static,
    <BlockVerifierRouter as Service<zebra_consensus::Request>>::Future: Send,
    SyncStatus: ChainSyncStatus + Clone + Send + Sync + 'static,
    AddressBook: AddressBookPeers + Clone + Send + Sync + 'static,
{
    // Configuration
    //
    /// The configured network for this RPC service.
    network: Network,

    /// The configured miner address for this RPC service.
    ///
    /// Zebra currently only supports transparent addresses.
    miner_address: Option<transparent::Address>,

    /// Extra data to include in coinbase transaction inputs.
    /// Limited to around 95 bytes by the consensus rules.
    extra_coinbase_data: Vec<u8>,

    /// Should Zebra's block templates try to imitate `zcashd`?
    /// Developer-only config.
    debug_like_zcashd: bool,

    // Services
    //
    /// A handle to the mempool service.
    mempool: Mempool,

    /// A handle to the state service.
    state: State,

    /// Allows efficient access to the best tip of the blockchain.
    latest_chain_tip: Tip,

    /// The chain verifier, used for submitting blocks.
    block_verifier_router: BlockVerifierRouter,

    /// The chain sync status, used for checking if Zebra is likely close to the network chain tip.
    sync_status: SyncStatus,

    /// Address book of peers, used for `getpeerinfo`.
    address_book: AddressBook,
}

impl<Mempool, State, Tip, BlockVerifierRouter, SyncStatus, AddressBook> Debug
    for GetBlockTemplateRpcImpl<Mempool, State, Tip, BlockVerifierRouter, SyncStatus, AddressBook>
where
    Mempool: Service<
            mempool::Request,
            Response = mempool::Response,
            Error = zebra_node_services::BoxError,
        > + Clone
        + Send
        + Sync
        + 'static,
    Mempool::Future: Send,
    State: Service<
            zebra_state::ReadRequest,
            Response = zebra_state::ReadResponse,
            Error = zebra_state::BoxError,
        > + Clone
        + Send
        + Sync
        + 'static,
    <State as Service<zebra_state::ReadRequest>>::Future: Send,
    Tip: ChainTip + Clone + Send + Sync + 'static,
    BlockVerifierRouter: Service<zebra_consensus::Request, Response = block::Hash, Error = zebra_consensus::BoxError>
        + Clone
        + Send
        + Sync
        + 'static,
    <BlockVerifierRouter as Service<zebra_consensus::Request>>::Future: Send,
    SyncStatus: ChainSyncStatus + Clone + Send + Sync + 'static,
    AddressBook: AddressBookPeers + Clone + Send + Sync + 'static,
{
    fn fmt(&self, f: &mut std::fmt::Formatter<'_>) -> std::fmt::Result {
        // Skip fields without debug impls
        f.debug_struct("GetBlockTemplateRpcImpl")
            .field("network", &self.network)
            .field("miner_address", &self.miner_address)
            .field("extra_coinbase_data", &self.extra_coinbase_data)
            .field("debug_like_zcashd", &self.debug_like_zcashd)
            .finish()
    }
}

impl<Mempool, State, Tip, BlockVerifierRouter, SyncStatus, AddressBook>
    GetBlockTemplateRpcImpl<Mempool, State, Tip, BlockVerifierRouter, SyncStatus, AddressBook>
where
    Mempool: Service<
            mempool::Request,
            Response = mempool::Response,
            Error = zebra_node_services::BoxError,
        > + Clone
        + Send
        + Sync
        + 'static,
    Mempool::Future: Send,
    State: Service<
            zebra_state::ReadRequest,
            Response = zebra_state::ReadResponse,
            Error = zebra_state::BoxError,
        > + Clone
        + Send
        + Sync
        + 'static,
    <State as Service<zebra_state::ReadRequest>>::Future: Send,
    Tip: ChainTip + Clone + Send + Sync + 'static,
    BlockVerifierRouter: Service<zebra_consensus::Request, Response = block::Hash, Error = zebra_consensus::BoxError>
        + Clone
        + Send
        + Sync
        + 'static,
    <BlockVerifierRouter as Service<zebra_consensus::Request>>::Future: Send,
    SyncStatus: ChainSyncStatus + Clone + Send + Sync + 'static,
    AddressBook: AddressBookPeers + Clone + Send + Sync + 'static,
{
    /// Create a new instance of the handler for getblocktemplate RPCs.
    ///
    /// # Panics
    ///
    /// If the `mining_config` is invalid.
    #[allow(clippy::too_many_arguments)]
    pub fn new(
        network: &Network,
        mining_config: crate::config::mining::Config,
        mempool: Mempool,
        state: State,
        latest_chain_tip: Tip,
        block_verifier_router: BlockVerifierRouter,
        sync_status: SyncStatus,
        address_book: AddressBook,
    ) -> Self {
        // Prevent loss of miner funds due to an unsupported or incorrect address type.
        if let Some(miner_address) = mining_config.miner_address.clone() {
            match network.kind() {
                NetworkKind::Mainnet => assert_eq!(
                    miner_address.network_kind(),
                    NetworkKind::Mainnet,
                    "Incorrect config: Zebra is configured to run on a Mainnet network, \
                    which implies the configured mining address needs to be for Mainnet, \
                    but the provided address is for {}.",
                    miner_address.network_kind(),
                ),
                // `Regtest` uses `Testnet` transparent addresses.
                network_kind @ (NetworkKind::Testnet | NetworkKind::Regtest) => assert_eq!(
                    miner_address.network_kind(),
                    NetworkKind::Testnet,
                    "Incorrect config: Zebra is configured to run on a {network_kind} network, \
                    which implies the configured mining address needs to be for Testnet, \
                    but the provided address is for {}.",
                    miner_address.network_kind(),
                ),
            }
        }

        // A limit on the configured extra coinbase data, regardless of the current block height.
        // This is different from the consensus rule, which limits the total height + data.
        const EXTRA_COINBASE_DATA_LIMIT: usize =
            MAX_COINBASE_DATA_LEN - MAX_COINBASE_HEIGHT_DATA_LEN;

        let debug_like_zcashd = mining_config.debug_like_zcashd;

        // Hex-decode to bytes if possible, otherwise UTF-8 encode to bytes.
        let extra_coinbase_data = mining_config.extra_coinbase_data.unwrap_or_else(|| {
            if debug_like_zcashd {
                ""
            } else {
                EXTRA_ZEBRA_COINBASE_DATA
            }
            .to_string()
        });
        let extra_coinbase_data = hex::decode(&extra_coinbase_data)
            .unwrap_or_else(|_error| extra_coinbase_data.as_bytes().to_vec());

        assert!(
            extra_coinbase_data.len() <= EXTRA_COINBASE_DATA_LIMIT,
            "extra coinbase data is {} bytes, but Zebra's limit is {}.\n\
             Configure mining.extra_coinbase_data with a shorter string",
            extra_coinbase_data.len(),
            EXTRA_COINBASE_DATA_LIMIT,
        );

        Self {
            network: network.clone(),
            miner_address: mining_config.miner_address,
            extra_coinbase_data,
            debug_like_zcashd,
            mempool,
            state,
            latest_chain_tip,
            block_verifier_router,
            sync_status,
            address_book,
        }
    }
}

impl<Mempool, State, Tip, BlockVerifierRouter, SyncStatus, AddressBook> GetBlockTemplateRpc
    for GetBlockTemplateRpcImpl<Mempool, State, Tip, BlockVerifierRouter, SyncStatus, AddressBook>
where
    Mempool: Service<
            mempool::Request,
            Response = mempool::Response,
            Error = zebra_node_services::BoxError,
        > + Clone
        + Send
        + Sync
        + 'static,
    Mempool::Future: Send,
    State: Service<
            zebra_state::ReadRequest,
            Response = zebra_state::ReadResponse,
            Error = zebra_state::BoxError,
        > + Clone
        + Send
        + Sync
        + 'static,
    <State as Service<zebra_state::ReadRequest>>::Future: Send,
    Tip: ChainTip + Clone + Send + Sync + 'static,
    BlockVerifierRouter: Service<zebra_consensus::Request, Response = block::Hash, Error = zebra_consensus::BoxError>
        + Clone
        + Send
        + Sync
        + 'static,
    <BlockVerifierRouter as Service<zebra_consensus::Request>>::Future: Send,
    SyncStatus: ChainSyncStatus + Clone + Send + Sync + 'static,
    AddressBook: AddressBookPeers + Clone + Send + Sync + 'static,
{
    fn get_block_count(&self) -> Result<u32> {
        best_chain_tip_height(&self.latest_chain_tip).map(|height| height.0)
    }

    // TODO: use a generic error constructor (#5548)
    fn get_block_hash(&self, index: i32) -> BoxFuture<Result<GetBlockHash>> {
        let mut state = self.state.clone();
        let latest_chain_tip = self.latest_chain_tip.clone();

        async move {
            // TODO: look up this height as part of the state request?
            let tip_height = best_chain_tip_height(&latest_chain_tip)?;

            let height = height_from_signed_int(index, tip_height)?;

            let request = zebra_state::ReadRequest::BestChainBlockHash(height);
            let response = state
                .ready()
                .and_then(|service| service.call(request))
                .await
                .map_err(|error| Error {
                    code: ErrorCode::ServerError(0),
                    message: error.to_string(),
                    data: None,
                })?;

            match response {
                zebra_state::ReadResponse::BlockHash(Some(hash)) => Ok(GetBlockHash(hash)),
                zebra_state::ReadResponse::BlockHash(None) => Err(Error {
                    code: MISSING_BLOCK_ERROR_CODE,
                    message: "Block not found".to_string(),
                    data: None,
                }),
                _ => unreachable!("unmatched response to a block request"),
            }
        }
        .boxed()
    }

    // TODO: use a generic error constructor (#5548)
    fn get_block_template(
        &self,
        parameters: Option<get_block_template::JsonParameters>,
    ) -> BoxFuture<Result<get_block_template::Response>> {
        // Clone Configs
        let network = self.network.clone();
        let miner_address = self.miner_address.clone();
        let debug_like_zcashd = self.debug_like_zcashd;
        let extra_coinbase_data = self.extra_coinbase_data.clone();

        // Clone Services
        let mempool = self.mempool.clone();
        let mut latest_chain_tip = self.latest_chain_tip.clone();
        let sync_status = self.sync_status.clone();
        let state = self.state.clone();

        if let Some(HexData(block_proposal_bytes)) = parameters
            .as_ref()
            .and_then(get_block_template::JsonParameters::block_proposal_data)
        {
            return validate_block_proposal(
                self.block_verifier_router.clone(),
                block_proposal_bytes,
                network,
                latest_chain_tip,
                sync_status,
            )
            .boxed();
        }

        // To implement long polling correctly, we split this RPC into multiple phases.
        async move {
            get_block_template::check_parameters(&parameters)?;

            let client_long_poll_id = parameters.as_ref().and_then(|params| params.long_poll_id);

            // - One-off checks

            // Check config and parameters.
            // These checks always have the same result during long polling.
            let miner_address = check_miner_address(miner_address)?;

            // - Checks and fetches that can change during long polling
            //
            // Set up the loop.
            let mut max_time_reached = false;

            // The loop returns the server long poll ID,
            // which should be different to the client long poll ID.
            let (server_long_poll_id, chain_tip_and_local_time, mempool_txs, submit_old) = loop {
                // Check if we are synced to the tip.
                // The result of this check can change during long polling.
                //
                // Optional TODO:
                // - add `async changed()` method to ChainSyncStatus (like `ChainTip`)
                check_synced_to_tip(&network, latest_chain_tip.clone(), sync_status.clone())?;
                // TODO: return an error if we have no peers, like `zcashd` does,
                //       and add a developer config that mines regardless of how many peers we have.
                // https://github.com/zcash/zcash/blob/6fdd9f1b81d3b228326c9826fa10696fc516444b/src/miner.cpp#L865-L880

                // We're just about to fetch state data, then maybe wait for any changes.
                // Mark all the changes before the fetch as seen.
                // Changes are also ignored in any clones made after the mark.
                latest_chain_tip.mark_best_tip_seen();

                // Fetch the state data and local time for the block template:
                // - if the tip block hash changes, we must return from long polling,
                // - if the local clock changes on testnet, we might return from long polling
                //
                // We always return after 90 minutes on mainnet, even if we have the same response,
                // because the max time has been reached.
                let chain_tip_and_local_time @ zebra_state::GetBlockTemplateChainInfo {
                    tip_hash,
                    tip_height,
                    max_time,
                    cur_time,
                    ..
                } = fetch_state_tip_and_local_time(state.clone()).await?;

                // Fetch the mempool data for the block template:
                // - if the mempool transactions change, we might return from long polling.
                //
                // If the chain fork has just changed, miners want to get the new block as fast
                // as possible, rather than wait for transactions to re-verify. This increases
                // miner profits (and any delays can cause chain forks). So we don't wait between
                // the chain tip changing and getting mempool transactions.
                //
                // Optional TODO:
                // - add a `MempoolChange` type with an `async changed()` method (like `ChainTip`)
                let Some(mempool_txs) = fetch_mempool_transactions(mempool.clone(), tip_hash)
                    .await?
                    // If the mempool and state responses are out of sync:
                    // - if we are not long polling, omit mempool transactions from the template,
                    // - if we are long polling, continue to the next iteration of the loop to make fresh state and mempool requests.
                    .or_else(|| client_long_poll_id.is_none().then(Vec::new))
                else {
                    continue;
                };

                // - Long poll ID calculation
                let server_long_poll_id = LongPollInput::new(
                    tip_height,
                    tip_hash,
                    max_time,
                    mempool_txs.iter().map(|tx| tx.transaction.id),
                )
                .generate_id();

                // The loop finishes if:
                // - the client didn't pass a long poll ID,
                // - the server long poll ID is different to the client long poll ID, or
                // - the previous loop iteration waited until the max time.
                if Some(&server_long_poll_id) != client_long_poll_id.as_ref() || max_time_reached {
                    let mut submit_old = client_long_poll_id
                        .as_ref()
                        .map(|old_long_poll_id| server_long_poll_id.submit_old(old_long_poll_id));

                    // On testnet, the max time changes the block difficulty, so old shares are
                    // invalid. On mainnet, this means there has been 90 minutes without a new
                    // block or mempool transaction, which is very unlikely. So the miner should
                    // probably reset anyway.
                    if max_time_reached {
                        submit_old = Some(false);
                    }

                    break (
                        server_long_poll_id,
                        chain_tip_and_local_time,
                        mempool_txs,
                        submit_old,
                    );
                }

                // - Polling wait conditions
                //
                // TODO: when we're happy with this code, split it into a function.
                //
                // Periodically check the mempool for changes.
                //
                // Optional TODO:
                // Remove this polling wait if we switch to using futures to detect sync status
                // and mempool changes.
                let wait_for_mempool_request = tokio::time::sleep(Duration::from_secs(
                    GET_BLOCK_TEMPLATE_MEMPOOL_LONG_POLL_INTERVAL,
                ));

                // Return immediately if the chain tip has changed.
                // The clone preserves the seen status of the chain tip.
                let mut wait_for_best_tip_change = latest_chain_tip.clone();
                let wait_for_best_tip_change = wait_for_best_tip_change.best_tip_changed();

                // Wait for the maximum block time to elapse. This can change the block header
                // on testnet. (On mainnet it can happen due to a network disconnection, or a
                // rapid drop in hash rate.)
                //
                // This duration might be slightly lower than the actual maximum,
                // if cur_time was clamped to min_time. In that case the wait is very long,
                // and it's ok to return early.
                //
                // It can also be zero if cur_time was clamped to max_time. In that case,
                // we want to wait for another change, and ignore this timeout. So we use an
                // `OptionFuture::None`.
                let duration_until_max_time = max_time.saturating_duration_since(cur_time);
                let wait_for_max_time: OptionFuture<_> = if duration_until_max_time.seconds() > 0 {
                    Some(tokio::time::sleep(duration_until_max_time.to_std()))
                } else {
                    None
                }
                .into();

                // Optional TODO:
                // `zcashd` generates the next coinbase transaction while waiting for changes.
                // When Zebra supports shielded coinbase, we might want to do this in parallel.
                // But the coinbase value depends on the selected transactions, so this needs
                // further analysis to check if it actually saves us any time.

                tokio::select! {
                    // Poll the futures in the listed order, for efficiency.
                    // We put the most frequent conditions first.
                    biased;

                    // This timer elapses every few seconds
                    _elapsed = wait_for_mempool_request => {
                        tracing::debug!(
                            ?max_time,
                            ?cur_time,
                            ?server_long_poll_id,
                            ?client_long_poll_id,
                            GET_BLOCK_TEMPLATE_MEMPOOL_LONG_POLL_INTERVAL,
                            "checking for a new mempool change after waiting a few seconds"
                        );
                    }

                    // The state changes after around a target block interval (75s)
                    tip_changed_result = wait_for_best_tip_change => {
                        match tip_changed_result {
                            Ok(()) => {
                                // Spurious updates shouldn't happen in the state, because the
                                // difficulty and hash ordering is a stable total order. But
                                // since they could cause a busy-loop, guard against them here.
                                latest_chain_tip.mark_best_tip_seen();

                                let new_tip_hash = latest_chain_tip.best_tip_hash();
                                if new_tip_hash == Some(tip_hash) {
                                    tracing::debug!(
                                        ?max_time,
                                        ?cur_time,
                                        ?server_long_poll_id,
                                        ?client_long_poll_id,
                                        ?tip_hash,
                                        ?tip_height,
                                        "ignoring spurious state change notification"
                                    );

                                    // Wait for the mempool interval, then check for any changes.
                                    tokio::time::sleep(Duration::from_secs(
                                        GET_BLOCK_TEMPLATE_MEMPOOL_LONG_POLL_INTERVAL,
                                    )).await;

                                    continue;
                                }

                                tracing::debug!(
                                    ?max_time,
                                    ?cur_time,
                                    ?server_long_poll_id,
                                    ?client_long_poll_id,
                                    "returning from long poll because state has changed"
                                );
                            }

                            Err(recv_error) => {
                                // This log is rare and helps with debugging, so it's ok to be info.
                                tracing::info!(
                                    ?recv_error,
                                    ?max_time,
                                    ?cur_time,
                                    ?server_long_poll_id,
                                    ?client_long_poll_id,
                                    "returning from long poll due to a state error.\
                                    Is Zebra shutting down?"
                                );

                                return Err(Error {
                                    code: ErrorCode::ServerError(0),
                                    message: recv_error.to_string(),
                                    data: None,
                                });
                            }
                        }
                    }

                    // The max time does not elapse during normal operation on mainnet,
                    // and it rarely elapses on testnet.
                    Some(_elapsed) = wait_for_max_time => {
                        // This log is very rare so it's ok to be info.
                        tracing::info!(
                            ?max_time,
                            ?cur_time,
                            ?server_long_poll_id,
                            ?client_long_poll_id,
                            "returning from long poll because max time was reached"
                        );

                        max_time_reached = true;
                    }
                }
            };

            // - Processing fetched data to create a transaction template
            //
            // Apart from random weighted transaction selection,
            // the template only depends on the previously fetched data.
            // This processing never fails.

            // Calculate the next block height.
            let next_block_height =
                (chain_tip_and_local_time.tip_height + 1).expect("tip is far below Height::MAX");

            tracing::debug!(
                mempool_tx_hashes = ?mempool_txs
                    .iter()
                    .map(|tx| tx.transaction.id.mined_id())
                    .collect::<Vec<_>>(),
                "selecting transactions for the template from the mempool"
            );

            // Randomly select some mempool transactions.
            let mempool_txs = zip317::select_mempool_transactions(
                &network,
                next_block_height,
                &miner_address,
                mempool_txs,
                debug_like_zcashd,
                extra_coinbase_data.clone(),
            )
            .await;

            tracing::debug!(
                selected_mempool_tx_hashes = ?mempool_txs
                    .iter()
                    .map(|tx| tx.transaction.id.mined_id())
                    .collect::<Vec<_>>(),
                "selected transactions for the template from the mempool"
            );

            // - After this point, the template only depends on the previously fetched data.

            let response = GetBlockTemplate::new(
                &network,
                &miner_address,
                &chain_tip_and_local_time,
                server_long_poll_id,
                mempool_txs,
                submit_old,
                debug_like_zcashd,
                extra_coinbase_data,
            );

            Ok(response.into())
        }
        .boxed()
    }

    fn submit_block(
        &self,
        HexData(block_bytes): HexData,
        _parameters: Option<submit_block::JsonParameters>,
    ) -> BoxFuture<Result<submit_block::Response>> {
        let mut block_verifier_router = self.block_verifier_router.clone();

        async move {
            let block: Block = match block_bytes.zcash_deserialize_into() {
                Ok(block_bytes) => block_bytes,
                Err(error) => {
                    tracing::info!(?error, "submit block failed: block bytes could not be deserialized into a structurally valid block");

                    return Ok(submit_block::ErrorResponse::Rejected.into());
                }
            };

            let block_height = block
                .coinbase_height()
                .map(|height| height.0.to_string())
                .unwrap_or_else(|| "invalid coinbase height".to_string());
            let block_hash = block.hash();

            let block_verifier_router_response = block_verifier_router
                .ready()
                .await
                .map_err(|error| Error {
                    code: ErrorCode::ServerError(0),
                    message: error.to_string(),
                    data: None,
                })?
                .call(zebra_consensus::Request::Commit(Arc::new(block)))
                .await;

            let chain_error = match block_verifier_router_response {
                // Currently, this match arm returns `null` (Accepted) for blocks committed
                // to any chain, but Accepted is only for blocks in the best chain.
                //
                // TODO (#5487):
                // - Inconclusive: check if the block is on a side-chain
                // The difference is important to miners, because they want to mine on the best chain.
                Ok(block_hash) => {
                    tracing::info!(?block_hash, ?block_height, "submit block accepted");
                    return Ok(submit_block::Response::Accepted);
                }

                // Turns BoxError into Result<VerifyChainError, BoxError>,
                // by downcasting from Any to VerifyChainError.
                Err(box_error) => {
                    let error = box_error
                        .downcast::<RouterError>()
                        .map(|boxed_chain_error| *boxed_chain_error);

                    tracing::info!(?error, ?block_hash, ?block_height, "submit block failed verification");

                    error
                }
            };

            let response = match chain_error {
                Ok(source) if source.is_duplicate_request() => {
                    submit_block::ErrorResponse::Duplicate
                }

                // Currently, these match arms return Reject for the older duplicate in a queue,
                // but queued duplicates should be DuplicateInconclusive.
                //
                // Optional TODO (#5487):
                // - DuplicateInconclusive: turn these non-finalized state duplicate block errors
                //   into BlockError enum variants, and handle them as DuplicateInconclusive:
                //   - "block already sent to be committed to the state"
                //   - "replaced by newer request"
                // - keep the older request in the queue,
                //   and return a duplicate error for the newer request immediately.
                //   This improves the speed of the RPC response.
                //
                // Checking the download queues and BlockVerifierRouter buffer for duplicates
                // might require architectural changes to Zebra, so we should only do it
                // if mining pools really need it.
                Ok(_verify_chain_error) => submit_block::ErrorResponse::Rejected,

                // This match arm is currently unreachable, but if future changes add extra error types,
                // we want to turn them into `Rejected`.
                Err(_unknown_error_type) => submit_block::ErrorResponse::Rejected,
            };

            Ok(response.into())
        }
        .boxed()
    }

    fn get_mining_info(&self) -> BoxFuture<Result<get_mining_info::Response>> {
        let network = self.network.clone();
        let solution_rate_fut = self.get_network_sol_ps(None, None);
        async move {
            Ok(get_mining_info::Response::new(
                network,
                solution_rate_fut.await?,
            ))
        }
        .boxed()
    }

    fn get_network_sol_ps(
        &self,
        num_blocks: Option<i32>,
        height: Option<i32>,
    ) -> BoxFuture<Result<u64>> {
        // Default number of blocks is 120 if not supplied.
        let mut num_blocks = num_blocks.unwrap_or(DEFAULT_SOLUTION_RATE_WINDOW_SIZE);
        // But if it is 0 or negative, it uses the proof of work averaging window.
        if num_blocks < 1 {
            num_blocks = i32::try_from(POW_AVERAGING_WINDOW).expect("fits in i32");
        }
        let num_blocks =
            usize::try_from(num_blocks).expect("just checked for negatives, i32 fits in usize");

        // Default height is the tip height if not supplied. Negative values also mean the tip
        // height. Since negative values aren't valid heights, we can just use the conversion.
        let height = height.and_then(|height| height.try_into_height().ok());

        let mut state = self.state.clone();

        async move {
            let request = ReadRequest::SolutionRate { num_blocks, height };

            let response = state
                .ready()
                .and_then(|service| service.call(request))
                .await
                .map_err(|error| Error {
                    code: ErrorCode::ServerError(0),
                    message: error.to_string(),
                    data: None,
                })?;

            let solution_rate = match response {
                // zcashd returns a 0 rate when the calculation is invalid
                ReadResponse::SolutionRate(solution_rate) => solution_rate.unwrap_or(0),

                _ => unreachable!("unmatched response to a solution rate request"),
            };

            Ok(solution_rate
                .try_into()
                .expect("per-second solution rate always fits in u64"))
        }
        .boxed()
    }

    fn get_peer_info(&self) -> BoxFuture<Result<Vec<PeerInfo>>> {
        let address_book = self.address_book.clone();
        async move {
            Ok(address_book
                .recently_live_peers(chrono::Utc::now())
                .into_iter()
                .map(PeerInfo::from)
                .collect())
        }
        .boxed()
    }

    fn validate_address(
        &self,
        raw_address: String,
    ) -> BoxFuture<Result<validate_address::Response>> {
        let network = self.network.clone();

        async move {
            let Ok(address) = raw_address
                .parse::<zcash_address::ZcashAddress>() else {
                    return Ok(validate_address::Response::invalid());
                };

            let address = match address
                .convert::<primitives::Address>() {
                    Ok(address) => address,
                    Err(err) => {
                        tracing::debug!(?err, "conversion error");
                        return Ok(validate_address::Response::invalid());
                    }
                };

            // we want to match zcashd's behaviour
            if !address.is_transparent() {
                return Ok(validate_address::Response::invalid());
            }

            if address.network() == network.kind() {
                Ok(validate_address::Response {
                    address: Some(raw_address),
                    is_valid: true,
                    is_script: Some(address.is_script_hash()),
                })
            } else {
                tracing::info!(
                    ?network,
                    address_network = ?address.network(),
                    "invalid address in validateaddress RPC: Zebra's configured network must match address network"
                );

                Ok(validate_address::Response::invalid())
            }
        }
        .boxed()
    }

    fn z_validate_address(
        &self,
        raw_address: String,
    ) -> BoxFuture<Result<types::z_validate_address::Response>> {
        let network = self.network.clone();

        async move {
            let Ok(address) = raw_address
                .parse::<zcash_address::ZcashAddress>() else {
                    return Ok(z_validate_address::Response::invalid());
                };

            let address = match address
                .convert::<primitives::Address>() {
                    Ok(address) => address,
                    Err(err) => {
                        tracing::debug!(?err, "conversion error");
                        return Ok(z_validate_address::Response::invalid());
                    }
                };

            if address.network() == network.kind() {
                Ok(z_validate_address::Response {
                    is_valid: true,
                    address: Some(raw_address),
                    address_type: Some(z_validate_address::AddressType::from(&address)),
                    is_mine: Some(false),
                })
            } else {
                tracing::info!(
                    ?network,
                    address_network = ?address.network(),
                    "invalid address network in z_validateaddress RPC: address is for {:?} but Zebra is on {:?}",
                    address.network(),
                    network
                );

                Ok(z_validate_address::Response::invalid())
            }
        }
        .boxed()
    }

    fn get_block_subsidy(&self, height: Option<u32>) -> BoxFuture<Result<BlockSubsidy>> {
        let latest_chain_tip = self.latest_chain_tip.clone();
        let network = self.network.clone();

        async move {
            let height = if let Some(height) = height {
                Height(height)
            } else {
                best_chain_tip_height(&latest_chain_tip)?
            };

            if height < network.height_for_first_halving() {
                return Err(Error {
                    code: ErrorCode::ServerError(0),
                    message: "Zebra does not support founders' reward subsidies, \
                              use a block height that is after the first halving"
                        .into(),
                    data: None,
                });
            }

            let expected_block_subsidy =
                block_subsidy(height, &network).map_err(|error| Error {
                    code: ErrorCode::ServerError(0),
                    message: error.to_string(),
                    data: None,
                })?;

<<<<<<< HEAD
            let mut streams_total = Amount::zero();
            let mut funding_streams_total = Amount::zero();
            let mut lockbox_total = Amount::zero();

            let funding_streams =
                funding_stream_values(height, &network).map_err(|error| Error {
=======
            let miner_subsidy =
                miner_subsidy(height, &network, expected_block_subsidy).map_err(|error| Error {
>>>>>>> 53b40d04
                    code: ErrorCode::ServerError(0),
                    message: error.to_string(),
                    data: None,
                })?;
<<<<<<< HEAD

=======
            // Always zero for post-halving blocks
            let founders = Amount::zero();

            let funding_streams = funding_stream_values(height, &network, expected_block_subsidy)
                .map_err(|error| Error {
                code: ErrorCode::ServerError(0),
                message: error.to_string(),
                data: None,
            })?;
>>>>>>> 53b40d04
            let mut funding_streams: Vec<_> = funding_streams
                .iter()
                .map(|(receiver, value)| {
                    streams_total = (streams_total + *value).expect("total is always valid");
                    let address = funding_stream_address(height, &network, *receiver);
                    (*receiver, FundingStream::new(*receiver, *value, address))
                })
                .collect();

            // Use the same funding stream order as zcashd
            funding_streams.sort_by_key(|(receiver, _funding_stream)| {
                ZCASHD_FUNDING_STREAM_ORDER
                    .iter()
                    .position(|zcashd_receiver| zcashd_receiver == receiver)
            });

            let (_receivers, lockbox_or_funding_streams): (Vec<_>, _) =
                funding_streams.into_iter().unzip();

            let mut lockbox_streams = vec![];
            let mut funding_streams = vec![];

            // Check if we are in the testnet and in NU6 heights to change the object name and totals.
            // TODO: Remove testnet check after NU6 gets an activation height in Mainnet.
            if network.is_default_testnet()
                && height
                    >= NetworkUpgrade::Nu6
                        .activation_height(&network)
                        .expect("Testnet has a Nu6 activation height")
            {
                lockbox_streams = lockbox_or_funding_streams;
                lockbox_total = streams_total;
            } else {
                funding_streams = lockbox_or_funding_streams;
                funding_streams_total = streams_total;
            }

            let total_block_subsidy = (miner + founders + funding_streams_total + lockbox_total)
                .expect("total is always valid");

            Ok(BlockSubsidy {
                miner: miner_subsidy.into(),
                founders: founders.into(),
                funding_streams,
                lockbox_streams,
                funding_streams_total: funding_streams_total.into(),
                lockbox_total: lockbox_total.into(),
                total_block_subsidy: total_block_subsidy.into(),
            })
        }
        .boxed()
    }

    fn get_difficulty(&self) -> BoxFuture<Result<f64>> {
        let network = self.network.clone();
        let mut state = self.state.clone();

        async move {
            let request = ReadRequest::ChainInfo;

            // # TODO
            // - add a separate request like BestChainNextMedianTimePast, but skipping the
            //   consistency check, because any block's difficulty is ok for display
            // - return 1.0 for a "not enough blocks in the state" error, like `zcashd`:
            // <https://github.com/zcash/zcash/blob/7b28054e8b46eb46a9589d0bdc8e29f9fa1dc82d/src/rpc/blockchain.cpp#L40-L41>
            let response = state
                .ready()
                .and_then(|service| service.call(request))
                .await
                .map_err(|error| Error {
                    code: ErrorCode::ServerError(0),
                    message: error.to_string(),
                    data: None,
                })?;

            let chain_info = match response {
                ReadResponse::ChainInfo(info) => info,
                _ => unreachable!("unmatched response to a chain info request"),
            };

            // This RPC is typically used for display purposes, so it is not consensus-critical.
            // But it uses the difficulty consensus rules for its calculations.
            //
            // Consensus:
            // https://zips.z.cash/protocol/protocol.pdf#nbits
            //
            // The zcashd implementation performs to_expanded() on f64,
            // and then does an inverse division:
            // https://github.com/zcash/zcash/blob/d6e2fada844373a8554ee085418e68de4b593a6c/src/rpc/blockchain.cpp#L46-L73
            //
            // But in Zebra we divide the high 128 bits of each expanded difficulty. This gives
            // a similar result, because the lower 128 bits are insignificant after conversion
            // to `f64` with a 53-bit mantissa.
            //
            // `pow_limit >> 128 / difficulty >> 128` is the same as the work calculation
            // `(2^256 / pow_limit) / (2^256 / difficulty)`, but it's a bit more accurate.
            //
            // To simplify the calculation, we don't scale for leading zeroes. (Bitcoin's
            // difficulty currently uses 68 bits, so even it would still have full precision
            // using this calculation.)

            // Get expanded difficulties (256 bits), these are the inverse of the work
            let pow_limit: U256 = network.target_difficulty_limit().into();
            let difficulty: U256 = chain_info
                .expected_difficulty
                .to_expanded()
                .expect("valid blocks have valid difficulties")
                .into();

            // Shift out the lower 128 bits (256 bits, but the top 128 are all zeroes)
            let pow_limit = pow_limit >> 128;
            let difficulty = difficulty >> 128;

            // Convert to u128 then f64.
            // We could also convert U256 to String, then parse as f64, but that's slower.
            let pow_limit = pow_limit.as_u128() as f64;
            let difficulty = difficulty.as_u128() as f64;

            // Invert the division to give approximately: `work(difficulty) / work(pow_limit)`
            Ok(pow_limit / difficulty)
        }
        .boxed()
    }

    fn z_list_unified_receivers(
        &self,
        address: String,
    ) -> BoxFuture<Result<unified_address::Response>> {
        use zcash_address::unified::Container;

        async move {
            let (network, unified_address): (
                zcash_address::Network,
                zcash_address::unified::Address,
            ) = zcash_address::unified::Encoding::decode(address.clone().as_str()).map_err(
                |error| Error {
                    code: ErrorCode::ServerError(0),
                    message: error.to_string(),
                    data: None,
                },
            )?;

            let mut p2pkh = String::new();
            let mut p2sh = String::new();
            let mut orchard = String::new();
            let mut sapling = String::new();

            for item in unified_address.items() {
                match item {
                    zcash_address::unified::Receiver::Orchard(_data) => {
                        let addr = zcash_address::unified::Address::try_from_items(vec![item])
                            .expect("using data already decoded as valid");
                        orchard = addr.encode(&network);
                    }
                    zcash_address::unified::Receiver::Sapling(data) => {
                        let addr =
                            zebra_chain::primitives::Address::try_from_sapling(network, data)
                                .expect("using data already decoded as valid");
                        sapling = addr.payment_address().unwrap_or_default();
                    }
                    zcash_address::unified::Receiver::P2pkh(data) => {
                        let addr = zebra_chain::primitives::Address::try_from_transparent_p2pkh(
                            network, data,
                        )
                        .expect("using data already decoded as valid");
                        p2pkh = addr.payment_address().unwrap_or_default();
                    }
                    zcash_address::unified::Receiver::P2sh(data) => {
                        let addr = zebra_chain::primitives::Address::try_from_transparent_p2sh(
                            network, data,
                        )
                        .expect("using data already decoded as valid");
                        p2sh = addr.payment_address().unwrap_or_default();
                    }
                    _ => (),
                }
            }

            Ok(unified_address::Response::new(
                orchard, sapling, p2pkh, p2sh,
            ))
        }
        .boxed()
    }
}

// Put support functions in a submodule, to keep this file small.<|MERGE_RESOLUTION|>--- conflicted
+++ resolved
@@ -1180,6 +1180,13 @@
                 });
             }
 
+            // Always zero for post-halving blocks
+            let founders = Amount::zero();
+
+            let mut streams_total = Amount::zero();
+            let mut funding_streams_total = Amount::zero();
+            let mut lockbox_total = Amount::zero();
+
             let expected_block_subsidy =
                 block_subsidy(height, &network).map_err(|error| Error {
                     code: ErrorCode::ServerError(0),
@@ -1187,26 +1194,12 @@
                     data: None,
                 })?;
 
-<<<<<<< HEAD
-            let mut streams_total = Amount::zero();
-            let mut funding_streams_total = Amount::zero();
-            let mut lockbox_total = Amount::zero();
-
-            let funding_streams =
-                funding_stream_values(height, &network).map_err(|error| Error {
-=======
             let miner_subsidy =
                 miner_subsidy(height, &network, expected_block_subsidy).map_err(|error| Error {
->>>>>>> 53b40d04
                     code: ErrorCode::ServerError(0),
                     message: error.to_string(),
                     data: None,
                 })?;
-<<<<<<< HEAD
-
-=======
-            // Always zero for post-halving blocks
-            let founders = Amount::zero();
 
             let funding_streams = funding_stream_values(height, &network, expected_block_subsidy)
                 .map_err(|error| Error {
@@ -1214,7 +1207,7 @@
                 message: error.to_string(),
                 data: None,
             })?;
->>>>>>> 53b40d04
+
             let mut funding_streams: Vec<_> = funding_streams
                 .iter()
                 .map(|(receiver, value)| {
@@ -1252,8 +1245,9 @@
                 funding_streams_total = streams_total;
             }
 
-            let total_block_subsidy = (miner + founders + funding_streams_total + lockbox_total)
-                .expect("total is always valid");
+            let total_block_subsidy =
+                (miner_subsidy + founders + funding_streams_total + lockbox_total)
+                    .expect("total is always valid");
 
             Ok(BlockSubsidy {
                 miner: miner_subsidy.into(),
