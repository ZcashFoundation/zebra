//! RPC methods related to mining only available with `getblocktemplate-rpcs` rust feature.

use std::{iter, sync::Arc};

use futures::{FutureExt, TryFutureExt};
use jsonrpc_core::{self, BoxFuture, Error, ErrorCode, Result};
use jsonrpc_derive::rpc;
use tower::{buffer::Buffer, Service, ServiceExt};

use zebra_chain::{
    amount::{self, Amount, NegativeOrZero, NonNegative},
    block::{
        self,
        merkle::{self, AuthDataRoot},
        Block, ChainHistoryBlockTxAuthCommitmentHash, Height, MAX_BLOCK_BYTES, ZCASH_BLOCK_VERSION,
    },
    chain_sync_status::ChainSyncStatus,
    chain_tip::ChainTip,
    parameters::Network,
    serialization::ZcashDeserializeInto,
    transaction::{Transaction, UnminedTx, VerifiedUnminedTx},
    transparent,
};
use zebra_consensus::{
<<<<<<< HEAD
    funding_stream_address, funding_stream_values, miner_subsidy, BlockError, VerifyBlockError,
    VerifyChainError, VerifyCheckpointError, MAX_BLOCK_SIGOPS,
=======
    funding_stream_address, funding_stream_values, miner_subsidy, new_coinbase_script,
    VerifyChainError, MAX_BLOCK_SIGOPS,
>>>>>>> 77b85cf7
};
use zebra_node_services::mempool;

use zebra_state::{ReadRequest, ReadResponse};

use crate::methods::{
    best_chain_tip_height,
    get_block_template_rpcs::types::{
        default_roots::DefaultRoots, get_block_template::GetBlockTemplate,
        get_block_template_opts::GetBlockTemplateRequestMode, hex_data::HexData, submit_block,
        transaction::TransactionTemplate,
    },
    GetBlockHash, MISSING_BLOCK_ERROR_CODE,
};

pub mod config;
pub mod constants;
pub mod types;
pub mod zip317;

/// The max estimated distance to the chain tip for the getblocktemplate method.
///
/// Allows the same clock skew as the Zcash network, which is 100 blocks, based on the standard rule:
/// > A full validator MUST NOT accept blocks with nTime more than two hours in the future
/// > according to its clock. This is not strictly a consensus rule because it is nondeterministic,
/// > and clock time varies between nodes.
const MAX_ESTIMATED_DISTANCE_TO_NETWORK_CHAIN_TIP: i32 = 100;

/// The default window size specifying how many blocks to check when estimating the chain's solution rate.
///
/// Based on default value in zcashd.
const DEFAULT_SOLUTION_RATE_WINDOW_SIZE: usize = 120;

/// The RPC error code used by `zcashd` for when it's still downloading initial blocks.
///
/// `s-nomp` mining pool expects error code `-10` when the node is not synced:
/// <https://github.com/s-nomp/node-stratum-pool/blob/d86ae73f8ff968d9355bb61aac05e0ebef36ccb5/lib/pool.js#L142>
pub const NOT_SYNCED_ERROR_CODE: ErrorCode = ErrorCode::ServerError(-10);

/// getblocktemplate RPC method signatures.
#[rpc(server)]
pub trait GetBlockTemplateRpc {
    /// Returns the height of the most recent block in the best valid block chain (equivalently,
    /// the number of blocks in this chain excluding the genesis block).
    ///
    /// zcashd reference: [`getblockcount`](https://zcash.github.io/rpc/getblockcount.html)
    ///
    /// # Notes
    ///
    /// This rpc method is available only if zebra is built with `--features getblocktemplate-rpcs`.
    #[rpc(name = "getblockcount")]
    fn get_block_count(&self) -> Result<u32>;

    /// Returns the hash of the block of a given height iff the index argument correspond
    /// to a block in the best chain.
    ///
    /// zcashd reference: [`getblockhash`](https://zcash-rpc.github.io/getblockhash.html)
    ///
    /// # Parameters
    ///
    /// - `index`: (numeric, required) The block index.
    ///
    /// # Notes
    ///
    /// - If `index` is positive then index = block height.
    /// - If `index` is negative then -1 is the last known valid block.
    /// - This rpc method is available only if zebra is built with `--features getblocktemplate-rpcs`.
    #[rpc(name = "getblockhash")]
    fn get_block_hash(&self, index: i32) -> BoxFuture<Result<GetBlockHash>>;

    /// Returns a block template for mining new Zcash blocks.
    ///
    /// # Parameters
    ///
    /// - `jsonrequestobject`: (string, optional) A JSON object containing arguments.
    ///
    /// zcashd reference: [`getblocktemplate`](https://zcash-rpc.github.io/getblocktemplate.html)
    ///
    /// # Notes
    ///
    /// Arguments to this RPC are currently ignored.
    /// Long polling, block proposals, server lists, and work IDs are not supported.
    ///
    /// Miners can make arbitrary changes to blocks, as long as:
    /// - the data sent to `submitblock` is a valid Zcash block, and
    /// - the parent block is a valid block that Zebra already has, or will receive soon.
    ///
    /// Zebra verifies blocks in parallel, and keeps recent chains in parallel,
    /// so moving between chains is very cheap. (But forking a new chain may take some time,
    /// until bug #4794 is fixed.)
    ///
    /// This rpc method is available only if zebra is built with `--features getblocktemplate-rpcs`.
    #[rpc(name = "getblocktemplate")]
    fn get_block_template(
        &self,
        options: Option<types::get_block_template_opts::JsonParameters>,
    ) -> BoxFuture<Result<GetBlockTemplate>>;

    /// Submits block to the node to be validated and committed.
    /// Returns the [`submit_block::Response`] for the operation, as a JSON string.
    ///
    /// zcashd reference: [`submitblock`](https://zcash.github.io/rpc/submitblock.html)
    ///
    /// # Parameters
    /// - `hexdata` (string, required)
    /// - `jsonparametersobject` (string, optional) - currently ignored
    ///  - holds a single field, workid, that must be included in submissions if provided by the server.
    #[rpc(name = "submitblock")]
    fn submit_block(
        &self,
        hex_data: HexData,
        _options: Option<submit_block::JsonParameters>,
    ) -> BoxFuture<Result<submit_block::Response>>;

    /// Returns mining-related information.
    ///
    /// zcashd reference: [`getmininginfo`](https://zcash.github.io/rpc/getmininginfo.html)
    #[rpc(name = "getmininginfo")]
    fn get_mining_info(&self) -> BoxFuture<Result<types::get_mining_info::Response>>;

    /// Returns the estimated network solutions per second based on the last `num_blocks` before `height`.
    /// If `num_blocks` is not supplied, uses 120 blocks.
    /// If `height` is not supplied or is 0, uses the tip height.
    ///
    /// zcashd reference: [`getnetworksolps`](https://zcash.github.io/rpc/getnetworksolps.html)
    #[rpc(name = "getnetworksolps")]
    fn get_network_sol_ps(
        &self,
        num_blocks: Option<usize>,
        height: Option<i32>,
    ) -> BoxFuture<Result<u128>>;

    /// Returns the estimated network solutions per second based on the last `num_blocks` before `height`.
    /// If `num_blocks` is not supplied, uses 120 blocks.
    /// If `height` is not supplied or is 0, uses the tip height.
    ///
    /// zcashd reference: [`getnetworkhashps`](https://zcash.github.io/rpc/getnetworkhashps.html)
    #[rpc(name = "getnetworkhashps")]
    fn get_network_hash_ps(
        &self,
        num_blocks: Option<usize>,
        height: Option<i32>,
    ) -> BoxFuture<Result<u128>> {
        self.get_network_sol_ps(num_blocks, height)
    }
}

/// RPC method implementations.
pub struct GetBlockTemplateRpcImpl<Mempool, State, Tip, ChainVerifier, SyncStatus>
where
    Mempool: Service<
        mempool::Request,
        Response = mempool::Response,
        Error = zebra_node_services::BoxError,
    >,
    State: Service<
        zebra_state::ReadRequest,
        Response = zebra_state::ReadResponse,
        Error = zebra_state::BoxError,
    >,
    ChainVerifier: Service<Arc<Block>, Response = block::Hash, Error = zebra_consensus::BoxError>
        + Clone
        + Send
        + Sync
        + 'static,
    SyncStatus: ChainSyncStatus + Clone + Send + Sync + 'static,
{
    // TODO: Add the other fields from the [`Rpc`] struct as-needed

    // Configuration
    //
    /// The configured network for this RPC service.
    network: Network,

    /// The configured miner address for this RPC service.
    ///
    /// Zebra currently only supports single-signature P2SH transparent addresses.
    miner_address: Option<transparent::Address>,

    // Services
    //
    /// A handle to the mempool service.
    mempool: Buffer<Mempool, mempool::Request>,

    /// A handle to the state service.
    state: State,

    /// Allows efficient access to the best tip of the blockchain.
    latest_chain_tip: Tip,

    /// The chain verifier, used for submitting blocks.
    chain_verifier: ChainVerifier,

    /// The chain sync status, used for checking if Zebra is likely close to the network chain tip.
    sync_status: SyncStatus,
}

impl<Mempool, State, Tip, ChainVerifier, SyncStatus>
    GetBlockTemplateRpcImpl<Mempool, State, Tip, ChainVerifier, SyncStatus>
where
    Mempool: Service<
            mempool::Request,
            Response = mempool::Response,
            Error = zebra_node_services::BoxError,
        > + 'static,
    State: Service<
            zebra_state::ReadRequest,
            Response = zebra_state::ReadResponse,
            Error = zebra_state::BoxError,
        > + Clone
        + Send
        + Sync
        + 'static,
    Tip: ChainTip + Clone + Send + Sync + 'static,
    ChainVerifier: Service<Arc<Block>, Response = block::Hash, Error = zebra_consensus::BoxError>
        + Clone
        + Send
        + Sync
        + 'static,
    SyncStatus: ChainSyncStatus + Clone + Send + Sync + 'static,
{
    /// Create a new instance of the handler for getblocktemplate RPCs.
    pub fn new(
        network: Network,
        mining_config: config::Config,
        mempool: Buffer<Mempool, mempool::Request>,
        state: State,
        latest_chain_tip: Tip,
        chain_verifier: ChainVerifier,
        sync_status: SyncStatus,
    ) -> Self {
        Self {
            network,
            miner_address: mining_config.miner_address,
            mempool,
            state,
            latest_chain_tip,
            chain_verifier,
            sync_status,
        }
    }
}

impl<Mempool, State, Tip, ChainVerifier, SyncStatus> GetBlockTemplateRpc
    for GetBlockTemplateRpcImpl<Mempool, State, Tip, ChainVerifier, SyncStatus>
where
    Mempool: Service<
            mempool::Request,
            Response = mempool::Response,
            Error = zebra_node_services::BoxError,
        > + 'static,
    Mempool::Future: Send,
    State: Service<
            zebra_state::ReadRequest,
            Response = zebra_state::ReadResponse,
            Error = zebra_state::BoxError,
        > + Clone
        + Send
        + Sync
        + 'static,
    <State as Service<zebra_state::ReadRequest>>::Future: Send,
    Tip: ChainTip + Clone + Send + Sync + 'static,
    ChainVerifier: Service<Arc<Block>, Response = block::Hash, Error = zebra_consensus::BoxError>
        + Clone
        + Send
        + Sync
        + 'static,
    <ChainVerifier as Service<Arc<Block>>>::Future: Send,
    SyncStatus: ChainSyncStatus + Clone + Send + Sync + 'static,
{
    fn get_block_count(&self) -> Result<u32> {
        best_chain_tip_height(&self.latest_chain_tip).map(|height| height.0)
    }

    // TODO: use a generic error constructor (#5548)
    fn get_block_hash(&self, index: i32) -> BoxFuture<Result<GetBlockHash>> {
        let mut state = self.state.clone();
        let latest_chain_tip = self.latest_chain_tip.clone();

        async move {
            let tip_height = best_chain_tip_height(&latest_chain_tip)?;

            let height = get_height_from_int(index, tip_height)?;

            let request = zebra_state::ReadRequest::BestChainBlockHash(height);
            let response = state
                .ready()
                .and_then(|service| service.call(request))
                .await
                .map_err(|error| Error {
                    code: ErrorCode::ServerError(0),
                    message: error.to_string(),
                    data: None,
                })?;

            match response {
                zebra_state::ReadResponse::BlockHash(Some(hash)) => Ok(GetBlockHash(hash)),
                zebra_state::ReadResponse::BlockHash(None) => Err(Error {
                    code: MISSING_BLOCK_ERROR_CODE,
                    message: "Block not found".to_string(),
                    data: None,
                }),
                _ => unreachable!("unmatched response to a block request"),
            }
        }
        .boxed()
    }

    // TODO: use HexData to handle block proposal data, and a generic error constructor (#5548)
    fn get_block_template(
        &self,
        options: Option<types::get_block_template_opts::JsonParameters>,
    ) -> BoxFuture<Result<GetBlockTemplate>> {
        let network = self.network;
        let miner_address = self.miner_address;

        let mempool = self.mempool.clone();
        let latest_chain_tip = self.latest_chain_tip.clone();
        let sync_status = self.sync_status.clone();
        let mut state = self.state.clone();

        // Since this is a very large RPC, we use separate functions for each group of fields.
        async move {
            if let Some(options) = options {
                if options.data.is_some() || options.mode == GetBlockTemplateRequestMode::Proposal {
                    return Err(Error {
                        code: ErrorCode::InvalidParams,
                        message: "\"proposal\" mode is currently unsupported by Zebra".to_string(),
                        data: None,
                    })
                }

                if options.longpollid.is_some() {
                    return Err(Error {
                        code: ErrorCode::InvalidParams,
                        message: "long polling is currently unsupported by Zebra".to_string(),
                        data: None,
                    })
                }
            }

            let miner_address = miner_address.ok_or_else(|| Error {
                code: ErrorCode::ServerError(0),
                message: "configure mining.miner_address in zebrad.toml \
                          with a transparent P2SH address"
                    .to_string(),
                data: None,
            })?;

            // The tip estimate may not be the same as the one coming from the state
            // but this is ok for an estimate
            let (estimated_distance_to_chain_tip, estimated_tip_height) = latest_chain_tip
                .estimate_distance_to_network_chain_tip(network)
                .ok_or_else(|| Error {
                    code: ErrorCode::ServerError(0),
                    message: "No Chain tip available yet".to_string(),
                    data: None,
                })?;

            if !sync_status.is_close_to_tip() || estimated_distance_to_chain_tip > MAX_ESTIMATED_DISTANCE_TO_NETWORK_CHAIN_TIP {
                tracing::info!(
                    estimated_distance_to_chain_tip,
                    ?estimated_tip_height,
                    "Zebra has not synced to the chain tip"
                );

                return Err(Error {
                    code: NOT_SYNCED_ERROR_CODE,
                    message: format!("Zebra has not synced to the chain tip, estimated distance: {estimated_distance_to_chain_tip}"),
                    data: None,
                });
            }

            // Calling state with `ChainInfo` request for relevant chain data
            let request = ReadRequest::ChainInfo;
            let response = state
                .ready()
                .and_then(|service| service.call(request))
                .await
                .map_err(|error| Error {
                    code: ErrorCode::ServerError(0),
                    message: error.to_string(),
                                data: None,
                            })?;

            let chain_info = match response {
                ReadResponse::ChainInfo(chain_info) => chain_info,
                _ => unreachable!("we should always have enough state data here to get a `GetBlockTemplateChainInfo`"),
            };

            // Get the tip data from the state call
            let block_height = (chain_info.tip_height + 1).expect("tip is far below Height::MAX");

            // Use a fake coinbase transaction to break the dependency between transaction
            // selection, the miner fee, and the fee payment in the coinbase transaction.
            let fake_coinbase_tx = fake_coinbase_transaction(network, block_height, miner_address);
            let mempool_txs = zip317::select_mempool_transactions(fake_coinbase_tx, mempool).await?;

            let miner_fee = miner_fee(&mempool_txs);

            let outputs =
                standard_coinbase_outputs(network, block_height, miner_address, miner_fee);
            let coinbase_tx = Transaction::new_v5_coinbase(network, block_height, outputs).into();

            let (merkle_root, auth_data_root) =
                calculate_transaction_roots(&coinbase_tx, &mempool_txs);

            let history_tree = chain_info.history_tree;
            // TODO: move expensive cryptography to a rayon thread?
            let chain_history_root = history_tree.hash().expect("history tree can't be empty");

            // TODO: move expensive cryptography to a rayon thread?
            let block_commitments_hash = ChainHistoryBlockTxAuthCommitmentHash::from_commitments(
                &chain_history_root,
                &auth_data_root,
            );

            // Convert into TransactionTemplates
            let mempool_txs = mempool_txs.iter().map(Into::into).collect();

            let mutable: Vec<String> = constants::GET_BLOCK_TEMPLATE_MUTABLE_FIELD.iter().map(ToString::to_string).collect();

            Ok(GetBlockTemplate {
                capabilities: Vec::new(),

                version: ZCASH_BLOCK_VERSION,

                previous_block_hash: GetBlockHash(chain_info.tip_hash),
                block_commitments_hash,
                light_client_root_hash: block_commitments_hash,
                final_sapling_root_hash: block_commitments_hash,
                default_roots: DefaultRoots {
                    merkle_root,
                    chain_history_root,
                    auth_data_root,
                    block_commitments_hash,
                },

                transactions: mempool_txs,

                coinbase_txn: TransactionTemplate::from_coinbase(&coinbase_tx, miner_fee),

                target: format!(
                    "{}",
                    chain_info.expected_difficulty
                        .to_expanded()
                        .expect("state always returns a valid difficulty value")
                ),

                min_time: chain_info.min_time.timestamp(),

                mutable,

                nonce_range: constants::GET_BLOCK_TEMPLATE_NONCE_RANGE_FIELD.to_string(),

                sigop_limit: MAX_BLOCK_SIGOPS,

                size_limit: MAX_BLOCK_BYTES,

                cur_time: chain_info.cur_time.timestamp(),

                bits: format!("{:#010x}", chain_info.expected_difficulty.to_value())
                    .drain(2..)
                    .collect(),

                height: block_height.0,

                max_time: chain_info.max_time.timestamp(),
            })
        }
        .boxed()
    }

    fn submit_block(
        &self,
        HexData(block_bytes): HexData,
        _options: Option<submit_block::JsonParameters>,
    ) -> BoxFuture<Result<submit_block::Response>> {
        let mut chain_verifier = self.chain_verifier.clone();

        async move {
            let block: Block = match block_bytes.zcash_deserialize_into() {
                Ok(block_bytes) => block_bytes,
                Err(_) => return Ok(submit_block::ErrorResponse::Rejected.into()),
            };

            let chain_verifier_response = chain_verifier
                .ready()
                .await
                .map_err(|error| Error {
                    code: ErrorCode::ServerError(0),
                    message: error.to_string(),
                    data: None,
                })?
                .call(Arc::new(block))
                .await;

            let chain_error = match chain_verifier_response {
                // Currently, this match arm returns `null` (Accepted) for blocks committed
                // to any chain, but Accepted is only for blocks in the best chain.
                //
                // TODO (#5487):
                // - Inconclusive: check if the block is on a side-chain
                // The difference is important to miners, because they want to mine on the best chain.
                Ok(_block_hash) => return Ok(submit_block::Response::Accepted),

                // Turns BoxError into Result<VerifyChainError, BoxError>,
                // by downcasting from Any to VerifyChainError.
                Err(box_error) => box_error
                    .downcast::<VerifyChainError>()
                    .map(|boxed_chain_error| *boxed_chain_error),
            };

            let response = match chain_error {
                Ok(source) if source.is_duplicate_request() => {
                    submit_block::ErrorResponse::Duplicate
                }

                // Currently, these match arms return Reject for the older duplicate in a queue,
                // but queued duplicates should be DuplicateInconclusive.
                //
                // Optional TODO (#5487):
                // - DuplicateInconclusive: turn these non-finalized state duplicate block errors
                //   into BlockError enum variants, and handle them as DuplicateInconclusive:
                //   - "block already sent to be committed to the state"
                //   - "replaced by newer request"
                // - keep the older request in the queue,
                //   and return a duplicate error for the newer request immediately.
                //   This improves the speed of the RPC response.
                //
                // Checking the download queues and ChainVerifier buffer for duplicates
                // might require architectural changes to Zebra, so we should only do it
                // if mining pools really need it.
                Ok(_verify_chain_error) => submit_block::ErrorResponse::Rejected,

                // This match arm is currently unreachable, but if future changes add extra error types,
                // we want to turn them into `Rejected`.
                Err(_unknown_error_type) => submit_block::ErrorResponse::Rejected,
            };

            Ok(response.into())
        }
        .boxed()
    }

    fn get_mining_info(&self) -> BoxFuture<Result<types::get_mining_info::Response>> {
        let network = self.network;
        let solution_rate_fut = self.get_network_sol_ps(None, None);
        async move {
            Ok(types::get_mining_info::Response::new(
                network,
                solution_rate_fut.await?,
            ))
        }
        .boxed()
    }

    fn get_network_sol_ps(
        &self,
        num_blocks: Option<usize>,
        height: Option<i32>,
    ) -> BoxFuture<Result<u128>> {
        let num_blocks = num_blocks
            .map(|num_blocks| num_blocks.max(1))
            .unwrap_or(DEFAULT_SOLUTION_RATE_WINDOW_SIZE);
        let height = height.and_then(|height| (height > 1).then_some(Height(height as u32)));
        let mut state = self.state.clone();

        async move {
            let request = ReadRequest::SolutionRate { num_blocks, height };

            let response = state
                .ready()
                .and_then(|service| service.call(request))
                .await
                .map_err(|error| Error {
                    code: ErrorCode::ServerError(0),
                    message: error.to_string(),
                    data: None,
                })?;

            let solution_rate = match response {
                ReadResponse::SolutionRate(solution_rate) => solution_rate.ok_or(Error {
                    code: ErrorCode::ServerError(0),
                    message: "No blocks in state".to_string(),
                    data: None,
                })?,
                _ => unreachable!("unmatched response to a solution rate request"),
            };

            Ok(solution_rate)
        }
        .boxed()
    }
}

// get_block_template support methods

/// Returns the total miner fee for `mempool_txs`.
pub fn miner_fee(mempool_txs: &[VerifiedUnminedTx]) -> Amount<NonNegative> {
    let miner_fee: amount::Result<Amount<NonNegative>> =
        mempool_txs.iter().map(|tx| tx.miner_fee).sum();

    miner_fee.expect(
        "invalid selected transactions: \
         fees in a valid block can not be more than MAX_MONEY",
    )
}

/// Returns the standard funding stream and miner reward transparent output scripts
/// for `network`, `height` and `miner_fee`.
///
/// Only works for post-Canopy heights.
pub fn standard_coinbase_outputs(
    network: Network,
    height: Height,
    miner_address: transparent::Address,
    miner_fee: Amount<NonNegative>,
) -> Vec<(Amount<NonNegative>, transparent::Script)> {
    let funding_streams = funding_stream_values(height, network)
        .expect("funding stream value calculations are valid for reasonable chain heights");

    let mut funding_streams: Vec<(Amount<NonNegative>, transparent::Address)> = funding_streams
        .iter()
        .map(|(receiver, amount)| (*amount, funding_stream_address(height, network, *receiver)))
        .collect();
    // The HashMap returns funding streams in an arbitrary order,
    // but Zebra's snapshot tests expect the same order every time.
    funding_streams.sort_by_key(|(amount, _address)| *amount);

    let miner_reward = miner_subsidy(height, network)
        .expect("reward calculations are valid for reasonable chain heights")
        + miner_fee;
    let miner_reward =
        miner_reward.expect("reward calculations are valid for reasonable chain heights");

    let mut coinbase_outputs = funding_streams;
    coinbase_outputs.push((miner_reward, miner_address));

    coinbase_outputs
        .iter()
        .map(|(amount, address)| (*amount, address.create_script_from_address()))
        .collect()
}

/// Returns a fake coinbase transaction that can be used during transaction selection.
///
/// This avoids a data dependency loop involving the selected transactions, the miner fee,
/// and the coinbase transaction.
///
/// This transaction's serialized size and sigops must be at least as large as the real coinbase
/// transaction with the correct height and fee.
fn fake_coinbase_transaction(
    network: Network,
    block_height: Height,
    miner_address: transparent::Address,
) -> TransactionTemplate<NegativeOrZero> {
    // Block heights are encoded as variable-length (script) and `u32` (lock time, expiry height).
    // They can also change the `u32` consensus branch id.
    // We use the template height here, which has the correct byte length.
    // https://zips.z.cash/protocol/protocol.pdf#txnconsensus
    // https://github.com/zcash/zips/blob/main/zip-0203.rst#changes-for-nu5
    //
    // Transparent amounts are encoded as `i64`,
    // so one zat has the same size as the real amount:
    // https://developer.bitcoin.org/reference/transactions.html#txout-a-transaction-output
    let miner_fee = 1.try_into().expect("amount is valid and non-negative");

    let outputs = standard_coinbase_outputs(network, block_height, miner_address, miner_fee);
    let coinbase_tx = Transaction::new_v5_coinbase(network, block_height, outputs).into();

    TransactionTemplate::from_coinbase(&coinbase_tx, miner_fee)
}

/// Returns the transaction effecting and authorizing roots
/// for `coinbase_tx` and `mempool_txs`.
//
// TODO: should this be spawned into a cryptographic operations pool?
//       (it would only matter if there were a lot of small transactions in a block)
pub fn calculate_transaction_roots(
    coinbase_tx: &UnminedTx,
    mempool_txs: &[VerifiedUnminedTx],
) -> (merkle::Root, AuthDataRoot) {
    let block_transactions =
        || iter::once(coinbase_tx).chain(mempool_txs.iter().map(|tx| &tx.transaction));

    let merkle_root = block_transactions().cloned().collect();
    let auth_data_root = block_transactions().cloned().collect();

    (merkle_root, auth_data_root)
}

// get_block_hash support methods

/// Given a potentially negative index, find the corresponding `Height`.
///
/// This function is used to parse the integer index argument of `get_block_hash`.
fn get_height_from_int(index: i32, tip_height: Height) -> Result<Height> {
    if index >= 0 {
        let height = index.try_into().expect("Positive i32 always fits in u32");
        if height > tip_height.0 {
            return Err(Error::invalid_params(
                "Provided index is greater than the current tip",
            ));
        }
        Ok(Height(height))
    } else {
        // `index + 1` can't overflow, because `index` is always negative here.
        let height = i32::try_from(tip_height.0)
            .expect("tip height fits in i32, because Height::MAX fits in i32")
            .checked_add(index + 1);

        let sanitized_height = match height {
            None => return Err(Error::invalid_params("Provided index is not valid")),
            Some(h) => {
                if h < 0 {
                    return Err(Error::invalid_params(
                        "Provided negative index ends up with a negative height",
                    ));
                }
                let h: u32 = h.try_into().expect("Positive i32 always fits in u32");
                if h > tip_height.0 {
                    return Err(Error::invalid_params(
                        "Provided index is greater than the current tip",
                    ));
                }

                h
            }
        };

        Ok(Height(sanitized_height))
    }
}<|MERGE_RESOLUTION|>--- conflicted
+++ resolved
@@ -21,15 +21,12 @@
     transaction::{Transaction, UnminedTx, VerifiedUnminedTx},
     transparent,
 };
+
 use zebra_consensus::{
-<<<<<<< HEAD
-    funding_stream_address, funding_stream_values, miner_subsidy, BlockError, VerifyBlockError,
-    VerifyChainError, VerifyCheckpointError, MAX_BLOCK_SIGOPS,
-=======
-    funding_stream_address, funding_stream_values, miner_subsidy, new_coinbase_script,
-    VerifyChainError, MAX_BLOCK_SIGOPS,
->>>>>>> 77b85cf7
+    funding_stream_address, funding_stream_values, miner_subsidy, VerifyChainError,
+    MAX_BLOCK_SIGOPS,
 };
+
 use zebra_node_services::mempool;
 
 use zebra_state::{ReadRequest, ReadResponse};
