--- conflicted
+++ resolved
@@ -439,20 +439,10 @@
             });
         });
 
-<<<<<<< HEAD
-    // make the api call
-    let get_raw_mempool = rpc.get_raw_mempool(None);
-    let (response, _) = futures::join!(get_raw_mempool, mempool_req);
-    let GetRawMempoolResponse::TxIds(get_raw_mempool) =
-        response.expect("We should have a GetRawTransaction struct")
-    else {
-        panic!("should return TxIds for non verbose");
-    };
-=======
     let (rsp, _) = futures::join!(rpc.get_raw_mempool(Some(true)), mempool_req);
 
     match rsp {
-        Ok(GetRawMempool::Verbose(rsp)) => {
+        Ok(GetRawMempoolResponse::Verbose(rsp)) => {
             settings.bind(|| insta::assert_json_snapshot!("get_raw_mempool_verbose", rsp));
         }
         _ => panic!("getrawmempool RPC must return `GetRawMempool::Verbose`"),
@@ -465,10 +455,9 @@
         });
 
     let (rsp, _) = futures::join!(rpc.get_raw_mempool(Some(false)), mempool_req);
->>>>>>> 744a3db9
 
     match rsp {
-        Ok(GetRawMempool::TxIds(ref rsp)) => {
+        Ok(GetRawMempoolResponse::TxIds(ref rsp)) => {
             settings.bind(|| insta::assert_json_snapshot!("get_raw_mempool", rsp));
         }
         _ => panic!("getrawmempool RPC must return `GetRawMempool::TxIds`"),
