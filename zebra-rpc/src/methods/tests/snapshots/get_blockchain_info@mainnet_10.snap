---
source: zebra-rpc/src/methods/tests/snapshot.rs
assertion_line: 562
expression: info
---
{
  "chain": "main",
  "blocks": 10,
  "bestblockhash": "00074c46a4aa8172df8ae2ad1848a2e084e1b6989b7d9e6132adc938bf835b36",
  "estimatedheight": "[Height]",
  "valuePools": [
    {
      "id": "transparent",
      "chainValue": 0.034375,
      "chainValueZat": 3437500
    },
    {
      "id": "sprout",
      "chainValue": 0.0,
      "chainValueZat": 0
    },
    {
      "id": "sapling",
      "chainValue": 0.0,
      "chainValueZat": 0
    },
    {
      "id": "orchard",
      "chainValue": 0.0,
      "chainValueZat": 0
    },
    {
      "id": "deferred",
      "chainValue": 0.0,
      "chainValueZat": 0
    }
  ],
  "upgrades": {
    "5ba81b19": {
      "name": "Overwinter",
      "activationheight": 347500,
      "status": "pending"
    },
    "76b809bb": {
      "name": "Sapling",
      "activationheight": 419200,
      "status": "pending"
    },
    "2bb40e60": {
      "name": "Blossom",
      "activationheight": 653600,
      "status": "pending"
    },
    "f5b9230b": {
      "name": "Heartwood",
      "activationheight": 903000,
      "status": "pending"
    },
    "e9ff75a6": {
      "name": "Canopy",
      "activationheight": 1046400,
      "status": "pending"
    },
    "c2d6d0b4": {
      "name": "NU5",
      "activationheight": 1687104,
      "status": "pending"
    },
    "c8e71055": {
      "name": "NU6",
      "activationheight": 2726400,
      "status": "pending"
    },
<<<<<<< HEAD
    "77190ad8": {
=======
    "77777777": {
>>>>>>> 12ad26aa
      "name": "NU7",
      "activationheight": 3111000,
      "status": "pending"
    }
  },
  "consensus": {
    "chaintip": "00000000",
    "nextblock": "00000000"
  }
}<|MERGE_RESOLUTION|>--- conflicted
+++ resolved
@@ -71,11 +71,7 @@
       "activationheight": 2726400,
       "status": "pending"
     },
-<<<<<<< HEAD
-    "77190ad8": {
-=======
     "77777777": {
->>>>>>> 12ad26aa
       "name": "NU7",
       "activationheight": 3111000,
       "status": "pending"
