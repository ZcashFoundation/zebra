--- conflicted
+++ resolved
@@ -71,15 +71,9 @@
       "activationheight": 2976000,
       "status": "pending"
     },
-<<<<<<< HEAD
-    "77777777": {
-      "name": "NU7",
-      "activationheight": 2942001,
-=======
     "77190ad8": {
       "name": "NU7",
       "activationheight": 2726401,
->>>>>>> fbf1f9f7
       "status": "pending"
     }
   },
