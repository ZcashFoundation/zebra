---
source: zebra-rpc/src/methods/tests/snapshot.rs
assertion_line: 562
expression: info
---
{
  "chain": "test",
  "blocks": 10,
  "bestblockhash": "079f4c752729be63e6341ee9bce42fbbe37236aba22e3deb82405f3c2805c112",
  "estimatedheight": "[Height]",
  "valuePools": [
    {
      "id": "transparent",
      "chainValue": 0.034375,
      "chainValueZat": 3437500
    },
    {
      "id": "sprout",
      "chainValue": 0.0,
      "chainValueZat": 0
    },
    {
      "id": "sapling",
      "chainValue": 0.0,
      "chainValueZat": 0
    },
    {
      "id": "orchard",
      "chainValue": 0.0,
      "chainValueZat": 0
    },
    {
      "id": "deferred",
      "chainValue": 0.0,
      "chainValueZat": 0
    }
  ],
  "upgrades": {
    "5ba81b19": {
      "name": "Overwinter",
      "activationheight": 207500,
      "status": "pending"
    },
    "76b809bb": {
      "name": "Sapling",
      "activationheight": 280000,
      "status": "pending"
    },
    "2bb40e60": {
      "name": "Blossom",
      "activationheight": 584000,
      "status": "pending"
    },
    "f5b9230b": {
      "name": "Heartwood",
      "activationheight": 903800,
      "status": "pending"
    },
    "e9ff75a6": {
      "name": "Canopy",
      "activationheight": 1028500,
      "status": "pending"
    },
    "c2d6d0b4": {
      "name": "NU5",
      "activationheight": 1842420,
      "status": "pending"
    },
    "c8e71055": {
      "name": "NU6",
      "activationheight": 2976000,
      "status": "pending"
    },
<<<<<<< HEAD
    "77190ad8": {
=======
    "77777777": {
>>>>>>> 12ad26aa
      "name": "NU7",
      "activationheight": 3222000,
      "status": "pending"
    }
  },
  "consensus": {
    "chaintip": "00000000",
    "nextblock": "00000000"
  }
}<|MERGE_RESOLUTION|>--- conflicted
+++ resolved
@@ -71,11 +71,7 @@
       "activationheight": 2976000,
       "status": "pending"
     },
-<<<<<<< HEAD
-    "77190ad8": {
-=======
     "77777777": {
->>>>>>> 12ad26aa
       "name": "NU7",
       "activationheight": 3222000,
       "status": "pending"
