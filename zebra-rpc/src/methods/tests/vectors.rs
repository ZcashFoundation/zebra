//! Fixed test vectors for RPC methods.

use std::{ops::RangeInclusive, sync::Arc};

use jsonrpc_core::ErrorCode;
use tower::buffer::Buffer;

use zebra_chain::{
    amount::Amount,
    block::Block,
    chain_tip::NoChainTip,
    parameters::Network::*,
    serialization::{ZcashDeserializeInto, ZcashSerialize},
    transaction::{UnminedTx, UnminedTxId},
    transparent,
};
use zebra_network::constants::USER_AGENT;
use zebra_node_services::BoxError;

use zebra_test::mock_service::MockService;

use super::super::*;

#[tokio::test(flavor = "multi_thread")]
async fn rpc_getinfo() {
    let _init_guard = zebra_test::init();

    let mut mempool: MockService<_, _, _, BoxError> = MockService::build().for_unit_tests();
    let mut state: MockService<_, _, _, BoxError> = MockService::build().for_unit_tests();

    let (rpc, rpc_tx_queue_task_handle) = RpcImpl::new(
        "RPC test",
        Mainnet,
        false,
        Buffer::new(mempool.clone(), 1),
        Buffer::new(state.clone(), 1),
        NoChainTip,
    );

    let get_info = rpc.get_info().expect("We should have a GetInfo struct");

    // make sure there is a `build` field in the response,
    // and that is equal to the provided string, with an added 'v' version prefix.
    assert_eq!(get_info.build, "vRPC test");

    // make sure there is a `subversion` field,
    // and that is equal to the Zebra user agent.
    assert_eq!(get_info.subversion, USER_AGENT);

    mempool.expect_no_requests().await;
    state.expect_no_requests().await;

    // The queue task should continue without errors or panics
    let rpc_tx_queue_task_result = rpc_tx_queue_task_handle.now_or_never();
    assert!(matches!(rpc_tx_queue_task_result, None));
}

#[tokio::test(flavor = "multi_thread")]
async fn rpc_getblock() {
    let _init_guard = zebra_test::init();

    // Create a continuous chain of mainnet blocks from genesis
    let blocks: Vec<Arc<Block>> = zebra_test::vectors::CONTINUOUS_MAINNET_BLOCKS
        .iter()
        .map(|(_height, block_bytes)| block_bytes.zcash_deserialize_into().unwrap())
        .collect();

    let mut mempool: MockService<_, _, _, BoxError> = MockService::build().for_unit_tests();
    // Create a populated state service
    let (_state, read_state, latest_chain_tip, _chain_tip_change) =
        zebra_state::populated_state(blocks.clone(), Mainnet).await;

    // Init RPC
    let (rpc, rpc_tx_queue_task_handle) = RpcImpl::new(
        "RPC test",
        Mainnet,
        false,
        Buffer::new(mempool.clone(), 1),
        read_state,
        latest_chain_tip,
    );

    // Make calls with verbosity=0 and check response
    for (i, block) in blocks.iter().enumerate() {
        let expected_result = GetBlock::Raw(block.clone().into());

        let get_block = rpc
            .get_block(i.to_string(), Some(0u8))
            .await
            .expect("We should have a GetBlock struct");

        assert_eq!(get_block, expected_result);

        let get_block = rpc
            .get_block(block.hash().to_string(), Some(0u8))
            .await
            .expect("We should have a GetBlock struct");

        assert_eq!(get_block, expected_result);
    }

    // Make calls with verbosity=1 and check response
    for (i, block) in blocks.iter().enumerate() {
        let get_block = rpc
            .get_block(i.to_string(), Some(1u8))
            .await
            .expect("We should have a GetBlock struct");

        assert_eq!(
            get_block,
            GetBlock::Object {
                tx: block
                    .transactions
                    .iter()
                    .map(|tx| tx.hash().encode_hex())
                    .collect()
            }
        );
    }

    for (i, block) in blocks.iter().enumerate() {
        let get_block = rpc
            .get_block(i.to_string(), None)
            .await
            .expect("We should have a GetBlock struct");

        assert_eq!(
            get_block,
            GetBlock::Object {
                tx: block
                    .transactions
                    .iter()
                    .map(|tx| tx.hash().encode_hex())
                    .collect()
            }
        );
    }

    mempool.expect_no_requests().await;

    // The queue task should continue without errors or panics
    let rpc_tx_queue_task_result = rpc_tx_queue_task_handle.now_or_never();
    assert!(matches!(rpc_tx_queue_task_result, None));
}

#[tokio::test(flavor = "multi_thread")]
async fn rpc_getblock_parse_error() {
    let _init_guard = zebra_test::init();

    let mut mempool: MockService<_, _, _, BoxError> = MockService::build().for_unit_tests();
    let mut state: MockService<_, _, _, BoxError> = MockService::build().for_unit_tests();

    // Init RPC
    let (rpc, rpc_tx_queue_task_handle) = RpcImpl::new(
        "RPC test",
        Mainnet,
        false,
        Buffer::new(mempool.clone(), 1),
        Buffer::new(state.clone(), 1),
        NoChainTip,
    );

    // Make sure we get an error if Zebra can't parse the block height.
    assert!(rpc
        .get_block("not parsable as height".to_string(), Some(0u8))
        .await
        .is_err());

    assert!(rpc
        .get_block("not parsable as height".to_string(), Some(1u8))
        .await
        .is_err());

    assert!(rpc
        .get_block("not parsable as height".to_string(), None)
        .await
        .is_err());

    mempool.expect_no_requests().await;
    state.expect_no_requests().await;

    // The queue task should continue without errors or panics
    let rpc_tx_queue_task_result = rpc_tx_queue_task_handle.now_or_never();
    assert!(matches!(rpc_tx_queue_task_result, None));
}

#[tokio::test(flavor = "multi_thread")]
async fn rpc_getblock_missing_error() {
    let _init_guard = zebra_test::init();

    let mut mempool: MockService<_, _, _, BoxError> = MockService::build().for_unit_tests();
    let mut state: MockService<_, _, _, BoxError> = MockService::build().for_unit_tests();

    // Init RPC
    let (rpc, rpc_tx_queue_task_handle) = RpcImpl::new(
        "RPC test",
        Mainnet,
        false,
        Buffer::new(mempool.clone(), 1),
        Buffer::new(state.clone(), 1),
        NoChainTip,
    );

    // Make sure Zebra returns the correct error code `-8` for missing blocks
    // https://github.com/adityapk00/lightwalletd/blob/c1bab818a683e4de69cd952317000f9bb2932274/common/common.go#L251-L254
    let block_future = tokio::spawn(rpc.get_block("0".to_string(), Some(0u8)));

    // Make the mock service respond with no block
    let response_handler = state
        .expect_request(zebra_state::ReadRequest::Block(Height(0).into()))
        .await;
    response_handler.respond(zebra_state::ReadResponse::Block(None));

    let block_response = block_future.await;
    let block_response = block_response
        .expect("unexpected panic in spawned request future")
        .expect_err("unexpected success from missing block state response");
    assert_eq!(block_response.code, ErrorCode::ServerError(-8),);

    // Now check the error string the way `lightwalletd` checks it
    assert_eq!(
        serde_json::to_string(&block_response)
            .expect("unexpected error serializing JSON error")
            .split(':')
            .nth(1)
            .expect("unexpectedly low number of error fields")
            .split(',')
            .next(),
        Some("-8")
    );

    mempool.expect_no_requests().await;
    state.expect_no_requests().await;

    // The queue task should continue without errors or panics
    let rpc_tx_queue_task_result = rpc_tx_queue_task_handle.now_or_never();
    assert!(matches!(rpc_tx_queue_task_result, None));
}

#[tokio::test(flavor = "multi_thread")]
async fn rpc_getbestblockhash() {
    let _init_guard = zebra_test::init();

    // Create a continuous chain of mainnet blocks from genesis
    let blocks: Vec<Arc<Block>> = zebra_test::vectors::CONTINUOUS_MAINNET_BLOCKS
        .iter()
        .map(|(_height, block_bytes)| block_bytes.zcash_deserialize_into().unwrap())
        .collect();

    // Get the hash of the block at the tip using hardcoded block tip bytes.
    // We want to test the RPC response is equal to this hash
    let tip_block = blocks.last().unwrap();
    let tip_block_hash = tip_block.hash();

    // Get a mempool handle
    let mut mempool: MockService<_, _, _, BoxError> = MockService::build().for_unit_tests();
    // Create a populated state service, the tip will be in `NUMBER_OF_BLOCKS`.
    let (_state, read_state, latest_chain_tip, _chain_tip_change) =
        zebra_state::populated_state(blocks.clone(), Mainnet).await;

    // Init RPC
    let (rpc, rpc_tx_queue_task_handle) = RpcImpl::new(
        "RPC test",
        Mainnet,
        false,
        Buffer::new(mempool.clone(), 1),
        read_state,
        latest_chain_tip,
    );

    // Get the tip hash using RPC method `get_best_block_hash`
    let get_best_block_hash = rpc
        .get_best_block_hash()
        .expect("We should have a GetBlockHash struct");
    let response_hash = get_best_block_hash.0;

    // Check if response is equal to block 10 hash.
    assert_eq!(response_hash, tip_block_hash);

    mempool.expect_no_requests().await;

    // The queue task should continue without errors or panics
    let rpc_tx_queue_task_result = rpc_tx_queue_task_handle.now_or_never();
    assert!(matches!(rpc_tx_queue_task_result, None));
}

#[tokio::test(flavor = "multi_thread")]
async fn rpc_getrawtransaction() {
    let _init_guard = zebra_test::init();

    // Create a continuous chain of mainnet blocks from genesis
    let blocks: Vec<Arc<Block>> = zebra_test::vectors::CONTINUOUS_MAINNET_BLOCKS
        .iter()
        .map(|(_height, block_bytes)| block_bytes.zcash_deserialize_into().unwrap())
        .collect();

    let mut mempool: MockService<_, _, _, BoxError> = MockService::build().for_unit_tests();
    // Create a populated state service
    let (_state, read_state, latest_chain_tip, _chain_tip_change) =
        zebra_state::populated_state(blocks.clone(), Mainnet).await;

    // Init RPC
    let (rpc, rpc_tx_queue_task_handle) = RpcImpl::new(
        "RPC test",
        Mainnet,
        false,
        Buffer::new(mempool.clone(), 1),
        read_state,
        latest_chain_tip,
    );

    // Test case where transaction is in mempool.
    // Skip genesis because its tx is not indexed.
    for block in blocks.iter().skip(1) {
        for tx in block.transactions.iter() {
            let mempool_req = mempool
                .expect_request_that(|request| {
                    if let mempool::Request::TransactionsByMinedId(ids) = request {
                        ids.len() == 1 && ids.contains(&tx.hash())
                    } else {
                        false
                    }
                })
                .map(|responder| {
                    responder.respond(mempool::Response::Transactions(vec![UnminedTx {
                        id: UnminedTxId::Legacy(tx.hash()),
                        transaction: tx.clone(),
                        size: 0,
                        conventional_fee: Amount::zero(),
                    }]));
                });
            let get_tx_req = rpc.get_raw_transaction(tx.hash().encode_hex(), 0u8);
            let (response, _) = futures::join!(get_tx_req, mempool_req);
            let get_tx = response.expect("We should have a GetRawTransaction struct");
            if let GetRawTransaction::Raw(raw_tx) = get_tx {
                assert_eq!(raw_tx.as_ref(), tx.zcash_serialize_to_vec().unwrap());
            } else {
                unreachable!("Should return a Raw enum")
            }
        }
    }

    // Test case where transaction is _not_ in mempool.
    // Skip genesis because its tx is not indexed.
    for block in blocks.iter().skip(1) {
        for tx in block.transactions.iter() {
            let mempool_req = mempool
                .expect_request_that(|request| {
                    if let mempool::Request::TransactionsByMinedId(ids) = request {
                        ids.len() == 1 && ids.contains(&tx.hash())
                    } else {
                        false
                    }
                })
                .map(|responder| {
                    responder.respond(mempool::Response::Transactions(vec![]));
                });
            let get_tx_req = rpc.get_raw_transaction(tx.hash().encode_hex(), 0u8);
            let (response, _) = futures::join!(get_tx_req, mempool_req);
            let get_tx = response.expect("We should have a GetRawTransaction struct");
            if let GetRawTransaction::Raw(raw_tx) = get_tx {
                assert_eq!(raw_tx.as_ref(), tx.zcash_serialize_to_vec().unwrap());
            } else {
                unreachable!("Should return a Raw enum")
            }
        }
    }

    // The queue task should continue without errors or panics
    let rpc_tx_queue_task_result = rpc_tx_queue_task_handle.now_or_never();
    assert!(matches!(rpc_tx_queue_task_result, None));
}

#[tokio::test(flavor = "multi_thread")]
async fn rpc_getaddresstxids_invalid_arguments() {
    let _init_guard = zebra_test::init();

    let mut mempool: MockService<_, _, _, BoxError> = MockService::build().for_unit_tests();

    // Create a continuous chain of mainnet blocks from genesis
    let blocks: Vec<Arc<Block>> = zebra_test::vectors::CONTINUOUS_MAINNET_BLOCKS
        .iter()
        .map(|(_height, block_bytes)| block_bytes.zcash_deserialize_into().unwrap())
        .collect();

    // Create a populated state service
    let (_state, read_state, latest_chain_tip, _chain_tip_change) =
        zebra_state::populated_state(blocks.clone(), Mainnet).await;

    let (rpc, rpc_tx_queue_task_handle) = RpcImpl::new(
        "RPC test",
        Mainnet,
        false,
        Buffer::new(mempool.clone(), 1),
        Buffer::new(read_state.clone(), 1),
        latest_chain_tip,
    );

    // call the method with an invalid address string
    let address = "11111111".to_string();
    let addresses = vec![address.clone()];
    let start: u32 = 1;
    let end: u32 = 2;
    let error = rpc
        .get_address_tx_ids(GetAddressTxIdsRequest {
            addresses: addresses.clone(),
            start,
            end,
        })
        .await
        .unwrap_err();
    assert_eq!(
        error.message,
        format!(
            "invalid address \"{}\": parse error: t-addr decoding error",
            address.clone()
        )
    );

    // create a valid address
    let address = "t3Vz22vK5z2LcKEdg16Yv4FFneEL1zg9ojd".to_string();
    let addresses = vec![address.clone()];

    // call the method with start greater than end
    let start: u32 = 2;
    let end: u32 = 1;
    let error = rpc
        .get_address_tx_ids(GetAddressTxIdsRequest {
            addresses: addresses.clone(),
            start,
            end,
        })
        .await
        .unwrap_err();
    assert_eq!(
        error.message,
        "start Height(2) must be less than or equal to end Height(1)".to_string()
    );

    // call the method with start equal zero
    let start: u32 = 0;
    let end: u32 = 1;
    let error = rpc
        .get_address_tx_ids(GetAddressTxIdsRequest {
            addresses: addresses.clone(),
            start,
            end,
        })
        .await
        .unwrap_err();
    assert_eq!(
        error.message,
        "start Height(0) and end Height(1) must both be greater than zero".to_string()
    );

    // call the method outside the chain tip height
    let start: u32 = 1;
    let end: u32 = 11;
    let error = rpc
        .get_address_tx_ids(GetAddressTxIdsRequest {
            addresses,
            start,
            end,
        })
        .await
        .unwrap_err();
    assert_eq!(
        error.message,
        "start Height(1) and end Height(11) must both be less than or equal to the chain tip Height(10)".to_string()
    );

    mempool.expect_no_requests().await;

    // The queue task should continue without errors or panics
    let rpc_tx_queue_task_result = rpc_tx_queue_task_handle.now_or_never();
    assert!(matches!(rpc_tx_queue_task_result, None));
}

#[tokio::test(flavor = "multi_thread")]
async fn rpc_getaddresstxids_response() {
    let _init_guard = zebra_test::init();

    for network in [Mainnet, Testnet] {
        let blocks: Vec<Arc<Block>> = match network {
            Mainnet => &*zebra_test::vectors::CONTINUOUS_MAINNET_BLOCKS,
            Testnet => &*zebra_test::vectors::CONTINUOUS_TESTNET_BLOCKS,
        }
        .iter()
        .map(|(_height, block_bytes)| block_bytes.zcash_deserialize_into().unwrap())
        .collect();

        // The first few blocks after genesis send funds to the same founders reward address,
        // in one output per coinbase transaction.
        //
        // Get the coinbase transaction of the first block
        // (the genesis block coinbase transaction is ignored by the consensus rules).
        let first_block_first_transaction = &blocks[1].transactions[0];

        // Get the address.
        let address = first_block_first_transaction.outputs()[1]
            .address(network)
            .unwrap();

        if network == Mainnet {
            // Exhaustively test possible block ranges for mainnet.
            //
            // TODO: if it takes too long on slower machines, turn this into a proptest with 10-20 cases
            for start in 1..=10 {
                for end in start..=10 {
                    rpc_getaddresstxids_response_with(network, start..=end, &blocks, &address)
                        .await;
                }
            }
        } else {
            // Just test the full range for testnet.
            rpc_getaddresstxids_response_with(network, 1..=10, &blocks, &address).await;
        }
    }
}

async fn rpc_getaddresstxids_response_with(
    network: Network,
    range: RangeInclusive<u32>,
    blocks: &[Arc<Block>],
    address: &transparent::Address,
) {
    let mut mempool: MockService<_, _, _, BoxError> = MockService::build().for_unit_tests();
    // Create a populated state service
    let (_state, read_state, latest_chain_tip, _chain_tip_change) =
        zebra_state::populated_state(blocks.to_owned(), network).await;

    let (rpc, rpc_tx_queue_task_handle) = RpcImpl::new(
        "RPC test",
        network,
        false,
        Buffer::new(mempool.clone(), 1),
        Buffer::new(read_state.clone(), 1),
        latest_chain_tip,
    );

    // call the method with valid arguments
    let addresses = vec![address.to_string()];
    let response = rpc
        .get_address_tx_ids(GetAddressTxIdsRequest {
            addresses,
            start: *range.start(),
            end: *range.end(),
        })
        .await
        .expect("arguments are valid so no error can happen here");

    // One founders reward output per coinbase transactions, no other transactions.
    assert_eq!(response.len(), range.count());

    mempool.expect_no_requests().await;

    // Shut down the queue task, to close the state's file descriptors.
    // (If we don't, opening ~100 simultaneous states causes process file descriptor limit errors.)
    //
    // TODO: abort all the join handles in all the tests, except one?
    rpc_tx_queue_task_handle.abort();

    // The queue task should not have panicked or exited by itself.
    // It can still be running, or it can have exited due to the abort.
    let rpc_tx_queue_task_result = rpc_tx_queue_task_handle.now_or_never();
    assert!(
        rpc_tx_queue_task_result.is_none()
            || rpc_tx_queue_task_result
                .unwrap()
                .unwrap_err()
                .is_cancelled()
    );
}

#[tokio::test(flavor = "multi_thread")]
async fn rpc_getaddressutxos_invalid_arguments() {
    let _init_guard = zebra_test::init();

    let mut mempool: MockService<_, _, _, BoxError> = MockService::build().for_unit_tests();
    let mut state: MockService<_, _, _, BoxError> = MockService::build().for_unit_tests();

    let rpc = RpcImpl::new(
        "RPC test",
        Mainnet,
        false,
        Buffer::new(mempool.clone(), 1),
        Buffer::new(state.clone(), 1),
        NoChainTip,
    );

    // call the method with an invalid address string
    let address = "11111111".to_string();
    let addresses = vec![address.clone()];
    let error = rpc
        .0
        .get_address_utxos(AddressStrings::new(addresses))
        .await
        .unwrap_err();
    assert_eq!(
        error.message,
        format!("invalid address \"{address}\": parse error: t-addr decoding error")
    );

    mempool.expect_no_requests().await;
    state.expect_no_requests().await;
}

#[tokio::test(flavor = "multi_thread")]
async fn rpc_getaddressutxos_response() {
    let _init_guard = zebra_test::init();

    let blocks: Vec<Arc<Block>> = zebra_test::vectors::CONTINUOUS_MAINNET_BLOCKS
        .iter()
        .map(|(_height, block_bytes)| block_bytes.zcash_deserialize_into().unwrap())
        .collect();

    // get the first transaction of the first block
    let first_block_first_transaction = &blocks[1].transactions[0];
    // get the address, this is always `t3Vz22vK5z2LcKEdg16Yv4FFneEL1zg9ojd`
    let address = &first_block_first_transaction.outputs()[1]
        .address(Mainnet)
        .unwrap();

    let mut mempool: MockService<_, _, _, BoxError> = MockService::build().for_unit_tests();
    // Create a populated state service
    let (_state, read_state, latest_chain_tip, _chain_tip_change) =
        zebra_state::populated_state(blocks.clone(), Mainnet).await;

    let rpc = RpcImpl::new(
        "RPC test",
        Mainnet,
        false,
        Buffer::new(mempool.clone(), 1),
        Buffer::new(read_state.clone(), 1),
        latest_chain_tip,
    );

    // call the method with a valid address
    let addresses = vec![address.to_string()];
    let response = rpc
        .0
        .get_address_utxos(AddressStrings::new(addresses))
        .await
        .expect("address is valid so no error can happen here");

    // there are 10 outputs for provided address
    assert_eq!(response.len(), 10);

    mempool.expect_no_requests().await;
}

#[tokio::test(flavor = "multi_thread")]
#[cfg(feature = "getblocktemplate-rpcs")]
async fn rpc_getblockcount() {
    use zebra_chain::chain_sync_status::MockSyncStatus;
    use zebra_network::address_book_peers::MockAddressBookPeers;

    let _init_guard = zebra_test::init();

    // Create a continuous chain of mainnet blocks from genesis
    let blocks: Vec<Arc<Block>> = zebra_test::vectors::CONTINUOUS_MAINNET_BLOCKS
        .iter()
        .map(|(_height, block_bytes)| block_bytes.zcash_deserialize_into().unwrap())
        .collect();

    // Get the height of the block at the tip using hardcoded block tip bytes.
    // We want to test the RPC response is equal to this hash
    let tip_block = blocks.last().unwrap();
    let tip_block_height = tip_block.coinbase_height().unwrap();

    // Get a mempool handle
    let mut mempool: MockService<_, _, _, BoxError> = MockService::build().for_unit_tests();
    // Create a populated state service, the tip will be in `NUMBER_OF_BLOCKS`.
    let (state, read_state, latest_chain_tip, _chain_tip_change) =
        zebra_state::populated_state(blocks.clone(), Mainnet).await;

    let (
        chain_verifier,
        _transaction_verifier,
        _parameter_download_task_handle,
        _max_checkpoint_height,
    ) = zebra_consensus::chain::init(
        zebra_consensus::Config::default(),
        Mainnet,
        state.clone(),
        true,
    )
    .await;

    // Init RPC
    let get_block_template_rpc = GetBlockTemplateRpcImpl::new(
        Mainnet,
        Default::default(),
        Buffer::new(mempool.clone(), 1),
        read_state,
        latest_chain_tip.clone(),
        chain_verifier,
        MockSyncStatus::default(),
        MockAddressBookPeers::default(),
    );

    // Get the tip height using RPC method `get_block_count`
    let get_block_count = get_block_template_rpc
        .get_block_count()
        .expect("We should have a number");

    // Check if response is equal to block 10 hash.
    assert_eq!(get_block_count, tip_block_height.0);

    mempool.expect_no_requests().await;
}

#[cfg(feature = "getblocktemplate-rpcs")]
#[tokio::test(flavor = "multi_thread")]
async fn rpc_getblockcount_empty_state() {
    use zebra_chain::chain_sync_status::MockSyncStatus;
    use zebra_network::address_book_peers::MockAddressBookPeers;

    let _init_guard = zebra_test::init();

    // Get a mempool handle
    let mut mempool: MockService<_, _, _, BoxError> = MockService::build().for_unit_tests();
    // Create an empty state
    let (state, read_state, latest_chain_tip, _chain_tip_change) =
        zebra_state::init_test_services(Mainnet);

    let (
        chain_verifier,
        _transaction_verifier,
        _parameter_download_task_handle,
        _max_checkpoint_height,
    ) = zebra_consensus::chain::init(
        zebra_consensus::Config::default(),
        Mainnet,
        state.clone(),
        true,
    )
    .await;

    // Init RPC
    let get_block_template_rpc = get_block_template_rpcs::GetBlockTemplateRpcImpl::new(
        Mainnet,
        Default::default(),
        Buffer::new(mempool.clone(), 1),
        read_state,
        latest_chain_tip.clone(),
        chain_verifier,
        MockSyncStatus::default(),
        MockAddressBookPeers::default(),
    );

    // Get the tip height using RPC method `get_block_count
    let get_block_count = get_block_template_rpc.get_block_count();

    // state an empty so we should get an error
    assert!(get_block_count.is_err());

    // Check the error we got is the correct one
    assert_eq!(get_block_count.err().unwrap().message, "No blocks in state");

    mempool.expect_no_requests().await;
}

#[cfg(feature = "getblocktemplate-rpcs")]
#[tokio::test(flavor = "multi_thread")]
async fn rpc_getpeerinfo() {
    use zebra_chain::chain_sync_status::MockSyncStatus;
    use zebra_network::address_book_peers::MockAddressBookPeers;

    let _init_guard = zebra_test::init();
    let network = Mainnet;

    // Get a mempool handle
    let mut mempool: MockService<_, _, _, BoxError> = MockService::build().for_unit_tests();
    // Create an empty state
    let (state, read_state, latest_chain_tip, _chain_tip_change) =
        zebra_state::init_test_services(Mainnet);

    let (
        chain_verifier,
        _transaction_verifier,
        _parameter_download_task_handle,
        _max_checkpoint_height,
    ) = zebra_consensus::chain::init(
        zebra_consensus::Config::default(),
        network,
        state.clone(),
        true,
    )
    .await;

    let mock_peer_address =
        zebra_network::types::MetaAddr::new_initial_peer(std::net::SocketAddr::new(
            std::net::IpAddr::V4(std::net::Ipv4Addr::new(127, 0, 0, 1)),
            network.default_port(),
        ))
        .into_new_meta_addr()
        .unwrap();

    let mock_address_book = MockAddressBookPeers::new(vec![mock_peer_address]);

    // Init RPC
    let get_block_template_rpc = get_block_template_rpcs::GetBlockTemplateRpcImpl::new(
        network,
        Default::default(),
        Buffer::new(mempool.clone(), 1),
        read_state,
        latest_chain_tip.clone(),
        chain_verifier,
        MockSyncStatus::default(),
        mock_address_book,
    );

    // Call `get_peer_info`
    let get_peer_info = get_block_template_rpc
        .get_peer_info()
        .await
        .expect("We should have an array of addresses");

    assert_eq!(
        get_peer_info
            .into_iter()
            .next()
            .expect("there should be a mock peer address"),
        mock_peer_address.into()
    );

    mempool.expect_no_requests().await;
}

#[cfg(feature = "getblocktemplate-rpcs")]
#[tokio::test(flavor = "multi_thread")]
async fn rpc_getblockhash() {
    use zebra_chain::chain_sync_status::MockSyncStatus;
    use zebra_network::address_book_peers::MockAddressBookPeers;

    let _init_guard = zebra_test::init();

    // Create a continuous chain of mainnet blocks from genesis
    let blocks: Vec<Arc<Block>> = zebra_test::vectors::CONTINUOUS_MAINNET_BLOCKS
        .iter()
        .map(|(_height, block_bytes)| block_bytes.zcash_deserialize_into().unwrap())
        .collect();

    let mut mempool: MockService<_, _, _, BoxError> = MockService::build().for_unit_tests();
    // Create a populated state service
    let (state, read_state, latest_chain_tip, _chain_tip_change) =
        zebra_state::populated_state(blocks.clone(), Mainnet).await;

    let (
        chain_verifier,
        _transaction_verifier,
        _parameter_download_task_handle,
        _max_checkpoint_height,
    ) = zebra_consensus::chain::init(
        zebra_consensus::Config::default(),
        Mainnet,
        state.clone(),
        true,
    )
    .await;

    // Init RPC
    let get_block_template_rpc = get_block_template_rpcs::GetBlockTemplateRpcImpl::new(
        Mainnet,
        Default::default(),
        Buffer::new(mempool.clone(), 1),
        read_state,
        latest_chain_tip.clone(),
        tower::ServiceBuilder::new().service(chain_verifier),
        MockSyncStatus::default(),
        MockAddressBookPeers::default(),
    );

    // Query the hashes using positive indexes
    for (i, block) in blocks.iter().enumerate() {
        let get_block_hash = get_block_template_rpc
            .get_block_hash(i.try_into().expect("usize always fits in i32"))
            .await
            .expect("We should have a GetBlockHash struct");

        assert_eq!(get_block_hash, GetBlockHash(block.clone().hash()));
    }

    // Query the hashes using negative indexes
    for i in (-10..=-1).rev() {
        let get_block_hash = get_block_template_rpc
            .get_block_hash(i)
            .await
            .expect("We should have a GetBlockHash struct");

        assert_eq!(
            get_block_hash,
            GetBlockHash(blocks[(10 + (i + 1)) as usize].hash())
        );
    }

    mempool.expect_no_requests().await;
}

#[cfg(feature = "getblocktemplate-rpcs")]
#[tokio::test(flavor = "multi_thread")]
async fn rpc_getmininginfo() {
    use zebra_chain::chain_sync_status::MockSyncStatus;
    use zebra_network::address_book_peers::MockAddressBookPeers;

    let _init_guard = zebra_test::init();

    // Create a continuous chain of mainnet blocks from genesis
    let blocks: Vec<Arc<Block>> = zebra_test::vectors::CONTINUOUS_MAINNET_BLOCKS
        .iter()
        .map(|(_height, block_bytes)| block_bytes.zcash_deserialize_into().unwrap())
        .collect();

    // Create a populated state service
    let (_state, read_state, latest_chain_tip, _chain_tip_change) =
        zebra_state::populated_state(blocks.clone(), Mainnet).await;

    // Init RPC
    let get_block_template_rpc = get_block_template_rpcs::GetBlockTemplateRpcImpl::new(
        Mainnet,
        Default::default(),
        Buffer::new(MockService::build().for_unit_tests(), 1),
        read_state,
        latest_chain_tip.clone(),
        MockService::build().for_unit_tests(),
        MockSyncStatus::default(),
        MockAddressBookPeers::default(),
    );

    get_block_template_rpc
        .get_mining_info()
        .await
        .expect("get_mining_info call should succeed");
}

#[cfg(feature = "getblocktemplate-rpcs")]
#[tokio::test(flavor = "multi_thread")]
async fn rpc_getnetworksolps() {
    use zebra_chain::chain_sync_status::MockSyncStatus;
    use zebra_network::address_book_peers::MockAddressBookPeers;

    let _init_guard = zebra_test::init();

    // Create a continuous chain of mainnet blocks from genesis
    let blocks: Vec<Arc<Block>> = zebra_test::vectors::CONTINUOUS_MAINNET_BLOCKS
        .iter()
        .map(|(_height, block_bytes)| block_bytes.zcash_deserialize_into().unwrap())
        .collect();

    // Create a populated state service
    let (_state, read_state, latest_chain_tip, _chain_tip_change) =
        zebra_state::populated_state(blocks.clone(), Mainnet).await;

    // Init RPC
    let get_block_template_rpc = get_block_template_rpcs::GetBlockTemplateRpcImpl::new(
        Mainnet,
        Default::default(),
        Buffer::new(MockService::build().for_unit_tests(), 1),
        read_state,
        latest_chain_tip.clone(),
        MockService::build().for_unit_tests(),
        MockSyncStatus::default(),
        MockAddressBookPeers::default(),
    );

    let get_network_sol_ps_inputs = [
        (None, None),
        (Some(0), None),
        (Some(0), Some(0)),
        (Some(0), Some(-1)),
        (Some(0), Some(10)),
        (Some(0), Some(i32::MAX)),
        (Some(1), None),
        (Some(1), Some(0)),
        (Some(1), Some(-1)),
        (Some(1), Some(10)),
        (Some(1), Some(i32::MAX)),
        (Some(usize::MAX), None),
        (Some(usize::MAX), Some(0)),
        (Some(usize::MAX), Some(-1)),
        (Some(usize::MAX), Some(10)),
        (Some(usize::MAX), Some(i32::MAX)),
    ];

    for (num_blocks_input, height_input) in get_network_sol_ps_inputs {
        let get_network_sol_ps_result = get_block_template_rpc
            .get_network_sol_ps(num_blocks_input, height_input)
            .await;
        assert!(
            get_network_sol_ps_result
                .is_ok(),
            "get_network_sol_ps({num_blocks_input:?}, {height_input:?}) call with should be ok, got: {get_network_sol_ps_result:?}"
        );
    }
}

#[cfg(feature = "getblocktemplate-rpcs")]
#[tokio::test(flavor = "multi_thread")]
async fn rpc_getblocktemplate() {
    // test getblocktemplate with a miner P2SH address
    rpc_getblocktemplate_mining_address(true).await;
    // test getblocktemplate with a miner P2PKH address
    rpc_getblocktemplate_mining_address(false).await;
}

#[cfg(feature = "getblocktemplate-rpcs")]
async fn rpc_getblocktemplate_mining_address(use_p2pkh: bool) {
    use zebra_chain::{
        amount::NonNegative,
        block::{Hash, MAX_BLOCK_BYTES, ZCASH_BLOCK_VERSION},
        chain_sync_status::MockSyncStatus,
        chain_tip::mock::MockChainTip,
        serialization::DateTime32,
        work::difficulty::{CompactDifficulty, ExpandedDifficulty, U256},
    };
    use zebra_consensus::MAX_BLOCK_SIGOPS;
    use zebra_network::address_book_peers::MockAddressBookPeers;
    use zebra_state::{GetBlockTemplateChainInfo, ReadRequest, ReadResponse};

    use crate::methods::{
        get_block_template_rpcs::{
            config::Config,
            constants::{
                GET_BLOCK_TEMPLATE_CAPABILITIES_FIELD, GET_BLOCK_TEMPLATE_MUTABLE_FIELD,
                GET_BLOCK_TEMPLATE_NONCE_RANGE_FIELD,
            },
            get_block_template::{self, GetBlockTemplateRequestMode},
            types::{hex_data::HexData, long_poll::LONG_POLL_ID_LENGTH},
        },
        tests::utils::fake_history_tree,
    };

    let _init_guard = zebra_test::init();

    let mut mempool: MockService<_, _, _, BoxError> = MockService::build().for_unit_tests();

    let mut read_state = MockService::build().for_unit_tests();
    let chain_verifier = MockService::build().for_unit_tests();

    let mut mock_sync_status = MockSyncStatus::default();
    mock_sync_status.set_is_close_to_tip(true);

    let miner_address = match use_p2pkh {
        false => Some(transparent::Address::from_script_hash(Mainnet, [0x7e; 20])),
        true => Some(transparent::Address::from_pub_key_hash(Mainnet, [0x7e; 20])),
    };

    let mining_config = Config { miner_address };

    // nu5 block height
    let fake_tip_height = NetworkUpgrade::Nu5.activation_height(Mainnet).unwrap();
    // nu5 block hash
    let fake_tip_hash =
        Hash::from_hex("0000000000d723156d9b65ffcf4984da7a19675ed7e2f06d9e5d5188af087bf8").unwrap();
    //  nu5 block time + 1
    let fake_min_time = DateTime32::from(1654008606);
    // nu5 block time + 12
    let fake_cur_time = DateTime32::from(1654008617);
    // nu5 block time + 123
    let fake_max_time = DateTime32::from(1654008728);
    let fake_difficulty = CompactDifficulty::from(ExpandedDifficulty::from(U256::one()));

    let (mock_chain_tip, mock_chain_tip_sender) = MockChainTip::new();
    mock_chain_tip_sender.send_best_tip_height(fake_tip_height);
    mock_chain_tip_sender.send_best_tip_hash(fake_tip_hash);
    mock_chain_tip_sender.send_estimated_distance_to_network_chain_tip(Some(0));

    // Init RPC
    let get_block_template_rpc = GetBlockTemplateRpcImpl::new(
        Mainnet,
        mining_config,
        Buffer::new(mempool.clone(), 1),
        read_state.clone(),
        mock_chain_tip,
        chain_verifier,
        mock_sync_status.clone(),
        MockAddressBookPeers::default(),
    );

    // Fake the ChainInfo response
    let mock_read_state_request_handler = async move {
        read_state
            .expect_request_that(|req| matches!(req, ReadRequest::ChainInfo))
            .await
            .respond(ReadResponse::ChainInfo(GetBlockTemplateChainInfo {
                expected_difficulty: fake_difficulty,
                tip_height: fake_tip_height,
                tip_hash: fake_tip_hash,
                cur_time: fake_cur_time,
                min_time: fake_min_time,
                max_time: fake_max_time,
                history_tree: fake_history_tree(Mainnet),
            }));
    };

    let mock_mempool_request_handler = {
        let mut mempool = mempool.clone();
        async move {
            mempool
                .expect_request(mempool::Request::FullTransactions)
                .await
                .respond(mempool::Response::FullTransactions(vec![]));
        }
    };

    let get_block_template_fut = get_block_template_rpc.get_block_template(None);
    let (get_block_template, ..) = tokio::join!(
        get_block_template_fut,
        mock_mempool_request_handler,
        mock_read_state_request_handler,
    );

    let get_block_template::Response::TemplateMode(get_block_template) = get_block_template
        .expect("unexpected error in getblocktemplate RPC call") else {
            panic!("this getblocktemplate call without parameters should return the `TemplateMode` variant of the response")
        };

    assert_eq!(
        get_block_template.capabilities,
        GET_BLOCK_TEMPLATE_CAPABILITIES_FIELD.to_vec()
    );
    assert_eq!(get_block_template.version, ZCASH_BLOCK_VERSION);
    assert!(get_block_template.transactions.is_empty());
    assert_eq!(
        get_block_template.target,
        ExpandedDifficulty::from_hex(
            "0000000000000000000000000000000000000000000000000000000000000001"
        )
        .expect("test vector is valid")
    );
    assert_eq!(get_block_template.min_time, fake_min_time);
    assert_eq!(
        get_block_template.mutable,
        GET_BLOCK_TEMPLATE_MUTABLE_FIELD.to_vec()
    );
    assert_eq!(
        get_block_template.nonce_range,
        GET_BLOCK_TEMPLATE_NONCE_RANGE_FIELD
    );
    assert_eq!(get_block_template.sigop_limit, MAX_BLOCK_SIGOPS);
    assert_eq!(get_block_template.size_limit, MAX_BLOCK_BYTES);
    assert_eq!(get_block_template.cur_time, fake_cur_time);
    assert_eq!(
        get_block_template.bits,
        CompactDifficulty::from_hex("01010000").expect("test vector is valid")
    );
    assert_eq!(get_block_template.height, 1687105); // nu5 height
    assert_eq!(get_block_template.max_time, fake_max_time);

    // Coinbase transaction checks.
    assert!(get_block_template.coinbase_txn.required);
    assert!(!get_block_template.coinbase_txn.data.as_ref().is_empty());
    assert_eq!(get_block_template.coinbase_txn.depends.len(), 0);
    if use_p2pkh {
        // there is one sig operation if miner address is p2pkh.
        assert_eq!(get_block_template.coinbase_txn.sigops, 1);
    } else {
        // everything in the coinbase is p2sh.
        assert_eq!(get_block_template.coinbase_txn.sigops, 0);
    }
    // Coinbase transaction checks for empty blocks.
    assert_eq!(
        get_block_template.coinbase_txn.fee,
        Amount::<NonNegative>::zero()
    );

    mempool.expect_no_requests().await;

    mock_chain_tip_sender.send_estimated_distance_to_network_chain_tip(Some(200));
    let get_block_template_sync_error = get_block_template_rpc
        .get_block_template(None)
        .await
        .expect_err("needs an error when estimated distance to network chain tip is far");

    assert_eq!(
        get_block_template_sync_error.code,
        ErrorCode::ServerError(-10)
    );

    mock_sync_status.set_is_close_to_tip(false);

    mock_chain_tip_sender.send_estimated_distance_to_network_chain_tip(Some(0));
    let get_block_template_sync_error = get_block_template_rpc
        .get_block_template(None)
        .await
        .expect_err("needs an error when syncer is not close to tip");

    assert_eq!(
        get_block_template_sync_error.code,
        ErrorCode::ServerError(-10)
    );

    mock_chain_tip_sender.send_estimated_distance_to_network_chain_tip(Some(200));
    let get_block_template_sync_error = get_block_template_rpc
        .get_block_template(None)
        .await
        .expect_err("needs an error when syncer is not close to tip or estimated distance to network chain tip is far");

    assert_eq!(
        get_block_template_sync_error.code,
        ErrorCode::ServerError(-10)
    );

    let get_block_template_sync_error = get_block_template_rpc
        .get_block_template(Some(get_block_template::JsonParameters {
            mode: GetBlockTemplateRequestMode::Proposal,
            ..Default::default()
        }))
        .await
        .expect_err("needs an error when called in proposal mode without data");

    assert_eq!(get_block_template_sync_error.code, ErrorCode::InvalidParams);

    let get_block_template_sync_error = get_block_template_rpc
        .get_block_template(Some(get_block_template::JsonParameters {
            data: Some(HexData("".into())),
            ..Default::default()
        }))
        .await
        .expect_err("needs an error when passing in block data in template mode");

    assert_eq!(get_block_template_sync_error.code, ErrorCode::InvalidParams);

    // The long poll id is valid, so it returns a state error instead
    let get_block_template_sync_error = get_block_template_rpc
        .get_block_template(Some(get_block_template::JsonParameters {
            // This must parse as a LongPollId.
            // It must be the correct length and have hex/decimal digits.
            long_poll_id: Some(
                "0".repeat(LONG_POLL_ID_LENGTH)
                    .parse()
                    .expect("unexpected invalid LongPollId"),
            ),
            ..Default::default()
        }))
        .await
        .expect_err("needs an error when the state is empty");

    assert_eq!(
        get_block_template_sync_error.code,
        ErrorCode::ServerError(-10)
    );
}

#[cfg(feature = "getblocktemplate-rpcs")]
#[tokio::test(flavor = "multi_thread")]
async fn rpc_submitblock_errors() {
    use zebra_chain::chain_sync_status::MockSyncStatus;
    use zebra_network::address_book_peers::MockAddressBookPeers;

    use crate::methods::get_block_template_rpcs::types::{hex_data::HexData, submit_block};

    let _init_guard = zebra_test::init();

    // Create a continuous chain of mainnet blocks from genesis
    let blocks: Vec<Arc<Block>> = zebra_test::vectors::CONTINUOUS_MAINNET_BLOCKS
        .iter()
        .map(|(_height, block_bytes)| block_bytes.zcash_deserialize_into().unwrap())
        .collect();

    let mut mempool: MockService<_, _, _, BoxError> = MockService::build().for_unit_tests();
    // Create a populated state service
    let (state, read_state, latest_chain_tip, _chain_tip_change) =
        zebra_state::populated_state(blocks, Mainnet).await;

    // Init RPCs
    let (
        chain_verifier,
        _transaction_verifier,
        _parameter_download_task_handle,
        _max_checkpoint_height,
    ) = zebra_consensus::chain::init(
        zebra_consensus::Config::default(),
        Mainnet,
        state.clone(),
        true,
    )
    .await;

    // Init RPC
    let get_block_template_rpc = GetBlockTemplateRpcImpl::new(
        Mainnet,
        Default::default(),
        Buffer::new(mempool.clone(), 1),
        read_state,
        latest_chain_tip.clone(),
        chain_verifier,
        MockSyncStatus::default(),
        MockAddressBookPeers::default(),
    );

    // Try to submit pre-populated blocks and assert that it responds with duplicate.
    for (_height, &block_bytes) in zebra_test::vectors::CONTINUOUS_MAINNET_BLOCKS.iter() {
        let submit_block_response = get_block_template_rpc
            .submit_block(HexData(block_bytes.into()), None)
            .await;

        assert_eq!(
            submit_block_response,
            Ok(submit_block::ErrorResponse::Duplicate.into())
        );
    }

    let submit_block_response = get_block_template_rpc
        .submit_block(
            HexData(zebra_test::vectors::BAD_BLOCK_MAINNET_202_BYTES.to_vec()),
            None,
        )
        .await;

    assert_eq!(
        submit_block_response,
        Ok(submit_block::ErrorResponse::Rejected.into())
    );

    mempool.expect_no_requests().await;

    // See zebrad::tests::acceptance::submit_block for success case.
}

#[cfg(feature = "getblocktemplate-rpcs")]
#[tokio::test(flavor = "multi_thread")]
<<<<<<< HEAD
async fn rpc_getdifficulty() {
    use zebra_chain::{
        block::Hash,
        chain_sync_status::MockSyncStatus,
        chain_tip::mock::MockChainTip,
        serialization::DateTime32,
        work::difficulty::{CompactDifficulty, ExpandedDifficulty, U256},
    };

    use zebra_network::address_book_peers::MockAddressBookPeers;

    use zebra_state::{GetBlockTemplateChainInfo, ReadRequest, ReadResponse};

    use crate::methods::{
        get_block_template_rpcs::config::Config, tests::utils::fake_history_tree,
    };

    let _init_guard = zebra_test::init();

    let mempool: MockService<_, _, _, BoxError> = MockService::build().for_unit_tests();

    let mut read_state = MockService::build().for_unit_tests();
    let chain_verifier = MockService::build().for_unit_tests();

    let mut mock_sync_status = MockSyncStatus::default();
    mock_sync_status.set_is_close_to_tip(true);

    let mining_config = Config {
        miner_address: None,
    };

    // nu5 block height
    let fake_tip_height = NetworkUpgrade::Nu5.activation_height(Mainnet).unwrap();
    // nu5 block hash
    let fake_tip_hash =
        Hash::from_hex("0000000000d723156d9b65ffcf4984da7a19675ed7e2f06d9e5d5188af087bf8").unwrap();
    //  nu5 block time + 1
    let fake_min_time = DateTime32::from(1654008606);
    // nu5 block time + 12
    let fake_cur_time = DateTime32::from(1654008617);
    // nu5 block time + 123
    let fake_max_time = DateTime32::from(1654008728);
    let fake_difficulty = CompactDifficulty::from(ExpandedDifficulty::from(U256::MAX));

    let (mock_chain_tip, mock_chain_tip_sender) = MockChainTip::new();
    mock_chain_tip_sender.send_best_tip_height(fake_tip_height);
    mock_chain_tip_sender.send_best_tip_hash(fake_tip_hash);
    mock_chain_tip_sender.send_estimated_distance_to_network_chain_tip(Some(0));

    // Init RPC
    let get_block_template_rpc = GetBlockTemplateRpcImpl::new(
        Mainnet,
        mining_config,
        Buffer::new(mempool.clone(), 1),
        read_state.clone(),
        mock_chain_tip,
        chain_verifier,
        mock_sync_status.clone(),
        MockAddressBookPeers::default(),
    );

    // Fake the ChainInfo response
    let mock_read_state_request_handler = async move {
        read_state
            .expect_request_that(|req| matches!(req, ReadRequest::ChainInfo))
            .await
            .respond(ReadResponse::ChainInfo(GetBlockTemplateChainInfo {
                expected_difficulty: fake_difficulty,
                tip_height: fake_tip_height,
                tip_hash: fake_tip_hash,
                cur_time: fake_cur_time,
                min_time: fake_min_time,
                max_time: fake_max_time,
                history_tree: fake_history_tree(Mainnet),
            }));
    };

    let get_difficulty_fut = get_block_template_rpc.get_difficulty();
    let (get_difficulty, ..) = tokio::join!(get_difficulty_fut, mock_read_state_request_handler,);

    assert_eq!(get_difficulty.unwrap(), 0.00012207194233937495);
=======
async fn rpc_validateaddress() {
    use get_block_template_rpcs::types::validate_address;
    use zebra_chain::{chain_sync_status::MockSyncStatus, chain_tip::mock::MockChainTip};
    use zebra_network::address_book_peers::MockAddressBookPeers;

    let _init_guard = zebra_test::init();

    let (mock_chain_tip, _mock_chain_tip_sender) = MockChainTip::new();

    // Init RPC
    let get_block_template_rpc = get_block_template_rpcs::GetBlockTemplateRpcImpl::new(
        Mainnet,
        Default::default(),
        Buffer::new(MockService::build().for_unit_tests(), 1),
        MockService::build().for_unit_tests(),
        mock_chain_tip,
        MockService::build().for_unit_tests(),
        MockSyncStatus::default(),
        MockAddressBookPeers::default(),
    );

    let validate_address = get_block_template_rpc
        .validate_address("t3fqvkzrrNaMcamkQMwAyHRjfDdM2xQvDTR".to_string())
        .await
        .expect("we should have a validate_address::Response");

    assert!(
        validate_address.is_valid,
        "Mainnet founder address should be valid on Mainnet"
    );

    let validate_address = get_block_template_rpc
        .validate_address("t2UNzUUx8mWBCRYPRezvA363EYXyEpHokyi".to_string())
        .await
        .expect("We should have a validate_address::Response");

    assert_eq!(
        validate_address,
        validate_address::Response::invalid(),
        "Testnet founder address should be invalid on Mainnet"
    );
>>>>>>> 0aab3df7
}<|MERGE_RESOLUTION|>--- conflicted
+++ resolved
@@ -1321,7 +1321,51 @@
 
 #[cfg(feature = "getblocktemplate-rpcs")]
 #[tokio::test(flavor = "multi_thread")]
-<<<<<<< HEAD
+async fn rpc_validateaddress() {
+    use get_block_template_rpcs::types::validate_address;
+    use zebra_chain::{chain_sync_status::MockSyncStatus, chain_tip::mock::MockChainTip};
+    use zebra_network::address_book_peers::MockAddressBookPeers;
+
+    let _init_guard = zebra_test::init();
+
+    let (mock_chain_tip, _mock_chain_tip_sender) = MockChainTip::new();
+
+    // Init RPC
+    let get_block_template_rpc = get_block_template_rpcs::GetBlockTemplateRpcImpl::new(
+        Mainnet,
+        Default::default(),
+        Buffer::new(MockService::build().for_unit_tests(), 1),
+        MockService::build().for_unit_tests(),
+        mock_chain_tip,
+        MockService::build().for_unit_tests(),
+        MockSyncStatus::default(),
+        MockAddressBookPeers::default(),
+    );
+
+    let validate_address = get_block_template_rpc
+        .validate_address("t3fqvkzrrNaMcamkQMwAyHRjfDdM2xQvDTR".to_string())
+        .await
+        .expect("we should have a validate_address::Response");
+
+    assert!(
+        validate_address.is_valid,
+        "Mainnet founder address should be valid on Mainnet"
+    );
+
+    let validate_address = get_block_template_rpc
+        .validate_address("t2UNzUUx8mWBCRYPRezvA363EYXyEpHokyi".to_string())
+        .await
+        .expect("We should have a validate_address::Response");
+
+    assert_eq!(
+        validate_address,
+        validate_address::Response::invalid(),
+        "Testnet founder address should be invalid on Mainnet"
+    );
+}
+
+#[cfg(feature = "getblocktemplate-rpcs")]
+#[tokio::test(flavor = "multi_thread")]
 async fn rpc_getdifficulty() {
     use zebra_chain::{
         block::Hash,
@@ -1403,47 +1447,4 @@
     let (get_difficulty, ..) = tokio::join!(get_difficulty_fut, mock_read_state_request_handler,);
 
     assert_eq!(get_difficulty.unwrap(), 0.00012207194233937495);
-=======
-async fn rpc_validateaddress() {
-    use get_block_template_rpcs::types::validate_address;
-    use zebra_chain::{chain_sync_status::MockSyncStatus, chain_tip::mock::MockChainTip};
-    use zebra_network::address_book_peers::MockAddressBookPeers;
-
-    let _init_guard = zebra_test::init();
-
-    let (mock_chain_tip, _mock_chain_tip_sender) = MockChainTip::new();
-
-    // Init RPC
-    let get_block_template_rpc = get_block_template_rpcs::GetBlockTemplateRpcImpl::new(
-        Mainnet,
-        Default::default(),
-        Buffer::new(MockService::build().for_unit_tests(), 1),
-        MockService::build().for_unit_tests(),
-        mock_chain_tip,
-        MockService::build().for_unit_tests(),
-        MockSyncStatus::default(),
-        MockAddressBookPeers::default(),
-    );
-
-    let validate_address = get_block_template_rpc
-        .validate_address("t3fqvkzrrNaMcamkQMwAyHRjfDdM2xQvDTR".to_string())
-        .await
-        .expect("we should have a validate_address::Response");
-
-    assert!(
-        validate_address.is_valid,
-        "Mainnet founder address should be valid on Mainnet"
-    );
-
-    let validate_address = get_block_template_rpc
-        .validate_address("t2UNzUUx8mWBCRYPRezvA363EYXyEpHokyi".to_string())
-        .await
-        .expect("We should have a validate_address::Response");
-
-    assert_eq!(
-        validate_address,
-        validate_address::Response::invalid(),
-        "Testnet founder address should be invalid on Mainnet"
-    );
->>>>>>> 0aab3df7
 }