//! Fixed test vectors for RPC methods.

use std::sync::Arc;

use futures::FutureExt;
use tower::buffer::Buffer;

use zebra_chain::{
    amount::{Amount, NonNegative},
    block::{Block, Hash, MAX_BLOCK_BYTES, ZCASH_BLOCK_VERSION},
    chain_sync_status::MockSyncStatus,
    chain_tip::{mock::MockChainTip, NoChainTip},
    history_tree::HistoryTree,
    parameters::Network::*,
    serialization::{DateTime32, ZcashDeserializeInto, ZcashSerialize},
    transaction::{zip317, UnminedTxId, VerifiedUnminedTx},
    work::difficulty::{CompactDifficulty, ExpandedDifficulty, ParameterDifficulty as _, U256},
};
use zebra_consensus::MAX_BLOCK_SIGOPS;
use zebra_network::{address_book_peers::MockAddressBookPeers, types::PeerServices};
use zebra_node_services::BoxError;
use zebra_state::{
    GetBlockTemplateChainInfo, IntoDisk, LatestChainTip, ReadRequest, ReadResponse,
    ReadStateService,
};
use zebra_test::mock_service::MockService;

use crate::methods::{
    get_block_template::constants::{CAPABILITIES_FIELD, MUTABLE_FIELD, NONCE_RANGE_FIELD},
    hex_data::HexData,
    tests::utils::fake_history_tree,
};

use super::super::*;

use config::mining;
use get_block_template::GetBlockTemplateRequestMode;
use types::long_poll::LONG_POLL_ID_LENGTH;

#[tokio::test(flavor = "multi_thread")]
async fn rpc_getinfo() {
    let _init_guard = zebra_test::init();

    let mut mempool: MockService<_, _, _, BoxError> = MockService::build().for_unit_tests();
    let mut read_state: MockService<_, _, _, BoxError> = MockService::build().for_unit_tests();

    let (_tx, rx) = tokio::sync::watch::channel(None);
    let (rpc, rpc_tx_queue) = RpcImpl::new(
        Mainnet,
        Default::default(),
        Default::default(),
        "0.0.1",
        "RPC test",
        Buffer::new(mempool.clone(), 1),
        Buffer::new(read_state.clone(), 1),
        MockService::build().for_unit_tests(),
        MockSyncStatus::default(),
        NoChainTip,
        MockAddressBookPeers::default(),
        rx,
        None,
    );

    let getinfo_future = tokio::spawn(async move { rpc.get_info().await });

    // Make the mock service respond with
    let response_handler = read_state
        .expect_request(zebra_state::ReadRequest::ChainInfo)
        .await;
    response_handler.respond(zebra_state::ReadResponse::ChainInfo(
        GetBlockTemplateChainInfo {
            tip_hash: Mainnet.genesis_hash(),
            tip_height: Height::MIN,
            chain_history_root: HistoryTree::default().hash(),
            expected_difficulty: Default::default(),
            cur_time: zebra_chain::serialization::DateTime32::now(),
            min_time: zebra_chain::serialization::DateTime32::now(),
            max_time: zebra_chain::serialization::DateTime32::now(),
        },
    ));

    let get_info = getinfo_future
        .await
        .expect("getinfo future should not panic")
        .expect("getinfo future should not return an error");

    // make sure there is a `build` field in the response,
    // and that is equal to the provided string, with an added 'v' version prefix.
    assert_eq!(get_info.build, "v0.0.1");

    // make sure there is a `subversion` field,
    // and that is equal to the Zebra user agent.
    assert_eq!(get_info.subversion, format!("RPC test"));

    mempool.expect_no_requests().await;
    read_state.expect_no_requests().await;

    // The queue task should continue without errors or panics
    let rpc_tx_queue_task_result = rpc_tx_queue.now_or_never();
    assert!(rpc_tx_queue_task_result.is_none());
}

// Helper function that returns the nonce, final sapling root and
// block commitments of a given Block.
async fn get_block_data(
    read_state: &ReadStateService,
    block: Arc<Block>,
    height: usize,
) -> ([u8; 32], [u8; 32], [u8; 32]) {
    let zebra_state::ReadResponse::SaplingTree(sapling_tree) = read_state
        .clone()
        .oneshot(zebra_state::ReadRequest::SaplingTree(HashOrHeight::Height(
            (height as u32).try_into().unwrap(),
        )))
        .await
        .expect("should have sapling tree for block hash")
    else {
        panic!("unexpected response to SaplingTree request")
    };

    let mut expected_nonce = *block.header.nonce;
    expected_nonce.reverse();
    let sapling_tree = sapling_tree.expect("should always have sapling root");
    let expected_final_sapling_root: [u8; 32] = if sapling_tree.position().is_some() {
        let mut root: [u8; 32] = sapling_tree.root().into();
        root.reverse();
        root
    } else {
        [0; 32]
    };

    let expected_block_commitments = match block
        .commitment(&Mainnet)
        .expect("Unexpected failure while parsing the blockcommitments field in get_block_data")
    {
        Commitment::PreSaplingReserved(bytes) => bytes,
        Commitment::FinalSaplingRoot(_) => expected_final_sapling_root,
        Commitment::ChainHistoryActivationReserved => [0; 32],
        Commitment::ChainHistoryRoot(root) => root.bytes_in_display_order(),
        Commitment::ChainHistoryBlockTxAuthCommitment(hash) => hash.bytes_in_display_order(),
    };
    (
        expected_nonce,
        expected_final_sapling_root,
        expected_block_commitments,
    )
}

#[tokio::test(flavor = "multi_thread")]
async fn rpc_getblock() {
    let _init_guard = zebra_test::init();

    // Create a continuous chain of mainnet blocks from genesis
    let blocks: Vec<Arc<Block>> = zebra_test::vectors::CONTINUOUS_MAINNET_BLOCKS
        .iter()
        .map(|(_height, block_bytes)| block_bytes.zcash_deserialize_into().unwrap())
        .collect();

    let mut mempool: MockService<_, _, _, BoxError> = MockService::build().for_unit_tests();
    // Create a populated state service
    let (_, read_state, tip, _) = zebra_state::populated_state(blocks.clone(), &Mainnet).await;

    // Init RPC
    let (_tx, rx) = tokio::sync::watch::channel(None);
    let (rpc, rpc_tx_queue) = RpcImpl::new(
        Mainnet,
        Default::default(),
        Default::default(),
        "0.0.1",
        "RPC test",
        Buffer::new(mempool.clone(), 1),
        Buffer::new(read_state.clone(), 1),
        MockService::build().for_unit_tests(),
        MockSyncStatus::default(),
        tip,
        MockAddressBookPeers::default(),
        rx,
        None,
    );

    // Make height calls with verbosity=0 and check response
    for (i, block) in blocks.iter().enumerate() {
        let expected_result = GetBlock::Raw(block.clone().into());

        let get_block = rpc
            .get_block(i.to_string(), Some(0u8))
            .await
            .expect("We should have a GetBlock struct");

        assert_eq!(get_block, expected_result);

        let get_block = rpc
            .get_block(block.hash().to_string(), Some(0u8))
            .await
            .expect("We should have a GetBlock struct");

        assert_eq!(get_block, expected_result);
    }

    // Make hash calls with verbosity=0 and check response
    for (i, block) in blocks.iter().enumerate() {
        let expected_result = GetBlock::Raw(block.clone().into());

        let get_block = rpc
            .get_block(blocks[i].hash().to_string(), Some(0u8))
            .await
            .expect("We should have a GetBlock struct");

        assert_eq!(get_block, expected_result);

        let get_block = rpc
            .get_block(block.hash().to_string(), Some(0u8))
            .await
            .expect("We should have a GetBlock struct");

        assert_eq!(get_block, expected_result);
    }

    // Test negative heights: -1 should return block 10, -2 block 9, etc.
    for neg_height in (-10..=-1).rev() {
        // Convert negative height to corresponding index
        let index = (neg_height + (blocks.len() as i32)) as usize;

        let expected_result = GetBlock::Raw(blocks[index].clone().into());

        let get_block = rpc
            .get_block(neg_height.to_string(), Some(0u8))
            .await
            .expect("We should have a GetBlock struct");

        assert_eq!(get_block, expected_result);
    }

    // Create empty note commitment tree information.
    let sapling = SaplingTrees { size: 0 };
    let orchard = OrchardTrees { size: 0 };
    let trees = GetBlockTrees { sapling, orchard };

    // Make height calls with verbosity=1 and check response
    for (i, block) in blocks.iter().enumerate() {
        let get_block = rpc
            .get_block(i.to_string(), Some(1u8))
            .await
            .expect("We should have a GetBlock struct");

        let (expected_nonce, expected_final_sapling_root, expected_block_commitments) =
            get_block_data(&read_state, block.clone(), i).await;

        assert_eq!(
            get_block,
            GetBlock::Object {
                hash: GetBlockHash(block.hash()),
                confirmations: (blocks.len() - i).try_into().expect("valid i64"),
                height: Some(Height(i.try_into().expect("valid u32"))),
                time: Some(block.header.time.timestamp()),
                tx: block
                    .transactions
                    .iter()
                    .map(|tx| GetBlockTransaction::Hash(tx.hash()))
                    .collect(),
                trees,
                size: None,
                version: Some(block.header.version),
                merkle_root: Some(block.header.merkle_root),
                block_commitments: Some(expected_block_commitments),
                final_sapling_root: Some(expected_final_sapling_root),
                final_orchard_root: None,
                nonce: Some(expected_nonce),
                bits: Some(block.header.difficulty_threshold),
                difficulty: Some(
                    block
                        .header
                        .difficulty_threshold
                        .relative_to_network(&Mainnet)
                ),
                previous_block_hash: Some(GetBlockHash(block.header.previous_block_hash)),
                next_block_hash: blocks.get(i + 1).map(|b| GetBlockHash(b.hash())),
                solution: Some(block.header.solution),
            }
        );
    }

    // Make hash calls with verbosity=1 and check response
    for (i, block) in blocks.iter().enumerate() {
        let get_block = rpc
            .get_block(blocks[i].hash().to_string(), Some(1u8))
            .await
            .expect("We should have a GetBlock struct");

        let (expected_nonce, expected_final_sapling_root, expected_block_commitments) =
            get_block_data(&read_state, block.clone(), i).await;

        assert_eq!(
            get_block,
            GetBlock::Object {
                hash: GetBlockHash(block.hash()),
                confirmations: (blocks.len() - i).try_into().expect("valid i64"),
                height: Some(Height(i.try_into().expect("valid u32"))),
                time: Some(block.header.time.timestamp()),
                tx: block
                    .transactions
                    .iter()
                    .map(|tx| GetBlockTransaction::Hash(tx.hash()))
                    .collect(),
                trees,
                size: None,
                version: Some(block.header.version),
                merkle_root: Some(block.header.merkle_root),
                block_commitments: Some(expected_block_commitments),
                final_sapling_root: Some(expected_final_sapling_root),
                final_orchard_root: None,
                nonce: Some(expected_nonce),
                bits: Some(block.header.difficulty_threshold),
                difficulty: Some(
                    block
                        .header
                        .difficulty_threshold
                        .relative_to_network(&Mainnet)
                ),
                previous_block_hash: Some(GetBlockHash(block.header.previous_block_hash)),
                next_block_hash: blocks.get(i + 1).map(|b| GetBlockHash(b.hash())),
                solution: Some(block.header.solution),
            }
        );
    }

    // Make height calls with verbosity=2 and check response
    for (i, block) in blocks.iter().enumerate() {
        let get_block = rpc
            .get_block(i.to_string(), Some(2u8))
            .await
            .expect("We should have a GetBlock struct");

        let (expected_nonce, expected_final_sapling_root, expected_block_commitments) =
            get_block_data(&read_state, block.clone(), i).await;

        // partially compare the expected and actual GetBlock structs
        if let GetBlock::Object {
            hash,
            confirmations,
            height,
            time,
            tx,
            trees,
            size,
            version,
            merkle_root,
            block_commitments,
            final_sapling_root,
            final_orchard_root,
            nonce,
            bits,
            difficulty,
            previous_block_hash,
            next_block_hash,
            solution,
        } = &get_block
        {
            assert_eq!(hash, &GetBlockHash(block.hash()));
            assert_eq!(confirmations, &((blocks.len() - i) as i64));
            assert_eq!(height, &Some(Height(i.try_into().expect("valid u32"))));
            assert_eq!(time, &Some(block.header.time.timestamp()));
            assert_eq!(trees, trees);
            assert_eq!(
                size,
                &Some(block.zcash_serialize_to_vec().unwrap().len() as i64)
            );
            assert_eq!(version, &Some(block.header.version));
            assert_eq!(merkle_root, &Some(block.header.merkle_root));
            assert_eq!(block_commitments, &Some(expected_block_commitments));
            assert_eq!(final_sapling_root, &Some(expected_final_sapling_root));
            assert_eq!(final_orchard_root, &None);
            assert_eq!(nonce, &Some(expected_nonce));
            assert_eq!(bits, &Some(block.header.difficulty_threshold));
            assert_eq!(
                difficulty,
                &Some(
                    block
                        .header
                        .difficulty_threshold
                        .relative_to_network(&Mainnet)
                )
            );
            assert_eq!(
                previous_block_hash,
                &Some(GetBlockHash(block.header.previous_block_hash))
            );
            assert_eq!(
                next_block_hash,
                &blocks.get(i + 1).map(|b| GetBlockHash(b.hash()))
            );
            assert_eq!(solution, &Some(block.header.solution));

            for (actual_tx, expected_tx) in tx.iter().zip(block.transactions.iter()) {
                if let GetBlockTransaction::Object(boxed_transaction_object) = actual_tx {
                    let TransactionObject {
                        hex,
                        height,
                        confirmations,
                        ..
                    } = &**boxed_transaction_object; // Dereference the Box
                    assert_eq!(hex, &(*expected_tx).clone().into());
                    assert_eq!(height, &Some(i.try_into().expect("valid u32")));
                    assert_eq!(
                        confirmations,
                        &Some((blocks.len() - i).try_into().expect("valid i64"))
                    );
                }
            }
        } else {
            panic!("Expected GetBlock::Object");
        }
    }

    // Make hash calls with verbosity=2 and check response
    for (i, block) in blocks.iter().enumerate() {
        let get_block = rpc
            .get_block(blocks[i].hash().to_string(), Some(2u8))
            .await
            .expect("We should have a GetBlock struct");

        let (expected_nonce, expected_final_sapling_root, expected_block_commitments) =
            get_block_data(&read_state, block.clone(), i).await;

        // partially compare the expected and actual GetBlock structs
        if let GetBlock::Object {
            hash,
            confirmations,
            height,
            time,
            tx,
            trees,
            size,
            version,
            merkle_root,
            block_commitments,
            final_sapling_root,
            final_orchard_root,
            nonce,
            bits,
            difficulty,
            previous_block_hash,
            next_block_hash,
            solution,
        } = &get_block
        {
            assert_eq!(hash, &GetBlockHash(block.hash()));
            assert_eq!(confirmations, &((blocks.len() - i) as i64));
            assert_eq!(height, &Some(Height(i.try_into().expect("valid u32"))));
            assert_eq!(time, &Some(block.header.time.timestamp()));
            assert_eq!(trees, trees);
            assert_eq!(
                size,
                &Some(block.zcash_serialize_to_vec().unwrap().len() as i64)
            );
            assert_eq!(version, &Some(block.header.version));
            assert_eq!(merkle_root, &Some(block.header.merkle_root));
            assert_eq!(block_commitments, &Some(expected_block_commitments));
            assert_eq!(final_sapling_root, &Some(expected_final_sapling_root));
            assert_eq!(final_orchard_root, &None);
            assert_eq!(nonce, &Some(expected_nonce));
            assert_eq!(bits, &Some(block.header.difficulty_threshold));
            assert_eq!(
                difficulty,
                &Some(
                    block
                        .header
                        .difficulty_threshold
                        .relative_to_network(&Mainnet)
                )
            );
            assert_eq!(
                previous_block_hash,
                &Some(GetBlockHash(block.header.previous_block_hash))
            );
            assert_eq!(
                next_block_hash,
                &blocks.get(i + 1).map(|b| GetBlockHash(b.hash()))
            );
            assert_eq!(solution, &Some(block.header.solution));

            for (actual_tx, expected_tx) in tx.iter().zip(block.transactions.iter()) {
                if let GetBlockTransaction::Object(boxed_transaction_object) = actual_tx {
                    let TransactionObject {
                        hex,
                        height,
                        confirmations,
                        ..
                    } = &**boxed_transaction_object; // Dereference the Box
                    assert_eq!(hex, &(*expected_tx).clone().into());
                    assert_eq!(height, &Some(i.try_into().expect("valid u32")));
                    assert_eq!(
                        confirmations,
                        &Some((blocks.len() - i).try_into().expect("valid i64"))
                    );
                }
            }
        } else {
            panic!("Expected GetBlock::Object");
        }
    }

    // Make height calls with no verbosity (defaults to 1) and check response
    for (i, block) in blocks.iter().enumerate() {
        let get_block = rpc
            .get_block(i.to_string(), None)
            .await
            .expect("We should have a GetBlock struct");

        let (expected_nonce, expected_final_sapling_root, expected_block_commitments) =
            get_block_data(&read_state, block.clone(), i).await;

        assert_eq!(
            get_block,
            GetBlock::Object {
                hash: GetBlockHash(block.hash()),
                confirmations: (blocks.len() - i).try_into().expect("valid i64"),
                height: Some(Height(i.try_into().expect("valid u32"))),
                time: Some(block.header.time.timestamp()),
                tx: block
                    .transactions
                    .iter()
                    .map(|tx| GetBlockTransaction::Hash(tx.hash()))
                    .collect(),
                trees,
                size: None,
                version: Some(block.header.version),
                merkle_root: Some(block.header.merkle_root),
                block_commitments: Some(expected_block_commitments),
                final_sapling_root: Some(expected_final_sapling_root),
                final_orchard_root: None,
                nonce: Some(expected_nonce),
                bits: Some(block.header.difficulty_threshold),
                difficulty: Some(
                    block
                        .header
                        .difficulty_threshold
                        .relative_to_network(&Mainnet)
                ),
                previous_block_hash: Some(GetBlockHash(block.header.previous_block_hash)),
                next_block_hash: blocks.get(i + 1).map(|b| GetBlockHash(b.hash())),
                solution: Some(block.header.solution),
            }
        );
    }

    // Make hash calls with no verbosity (defaults to 1) and check response
    for (i, block) in blocks.iter().enumerate() {
        let get_block = rpc
            .get_block(blocks[i].hash().to_string(), None)
            .await
            .expect("We should have a GetBlock struct");

        let (expected_nonce, expected_final_sapling_root, expected_block_commitments) =
            get_block_data(&read_state, block.clone(), i).await;

        assert_eq!(
            get_block,
            GetBlock::Object {
                hash: GetBlockHash(block.hash()),
                confirmations: (blocks.len() - i).try_into().expect("valid i64"),
                height: Some(Height(i.try_into().expect("valid u32"))),
                time: Some(block.header.time.timestamp()),
                tx: block
                    .transactions
                    .iter()
                    .map(|tx| GetBlockTransaction::Hash(tx.hash()))
                    .collect(),
                trees,
                size: None,
                version: Some(block.header.version),
                merkle_root: Some(block.header.merkle_root),
                block_commitments: Some(expected_block_commitments),
                final_sapling_root: Some(expected_final_sapling_root),
                final_orchard_root: None,
                nonce: Some(expected_nonce),
                bits: Some(block.header.difficulty_threshold),
                difficulty: Some(
                    block
                        .header
                        .difficulty_threshold
                        .relative_to_network(&Mainnet)
                ),
                previous_block_hash: Some(GetBlockHash(block.header.previous_block_hash)),
                next_block_hash: blocks.get(i + 1).map(|b| GetBlockHash(b.hash())),
                solution: Some(block.header.solution),
            }
        );
    }

    mempool.expect_no_requests().await;

    // The queue task should continue without errors or panics
    let rpc_tx_queue_task_result = rpc_tx_queue.now_or_never();
    assert!(rpc_tx_queue_task_result.is_none());
}

#[tokio::test(flavor = "multi_thread")]
async fn rpc_getblock_parse_error() {
    let _init_guard = zebra_test::init();

    let mut mempool: MockService<_, _, _, BoxError> = MockService::build().for_unit_tests();
    let mut read_state: MockService<_, _, _, BoxError> = MockService::build().for_unit_tests();

    // Init RPC
    let (_tx, rx) = tokio::sync::watch::channel(None);
    let (rpc, rpc_tx_queue) = RpcImpl::new(
        Mainnet,
        Default::default(),
        Default::default(),
        "0.0.1",
        "RPC test",
        Buffer::new(mempool.clone(), 1),
        Buffer::new(read_state.clone(), 1),
        MockService::build().for_unit_tests(),
        MockSyncStatus::default(),
        NoChainTip,
        MockAddressBookPeers::default(),
        rx,
        None,
    );

    // Make sure we get an error if Zebra can't parse the block height.
    assert!(rpc
        .get_block("not parsable as height".to_string(), Some(0u8))
        .await
        .is_err());

    assert!(rpc
        .get_block("not parsable as height".to_string(), Some(1u8))
        .await
        .is_err());

    assert!(rpc
        .get_block("not parsable as height".to_string(), None)
        .await
        .is_err());

    mempool.expect_no_requests().await;
    read_state.expect_no_requests().await;

    // The queue task should continue without errors or panics
    let rpc_tx_queue_task_result = rpc_tx_queue.now_or_never();
    assert!(rpc_tx_queue_task_result.is_none());
}

#[tokio::test(flavor = "multi_thread")]
async fn rpc_getblock_missing_error() {
    let _init_guard = zebra_test::init();

    let mut mempool: MockService<_, _, _, BoxError> = MockService::build().for_unit_tests();
    let mut state: MockService<_, _, _, BoxError> = MockService::build().for_unit_tests();

    let (_tx, rx) = tokio::sync::watch::channel(None);
    let (rpc, rpc_tx_queue) = RpcImpl::new(
        Mainnet,
        Default::default(),
        Default::default(),
        "0.0.1",
        "RPC test",
        Buffer::new(mempool.clone(), 1),
        Buffer::new(state.clone(), 1),
        MockService::build().for_unit_tests(),
        MockSyncStatus::default(),
        NoChainTip,
        MockAddressBookPeers::default(),
        rx,
        None,
    );

    // Make sure Zebra returns the correct error code `-8` for missing blocks
    // https://github.com/zcash/lightwalletd/blob/v0.4.16/common/common.go#L287-L290
    let block_future = tokio::spawn(async move { rpc.get_block("0".to_string(), Some(0u8)).await });

    // Make the mock service respond with no block
    let response_handler = state
        .expect_request(zebra_state::ReadRequest::Block(Height(0).into()))
        .await;
    response_handler.respond(zebra_state::ReadResponse::Block(None));

    let block_response = block_future.await.expect("block future should not panic");
    let block_response =
        block_response.expect_err("unexpected success from missing block state response");
    assert_eq!(block_response.code(), ErrorCode::ServerError(-8).code());

    // Now check the error string the way `lightwalletd` checks it
    assert_eq!(
        serde_json::to_string(&block_response)
            .expect("unexpected error serializing JSON error")
            .split(':')
            .nth(1)
            .expect("unexpectedly low number of error fields")
            .split(',')
            .next(),
        Some("-8")
    );

    mempool.expect_no_requests().await;
    state.expect_no_requests().await;

    // The queue task should continue without errors or panics
    let rpc_tx_queue_task_result = rpc_tx_queue.now_or_never();
    assert!(rpc_tx_queue_task_result.is_none());
}

#[tokio::test(flavor = "multi_thread")]
async fn rpc_getblockheader() {
    let _init_guard = zebra_test::init();

    // Create a continuous chain of mainnet blocks from genesis
    let blocks: Vec<Arc<Block>> = zebra_test::vectors::CONTINUOUS_MAINNET_BLOCKS
        .iter()
        .map(|(_height, block_bytes)| block_bytes.zcash_deserialize_into().unwrap())
        .collect();

    let mut mempool: MockService<_, _, _, BoxError> = MockService::build().for_unit_tests();
    let (_, read_state, tip, _) = zebra_state::populated_state(blocks.clone(), &Mainnet).await;

    // Init RPC
    let (_tx, rx) = tokio::sync::watch::channel(None);
    let (rpc, rpc_tx_queue) = RpcImpl::new(
        Mainnet,
        Default::default(),
        Default::default(),
        "0.0.1",
        "RPC test",
        Buffer::new(mempool.clone(), 1),
        Buffer::new(read_state.clone(), 1),
        MockService::build().for_unit_tests(),
        MockSyncStatus::default(),
        tip,
        MockAddressBookPeers::default(),
        rx,
        None,
    );

    // Make height calls with verbose=false and check response
    for (i, block) in blocks.iter().enumerate() {
        let expected_result = GetBlockHeader::Raw(HexData(
            block
                .header
                .clone()
                .zcash_serialize_to_vec()
                .expect("test block header should serialize"),
        ));

        let hash = block.hash();
        let height = Height(i as u32);

        for hash_or_height in [HashOrHeight::from(height), hash.into()] {
            let get_block_header = rpc
                .get_block_header(hash_or_height.to_string(), Some(false))
                .await
                .expect("we should have a GetBlockHeader struct");
            assert_eq!(get_block_header, expected_result);
        }

        let zebra_state::ReadResponse::SaplingTree(sapling_tree) = read_state
            .clone()
            .oneshot(zebra_state::ReadRequest::SaplingTree(height.into()))
            .await
            .expect("should have sapling tree for block hash")
        else {
            panic!("unexpected response to SaplingTree request")
        };

        let mut expected_nonce = *block.header.nonce;
        expected_nonce.reverse();
        let sapling_tree = sapling_tree.expect("should always have sapling root");
        let expected_final_sapling_root: [u8; 32] = if sapling_tree.position().is_some() {
            let mut root: [u8; 32] = sapling_tree.root().into();
            root.reverse();
            root
        } else {
            [0; 32]
        };

        let expected_result = GetBlockHeader::Object(Box::new(GetBlockHeaderObject {
            hash: GetBlockHash(hash),
            confirmations: 11 - i as i64,
            height,
            version: 4,
            merkle_root: block.header.merkle_root,
            block_commitments: block.header.commitment_bytes.0,
            final_sapling_root: expected_final_sapling_root,
            sapling_tree_size: sapling_tree.count(),
            time: block.header.time.timestamp(),
            nonce: expected_nonce,
            solution: block.header.solution,
            bits: block.header.difficulty_threshold,
            difficulty: block
                .header
                .difficulty_threshold
                .relative_to_network(&Mainnet),
            previous_block_hash: GetBlockHash(block.header.previous_block_hash),
            next_block_hash: blocks.get(i + 1).map(|b| GetBlockHash(b.hash())),
        }));

        for hash_or_height in [HashOrHeight::from(Height(i as u32)), block.hash().into()] {
            let get_block_header = rpc
                .get_block_header(hash_or_height.to_string(), Some(true))
                .await
                .expect("we should have a GetBlockHeader struct");
            assert_eq!(get_block_header, expected_result);
        }
    }

    // Test negative heights: -1 should return a header for block 10, -2 block header 9, etc.
    for neg_height in (-10..=-1).rev() {
        // Convert negative height to corresponding index
        let index = (neg_height + (blocks.len() as i32)) as usize;

        let expected_result = GetBlockHeader::Raw(HexData(blocks[index].header.clone().as_bytes()));

        let get_block = rpc
            .get_block_header(neg_height.to_string(), Some(false))
            .await
            .expect("We should have a GetBlock struct");

        assert_eq!(get_block, expected_result);
    }

    mempool.expect_no_requests().await;

    // The queue task should continue without errors or panics
    let rpc_tx_queue_task_result = rpc_tx_queue.now_or_never();
    assert!(rpc_tx_queue_task_result.is_none());
}

#[tokio::test(flavor = "multi_thread")]
async fn rpc_getbestblockhash() {
    let _init_guard = zebra_test::init();

    // Create a continuous chain of mainnet blocks from genesis
    let blocks: Vec<Arc<Block>> = zebra_test::vectors::CONTINUOUS_MAINNET_BLOCKS
        .iter()
        .map(|(_height, block_bytes)| block_bytes.zcash_deserialize_into().unwrap())
        .collect();

    // Get the hash of the block at the tip using hardcoded block tip bytes.
    // We want to test the RPC response is equal to this hash
    let tip_block = blocks.last().unwrap();
    let tip_block_hash = tip_block.hash();

    // Get a mempool handle
    let mut mempool: MockService<_, _, _, BoxError> = MockService::build().for_unit_tests();
    // Create a populated state service, the tip will be in `NUMBER_OF_BLOCKS`.
    let (_, read_state, tip, _) = zebra_state::populated_state(blocks.clone(), &Mainnet).await;

    // Init RPC
    let (_tx, rx) = tokio::sync::watch::channel(None);
    let (rpc, rpc_tx_queue) = RpcImpl::new(
        Mainnet,
        Default::default(),
        Default::default(),
        "0.0.1",
        "RPC test",
        Buffer::new(mempool.clone(), 1),
        Buffer::new(read_state.clone(), 1),
        MockService::build().for_unit_tests(),
        MockSyncStatus::default(),
        tip,
        MockAddressBookPeers::default(),
        rx,
        None,
    );

    // Get the tip hash using RPC method `get_best_block_hash`
    let get_best_block_hash = rpc
        .get_best_block_hash()
        .expect("We should have a GetBlockHash struct");
    let response_hash = get_best_block_hash.0;

    // Check if response is equal to block 10 hash.
    assert_eq!(response_hash, tip_block_hash);

    mempool.expect_no_requests().await;

    // The queue task should continue without errors or panics
    let rpc_tx_queue_task_result = rpc_tx_queue.now_or_never();
    assert!(rpc_tx_queue_task_result.is_none());
}

#[tokio::test(flavor = "multi_thread")]
async fn rpc_getrawtransaction() {
    let _init_guard = zebra_test::init();

    // Create a continuous chain of mainnet blocks from genesis
    let blocks: Vec<Arc<Block>> = zebra_test::vectors::CONTINUOUS_MAINNET_BLOCKS
        .iter()
        .map(|(_height, block_bytes)| block_bytes.zcash_deserialize_into().unwrap())
        .collect();

    let mut mempool: MockService<_, _, _, BoxError> = MockService::build().for_unit_tests();
    let (_, read_state, _, _) = zebra_state::populated_state(blocks.clone(), &Mainnet).await;

    let (tip, tip_sender) = MockChainTip::new();
    tip_sender.send_best_tip_height(Height(10));

    // Init RPC
    let (_tx, rx) = tokio::sync::watch::channel(None);
    let (rpc, rpc_tx_queue) = RpcImpl::new(
        Mainnet,
        Default::default(),
        Default::default(),
        "0.0.1",
        "RPC test",
        Buffer::new(mempool.clone(), 1),
        Buffer::new(read_state.clone(), 1),
        MockService::build().for_unit_tests(),
        MockSyncStatus::default(),
        tip,
        MockAddressBookPeers::default(),
        rx,
        None,
    );

    // Test case where transaction is in mempool.
    // Skip genesis because its tx is not indexed.
    for block in blocks.iter().skip(1) {
        for tx in block.transactions.iter() {
            let mempool_req = mempool
                .expect_request_that(|request| {
                    if let mempool::Request::TransactionsByMinedId(ids) = request {
                        ids.len() == 1 && ids.contains(&tx.hash())
                    } else {
                        false
                    }
                })
                .map(|responder| {
                    responder.respond(mempool::Response::Transactions(vec![UnminedTx {
                        id: UnminedTxId::Legacy(tx.hash()),
                        transaction: tx.clone(),
                        size: 0,
                        conventional_fee: Amount::zero(),
                    }]));
                });

            let rpc_req = rpc.get_raw_transaction(tx.hash().encode_hex(), Some(0u8));

            let (rsp, _) = futures::join!(rpc_req, mempool_req);
            let get_tx = rsp.expect("we should have a `GetRawTransaction` struct");

            if let GetRawTransaction::Raw(raw_tx) = get_tx {
                assert_eq!(raw_tx.as_ref(), tx.zcash_serialize_to_vec().unwrap());
            } else {
                unreachable!("Should return a Raw enum")
            }
        }
    }

    let make_mempool_req = |tx_hash: transaction::Hash| {
        let mut mempool = mempool.clone();

        async move {
            mempool
                .expect_request_that(|request| {
                    if let mempool::Request::TransactionsByMinedId(ids) = request {
                        ids.len() == 1 && ids.contains(&tx_hash)
                    } else {
                        false
                    }
                })
                .await
                .respond(mempool::Response::Transactions(vec![]));
        }
    };

    let run_state_test_case = |block_idx: usize, block: Arc<Block>, tx: Arc<Transaction>| {
        let read_state = read_state.clone();
        let txid = tx.hash();
        let hex_txid = txid.encode_hex::<String>();

        let get_tx_verbose_0_req = rpc.get_raw_transaction(hex_txid.clone(), Some(0u8));
        let get_tx_verbose_1_req = rpc.get_raw_transaction(hex_txid, Some(1u8));

        async move {
            let (response, _) = futures::join!(get_tx_verbose_0_req, make_mempool_req(txid));
            let get_tx = response.expect("We should have a GetRawTransaction struct");
            if let GetRawTransaction::Raw(raw_tx) = get_tx {
                assert_eq!(raw_tx.as_ref(), tx.zcash_serialize_to_vec().unwrap());
            } else {
                unreachable!("Should return a Raw enum")
            }

            let (response, _) = futures::join!(get_tx_verbose_1_req, make_mempool_req(txid));

            let transaction_object = match response
                .expect("We should have a GetRawTransaction struct")
            {
                GetRawTransaction::Object(transaction_object) => transaction_object,
                GetRawTransaction::Raw(_) => panic!("Expected GetRawTransaction::Object, got Raw"),
            };
            let TransactionObject {
                hex,
                height,
                confirmations,
                ..
            } = *transaction_object;

            let height = height.expect("state requests should have height");
            let confirmations = confirmations.expect("state requests should have confirmations");

            assert_eq!(hex.as_ref(), tx.zcash_serialize_to_vec().unwrap());
            assert_eq!(height, block_idx as u32);

            let depth_response = read_state
                .oneshot(zebra_state::ReadRequest::Depth(block.hash()))
                .await
                .expect("state request should succeed");

            let zebra_state::ReadResponse::Depth(depth) = depth_response else {
                panic!("unexpected response to Depth request");
            };

            let expected_confirmations = 1 + depth.expect("depth should be Some");

            (confirmations, expected_confirmations)
        }
    };

    // Test case where transaction is _not_ in mempool.
    // Skip genesis because its tx is not indexed.
    for (block_idx, block) in blocks.iter().enumerate().skip(1) {
        for tx in block.transactions.iter() {
            let (confirmations, expected_confirmations) =
                run_state_test_case(block_idx, block.clone(), tx.clone()).await;
            assert_eq!(confirmations, expected_confirmations);
        }
    }

    // Test case where transaction is _not_ in mempool with a fake chain tip height of 0
    // Skip genesis because its tx is not indexed.
    tip_sender.send_best_tip_height(Height(0));
    for (block_idx, block) in blocks.iter().enumerate().skip(1) {
        for tx in block.transactions.iter() {
            let (confirmations, expected_confirmations) =
                run_state_test_case(block_idx, block.clone(), tx.clone()).await;

            let is_confirmations_within_bounds = confirmations <= expected_confirmations;

            assert!(
                is_confirmations_within_bounds,
                "confirmations should be at or below depth + 1"
            );
        }
    }

    // Test case where transaction is _not_ in mempool with a fake chain tip height of 0
    // Skip genesis because its tx is not indexed.
    tip_sender.send_best_tip_height(Height(20));
    for (block_idx, block) in blocks.iter().enumerate().skip(1) {
        for tx in block.transactions.iter() {
            let (confirmations, expected_confirmations) =
                run_state_test_case(block_idx, block.clone(), tx.clone()).await;

            let is_confirmations_within_bounds = confirmations <= expected_confirmations;

            assert!(
                is_confirmations_within_bounds,
                "confirmations should be at or below depth + 1"
            );
        }
    }

    // The queue task should continue without errors or panics
    let rpc_tx_queue_task_result = rpc_tx_queue.now_or_never();
    assert!(rpc_tx_queue_task_result.is_none());
}

#[tokio::test(flavor = "multi_thread")]
async fn rpc_getaddresstxids_invalid_arguments() {
    let _init_guard = zebra_test::init();

    let mut mempool: MockService<_, _, _, BoxError> = MockService::build().for_unit_tests();

    // Create a continuous chain of mainnet blocks from genesis
    let blocks: Vec<Arc<Block>> = zebra_test::vectors::CONTINUOUS_MAINNET_BLOCKS
        .iter()
        .map(|(_height, block_bytes)| block_bytes.zcash_deserialize_into().unwrap())
        .collect();

    // Create a populated state service
    let (_, read_state, tip, _) = zebra_state::populated_state(blocks.clone(), &Mainnet).await;

    let (_tx, rx) = tokio::sync::watch::channel(None);
    let (rpc, rpc_tx_queue) = RpcImpl::new(
        Mainnet,
        Default::default(),
        Default::default(),
        "0.0.1",
        "RPC test",
        Buffer::new(mempool.clone(), 1),
        Buffer::new(read_state.clone(), 1),
        MockService::build().for_unit_tests(),
        MockSyncStatus::default(),
        tip,
        MockAddressBookPeers::default(),
        rx,
        None,
    );

    // call the method with an invalid address string
    let rpc_rsp = rpc
        .get_address_tx_ids(GetAddressTxIdsRequest {
            addresses: vec!["t1invalidaddress".to_owned()],
            start: Some(1),
            end: Some(2),
        })
        .await
        .unwrap_err();

    assert_eq!(rpc_rsp.code(), ErrorCode::ServerError(-5).code());

    mempool.expect_no_requests().await;

    // create a valid address
    let address = "t3Vz22vK5z2LcKEdg16Yv4FFneEL1zg9ojd".to_string();
    let addresses = vec![address.clone()];

    // call the method with start greater than end
    let start: Option<u32> = Some(2);
    let end: Option<u32> = Some(1);
    let error = rpc
        .get_address_tx_ids(GetAddressTxIdsRequest {
            addresses: addresses.clone(),
            start,
            end,
        })
        .await
        .unwrap_err();
    assert_eq!(
        error.message(),
        "start Height(2) must be less than or equal to end Height(1)".to_string()
    );

    mempool.expect_no_requests().await;

    // The queue task should continue without errors or panics
    let rpc_tx_queue_task_result = rpc_tx_queue.now_or_never();
    assert!(rpc_tx_queue_task_result.is_none());
}

#[tokio::test(flavor = "multi_thread")]
async fn rpc_getaddresstxids_response() {
    let _init_guard = zebra_test::init();

    for network in Network::iter() {
        let blocks: Vec<Arc<Block>> = network
            .blockchain_map()
            .iter()
            .map(|(_height, block_bytes)| block_bytes.zcash_deserialize_into().unwrap())
            .collect();
        // The first few blocks after genesis send funds to the same founders reward address,
        // in one output per coinbase transaction.
        //
        // Get the coinbase transaction of the first block
        // (the genesis block coinbase transaction is ignored by the consensus rules).
        let first_block_first_transaction = &blocks[1].transactions[0];

        // Get the address.
        let address = first_block_first_transaction.outputs()[1]
            .address(&network)
            .unwrap();

        // Create a populated state service
        let (_state, read_state, latest_chain_tip, _chain_tip_change) =
            zebra_state::populated_state(blocks.to_owned(), &network).await;

        if network == Mainnet {
            // Exhaustively test possible block ranges for mainnet.
            for start in 1..=10 {
                for end in start..=10 {
                    rpc_getaddresstxids_response_with(
                        &network,
                        Some(start),
                        Some(end),
                        &address,
                        &read_state,
                        &latest_chain_tip,
                        (end - start + 1) as usize,
                    )
                    .await;
                }
            }
        } else {
            // Just test the full range for testnet.
            rpc_getaddresstxids_response_with(
                &network,
                Some(1),
                Some(10),
                &address,
                &read_state,
                &latest_chain_tip,
                // response should be limited to the chain size.
                10,
            )
            .await;
        }

        // No range arguments should be equivalent to the full range.
        rpc_getaddresstxids_response_with(
            &network,
            None,
            None,
            &address,
            &read_state,
            &latest_chain_tip,
            10,
        )
        .await;

        // Range of 0s should be equivalent to the full range.
        rpc_getaddresstxids_response_with(
            &network,
            Some(0),
            Some(0),
            &address,
            &read_state,
            &latest_chain_tip,
            10,
        )
        .await;

        // Start and outside of the range should use the chain tip.
        rpc_getaddresstxids_response_with(
            &network,
            Some(11),
            Some(11),
            &address,
            &read_state,
            &latest_chain_tip,
            1,
        )
        .await;

        // End outside the range should use the chain tip.
        rpc_getaddresstxids_response_with(
            &network,
            None,
            Some(11),
            &address,
            &read_state,
            &latest_chain_tip,
            10,
        )
        .await;

        // Start outside the range should use the chain tip.
        rpc_getaddresstxids_response_with(
            &network,
            Some(11),
            None,
            &address,
            &read_state,
            &latest_chain_tip,
            1,
        )
        .await;
    }
}

async fn rpc_getaddresstxids_response_with(
    network: &Network,
    start: Option<u32>,
    end: Option<u32>,
    address: &transparent::Address,
    read_state: &ReadStateService,
    tip: &LatestChainTip,
    expected_response_len: usize,
) {
    let mut mempool: MockService<_, _, _, BoxError> = MockService::build().for_unit_tests();

    let (_tx, rx) = tokio::sync::watch::channel(None);
    let (rpc, rpc_tx_queue) = RpcImpl::new(
        network.clone(),
        Default::default(),
        Default::default(),
        "0.0.1",
        "RPC test",
        Buffer::new(mempool.clone(), 1),
        Buffer::new(read_state.clone(), 1),
        MockService::build().for_unit_tests(),
        MockSyncStatus::default(),
        tip.clone(),
        MockAddressBookPeers::default(),
        rx,
        None,
    );

    // call the method with valid arguments
    let addresses = vec![address.to_string()];
    let response = rpc
        .get_address_tx_ids(GetAddressTxIdsRequest {
            addresses,
            start,
            end,
        })
        .await
        .expect("arguments are valid so no error can happen here");

    // One founders reward output per coinbase transactions, no other transactions.
    assert_eq!(response.len(), expected_response_len);

    mempool.expect_no_requests().await;

    // Shut down the queue task, to close the state's file descriptors.
    // (If we don't, opening ~100 simultaneous states causes process file descriptor limit errors.)
    //
    // TODO: abort all the join handles in all the tests, except one?
    rpc_tx_queue.abort();

    // The queue task should not have panicked or exited by itself.
    // It can still be running, or it can have exited due to the abort.
    let rpc_tx_queue_task_result = rpc_tx_queue.now_or_never();
    assert!(
        rpc_tx_queue_task_result.is_none()
            || rpc_tx_queue_task_result
                .unwrap()
                .unwrap_err()
                .is_cancelled()
    );
}

#[tokio::test(flavor = "multi_thread")]
async fn rpc_getaddressutxos_invalid_arguments() {
    let _init_guard = zebra_test::init();

    let mut mempool: MockService<_, _, _, BoxError> = MockService::build().for_unit_tests();
    let mut read_state: MockService<_, _, _, BoxError> = MockService::build().for_unit_tests();

    let (_tx, rx) = tokio::sync::watch::channel(None);
    let (rpc, _) = RpcImpl::new(
        Mainnet,
        Default::default(),
        Default::default(),
        "0.0.1",
        "RPC test",
        Buffer::new(mempool.clone(), 1),
        Buffer::new(read_state.clone(), 1),
        MockService::build().for_unit_tests(),
        MockSyncStatus::default(),
        NoChainTip,
        MockAddressBookPeers::default(),
        rx,
        None,
    );

    // call the method with an invalid address string
    let error = rpc
        .get_address_utxos(AddressStrings::new(vec!["t1invalidaddress".to_owned()]))
        .await
        .unwrap_err();

    assert_eq!(error.code(), ErrorCode::ServerError(-5).code());

    mempool.expect_no_requests().await;
    read_state.expect_no_requests().await;
}

#[tokio::test(flavor = "multi_thread")]
async fn rpc_getaddressutxos_response() {
    let _init_guard = zebra_test::init();

    let blocks: Vec<Arc<Block>> = zebra_test::vectors::CONTINUOUS_MAINNET_BLOCKS
        .iter()
        .map(|(_height, block_bytes)| block_bytes.zcash_deserialize_into().unwrap())
        .collect();

    // get the first transaction of the first block
    let first_block_first_transaction = &blocks[1].transactions[0];
    // get the address, this is always `t3Vz22vK5z2LcKEdg16Yv4FFneEL1zg9ojd`
    let address = &first_block_first_transaction.outputs()[1]
        .address(&Mainnet)
        .unwrap();

    let mut mempool: MockService<_, _, _, BoxError> = MockService::build().for_unit_tests();
    // Create a populated state service
    let (_, read_state, tip, _) = zebra_state::populated_state(blocks.clone(), &Mainnet).await;

    let (_tx, rx) = tokio::sync::watch::channel(None);
    let (rpc, _) = RpcImpl::new(
        Mainnet,
        Default::default(),
        Default::default(),
        "0.0.1",
        "RPC test",
        Buffer::new(mempool.clone(), 1),
        Buffer::new(read_state.clone(), 1),
        MockService::build().for_unit_tests(),
        MockSyncStatus::default(),
        tip,
        MockAddressBookPeers::default(),
        rx,
        None,
    );

    // call the method with a valid address
    let addresses = vec![address.to_string()];
    let response = rpc
        .get_address_utxos(AddressStrings::new(addresses))
        .await
        .expect("address is valid so no error can happen here");

    // there are 10 outputs for provided address
    assert_eq!(response.len(), 10);

    mempool.expect_no_requests().await;
}

#[tokio::test(flavor = "multi_thread")]
async fn rpc_getblockcount() {
    let _init_guard = zebra_test::init();

    // Create a continuous chain of mainnet blocks from genesis
    let blocks: Vec<Arc<Block>> = zebra_test::vectors::CONTINUOUS_MAINNET_BLOCKS
        .iter()
        .map(|(_height, block_bytes)| block_bytes.zcash_deserialize_into().unwrap())
        .collect();

    // Get the height of the block at the tip using hardcoded block tip bytes.
    // We want to test the RPC response is equal to this hash
    let tip_block = blocks.last().unwrap();
    let tip_block_height = tip_block.coinbase_height().unwrap();

    // Get a mempool handle
    let mut mempool: MockService<_, _, _, BoxError> = MockService::build().for_unit_tests();
    // Create a populated state service, the tip will be in `NUMBER_OF_BLOCKS`.
    let (state, read_state, tip, _) = zebra_state::populated_state(blocks.clone(), &Mainnet).await;

    let (block_verifier_router, _, _, _) = zebra_consensus::router::init_test(
        zebra_consensus::Config::default(),
        &Mainnet,
        state.clone(),
    )
    .await;

    // Init RPC
    let (_tx, rx) = tokio::sync::watch::channel(None);
    let (rpc, _) = RpcImpl::new(
        Mainnet,
        Default::default(),
        Default::default(),
        "0.0.1",
        "RPC test",
        Buffer::new(mempool.clone(), 1),
        Buffer::new(read_state.clone(), 1),
        block_verifier_router,
        MockSyncStatus::default(),
        tip.clone(),
        MockAddressBookPeers::default(),
        rx,
        None,
    );

    // Get the tip height using RPC method `get_block_count`
    let get_block_count = rpc.get_block_count().expect("We should have a number");

    // Check if response is equal to block 10 hash.
    assert_eq!(get_block_count, tip_block_height.0);

    mempool.expect_no_requests().await;
}

#[tokio::test(flavor = "multi_thread")]
async fn rpc_getblockcount_empty_state() {
    let _init_guard = zebra_test::init();

    // Get a mempool handle
    let mut mempool: MockService<_, _, _, BoxError> = MockService::build().for_unit_tests();
    // Create an empty state
    let (state, read_state, tip, _) = zebra_state::init_test_services(&Mainnet);

    let (block_verifier_router, _, _, _) = zebra_consensus::router::init_test(
        zebra_consensus::Config::default(),
        &Mainnet,
        state.clone(),
    )
    .await;

    // Init RPC
    let (_tx, rx) = tokio::sync::watch::channel(None);
    let (rpc, _) = RpcImpl::new(
        Mainnet,
        Default::default(),
        Default::default(),
        "0.0.1",
        "RPC test",
        Buffer::new(mempool.clone(), 1),
        Buffer::new(read_state.clone(), 1),
        block_verifier_router,
        MockSyncStatus::default(),
        tip.clone(),
        MockAddressBookPeers::default(),
        rx,
        None,
    );

    // Get the tip height using RPC method `get_block_count
    let get_block_count = rpc.get_block_count();

    // state an empty so we should get an error
    assert!(get_block_count.is_err());

    // Check the error we got is the correct one
    assert_eq!(
        get_block_count.err().unwrap().message(),
        "No blocks in state"
    );

    mempool.expect_no_requests().await;
}

#[tokio::test(flavor = "multi_thread")]
async fn rpc_getpeerinfo() {
    let _init_guard = zebra_test::init();
    let network = Mainnet;

    let mut mempool: MockService<_, _, _, BoxError> = MockService::build().for_unit_tests();
    let (state, read_state, tip, _) = zebra_state::init_test_services(&Mainnet);

    let (block_verifier_router, _, _, _) = zebra_consensus::router::init_test(
        zebra_consensus::Config::default(),
        &network,
        state.clone(),
    )
    .await;

    // Add a connected outbound peer
    let outbound_mock_peer_address = zebra_network::types::MetaAddr::new_connected(
        std::net::SocketAddr::new(
            std::net::IpAddr::V4(std::net::Ipv4Addr::new(127, 0, 0, 1)),
            network.default_port(),
        )
        .into(),
        &PeerServices::NODE_NETWORK,
        false,
    )
    .into_new_meta_addr(
        std::time::Instant::now(),
        zebra_chain::serialization::DateTime32::now(),
    );

    // Add a connected inbound peer
    let inbound_mock_peer_address = zebra_network::types::MetaAddr::new_connected(
        std::net::SocketAddr::new(
            std::net::IpAddr::V4(std::net::Ipv4Addr::new(127, 0, 0, 1)),
            44444,
        )
        .into(),
        &PeerServices::NODE_NETWORK,
        true,
    )
    .into_new_meta_addr(
        std::time::Instant::now(),
        zebra_chain::serialization::DateTime32::now(),
    );

    // Add a peer that is not connected and will not be displayed in the RPC output
    let not_connected_mock_peer_adderess = zebra_network::types::MetaAddr::new_initial_peer(
        std::net::SocketAddr::new(
            std::net::IpAddr::V4(std::net::Ipv4Addr::new(127, 0, 0, 1)),
            55555,
        )
        .into(),
    )
    .into_new_meta_addr(
        std::time::Instant::now(),
        zebra_chain::serialization::DateTime32::now(),
    );

    let mock_address_book = MockAddressBookPeers::new(vec![
        outbound_mock_peer_address,
        inbound_mock_peer_address,
        not_connected_mock_peer_adderess,
    ]);

    // Init RPC
    let (_tx, rx) = tokio::sync::watch::channel(None);
    let (rpc, _) = RpcImpl::new(
        network,
        Default::default(),
        Default::default(),
        "0.0.1",
        "RPC test",
        Buffer::new(mempool.clone(), 1),
        Buffer::new(read_state.clone(), 1),
        block_verifier_router,
        MockSyncStatus::default(),
        tip.clone(),
        mock_address_book,
        rx,
        None,
    );

    // Call `get_peer_info`
    let get_peer_info = rpc
        .get_peer_info()
        .await
        .expect("We should have an array of addresses");

    // Response of length should be 2. We have 2 connected peers and 1 unconnected peer in the address book.
    assert_eq!(get_peer_info.len(), 2);

    let mut res_iter = get_peer_info.into_iter();
    // Check for the outbound peer
    assert_eq!(
        res_iter
            .next()
            .expect("there should be a mock peer address"),
        outbound_mock_peer_address.into()
    );

    // Check for the inbound peer
    assert_eq!(
        res_iter
            .next()
            .expect("there should be a mock peer address"),
        inbound_mock_peer_address.into()
    );

    mempool.expect_no_requests().await;
}

#[tokio::test(flavor = "multi_thread")]
async fn rpc_getblockhash() {
    let _init_guard = zebra_test::init();

    // Create a continuous chain of mainnet blocks from genesis
    let blocks: Vec<Arc<Block>> = zebra_test::vectors::CONTINUOUS_MAINNET_BLOCKS
        .iter()
        .map(|(_height, block_bytes)| block_bytes.zcash_deserialize_into().unwrap())
        .collect();

    let mut mempool: MockService<_, _, _, BoxError> = MockService::build().for_unit_tests();
    let (state, read_state, tip, _) = zebra_state::populated_state(blocks.clone(), &Mainnet).await;

    let (block_verifier_router, _, _, _) = zebra_consensus::router::init_test(
        zebra_consensus::Config::default(),
        &Mainnet,
        state.clone(),
    )
    .await;

    // Init RPC
    let (_tx, rx) = tokio::sync::watch::channel(None);
    let (rpc, _) = RpcImpl::new(
        Mainnet,
        Default::default(),
        Default::default(),
        "0.0.1",
        "RPC test",
        Buffer::new(mempool.clone(), 1),
        Buffer::new(read_state.clone(), 1),
        block_verifier_router,
        MockSyncStatus::default(),
        tip.clone(),
        MockAddressBookPeers::default(),
        rx,
        None,
    );

    // Query the hashes using positive indexes
    for (i, block) in blocks.iter().enumerate() {
        let get_block_hash = rpc
            .get_block_hash(i.try_into().expect("usize always fits in i32"))
            .await
            .expect("We should have a GetBlockHash struct");

        assert_eq!(get_block_hash, GetBlockHash(block.clone().hash()));
    }

    // Query the hashes using negative indexes
    for i in (-10..=-1).rev() {
        let get_block_hash = rpc
            .get_block_hash(i)
            .await
            .expect("We should have a GetBlockHash struct");

        assert_eq!(
            get_block_hash,
            GetBlockHash(blocks[(10 + (i + 1)) as usize].hash())
        );
    }

    mempool.expect_no_requests().await;
}

#[tokio::test(flavor = "multi_thread")]
async fn rpc_getmininginfo() {
    let _init_guard = zebra_test::init();

    // Create a continuous chain of mainnet blocks from genesis
    let blocks: Vec<Arc<Block>> = zebra_test::vectors::CONTINUOUS_MAINNET_BLOCKS
        .iter()
        .map(|(_height, block_bytes)| block_bytes.zcash_deserialize_into().unwrap())
        .collect();

    // Create a populated state service
    let (_, read_state, tip, _) = zebra_state::populated_state(blocks.clone(), &Mainnet).await;

    // Init RPC
    let (_tx, rx) = tokio::sync::watch::channel(None);
    let (rpc, _) = RpcImpl::new(
        Mainnet,
        Default::default(),
        Default::default(),
        "0.0.1",
        "RPC test",
        MockService::build().for_unit_tests(),
        Buffer::new(read_state.clone(), 1),
        MockService::build().for_unit_tests(),
        MockSyncStatus::default(),
        tip.clone(),
        MockAddressBookPeers::default(),
        rx,
        None,
    );

    rpc.get_mining_info()
        .await
        .expect("get_mining_info call should succeed");
}

#[tokio::test(flavor = "multi_thread")]
async fn rpc_getnetworksolps() {
    let _init_guard = zebra_test::init();

    // Create a continuous chain of mainnet blocks from genesis
    let blocks: Vec<Arc<Block>> = zebra_test::vectors::CONTINUOUS_MAINNET_BLOCKS
        .iter()
        .map(|(_height, block_bytes)| block_bytes.zcash_deserialize_into().unwrap())
        .collect();

    // Create a populated state service
    let (_, read_state, tip, _) = zebra_state::populated_state(blocks.clone(), &Mainnet).await;

    // Init RPC
    let (_tx, rx) = tokio::sync::watch::channel(None);
    let (rpc, _) = RpcImpl::new(
        Mainnet,
        Default::default(),
        Default::default(),
        "0.0.1",
        "RPC test",
        MockService::build().for_unit_tests(),
        Buffer::new(read_state.clone(), 1),
        MockService::build().for_unit_tests(),
        MockSyncStatus::default(),
        tip.clone(),
        MockAddressBookPeers::default(),
        rx,
        None,
    );

    let get_network_sol_ps_inputs = [
        // num_blocks, height, return value
        (None, None, Ok(2)),
        (Some(-4), None, Ok(2)),
        (Some(-3), Some(0), Ok(0)),
        (Some(-2), Some(-4), Ok(2)),
        (Some(-1), Some(10), Ok(2)),
        (Some(-1), Some(i32::MAX), Ok(2)),
        (Some(0), None, Ok(2)),
        (Some(0), Some(0), Ok(0)),
        (Some(0), Some(-3), Ok(2)),
        (Some(0), Some(10), Ok(2)),
        (Some(0), Some(i32::MAX), Ok(2)),
        (Some(1), None, Ok(4096)),
        (Some(1), Some(0), Ok(0)),
        (Some(1), Some(-2), Ok(4096)),
        (Some(1), Some(10), Ok(4096)),
        (Some(1), Some(i32::MAX), Ok(4096)),
        (Some(i32::MAX), None, Ok(2)),
        (Some(i32::MAX), Some(0), Ok(0)),
        (Some(i32::MAX), Some(-1), Ok(2)),
        (Some(i32::MAX), Some(10), Ok(2)),
        (Some(i32::MAX), Some(i32::MAX), Ok(2)),
    ];

    for (num_blocks_input, height_input, return_value) in get_network_sol_ps_inputs {
        let get_network_sol_ps_result =
            rpc.get_network_sol_ps(num_blocks_input, height_input).await;
        assert_eq!(
            get_network_sol_ps_result, return_value,
            "get_network_sol_ps({num_blocks_input:?}, {height_input:?}) result\n\
             should be {return_value:?},\n\
             got: {get_network_sol_ps_result:?}"
        );
    }
}

#[tokio::test(flavor = "multi_thread")]
async fn rpc_getblocktemplate() {
    // test getblocktemplate with a miner P2SH address
    rpc_getblocktemplate_mining_address(true).await;
    // test getblocktemplate with a miner P2PKH address
    rpc_getblocktemplate_mining_address(false).await;
}

async fn rpc_getblocktemplate_mining_address(use_p2pkh: bool) {
    let _init_guard = zebra_test::init();

    let mut mempool: MockService<_, _, _, BoxError> = MockService::build().for_unit_tests();
    let read_state: MockService<_, _, _, BoxError> = MockService::build().for_unit_tests();

    let mut mock_sync_status = MockSyncStatus::default();
    mock_sync_status.set_is_close_to_tip(true);

    let network = Network::Mainnet;
    let miner_address = match use_p2pkh {
        false => Some(transparent::Address::from_script_hash(
            network.kind(),
            [0x7e; 20],
        )),
        true => Some(transparent::Address::from_pub_key_hash(
            network.kind(),
            [0x7e; 20],
        )),
    };

    #[allow(clippy::unnecessary_struct_initialization)]
    let mining_conf = crate::config::mining::Config {
        miner_address: miner_address.clone(),
        extra_coinbase_data: None,
        debug_like_zcashd: true,
        internal_miner: true,
    };

    // nu5 block height
    let fake_tip_height = NetworkUpgrade::Nu5.activation_height(&Mainnet).unwrap();
    // nu5 block hash
    let fake_tip_hash =
        Hash::from_hex("0000000000d723156d9b65ffcf4984da7a19675ed7e2f06d9e5d5188af087bf8").unwrap();
    //  nu5 block time + 1
    let fake_min_time = DateTime32::from(1654008606);
    // nu5 block time + 12
    let fake_cur_time = DateTime32::from(1654008617);
    // nu5 block time + 123
    let fake_max_time = DateTime32::from(1654008728);
    let fake_difficulty = CompactDifficulty::from(ExpandedDifficulty::from(U256::one()));

    let (mock_tip, mock_tip_sender) = MockChainTip::new();
    mock_tip_sender.send_best_tip_height(fake_tip_height);
    mock_tip_sender.send_best_tip_hash(fake_tip_hash);
    mock_tip_sender.send_estimated_distance_to_network_chain_tip(Some(0));

    // Init RPC
    let (_tx, rx) = tokio::sync::watch::channel(None);
    let (rpc, _) = RpcImpl::new(
        Mainnet,
        mining_conf,
        Default::default(),
        "0.0.1",
        "RPC test",
        Buffer::new(mempool.clone(), 1),
        Buffer::new(read_state.clone(), 1),
        MockService::build().for_unit_tests(),
        mock_sync_status.clone(),
        mock_tip,
        MockAddressBookPeers::default(),
        rx,
        None,
    );

    // Fake the ChainInfo response
    let make_mock_read_state_request_handler = || {
        let mut read_state = read_state.clone();

        async move {
            read_state
                .expect_request_that(|req| matches!(req, ReadRequest::ChainInfo))
                .await
                .respond(ReadResponse::ChainInfo(GetBlockTemplateChainInfo {
                    expected_difficulty: fake_difficulty,
                    tip_height: fake_tip_height,
                    tip_hash: fake_tip_hash,
                    cur_time: fake_cur_time,
                    min_time: fake_min_time,
                    max_time: fake_max_time,
                    chain_history_root: fake_history_tree(&Mainnet).hash(),
                }));
        }
    };

    let make_mock_mempool_request_handler = |transactions, last_seen_tip_hash| {
        let mut mempool = mempool.clone();
        async move {
            mempool
                .expect_request(mempool::Request::FullTransactions)
                .await
                .respond(mempool::Response::FullTransactions {
                    transactions,
                    transaction_dependencies: Default::default(),
                    last_seen_tip_hash,
                });
        }
    };

    let get_block_template_fut = rpc.get_block_template(None);
    let (get_block_template, ..) = tokio::join!(
        get_block_template_fut,
        make_mock_mempool_request_handler(vec![], fake_tip_hash),
        make_mock_read_state_request_handler(),
    );

    let get_block_template::Response::TemplateMode(get_block_template) =
        get_block_template.expect("unexpected error in getblocktemplate RPC call")
    else {
        panic!(
            "this getblocktemplate call without parameters should return the `TemplateMode` variant of the response"
        )
    };

    let coinbase_transaction =
        Transaction::zcash_deserialize(get_block_template.coinbase_txn.data.as_ref())
            .expect("coinbase transaction data should be deserializable");

    assert_eq!(
        coinbase_transaction
            .outputs()
            .first()
            .unwrap()
            .address(&network),
        miner_address
    );

    assert_eq!(get_block_template.capabilities, CAPABILITIES_FIELD.to_vec());
    assert_eq!(get_block_template.version, ZCASH_BLOCK_VERSION);
    assert!(get_block_template.transactions.is_empty());
    assert_eq!(
        get_block_template.target,
        ExpandedDifficulty::from_hex(
            "0000000000000000000000000000000000000000000000000000000000000001"
        )
        .expect("test vector is valid")
    );
    assert_eq!(get_block_template.min_time, fake_min_time);
    assert_eq!(get_block_template.mutable, MUTABLE_FIELD.to_vec());
    assert_eq!(get_block_template.nonce_range, NONCE_RANGE_FIELD);
    assert_eq!(get_block_template.sigop_limit, MAX_BLOCK_SIGOPS);
    assert_eq!(get_block_template.size_limit, MAX_BLOCK_BYTES);
    assert_eq!(get_block_template.cur_time, fake_cur_time);
    assert_eq!(
        get_block_template.bits,
        CompactDifficulty::from_hex("01010000").expect("test vector is valid")
    );
    assert_eq!(get_block_template.height, 1687105); // nu5 height
    assert_eq!(get_block_template.max_time, fake_max_time);

    // Coinbase transaction checks.
    assert!(get_block_template.coinbase_txn.required);
    assert!(!get_block_template.coinbase_txn.data.as_ref().is_empty());
    assert_eq!(get_block_template.coinbase_txn.depends.len(), 0);
    if use_p2pkh {
        // there is one sig operation if miner address is p2pkh.
        assert_eq!(get_block_template.coinbase_txn.sigops, 1);
    } else {
        // everything in the coinbase is p2sh.
        assert_eq!(get_block_template.coinbase_txn.sigops, 0);
    }
    // Coinbase transaction checks for empty blocks.
    assert_eq!(
        get_block_template.coinbase_txn.fee,
        Amount::<NonNegative>::zero()
    );

    mock_tip_sender.send_estimated_distance_to_network_chain_tip(Some(200));
    let get_block_template_sync_error = rpc
        .get_block_template(None)
        .await
        .expect_err("needs an error when estimated distance to network chain tip is far");

    assert_eq!(
        get_block_template_sync_error.code(),
        ErrorCode::ServerError(-10).code()
    );

    mock_sync_status.set_is_close_to_tip(false);

    mock_tip_sender.send_estimated_distance_to_network_chain_tip(Some(0));
    let get_block_template_sync_error = rpc
        .get_block_template(None)
        .await
        .expect_err("needs an error when syncer is not close to tip");

    assert_eq!(
        get_block_template_sync_error.code(),
        ErrorCode::ServerError(-10).code()
    );

    mock_tip_sender.send_estimated_distance_to_network_chain_tip(Some(200));
    let get_block_template_sync_error = rpc
        .get_block_template(None)
        .await
        .expect_err("needs an error when syncer is not close to tip or estimated distance to network chain tip is far");

    assert_eq!(
        get_block_template_sync_error.code(),
        ErrorCode::ServerError(-10).code()
    );

    let get_block_template_sync_error = rpc
        .get_block_template(Some(get_block_template::JsonParameters {
            mode: GetBlockTemplateRequestMode::Proposal,
            ..Default::default()
        }))
        .await
        .expect_err("needs an error when called in proposal mode without data");

    assert_eq!(
        get_block_template_sync_error.code(),
        ErrorCode::InvalidParams.code()
    );

    let get_block_template_sync_error = rpc
        .get_block_template(Some(get_block_template::JsonParameters {
            data: Some(HexData("".into())),
            ..Default::default()
        }))
        .await
        .expect_err("needs an error when passing in block data in template mode");

    assert_eq!(
        get_block_template_sync_error.code(),
        ErrorCode::InvalidParams.code()
    );

    // The long poll id is valid, so it returns a state error instead
    let get_block_template_sync_error = rpc
        .get_block_template(Some(get_block_template::JsonParameters {
            // This must parse as a LongPollId.
            // It must be the correct length and have hex/decimal digits.
            long_poll_id: Some(
                "0".repeat(LONG_POLL_ID_LENGTH)
                    .parse()
                    .expect("unexpected invalid LongPollId"),
            ),
            ..Default::default()
        }))
        .await
        .expect_err("needs an error when the state is empty");

    assert_eq!(
        get_block_template_sync_error.code(),
        ErrorCode::ServerError(-10).code()
    );

    // Try getting mempool transactions with a different tip hash

    let tx = Arc::new(Transaction::V1 {
        inputs: vec![],
        outputs: vec![],
        lock_time: transaction::LockTime::unlocked(),
    });

    let unmined_tx = UnminedTx {
        transaction: tx.clone(),
        id: tx.unmined_id(),
        size: tx.zcash_serialized_size(),
        conventional_fee: 0.try_into().unwrap(),
    };

    let conventional_actions = zip317::conventional_actions(&unmined_tx.transaction);

    let verified_unmined_tx = VerifiedUnminedTx {
        transaction: unmined_tx,
        miner_fee: 0.try_into().unwrap(),
        legacy_sigop_count: 0,
        conventional_actions,
        unpaid_actions: 0,
        fee_weight_ratio: 1.0,
        time: None,
        height: None,
    };

    let next_fake_tip_hash =
        Hash::from_hex("0000000000b6a5024aa412120b684a509ba8fd57e01de07bc2a84e4d3719a9f1").unwrap();

    mock_sync_status.set_is_close_to_tip(true);

    mock_tip_sender.send_estimated_distance_to_network_chain_tip(Some(0));

    let (get_block_template, ..) = tokio::join!(
        rpc.get_block_template(None),
        make_mock_mempool_request_handler(vec![verified_unmined_tx], next_fake_tip_hash),
        make_mock_read_state_request_handler(),
    );

    let get_block_template::Response::TemplateMode(get_block_template) =
        get_block_template.expect("unexpected error in getblocktemplate RPC call")
    else {
        panic!(
            "this getblocktemplate call without parameters should return the `TemplateMode` variant of the response"
        )
    };

    // mempool transactions should be omitted if the tip hash in the GetChainInfo response from the state
    // does not match the `last_seen_tip_hash` in the FullTransactions response from the mempool.
    assert!(get_block_template.transactions.is_empty());

    mempool.expect_no_requests().await;
}

#[tokio::test(flavor = "multi_thread")]
async fn rpc_submitblock_errors() {
    let _init_guard = zebra_test::init();

    // Create a continuous chain of mainnet blocks from genesis
    let blocks: Vec<Arc<Block>> = zebra_test::vectors::CONTINUOUS_MAINNET_BLOCKS
        .iter()
        .map(|(_height, block_bytes)| block_bytes.zcash_deserialize_into().unwrap())
        .collect();

    let mut mempool: MockService<_, _, _, BoxError> = MockService::build().for_unit_tests();
    // Create a populated state service
    let (state, read_state, tip, _) = zebra_state::populated_state(blocks, &Mainnet).await;

    // Init RPCs
    let (block_verifier_router, _, _, _) = zebra_consensus::router::init_test(
        zebra_consensus::Config::default(),
        &Mainnet,
        state.clone(),
    )
    .await;

    // Init RPC
    let (_tx, rx) = tokio::sync::watch::channel(None);
    let (rpc, _) = RpcImpl::new(
        Mainnet,
        Default::default(),
        Default::default(),
        "0.0.1",
        "RPC test",
        Buffer::new(mempool.clone(), 1),
        Buffer::new(read_state.clone(), 1),
        block_verifier_router,
        MockSyncStatus::default(),
        tip.clone(),
        MockAddressBookPeers::default(),
        rx,
        None,
    );

    // Try to submit pre-populated blocks and assert that it responds with duplicate.
    for (_height, &block_bytes) in zebra_test::vectors::CONTINUOUS_MAINNET_BLOCKS.iter() {
        let submit_block_response = rpc.submit_block(HexData(block_bytes.into()), None).await;

        assert_eq!(
            submit_block_response,
            Ok(submit_block::ErrorResponse::Duplicate.into())
        );
    }

    let submit_block_response = rpc
        .submit_block(
            HexData(zebra_test::vectors::BAD_BLOCK_MAINNET_202_BYTES.to_vec()),
            None,
        )
        .await;

    assert_eq!(
        submit_block_response,
        Ok(submit_block::ErrorResponse::Rejected.into())
    );

    mempool.expect_no_requests().await;

    // See zebrad::tests::acceptance::submit_block for success case.
}

#[tokio::test(flavor = "multi_thread")]
async fn rpc_validateaddress() {
    let _init_guard = zebra_test::init();

    let (_tx, rx) = tokio::sync::watch::channel(None);
    let (rpc, _) = RpcImpl::new(
        Mainnet,
        Default::default(),
        Default::default(),
        "0.0.1",
        "RPC test",
        MockService::build().for_unit_tests(),
        MockService::build().for_unit_tests(),
        MockService::build().for_unit_tests(),
        MockSyncStatus::default(),
        NoChainTip,
        MockAddressBookPeers::default(),
        rx,
        None,
    );

<<<<<<< HEAD
    // t1 address: valid
    let validate_address = get_block_template_rpc
        .validate_address("t1fMAAnYrpwt1HQ8ZqxeFqVSSi6PQjwTLUm".to_string())
        .await
        .expect("we should have a validate_address::Response");

    assert!(
        validate_address.is_valid,
        "t1 address should be valid on Mainnet"
    );

    // t3 address: valid
    let validate_address = get_block_template_rpc
=======
    let validate_address = rpc
>>>>>>> 89f82526
        .validate_address("t3fqvkzrrNaMcamkQMwAyHRjfDdM2xQvDTR".to_string())
        .await
        .expect("we should have a validate_address::Response");

    assert!(
        validate_address.is_valid,
        "Mainnet founder address should be valid on Mainnet"
    );

<<<<<<< HEAD
    // t2 address: invalid
    let validate_address = get_block_template_rpc
=======
    let validate_address = rpc
>>>>>>> 89f82526
        .validate_address("t2UNzUUx8mWBCRYPRezvA363EYXyEpHokyi".to_string())
        .await
        .expect("We should have a validate_address::Response");

    assert_eq!(
        validate_address,
        validate_address::Response::invalid(),
        "Testnet founder address should be invalid on Mainnet"
    );

    // tex address: valid
    let validate_address = get_block_template_rpc
        .validate_address("tex1s2rt77ggv6q989lr49rkgzmh5slsksa9khdgte".to_string())
        .await
        .expect("we should have a validate_address::Response");

    assert!(
        validate_address.is_valid,
        "ZIP-230 sample address should be valid on Mainnet"
    );

    // sprout address: invalid
    let validate_address = get_block_template_rpc
        .validate_address(
            "zs1z7rejlpsa98s2rrrfkwmaxu53e4ue0ulcrw0h4x5g8jl04tak0d3mm47vdtahatqrlkngh9slya"
                .to_string(),
        )
        .await
        .expect("We should have a validate_address::Response");

    assert_eq!(
        validate_address,
        validate_address::Response::invalid(),
        "Sapling address should be invalid on Mainnet"
    );
}

#[tokio::test(flavor = "multi_thread")]
async fn rpc_z_validateaddress() {
    let _init_guard = zebra_test::init();

    // Init RPC
    let (_tx, rx) = tokio::sync::watch::channel(None);
    let (rpc, _) = RpcImpl::new(
        Mainnet,
        Default::default(),
        Default::default(),
        "0.0.1",
        "RPC test",
        MockService::build().for_unit_tests(),
        MockService::build().for_unit_tests(),
        MockService::build().for_unit_tests(),
        MockSyncStatus::default(),
        NoChainTip,
        MockAddressBookPeers::default(),
        rx,
        None,
    );

<<<<<<< HEAD
    // t1 address: valid
    let z_validate_address = get_block_template_rpc
        .z_validate_address("t1fMAAnYrpwt1HQ8ZqxeFqVSSi6PQjwTLUm".to_string())
        .await
        .expect("we should have a validate_address::Response");

    assert!(
        z_validate_address.is_valid,
        "t1 address should be valid on Mainnet"
    );

    // t3 address: valid
    let z_validate_address = get_block_template_rpc
=======
    let z_validate_address = rpc
>>>>>>> 89f82526
        .z_validate_address("t3fqvkzrrNaMcamkQMwAyHRjfDdM2xQvDTR".to_string())
        .await
        .expect("we should have a z_validate_address::Response");

    assert!(
        z_validate_address.is_valid,
        "Mainnet founder address should be valid on Mainnet"
    );

<<<<<<< HEAD
    // t2 address: invalid
    let z_validate_address = get_block_template_rpc
=======
    let z_validate_address = rpc
>>>>>>> 89f82526
        .z_validate_address("t2UNzUUx8mWBCRYPRezvA363EYXyEpHokyi".to_string())
        .await
        .expect("We should have a z_validate_address::Response");

    assert_eq!(
        z_validate_address,
        z_validate_address::Response::invalid(),
        "Testnet founder address should be invalid on Mainnet"
    );

    // tex address: valid
    let z_validate_address = get_block_template_rpc
        .z_validate_address("tex1s2rt77ggv6q989lr49rkgzmh5slsksa9khdgte".to_string())
        .await
        .expect("we should have a z_validate_address::Response");

    assert!(
        z_validate_address.is_valid,
        "ZIP-230 sample address should be valid on Mainnet"
    );

    // sprout address: invalid
    let z_validate_address = get_block_template_rpc
        .z_validate_address("zcWsmqT4X2V4jgxbgiCzyrAfRT1vi1F4sn7M5Pkh66izzw8Uk7LBGAH3DtcSMJeUb2pi3W4SQF8LMKkU2cUuVP68yAGcomL".to_string())
        .await
        .expect("We should have a validate_address::Response");

    assert_eq!(
        z_validate_address,
        z_validate_address::Response::invalid(),
        "Sprout address should be invalid on Mainnet"
    );

    // sapling address: valid
    let z_validate_address = get_block_template_rpc
        .z_validate_address(
            "zs1z7rejlpsa98s2rrrfkwmaxu53e4ue0ulcrw0h4x5g8jl04tak0d3mm47vdtahatqrlkngh9slya"
                .to_string(),
        )
        .await
        .expect("We should have a validate_address::Response");

    assert!(
        z_validate_address.is_valid,
        "Sapling address should be valid on Mainnet"
    );

    // unified address: valid
    let z_validate_address = get_block_template_rpc
        .z_validate_address("u1c4ndwzy9hx70zjdtq4qt4x3c7zm0fnh85g9thsc8sunjcpk905w898pdvw82gdpj2p0mggs9tm23u6mzwk3xn4q25fq4czglssz5l6rlj268wfamxn7z4pvmgxwfl55xf0ua2u03afw66579fplkh8mvx2tp6t8er3zvvvtvf8e43mjv7n32st3zpvamfpvmxdrnzesakax8jrq3l3e".to_string())
        .await
        .expect("We should have a validate_address::Response");

    assert!(
        z_validate_address.is_valid,
        "Unified address should be valid on Mainnet"
    );
}

#[tokio::test(flavor = "multi_thread")]
async fn rpc_getdifficulty() {
    let _init_guard = zebra_test::init();

    let read_state: MockService<_, _, _, BoxError> = MockService::build().for_unit_tests();

    let mut mock_sync_status = MockSyncStatus::default();
    mock_sync_status.set_is_close_to_tip(true);

    #[allow(clippy::unnecessary_struct_initialization)]
    let mining_conf = mining::Config {
        miner_address: None,
        extra_coinbase_data: None,
        debug_like_zcashd: true,
        internal_miner: true,
    };

    // nu5 block height
    let fake_tip_height = NetworkUpgrade::Nu5.activation_height(&Mainnet).unwrap();
    // nu5 block hash
    let fake_tip_hash =
        Hash::from_hex("0000000000d723156d9b65ffcf4984da7a19675ed7e2f06d9e5d5188af087bf8").unwrap();
    //  nu5 block time + 1
    let fake_min_time = DateTime32::from(1654008606);
    // nu5 block time + 12
    let fake_cur_time = DateTime32::from(1654008617);
    // nu5 block time + 123
    let fake_max_time = DateTime32::from(1654008728);

    let (mock_tip, mock_tip_sender) = MockChainTip::new();
    mock_tip_sender.send_best_tip_height(fake_tip_height);
    mock_tip_sender.send_best_tip_hash(fake_tip_hash);
    mock_tip_sender.send_estimated_distance_to_network_chain_tip(Some(0));

    // Init RPC
    let (_tx, rx) = tokio::sync::watch::channel(None);
    let (rpc, _) = RpcImpl::new(
        Mainnet,
        mining_conf,
        Default::default(),
        "0.0.1",
        "RPC test",
        MockService::build().for_unit_tests(),
        Buffer::new(read_state.clone(), 1),
        MockService::build().for_unit_tests(),
        mock_sync_status,
        mock_tip,
        MockAddressBookPeers::default(),
        rx,
        None,
    );

    // Fake the ChainInfo response: smallest numeric difficulty
    // (this is invalid on mainnet and testnet under the consensus rules)
    let fake_difficulty = CompactDifficulty::from(ExpandedDifficulty::from(U256::MAX));
    let mut read_state1 = read_state.clone();
    let mock_read_state_request_handler = async move {
        read_state1
            .expect_request_that(|req| matches!(req, ReadRequest::ChainInfo))
            .await
            .respond(ReadResponse::ChainInfo(GetBlockTemplateChainInfo {
                expected_difficulty: fake_difficulty,
                tip_height: fake_tip_height,
                tip_hash: fake_tip_hash,
                cur_time: fake_cur_time,
                min_time: fake_min_time,
                max_time: fake_max_time,
                chain_history_root: fake_history_tree(&Mainnet).hash(),
            }));
    };

    let get_difficulty_fut = rpc.get_difficulty();
    let (get_difficulty, ..) = tokio::join!(get_difficulty_fut, mock_read_state_request_handler,);

    // Our implementation is slightly different to `zcashd`, so we require 6 significant figures
    // of accuracy in our unit tests. (Most clients will hide more than 2-3.)
    assert_eq!(format!("{:.9}", get_difficulty.unwrap()), "0.000122072");

    // Fake the ChainInfo response: difficulty limit - smallest valid difficulty
    let pow_limit = Mainnet.target_difficulty_limit();
    let fake_difficulty = pow_limit.into();
    let mut read_state2 = read_state.clone();
    let mock_read_state_request_handler = async move {
        read_state2
            .expect_request_that(|req| matches!(req, ReadRequest::ChainInfo))
            .await
            .respond(ReadResponse::ChainInfo(GetBlockTemplateChainInfo {
                expected_difficulty: fake_difficulty,
                tip_height: fake_tip_height,
                tip_hash: fake_tip_hash,
                cur_time: fake_cur_time,
                min_time: fake_min_time,
                max_time: fake_max_time,
                chain_history_root: fake_history_tree(&Mainnet).hash(),
            }));
    };

    let get_difficulty_fut = rpc.get_difficulty();
    let (get_difficulty, ..) = tokio::join!(get_difficulty_fut, mock_read_state_request_handler,);

    assert_eq!(format!("{:.5}", get_difficulty.unwrap()), "1.00000");

    // Fake the ChainInfo response: fractional difficulty
    let fake_difficulty = pow_limit * 2 / 3;
    let mut read_state3 = read_state.clone();
    let mock_read_state_request_handler = async move {
        read_state3
            .expect_request_that(|req| matches!(req, ReadRequest::ChainInfo))
            .await
            .respond(ReadResponse::ChainInfo(GetBlockTemplateChainInfo {
                expected_difficulty: fake_difficulty.into(),
                tip_height: fake_tip_height,
                tip_hash: fake_tip_hash,
                cur_time: fake_cur_time,
                min_time: fake_min_time,
                max_time: fake_max_time,
                chain_history_root: fake_history_tree(&Mainnet).hash(),
            }));
    };

    let get_difficulty_fut = rpc.get_difficulty();
    let (get_difficulty, ..) = tokio::join!(get_difficulty_fut, mock_read_state_request_handler,);

    assert_eq!(format!("{:.5}", get_difficulty.unwrap()), "1.50000");

    // Fake the ChainInfo response: large integer difficulty
    let fake_difficulty = pow_limit / 4096;
    let mut read_state4 = read_state.clone();
    let mock_read_state_request_handler = async move {
        read_state4
            .expect_request_that(|req| matches!(req, ReadRequest::ChainInfo))
            .await
            .respond(ReadResponse::ChainInfo(GetBlockTemplateChainInfo {
                expected_difficulty: fake_difficulty.into(),
                tip_height: fake_tip_height,
                tip_hash: fake_tip_hash,
                cur_time: fake_cur_time,
                min_time: fake_min_time,
                max_time: fake_max_time,
                chain_history_root: fake_history_tree(&Mainnet).hash(),
            }));
    };

    let get_difficulty_fut = rpc.get_difficulty();
    let (get_difficulty, ..) = tokio::join!(get_difficulty_fut, mock_read_state_request_handler,);

    assert_eq!(format!("{:.2}", get_difficulty.unwrap()), "4096.00");
}

#[tokio::test(flavor = "multi_thread")]
async fn rpc_z_listunifiedreceivers() {
    let _init_guard = zebra_test::init();

    // Init RPC
    let (_tx, rx) = tokio::sync::watch::channel(None);
    let (rpc, _) = RpcImpl::new(
        Mainnet,
        Default::default(),
        Default::default(),
        "0.0.1",
        "RPC test",
        MockService::build().for_unit_tests(),
        MockService::build().for_unit_tests(),
        MockService::build().for_unit_tests(),
        MockSyncStatus::default(),
        NoChainTip,
        MockAddressBookPeers::default(),
        rx,
        None,
    );

    // invalid address
    assert!(rpc
        .z_list_unified_receivers("invalid string for an address".to_string())
        .await
        .is_err());

    // address taken from https://github.com/zcash-hackworks/zcash-test-vectors/blob/master/test-vectors/zcash/unified_address.json#L4
    let response = rpc.z_list_unified_receivers("u1l8xunezsvhq8fgzfl7404m450nwnd76zshscn6nfys7vyz2ywyh4cc5daaq0c7q2su5lqfh23sp7fkf3kt27ve5948mzpfdvckzaect2jtte308mkwlycj2u0eac077wu70vqcetkxf".to_string()).await.unwrap();
    assert_eq!(response.orchard(), None);
    assert_eq!(
        response.sapling(),
        Some(String::from(
            "zs1mrhc9y7jdh5r9ece8u5khgvj9kg0zgkxzdduyv0whkg7lkcrkx5xqem3e48avjq9wn2rukydkwn"
        ))
    );
    assert_eq!(
        response.p2pkh(),
        Some(String::from("t1V9mnyk5Z5cTNMCkLbaDwSskgJZucTLdgW"))
    );
    assert_eq!(response.p2sh(), None);

    // address taken from https://github.com/zcash-hackworks/zcash-test-vectors/blob/master/test-vectors/zcash/unified_address.json#L39
    let response = rpc.z_list_unified_receivers("u12acx92vw49jek4lwwnjtzm0cssn2wxfneu7ryj4amd8kvnhahdrq0htsnrwhqvl92yg92yut5jvgygk0rqfs4lgthtycsewc4t57jyjn9p2g6ffxek9rdg48xe5kr37hxxh86zxh2ef0u2lu22n25xaf3a45as6mtxxlqe37r75mndzu9z2fe4h77m35c5mrzf4uqru3fjs39ednvw9ay8nf9r8g9jx8rgj50mj098exdyq803hmqsek3dwlnz4g5whc88mkvvjnfmjldjs9hm8rx89ctn5wxcc2e05rcz7m955zc7trfm07gr7ankf96jxwwfcqppmdefj8gc6508gep8ndrml34rdpk9tpvwzgdcv7lk2d70uh5jqacrpk6zsety33qcc554r3cls4ajktg03d9fye6exk8gnve562yadzsfmfh9d7v6ctl5ufm9ewpr6se25c47huk4fh2hakkwerkdd2yy3093snsgree5lt6smejfvse8v".to_string()).await.unwrap();
    assert_eq!(
        response.orchard(),
        Some(String::from(
            "u10c5q7qkhu6f0ktaz7jqu4sfsujg0gpsglzudmy982mku7t0uma52jmsaz8h24a3wa7p0jwtsjqt8shpg25cvyexzlsw3jtdz4v6w70lv"
        ))
    );
    assert_eq!(response.sapling(), None);
    assert_eq!(
        response.p2pkh(),
        Some(String::from("t1dMjwmwM2a6NtavQ6SiPP8i9ofx4cgfYYP"))
    );
    assert_eq!(response.p2sh(), None);
}<|MERGE_RESOLUTION|>--- conflicted
+++ resolved
@@ -2190,9 +2190,8 @@
         None,
     );
 
-<<<<<<< HEAD
     // t1 address: valid
-    let validate_address = get_block_template_rpc
+    let validate_address = rpc
         .validate_address("t1fMAAnYrpwt1HQ8ZqxeFqVSSi6PQjwTLUm".to_string())
         .await
         .expect("we should have a validate_address::Response");
@@ -2203,10 +2202,7 @@
     );
 
     // t3 address: valid
-    let validate_address = get_block_template_rpc
-=======
     let validate_address = rpc
->>>>>>> 89f82526
         .validate_address("t3fqvkzrrNaMcamkQMwAyHRjfDdM2xQvDTR".to_string())
         .await
         .expect("we should have a validate_address::Response");
@@ -2216,12 +2212,8 @@
         "Mainnet founder address should be valid on Mainnet"
     );
 
-<<<<<<< HEAD
     // t2 address: invalid
-    let validate_address = get_block_template_rpc
-=======
     let validate_address = rpc
->>>>>>> 89f82526
         .validate_address("t2UNzUUx8mWBCRYPRezvA363EYXyEpHokyi".to_string())
         .await
         .expect("We should have a validate_address::Response");
@@ -2233,7 +2225,7 @@
     );
 
     // tex address: valid
-    let validate_address = get_block_template_rpc
+    let validate_address = rpc
         .validate_address("tex1s2rt77ggv6q989lr49rkgzmh5slsksa9khdgte".to_string())
         .await
         .expect("we should have a validate_address::Response");
@@ -2244,7 +2236,7 @@
     );
 
     // sprout address: invalid
-    let validate_address = get_block_template_rpc
+    let validate_address = rpc
         .validate_address(
             "zs1z7rejlpsa98s2rrrfkwmaxu53e4ue0ulcrw0h4x5g8jl04tak0d3mm47vdtahatqrlkngh9slya"
                 .to_string(),
@@ -2281,9 +2273,8 @@
         None,
     );
 
-<<<<<<< HEAD
     // t1 address: valid
-    let z_validate_address = get_block_template_rpc
+    let z_validate_address = rpc
         .z_validate_address("t1fMAAnYrpwt1HQ8ZqxeFqVSSi6PQjwTLUm".to_string())
         .await
         .expect("we should have a validate_address::Response");
@@ -2294,10 +2285,7 @@
     );
 
     // t3 address: valid
-    let z_validate_address = get_block_template_rpc
-=======
     let z_validate_address = rpc
->>>>>>> 89f82526
         .z_validate_address("t3fqvkzrrNaMcamkQMwAyHRjfDdM2xQvDTR".to_string())
         .await
         .expect("we should have a z_validate_address::Response");
@@ -2307,12 +2295,8 @@
         "Mainnet founder address should be valid on Mainnet"
     );
 
-<<<<<<< HEAD
     // t2 address: invalid
-    let z_validate_address = get_block_template_rpc
-=======
     let z_validate_address = rpc
->>>>>>> 89f82526
         .z_validate_address("t2UNzUUx8mWBCRYPRezvA363EYXyEpHokyi".to_string())
         .await
         .expect("We should have a z_validate_address::Response");
@@ -2324,7 +2308,7 @@
     );
 
     // tex address: valid
-    let z_validate_address = get_block_template_rpc
+    let z_validate_address = rpc
         .z_validate_address("tex1s2rt77ggv6q989lr49rkgzmh5slsksa9khdgte".to_string())
         .await
         .expect("we should have a z_validate_address::Response");
@@ -2335,7 +2319,7 @@
     );
 
     // sprout address: invalid
-    let z_validate_address = get_block_template_rpc
+    let z_validate_address = rpc
         .z_validate_address("zcWsmqT4X2V4jgxbgiCzyrAfRT1vi1F4sn7M5Pkh66izzw8Uk7LBGAH3DtcSMJeUb2pi3W4SQF8LMKkU2cUuVP68yAGcomL".to_string())
         .await
         .expect("We should have a validate_address::Response");
@@ -2347,7 +2331,7 @@
     );
 
     // sapling address: valid
-    let z_validate_address = get_block_template_rpc
+    let z_validate_address = rpc
         .z_validate_address(
             "zs1z7rejlpsa98s2rrrfkwmaxu53e4ue0ulcrw0h4x5g8jl04tak0d3mm47vdtahatqrlkngh9slya"
                 .to_string(),
@@ -2361,7 +2345,7 @@
     );
 
     // unified address: valid
-    let z_validate_address = get_block_template_rpc
+    let z_validate_address = rpc
         .z_validate_address("u1c4ndwzy9hx70zjdtq4qt4x3c7zm0fnh85g9thsc8sunjcpk905w898pdvw82gdpj2p0mggs9tm23u6mzwk3xn4q25fq4czglssz5l6rlj268wfamxn7z4pvmgxwfl55xf0ua2u03afw66579fplkh8mvx2tp6t8er3zvvvtvf8e43mjv7n32st3zpvamfpvmxdrnzesakax8jrq3l3e".to_string())
         .await
         .expect("We should have a validate_address::Response");
