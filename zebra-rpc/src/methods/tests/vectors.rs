//! Fixed test vectors for RPC methods.

use std::{ops::RangeInclusive, sync::Arc};

use jsonrpc_core::ErrorCode;
use tower::buffer::Buffer;

use zebra_chain::{
    block::Block,
    chain_tip::NoChainTip,
    parameters::Network::*,
    serialization::{ZcashDeserializeInto, ZcashSerialize},
    transaction::{UnminedTx, UnminedTxId},
    transparent,
};
use zebra_network::constants::USER_AGENT;
use zebra_node_services::BoxError;

use zebra_test::mock_service::MockService;

use super::super::*;

#[tokio::test]
async fn rpc_getinfo() {
    zebra_test::init();

    let mut mempool: MockService<_, _, _, BoxError> = MockService::build().for_unit_tests();
    let mut state: MockService<_, _, _, BoxError> = MockService::build().for_unit_tests();

    let (rpc, rpc_tx_queue_task_handle) = RpcImpl::new(
        "RPC test",
        Buffer::new(mempool.clone(), 1),
        Buffer::new(state.clone(), 1),
        NoChainTip,
        Mainnet,
    );

    let get_info = rpc.get_info().expect("We should have a GetInfo struct");

    // make sure there is a `build` field in the response,
    // and that is equal to the provided string.
    assert_eq!(get_info.build, "RPC test");

    // make sure there is a `subversion` field,
    // and that is equal to the Zebra user agent.
    assert_eq!(get_info.subversion, USER_AGENT);

    mempool.expect_no_requests().await;
    state.expect_no_requests().await;

    // The queue task should continue without errors or panics
    let rpc_tx_queue_task_result = rpc_tx_queue_task_handle.now_or_never();
    assert!(matches!(rpc_tx_queue_task_result, None));
}

#[tokio::test]
async fn rpc_getblock() {
    zebra_test::init();

    // Create a continuous chain of mainnet blocks from genesis
    let blocks: Vec<Arc<Block>> = zebra_test::vectors::CONTINUOUS_MAINNET_BLOCKS
        .iter()
        .map(|(_height, block_bytes)| block_bytes.zcash_deserialize_into().unwrap())
        .collect();

    let mut mempool: MockService<_, _, _, BoxError> = MockService::build().for_unit_tests();
    // Create a populated state service
    let (_state, read_state, latest_chain_tip, _chain_tip_change) =
        zebra_state::populated_state(blocks.clone(), Mainnet).await;

    // Init RPC
    let (rpc, rpc_tx_queue_task_handle) = RpcImpl::new(
        "RPC test",
        Buffer::new(mempool.clone(), 1),
        read_state,
        latest_chain_tip,
        Mainnet,
    );

    // Make calls and check response
    for (i, block) in blocks.into_iter().enumerate() {
        let get_block = rpc
            .get_block(i.to_string(), 0u8)
            .await
            .expect("We should have a GetBlock struct");

        assert_eq!(get_block.0, block.into());
    }

    mempool.expect_no_requests().await;

    // The queue task should continue without errors or panics
    let rpc_tx_queue_task_result = rpc_tx_queue_task_handle.now_or_never();
    assert!(matches!(rpc_tx_queue_task_result, None));
}

#[tokio::test]
async fn rpc_getblock_parse_error() {
    zebra_test::init();

    let mut mempool: MockService<_, _, _, BoxError> = MockService::build().for_unit_tests();
    let mut state: MockService<_, _, _, BoxError> = MockService::build().for_unit_tests();

    // Init RPC
    let (rpc, rpc_tx_queue_task_handle) = RpcImpl::new(
        "RPC test",
        Buffer::new(mempool.clone(), 1),
        Buffer::new(state.clone(), 1),
        NoChainTip,
        Mainnet,
    );

    // Make sure we get an error if Zebra can't parse the block height.
    assert!(rpc
        .get_block("not parsable as height".to_string(), 0u8)
        .await
        .is_err());

    mempool.expect_no_requests().await;
    state.expect_no_requests().await;

    // The queue task should continue without errors or panics
    let rpc_tx_queue_task_result = rpc_tx_queue_task_handle.now_or_never();
    assert!(matches!(rpc_tx_queue_task_result, None));
}

#[tokio::test]
async fn rpc_getblock_missing_error() {
    zebra_test::init();

    let mut mempool: MockService<_, _, _, BoxError> = MockService::build().for_unit_tests();
    let mut state: MockService<_, _, _, BoxError> = MockService::build().for_unit_tests();

    // Init RPC
    let (rpc, rpc_tx_queue_task_handle) = RpcImpl::new(
        "RPC test",
        Buffer::new(mempool.clone(), 1),
        Buffer::new(state.clone(), 1),
        NoChainTip,
        Mainnet,
    );

    // Make sure Zebra returns the correct error code `-8` for missing blocks
    // https://github.com/adityapk00/lightwalletd/blob/c1bab818a683e4de69cd952317000f9bb2932274/common/common.go#L251-L254
    let block_future = tokio::spawn(rpc.get_block("0".to_string(), 0u8));

    // Make the mock service respond with no block
    let response_handler = state
        .expect_request(zebra_state::ReadRequest::Block(Height(0).into()))
        .await;
    response_handler.respond(zebra_state::ReadResponse::Block(None));

    let block_response = block_future.await;
    let block_response = block_response
        .expect("unexpected panic in spawned request future")
        .expect_err("unexpected success from missing block state response");
    assert_eq!(block_response.code, ErrorCode::ServerError(-8),);

    // Now check the error string the way `lightwalletd` checks it
    assert_eq!(
        serde_json::to_string(&block_response)
            .expect("unexpected error serializing JSON error")
            .split(':')
            .nth(1)
            .expect("unexpectedly low number of error fields")
            .split(',')
            .next(),
        Some("-8")
    );

    mempool.expect_no_requests().await;
    state.expect_no_requests().await;

    // The queue task should continue without errors or panics
    let rpc_tx_queue_task_result = rpc_tx_queue_task_handle.now_or_never();
    assert!(matches!(rpc_tx_queue_task_result, None));
}

#[tokio::test]
async fn rpc_getbestblockhash() {
    zebra_test::init();

    // Create a continuous chain of mainnet blocks from genesis
    let blocks: Vec<Arc<Block>> = zebra_test::vectors::CONTINUOUS_MAINNET_BLOCKS
        .iter()
        .map(|(_height, block_bytes)| block_bytes.zcash_deserialize_into().unwrap())
        .collect();

    // Get the hash of the block at the tip using hardcoded block tip bytes.
    // We want to test the RPC response is equal to this hash
    let tip_block = blocks.last().unwrap();
    let tip_block_hash = tip_block.hash();

    // Get a mempool handle
    let mut mempool: MockService<_, _, _, BoxError> = MockService::build().for_unit_tests();
    // Create a populated state service, the tip will be in `NUMBER_OF_BLOCKS`.
    let (_state, read_state, latest_chain_tip, _chain_tip_change) =
        zebra_state::populated_state(blocks.clone(), Mainnet).await;

    // Init RPC
    let (rpc, rpc_tx_queue_task_handle) = RpcImpl::new(
        "RPC test",
        Buffer::new(mempool.clone(), 1),
        read_state,
        latest_chain_tip,
        Mainnet,
    );

    // Get the tip hash using RPC method `get_best_block_hash`
    let get_best_block_hash = rpc
        .get_best_block_hash()
        .expect("We should have a GetBestBlockHash struct");
    let response_hash = get_best_block_hash.0;

    // Check if response is equal to block 10 hash.
    assert_eq!(response_hash, tip_block_hash);

    mempool.expect_no_requests().await;

    // The queue task should continue without errors or panics
    let rpc_tx_queue_task_result = rpc_tx_queue_task_handle.now_or_never();
    assert!(matches!(rpc_tx_queue_task_result, None));
}

#[tokio::test]
async fn rpc_getrawtransaction() {
    zebra_test::init();

    // Create a continuous chain of mainnet blocks from genesis
    let blocks: Vec<Arc<Block>> = zebra_test::vectors::CONTINUOUS_MAINNET_BLOCKS
        .iter()
        .map(|(_height, block_bytes)| block_bytes.zcash_deserialize_into().unwrap())
        .collect();

    let mut mempool: MockService<_, _, _, BoxError> = MockService::build().for_unit_tests();
    // Create a populated state service
    let (_state, read_state, latest_chain_tip, _chain_tip_change) =
        zebra_state::populated_state(blocks.clone(), Mainnet).await;

    // Init RPC
    let (rpc, rpc_tx_queue_task_handle) = RpcImpl::new(
        "RPC test",
        Buffer::new(mempool.clone(), 1),
        read_state,
        latest_chain_tip,
        Mainnet,
    );

    // Test case where transaction is in mempool.
    // Skip genesis because its tx is not indexed.
    for block in blocks.iter().skip(1) {
        for tx in block.transactions.iter() {
            let mempool_req = mempool
                .expect_request_that(|request| {
                    if let mempool::Request::TransactionsByMinedId(ids) = request {
                        ids.len() == 1 && ids.contains(&tx.hash())
                    } else {
                        false
                    }
                })
                .map(|responder| {
                    responder.respond(mempool::Response::Transactions(vec![UnminedTx {
                        id: UnminedTxId::Legacy(tx.hash()),
                        transaction: tx.clone(),
                        size: 0,
                    }]));
                });
            let get_tx_req = rpc.get_raw_transaction(tx.hash().encode_hex(), 0u8);
            let (response, _) = futures::join!(get_tx_req, mempool_req);
            let get_tx = response.expect("We should have a GetRawTransaction struct");
            if let GetRawTransaction::Raw(raw_tx) = get_tx {
                assert_eq!(raw_tx.as_ref(), tx.zcash_serialize_to_vec().unwrap());
            } else {
                unreachable!("Should return a Raw enum")
            }
        }
    }

    // Test case where transaction is _not_ in mempool.
    // Skip genesis because its tx is not indexed.
    for block in blocks.iter().skip(1) {
        for tx in block.transactions.iter() {
            let mempool_req = mempool
                .expect_request_that(|request| {
                    if let mempool::Request::TransactionsByMinedId(ids) = request {
                        ids.len() == 1 && ids.contains(&tx.hash())
                    } else {
                        false
                    }
                })
                .map(|responder| {
                    responder.respond(mempool::Response::Transactions(vec![]));
                });
            let get_tx_req = rpc.get_raw_transaction(tx.hash().encode_hex(), 0u8);
            let (response, _) = futures::join!(get_tx_req, mempool_req);
            let get_tx = response.expect("We should have a GetRawTransaction struct");
            if let GetRawTransaction::Raw(raw_tx) = get_tx {
                assert_eq!(raw_tx.as_ref(), tx.zcash_serialize_to_vec().unwrap());
            } else {
                unreachable!("Should return a Raw enum")
            }
        }
    }

    // The queue task should continue without errors or panics
    let rpc_tx_queue_task_result = rpc_tx_queue_task_handle.now_or_never();
    assert!(matches!(rpc_tx_queue_task_result, None));
}

#[tokio::test]
async fn rpc_getaddresstxids_invalid_arguments() {
    zebra_test::init();

    let mut mempool: MockService<_, _, _, BoxError> = MockService::build().for_unit_tests();

    // Create a continuous chain of mainnet blocks from genesis
    let blocks: Vec<Arc<Block>> = zebra_test::vectors::CONTINUOUS_MAINNET_BLOCKS
        .iter()
        .map(|(_height, block_bytes)| block_bytes.zcash_deserialize_into().unwrap())
        .collect();

    // Create a populated state service
    let (_state, read_state, latest_chain_tip, _chain_tip_change) =
        zebra_state::populated_state(blocks.clone(), Mainnet).await;

    let (rpc, rpc_tx_queue_task_handle) = RpcImpl::new(
        "RPC test",
        Buffer::new(mempool.clone(), 1),
        Buffer::new(read_state.clone(), 1),
        latest_chain_tip,
        Mainnet,
    );

    // call the method with an invalid address string
    let address = "11111111".to_string();
    let addresses = vec![address.clone()];
    let start: u32 = 1;
    let end: u32 = 2;
    let error = rpc
        .get_address_tx_ids(addresses, start, end)
        .await
        .unwrap_err();
    assert_eq!(
        error.message,
        format!("Provided address is not valid: {}", address)
    );

    // create a valid address
    let address = "t3Vz22vK5z2LcKEdg16Yv4FFneEL1zg9ojd".to_string();
    let addresses = vec![address.clone()];

    // call the method with start greater than end
    let start: u32 = 2;
    let end: u32 = 1;
    let error = rpc
        .get_address_tx_ids(addresses.clone(), start, end)
        .await
        .unwrap_err();
    assert_eq!(
        error.message,
        "End value is expected to be greater than or equal to start".to_string()
    );

    // call the method with start equal zero
    let start: u32 = 0;
    let end: u32 = 1;
    let error = rpc
        .get_address_tx_ids(addresses.clone(), start, end)
        .await
        .unwrap_err();
    assert_eq!(
        error.message,
        "Start and end are expected to be greater than zero".to_string()
    );

    // call the method outside the chain tip height
    let start: u32 = 1;
    let end: u32 = 11;
    let error = rpc
        .get_address_tx_ids(addresses, start, end)
        .await
        .unwrap_err();
    assert_eq!(
        error.message,
        "Start or end is outside chain range".to_string()
    );

    mempool.expect_no_requests().await;

    // The queue task should continue without errors or panics
    let rpc_tx_queue_task_result = rpc_tx_queue_task_handle.now_or_never();
    assert!(matches!(rpc_tx_queue_task_result, None));
}

#[tokio::test]
async fn rpc_getaddresstxids_response() {
    zebra_test::init();

    for network in [Mainnet, Testnet] {
        let blocks: Vec<Arc<Block>> = match network {
            Mainnet => &*zebra_test::vectors::CONTINUOUS_MAINNET_BLOCKS,
            Testnet => &*zebra_test::vectors::CONTINUOUS_TESTNET_BLOCKS,
        }
        .iter()
        .map(|(_height, block_bytes)| block_bytes.zcash_deserialize_into().unwrap())
        .collect();

        // The first few blocks after genesis send funds to the same founders reward address,
        // in one output per coinbase transaction.
        //
        // Get the coinbase transaction of the first block
        // (the genesis block coinbase transaction is ignored by the consensus rules).
        let first_block_first_transaction = &blocks[1].transactions[0];

        // Get the address.
        let address = first_block_first_transaction.outputs()[1]
            .address(network)
            .unwrap();

        if network == Mainnet {
            // Exhaustively test possible block ranges for mainnet.
            //
            // TODO: if it takes too long on slower machines, turn this into a proptest with 10-20 cases
            for start in 1..=10 {
                for end in start..=10 {
                    rpc_getaddresstxids_response_with(network, start..=end, &blocks, &address)
                        .await;
                }
            }
        } else {
            // Just test the full range for testnet.
            rpc_getaddresstxids_response_with(network, 1..=10, &blocks, &address).await;
        }
    }
}

async fn rpc_getaddresstxids_response_with(
    network: Network,
    range: RangeInclusive<u32>,
    blocks: &[Arc<Block>],
    address: &transparent::Address,
) {
    let mut mempool: MockService<_, _, _, BoxError> = MockService::build().for_unit_tests();
    // Create a populated state service
    let (_state, read_state, latest_chain_tip, _chain_tip_change) =
        zebra_state::populated_state(blocks.to_owned(), network).await;

    let (rpc, rpc_tx_queue_task_handle) = RpcImpl::new(
        "RPC test",
        Buffer::new(mempool.clone(), 1),
        Buffer::new(read_state.clone(), 1),
        latest_chain_tip,
        network,
    );

    // call the method with valid arguments
    let addresses = vec![address.to_string()];
    let response = rpc
        .get_address_tx_ids(addresses, *range.start(), *range.end())
        .await
        .expect("arguments are valid so no error can happen here");

    // One founders reward output per coinbase transactions, no other transactions.
    assert_eq!(response.len(), range.count());

    mempool.expect_no_requests().await;

    // Shut down the queue task, to close the state's file descriptors.
    // (If we don't, opening ~100 simultaneous states causes process file descriptor limit errors.)
    //
    // TODO: abort all the join handles in all the tests, except one?
    rpc_tx_queue_task_handle.abort();

    // The queue task should not have panicked or exited by itself.
    // It can still be running, or it can have exited due to the abort.
    let rpc_tx_queue_task_result = rpc_tx_queue_task_handle.now_or_never();
<<<<<<< HEAD
    assert!(matches!(rpc_tx_queue_task_result, None));
}

#[tokio::test]
async fn rpc_getaddressutxos_invalid_arguments() {
    zebra_test::init();

    let mut mempool: MockService<_, _, _, BoxError> = MockService::build().for_unit_tests();
    let mut state: MockService<_, _, _, BoxError> = MockService::build().for_unit_tests();

    let rpc = RpcImpl::new(
        "RPC test",
        Buffer::new(mempool.clone(), 1),
        Buffer::new(state.clone(), 1),
        NoChainTip,
        Mainnet,
    );

    // call the method with an invalid address string
    let address = "11111111".to_string();
    let addresses = vec![address.clone()];
    let error = rpc.0.get_address_utxos(addresses).await.unwrap_err();
    assert_eq!(
        error.message,
        format!("Provided address is not valid: {}", address)
    );

    mempool.expect_no_requests().await;
    state.expect_no_requests().await;
}

#[tokio::test]
async fn rpc_getaddressutxos_response() {
    zebra_test::init();

    let blocks: Vec<Arc<Block>> = zebra_test::vectors::CONTINUOUS_MAINNET_BLOCKS
        .iter()
        .map(|(_height, block_bytes)| block_bytes.zcash_deserialize_into().unwrap())
        .collect();

    // get the first transaction of the first block
    let first_block_first_transaction = &blocks[1].transactions[0];
    // get the address, this is always `t3Vz22vK5z2LcKEdg16Yv4FFneEL1zg9ojd`
    let address = &first_block_first_transaction.outputs()[1]
        .address(Mainnet)
        .unwrap();

    let mut mempool: MockService<_, _, _, BoxError> = MockService::build().for_unit_tests();
    // Create a populated state service
    let (_state, read_state, latest_chain_tip, _chain_tip_change) =
        zebra_state::populated_state(blocks.clone(), Mainnet).await;

    let rpc = RpcImpl::new(
        "RPC test",
        Buffer::new(mempool.clone(), 1),
        Buffer::new(read_state.clone(), 1),
        latest_chain_tip,
        Mainnet,
    );

    // call the method with a valid address
    let addresses = vec![address.to_string()];
    let response = rpc
        .0
        .get_address_utxos(addresses)
        .await
        .expect("address is valid so no error can happen here");

    // there are 10 outputs for provided address
    assert_eq!(response.len(), 10);

    mempool.expect_no_requests().await;
=======
    assert!(
        rpc_tx_queue_task_result.is_none()
            || rpc_tx_queue_task_result
                .unwrap()
                .unwrap_err()
                .is_cancelled()
    );
>>>>>>> c2430c6f
}<|MERGE_RESOLUTION|>--- conflicted
+++ resolved
@@ -474,8 +474,13 @@
     // The queue task should not have panicked or exited by itself.
     // It can still be running, or it can have exited due to the abort.
     let rpc_tx_queue_task_result = rpc_tx_queue_task_handle.now_or_never();
-<<<<<<< HEAD
-    assert!(matches!(rpc_tx_queue_task_result, None));
+    assert!(
+        rpc_tx_queue_task_result.is_none()
+            || rpc_tx_queue_task_result
+                .unwrap()
+                .unwrap_err()
+                .is_cancelled()
+    );
 }
 
 #[tokio::test]
@@ -547,13 +552,4 @@
     assert_eq!(response.len(), 10);
 
     mempool.expect_no_requests().await;
-=======
-    assert!(
-        rpc_tx_queue_task_result.is_none()
-            || rpc_tx_queue_task_result
-                .unwrap()
-                .unwrap_err()
-                .is_cancelled()
-    );
->>>>>>> c2430c6f
 }