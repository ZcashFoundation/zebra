//! Fixed test vectors for RPC methods.

use std::ops::RangeInclusive;
use std::sync::Arc;

use tower::buffer::Buffer;

use zebra_chain::serialization::ZcashSerialize;
use zebra_chain::{
    amount::Amount,
    block::Block,
    chain_tip::{mock::MockChainTip, NoChainTip},
    parameters::Network::*,
    serialization::ZcashDeserializeInto,
    transaction::UnminedTxId,
};
use zebra_node_services::BoxError;

use zebra_state::{LatestChainTip, ReadStateService};
use zebra_test::mock_service::MockService;

use super::super::*;

#[tokio::test(flavor = "multi_thread")]
async fn rpc_getinfo() {
    let _init_guard = zebra_test::init();

    let mut mempool: MockService<_, _, _, BoxError> = MockService::build().for_unit_tests();
    let mut state: MockService<_, _, _, BoxError> = MockService::build().for_unit_tests();

    let (rpc, rpc_tx_queue_task_handle) = RpcImpl::new(
        "RPC test",
        "/Zebra:RPC test/",
        Mainnet,
        false,
        true,
        Buffer::new(mempool.clone(), 1),
        Buffer::new(state.clone(), 1),
        NoChainTip,
    );

    let get_info = rpc.get_info().expect("We should have a GetInfo struct");

    // make sure there is a `build` field in the response,
    // and that is equal to the provided string, with an added 'v' version prefix.
    assert_eq!(get_info.build, "vRPC test");

    // make sure there is a `subversion` field,
    // and that is equal to the Zebra user agent.
    assert_eq!(get_info.subversion, format!("/Zebra:RPC test/"));

    mempool.expect_no_requests().await;
    state.expect_no_requests().await;

    // The queue task should continue without errors or panics
    let rpc_tx_queue_task_result = rpc_tx_queue_task_handle.now_or_never();
    assert!(rpc_tx_queue_task_result.is_none());
}

// Helper function that returns the nonce and final sapling root of a given
// Block.
async fn get_block_data(
    read_state: &ReadStateService,
    block: Arc<Block>,
    height: usize,
) -> ([u8; 32], [u8; 32]) {
    let zebra_state::ReadResponse::SaplingTree(sapling_tree) = read_state
        .clone()
        .oneshot(zebra_state::ReadRequest::SaplingTree(HashOrHeight::Height(
            (height as u32).try_into().unwrap(),
        )))
        .await
        .expect("should have sapling tree for block hash")
    else {
        panic!("unexpected response to SaplingTree request")
    };

    let mut expected_nonce = *block.header.nonce;
    expected_nonce.reverse();
    let sapling_tree = sapling_tree.expect("should always have sapling root");
    let expected_final_sapling_root: [u8; 32] = if sapling_tree.position().is_some() {
        let mut root: [u8; 32] = sapling_tree.root().into();
        root.reverse();
        root
    } else {
        [0; 32]
    };
    (expected_nonce, expected_final_sapling_root)
}

#[tokio::test(flavor = "multi_thread")]
async fn rpc_getblock() {
    let _init_guard = zebra_test::init();

    // Create a continuous chain of mainnet blocks from genesis
    let blocks: Vec<Arc<Block>> = zebra_test::vectors::CONTINUOUS_MAINNET_BLOCKS
        .iter()
        .map(|(_height, block_bytes)| block_bytes.zcash_deserialize_into().unwrap())
        .collect();

    let mut mempool: MockService<_, _, _, BoxError> = MockService::build().for_unit_tests();
    // Create a populated state service
    let (_state, read_state, latest_chain_tip, _chain_tip_change) =
        zebra_state::populated_state(blocks.clone(), &Mainnet).await;

    // Init RPC
    let (rpc, rpc_tx_queue_task_handle) = RpcImpl::new(
        "RPC test",
        "RPC test",
        Mainnet,
        false,
        true,
        Buffer::new(mempool.clone(), 1),
        read_state.clone(),
        latest_chain_tip,
    );

    // Make height calls with verbosity=0 and check response
    for (i, block) in blocks.iter().enumerate() {
        let expected_result = GetBlock::Raw(block.clone().into());

        let get_block = rpc
            .get_block(i.to_string(), Some(0u8))
            .await
            .expect("We should have a GetBlock struct");

        assert_eq!(get_block, expected_result);

        let get_block = rpc
            .get_block(block.hash().to_string(), Some(0u8))
            .await
            .expect("We should have a GetBlock struct");

        assert_eq!(get_block, expected_result);
    }

    // Make hash calls with verbosity=0 and check response
    for (i, block) in blocks.iter().enumerate() {
        let expected_result = GetBlock::Raw(block.clone().into());

        let get_block = rpc
            .get_block(blocks[i].hash().to_string(), Some(0u8))
            .await
            .expect("We should have a GetBlock struct");

        assert_eq!(get_block, expected_result);

        let get_block = rpc
            .get_block(block.hash().to_string(), Some(0u8))
            .await
            .expect("We should have a GetBlock struct");

        assert_eq!(get_block, expected_result);
    }

    // Create empty note commitment tree information.
    let sapling = SaplingTrees { size: 0 };
    let orchard = OrchardTrees { size: 0 };
    let trees = GetBlockTrees { sapling, orchard };

    // Make height calls with verbosity=1 and check response
    for (i, block) in blocks.iter().enumerate() {
        let get_block = rpc
            .get_block(i.to_string(), Some(1u8))
            .await
            .expect("We should have a GetBlock struct");

        let (expected_nonce, expected_final_sapling_root) =
            get_block_data(&read_state, block.clone(), i).await;

        assert_eq!(
            get_block,
            GetBlock::Object {
                hash: GetBlockHash(block.hash()),
                confirmations: (blocks.len() - i).try_into().expect("valid i64"),
                height: Some(Height(i.try_into().expect("valid u32"))),
                time: Some(block.header.time.timestamp()),
                tx: block
                    .transactions
                    .iter()
                    .map(|tx| GetBlockTransaction::Hash(tx.hash()))
                    .collect(),
                trees,
                size: None,
                version: Some(block.header.version),
                merkle_root: Some(block.header.merkle_root),
                final_sapling_root: Some(expected_final_sapling_root),
                final_orchard_root: None,
                nonce: Some(expected_nonce),
                bits: Some(block.header.difficulty_threshold),
                difficulty: Some(
                    block
                        .header
                        .difficulty_threshold
                        .relative_to_network(&Mainnet)
                ),
                previous_block_hash: Some(GetBlockHash(block.header.previous_block_hash)),
                next_block_hash: blocks.get(i + 1).map(|b| GetBlockHash(b.hash())),
                solution: Some(block.header.solution),
            }
        );
    }

    // Make hash calls with verbosity=1 and check response
    for (i, block) in blocks.iter().enumerate() {
        let get_block = rpc
            .get_block(blocks[i].hash().to_string(), Some(1u8))
            .await
            .expect("We should have a GetBlock struct");

        let (expected_nonce, expected_final_sapling_root) =
            get_block_data(&read_state, block.clone(), i).await;

        assert_eq!(
            get_block,
            GetBlock::Object {
                hash: GetBlockHash(block.hash()),
                confirmations: (blocks.len() - i).try_into().expect("valid i64"),
                height: Some(Height(i.try_into().expect("valid u32"))),
                time: Some(block.header.time.timestamp()),
                tx: block
                    .transactions
                    .iter()
                    .map(|tx| GetBlockTransaction::Hash(tx.hash()))
                    .collect(),
                trees,
                size: None,
                version: Some(block.header.version),
                merkle_root: Some(block.header.merkle_root),
                final_sapling_root: Some(expected_final_sapling_root),
                final_orchard_root: None,
                nonce: Some(expected_nonce),
                bits: Some(block.header.difficulty_threshold),
                difficulty: Some(
                    block
                        .header
                        .difficulty_threshold
                        .relative_to_network(&Mainnet)
                ),
                previous_block_hash: Some(GetBlockHash(block.header.previous_block_hash)),
                next_block_hash: blocks.get(i + 1).map(|b| GetBlockHash(b.hash())),
                solution: Some(block.header.solution),
            }
        );
    }

    // Make height calls with verbosity=2 and check response
    for (i, block) in blocks.iter().enumerate() {
        let get_block = rpc
            .get_block(i.to_string(), Some(2u8))
            .await
            .expect("We should have a GetBlock struct");

        let (expected_nonce, expected_final_sapling_root) =
            get_block_data(&read_state, block.clone(), i).await;

        assert_eq!(
            get_block,
            GetBlock::Object {
                hash: GetBlockHash(block.hash()),
                confirmations: (blocks.len() - i).try_into().expect("valid i64"),
                height: Some(Height(i.try_into().expect("valid u32"))),
                time: Some(block.header.time.timestamp()),
                tx: block
                    .transactions
                    .iter()
                    .map(|tx| GetBlockTransaction::Object(TransactionObject {
                        hex: (*tx).clone().into(),
                        height: i.try_into().expect("valid u32"),
                        confirmations: (blocks.len() - i).try_into().expect("valid i64")
                    }))
                    .collect(),
                trees,
                size: None,
                version: Some(block.header.version),
                merkle_root: Some(block.header.merkle_root),
                final_sapling_root: Some(expected_final_sapling_root),
                final_orchard_root: None,
                nonce: Some(expected_nonce),
                bits: Some(block.header.difficulty_threshold),
                difficulty: Some(
                    block
                        .header
                        .difficulty_threshold
                        .relative_to_network(&Mainnet)
                ),
                previous_block_hash: Some(GetBlockHash(block.header.previous_block_hash)),
                next_block_hash: blocks.get(i + 1).map(|b| GetBlockHash(b.hash())),
                solution: Some(block.header.solution),
            }
        );
    }

    // Make hash calls with verbosity=2 and check response
    for (i, block) in blocks.iter().enumerate() {
        let get_block = rpc
            .get_block(blocks[i].hash().to_string(), Some(2u8))
            .await
            .expect("We should have a GetBlock struct");

        let (expected_nonce, expected_final_sapling_root) =
            get_block_data(&read_state, block.clone(), i).await;

        assert_eq!(
            get_block,
            GetBlock::Object {
                hash: GetBlockHash(block.hash()),
                confirmations: (blocks.len() - i).try_into().expect("valid i64"),
                height: Some(Height(i as u32)),
                time: Some(block.header.time.timestamp()),
                tx: block
                    .transactions
                    .iter()
                    .map(|tx| GetBlockTransaction::Object(TransactionObject {
                        hex: (*tx).clone().into(),
                        height: i.try_into().expect("valid u32"),
                        confirmations: (blocks.len() - i).try_into().expect("valid i64")
                    }))
                    .collect(),
                trees,
                size: None,
                version: Some(block.header.version),
                merkle_root: Some(block.header.merkle_root),
                final_sapling_root: Some(expected_final_sapling_root),
                final_orchard_root: None,
                nonce: Some(expected_nonce),
                bits: Some(block.header.difficulty_threshold),
                difficulty: Some(
                    block
                        .header
                        .difficulty_threshold
                        .relative_to_network(&Mainnet)
                ),
                previous_block_hash: Some(GetBlockHash(block.header.previous_block_hash)),
                next_block_hash: blocks.get(i + 1).map(|b| GetBlockHash(b.hash())),
                solution: Some(block.header.solution),
            }
        );
    }

    // Make height calls with no verbosity (defaults to 1) and check response
    for (i, block) in blocks.iter().enumerate() {
        let get_block = rpc
            .get_block(i.to_string(), None)
            .await
            .expect("We should have a GetBlock struct");

        let (expected_nonce, expected_final_sapling_root) =
            get_block_data(&read_state, block.clone(), i).await;

        assert_eq!(
            get_block,
            GetBlock::Object {
                hash: GetBlockHash(block.hash()),
                confirmations: (blocks.len() - i).try_into().expect("valid i64"),
                height: Some(Height(i.try_into().expect("valid u32"))),
                time: Some(block.header.time.timestamp()),
                tx: block
                    .transactions
                    .iter()
                    .map(|tx| GetBlockTransaction::Hash(tx.hash()))
                    .collect(),
                trees,
                size: None,
                version: Some(block.header.version),
                merkle_root: Some(block.header.merkle_root),
                final_sapling_root: Some(expected_final_sapling_root),
                final_orchard_root: None,
                nonce: Some(expected_nonce),
                bits: Some(block.header.difficulty_threshold),
                difficulty: Some(
                    block
                        .header
                        .difficulty_threshold
                        .relative_to_network(&Mainnet)
                ),
                previous_block_hash: Some(GetBlockHash(block.header.previous_block_hash)),
                next_block_hash: blocks.get(i + 1).map(|b| GetBlockHash(b.hash())),
                solution: Some(block.header.solution),
            }
        );
    }

    // Make hash calls with no verbosity (defaults to 1) and check response
    for (i, block) in blocks.iter().enumerate() {
        let get_block = rpc
            .get_block(blocks[i].hash().to_string(), None)
            .await
            .expect("We should have a GetBlock struct");

        let (expected_nonce, expected_final_sapling_root) =
            get_block_data(&read_state, block.clone(), i).await;

        assert_eq!(
            get_block,
            GetBlock::Object {
                hash: GetBlockHash(block.hash()),
                confirmations: (blocks.len() - i).try_into().expect("valid i64"),
                height: Some(Height(i.try_into().expect("valid u32"))),
                time: Some(block.header.time.timestamp()),
                tx: block
                    .transactions
                    .iter()
                    .map(|tx| GetBlockTransaction::Hash(tx.hash()))
                    .collect(),
                trees,
                size: None,
                version: Some(block.header.version),
                merkle_root: Some(block.header.merkle_root),
                final_sapling_root: Some(expected_final_sapling_root),
                final_orchard_root: None,
                nonce: Some(expected_nonce),
                bits: Some(block.header.difficulty_threshold),
                difficulty: Some(
                    block
                        .header
                        .difficulty_threshold
                        .relative_to_network(&Mainnet)
                ),
                previous_block_hash: Some(GetBlockHash(block.header.previous_block_hash)),
                next_block_hash: blocks.get(i + 1).map(|b| GetBlockHash(b.hash())),
                solution: Some(block.header.solution),
            }
        );
    }

    mempool.expect_no_requests().await;

    // The queue task should continue without errors or panics
    let rpc_tx_queue_task_result = rpc_tx_queue_task_handle.now_or_never();
    assert!(rpc_tx_queue_task_result.is_none());
}

#[tokio::test(flavor = "multi_thread")]
async fn rpc_getblock_parse_error() {
    let _init_guard = zebra_test::init();

    let mut mempool: MockService<_, _, _, BoxError> = MockService::build().for_unit_tests();
    let mut state: MockService<_, _, _, BoxError> = MockService::build().for_unit_tests();

    // Init RPC
    let (rpc, rpc_tx_queue_task_handle) = RpcImpl::new(
        "RPC test",
        "RPC test",
        Mainnet,
        false,
        true,
        Buffer::new(mempool.clone(), 1),
        Buffer::new(state.clone(), 1),
        NoChainTip,
    );

    // Make sure we get an error if Zebra can't parse the block height.
    assert!(rpc
        .get_block("not parsable as height".to_string(), Some(0u8))
        .await
        .is_err());

    assert!(rpc
        .get_block("not parsable as height".to_string(), Some(1u8))
        .await
        .is_err());

    assert!(rpc
        .get_block("not parsable as height".to_string(), None)
        .await
        .is_err());

    mempool.expect_no_requests().await;
    state.expect_no_requests().await;

    // The queue task should continue without errors or panics
    let rpc_tx_queue_task_result = rpc_tx_queue_task_handle.now_or_never();
    assert!(rpc_tx_queue_task_result.is_none());
}

#[tokio::test(flavor = "multi_thread")]
async fn rpc_getblock_missing_error() {
    let _init_guard = zebra_test::init();

    let mut mempool: MockService<_, _, _, BoxError> = MockService::build().for_unit_tests();
    let mut state: MockService<_, _, _, BoxError> = MockService::build().for_unit_tests();

    // Init RPC
    let (rpc, rpc_tx_queue_task_handle) = RpcImpl::new(
        "RPC test",
        "RPC test",
        Mainnet,
        false,
        true,
        Buffer::new(mempool.clone(), 1),
        Buffer::new(state.clone(), 1),
        NoChainTip,
    );

    // Make sure Zebra returns the correct error code `-8` for missing blocks
    // https://github.com/zcash/lightwalletd/blob/v0.4.16/common/common.go#L287-L290
    let block_future = tokio::spawn(rpc.get_block("0".to_string(), Some(0u8)));

    // Make the mock service respond with no block
    let response_handler = state
        .expect_request(zebra_state::ReadRequest::Block(Height(0).into()))
        .await;
    response_handler.respond(zebra_state::ReadResponse::Block(None));

    let block_response = block_future.await;
    let block_response = block_response
        .expect("unexpected panic in spawned request future")
        .expect_err("unexpected success from missing block state response");
    assert_eq!(block_response.code, ErrorCode::ServerError(-8),);

    // Now check the error string the way `lightwalletd` checks it
    assert_eq!(
        serde_json::to_string(&block_response)
            .expect("unexpected error serializing JSON error")
            .split(':')
            .nth(1)
            .expect("unexpectedly low number of error fields")
            .split(',')
            .next(),
        Some("-8")
    );

    mempool.expect_no_requests().await;
    state.expect_no_requests().await;

    // The queue task should continue without errors or panics
    let rpc_tx_queue_task_result = rpc_tx_queue_task_handle.now_or_never();
    assert!(rpc_tx_queue_task_result.is_none());
}

#[tokio::test(flavor = "multi_thread")]
async fn rpc_getblockheader() {
    let _init_guard = zebra_test::init();

    // Create a continuous chain of mainnet blocks from genesis
    let blocks: Vec<Arc<Block>> = zebra_test::vectors::CONTINUOUS_MAINNET_BLOCKS
        .iter()
        .map(|(_height, block_bytes)| block_bytes.zcash_deserialize_into().unwrap())
        .collect();

    let mut mempool: MockService<_, _, _, BoxError> = MockService::build().for_unit_tests();
    // Create a populated state service
    let (_state, read_state, latest_chain_tip, _chain_tip_change) =
        zebra_state::populated_state(blocks.clone(), &Mainnet).await;

    // Init RPC
    let (rpc, rpc_tx_queue_task_handle) = RpcImpl::new(
        "RPC test",
        "RPC test",
        Mainnet,
        false,
        true,
        Buffer::new(mempool.clone(), 1),
        read_state.clone(),
        latest_chain_tip,
    );

    // Make height calls with verbose=false and check response
    for (i, block) in blocks.iter().enumerate() {
        let expected_result = GetBlockHeader::Raw(HexData(
            block
                .header
                .clone()
                .zcash_serialize_to_vec()
                .expect("test block header should serialize"),
        ));

        let hash = block.hash();
        let height = Height(i as u32);

        for hash_or_height in [HashOrHeight::from(height), hash.into()] {
            let get_block_header = rpc
                .get_block_header(hash_or_height.to_string(), Some(false))
                .await
                .expect("we should have a GetBlockHeader struct");
            assert_eq!(get_block_header, expected_result);
        }

        let zebra_state::ReadResponse::SaplingTree(sapling_tree) = read_state
            .clone()
            .oneshot(zebra_state::ReadRequest::SaplingTree(height.into()))
            .await
            .expect("should have sapling tree for block hash")
        else {
            panic!("unexpected response to SaplingTree request")
        };

        let mut expected_nonce = *block.header.nonce;
        expected_nonce.reverse();
        let sapling_tree = sapling_tree.expect("should always have sapling root");
        let expected_final_sapling_root: [u8; 32] = if sapling_tree.position().is_some() {
            let mut root: [u8; 32] = sapling_tree.root().into();
            root.reverse();
            root
        } else {
            [0; 32]
        };

        let expected_result = GetBlockHeader::Object(Box::new(GetBlockHeaderObject {
            hash: GetBlockHash(hash),
            confirmations: 11 - i as i64,
            height,
            version: 4,
            merkle_root: block.header.merkle_root,
            final_sapling_root: expected_final_sapling_root,
            sapling_tree_size: sapling_tree.count(),
            time: block.header.time.timestamp(),
            nonce: expected_nonce,
            solution: block.header.solution,
            bits: block.header.difficulty_threshold,
            difficulty: block
                .header
                .difficulty_threshold
                .relative_to_network(&Mainnet),
            previous_block_hash: GetBlockHash(block.header.previous_block_hash),
            next_block_hash: blocks.get(i + 1).map(|b| GetBlockHash(b.hash())),
        }));

        for hash_or_height in [HashOrHeight::from(Height(i as u32)), block.hash().into()] {
            let get_block_header = rpc
                .get_block_header(hash_or_height.to_string(), Some(true))
                .await
                .expect("we should have a GetBlockHeader struct");
            assert_eq!(get_block_header, expected_result);
        }
    }

    mempool.expect_no_requests().await;

    // The queue task should continue without errors or panics
    let rpc_tx_queue_task_result = rpc_tx_queue_task_handle.now_or_never();
    assert!(rpc_tx_queue_task_result.is_none());
}

#[tokio::test(flavor = "multi_thread")]
async fn rpc_getbestblockhash() {
    let _init_guard = zebra_test::init();

    // Create a continuous chain of mainnet blocks from genesis
    let blocks: Vec<Arc<Block>> = zebra_test::vectors::CONTINUOUS_MAINNET_BLOCKS
        .iter()
        .map(|(_height, block_bytes)| block_bytes.zcash_deserialize_into().unwrap())
        .collect();

    // Get the hash of the block at the tip using hardcoded block tip bytes.
    // We want to test the RPC response is equal to this hash
    let tip_block = blocks.last().unwrap();
    let tip_block_hash = tip_block.hash();

    // Get a mempool handle
    let mut mempool: MockService<_, _, _, BoxError> = MockService::build().for_unit_tests();
    // Create a populated state service, the tip will be in `NUMBER_OF_BLOCKS`.
    let (_state, read_state, latest_chain_tip, _chain_tip_change) =
        zebra_state::populated_state(blocks.clone(), &Mainnet).await;

    // Init RPC
    let (rpc, rpc_tx_queue_task_handle) = RpcImpl::new(
        "RPC test",
        "RPC test",
        Mainnet,
        false,
        true,
        Buffer::new(mempool.clone(), 1),
        read_state,
        latest_chain_tip,
    );

    // Get the tip hash using RPC method `get_best_block_hash`
    let get_best_block_hash = rpc
        .get_best_block_hash()
        .expect("We should have a GetBlockHash struct");
    let response_hash = get_best_block_hash.0;

    // Check if response is equal to block 10 hash.
    assert_eq!(response_hash, tip_block_hash);

    mempool.expect_no_requests().await;

    // The queue task should continue without errors or panics
    let rpc_tx_queue_task_result = rpc_tx_queue_task_handle.now_or_never();
    assert!(rpc_tx_queue_task_result.is_none());
}

#[tokio::test(flavor = "multi_thread")]
async fn rpc_getrawtransaction() {
    let _init_guard = zebra_test::init();

    // Create a continuous chain of mainnet blocks from genesis
    let blocks: Vec<Arc<Block>> = zebra_test::vectors::CONTINUOUS_MAINNET_BLOCKS
        .iter()
        .map(|(_height, block_bytes)| block_bytes.zcash_deserialize_into().unwrap())
        .collect();

    let mut mempool: MockService<_, _, _, BoxError> = MockService::build().for_unit_tests();
    // Create a populated state service
    let (_state, read_state, _latest_chain_tip, _chain_tip_change) =
        zebra_state::populated_state(blocks.clone(), &Mainnet).await;

    let (latest_chain_tip, latest_chain_tip_sender) = MockChainTip::new();
    latest_chain_tip_sender.send_best_tip_height(Height(10));

    // Init RPC
    let (rpc, rpc_tx_queue_task_handle) = RpcImpl::new(
        "RPC test",
        "RPC test",
        Mainnet,
        false,
        true,
        Buffer::new(mempool.clone(), 1),
        read_state.clone(),
        latest_chain_tip,
    );

    // Test case where transaction is in mempool.
    // Skip genesis because its tx is not indexed.
    for block in blocks.iter().skip(1) {
        for tx in block.transactions.iter() {
            let mempool_req = mempool
                .expect_request_that(|request| {
                    if let mempool::Request::TransactionsByMinedId(ids) = request {
                        ids.len() == 1 && ids.contains(&tx.hash())
                    } else {
                        false
                    }
                })
                .map(|responder| {
                    responder.respond(mempool::Response::Transactions(vec![UnminedTx {
                        id: UnminedTxId::Legacy(tx.hash()),
                        transaction: tx.clone(),
                        size: 0,
                        conventional_fee: Amount::zero(),
                    }]));
                });

            let rpc_req = rpc.get_raw_transaction(tx.hash().encode_hex(), Some(0u8));

            let (rsp, _) = futures::join!(rpc_req, mempool_req);
            let get_tx = rsp.expect("we should have a `GetRawTransaction` struct");

            if let GetRawTransaction::Raw(raw_tx) = get_tx {
                assert_eq!(raw_tx.as_ref(), tx.zcash_serialize_to_vec().unwrap());
            } else {
                unreachable!("Should return a Raw enum")
            }
        }
    }

    let make_mempool_req = |tx_hash: transaction::Hash| {
        let mut mempool = mempool.clone();

        async move {
            mempool
                .expect_request_that(|request| {
                    if let mempool::Request::TransactionsByMinedId(ids) = request {
                        ids.len() == 1 && ids.contains(&tx_hash)
                    } else {
                        false
                    }
                })
                .await
                .respond(mempool::Response::Transactions(vec![]));
        }
    };

    let run_state_test_case = |block_idx: usize, block: Arc<Block>, tx: Arc<Transaction>| {
        let read_state = read_state.clone();
        let txid = tx.hash();
        let hex_txid = txid.encode_hex::<String>();

        let get_tx_verbose_0_req = rpc.get_raw_transaction(hex_txid.clone(), Some(0u8));
        let get_tx_verbose_1_req = rpc.get_raw_transaction(hex_txid, Some(1u8));

        async move {
            let (response, _) = futures::join!(get_tx_verbose_0_req, make_mempool_req(txid));
            let get_tx = response.expect("We should have a GetRawTransaction struct");
            if let GetRawTransaction::Raw(raw_tx) = get_tx {
                assert_eq!(raw_tx.as_ref(), tx.zcash_serialize_to_vec().unwrap());
            } else {
                unreachable!("Should return a Raw enum")
            }

<<<<<<< HEAD
            let (response, _) = futures::join!(get_tx_verbose_1_req, make_mempool_req(tx_hash));
            let GetRawTransaction::Object(TransactionObject {
=======
            let (response, _) = futures::join!(get_tx_verbose_1_req, make_mempool_req(txid));

            let GetRawTransaction::Object {
>>>>>>> b0c4d19a
                hex,
                height,
                confirmations,
            }) = response.expect("We should have a GetRawTransaction struct")
            else {
                unreachable!("Should return a Raw enum")
            };

            let height = height.expect("state requests should have height");
            let confirmations = confirmations.expect("state requests should have confirmations");

            assert_eq!(hex.as_ref(), tx.zcash_serialize_to_vec().unwrap());
            assert_eq!(height, block_idx as u32);

            let depth_response = read_state
                .oneshot(zebra_state::ReadRequest::Depth(block.hash()))
                .await
                .expect("state request should succeed");

            let zebra_state::ReadResponse::Depth(depth) = depth_response else {
                panic!("unexpected response to Depth request");
            };

            let expected_confirmations = 1 + depth.expect("depth should be Some");

            (confirmations, expected_confirmations)
        }
    };

    // Test case where transaction is _not_ in mempool.
    // Skip genesis because its tx is not indexed.
    for (block_idx, block) in blocks.iter().enumerate().skip(1) {
        for tx in block.transactions.iter() {
            let (confirmations, expected_confirmations) =
                run_state_test_case(block_idx, block.clone(), tx.clone()).await;
            assert_eq!(confirmations, expected_confirmations);
        }
    }

    // Test case where transaction is _not_ in mempool with a fake chain tip height of 0
    // Skip genesis because its tx is not indexed.
    latest_chain_tip_sender.send_best_tip_height(Height(0));
    for (block_idx, block) in blocks.iter().enumerate().skip(1) {
        for tx in block.transactions.iter() {
            let (confirmations, expected_confirmations) =
                run_state_test_case(block_idx, block.clone(), tx.clone()).await;

            let is_confirmations_within_bounds = confirmations <= expected_confirmations;

            assert!(
                is_confirmations_within_bounds,
                "confirmations should be at or below depth + 1"
            );
        }
    }

    // Test case where transaction is _not_ in mempool with a fake chain tip height of 0
    // Skip genesis because its tx is not indexed.
    latest_chain_tip_sender.send_best_tip_height(Height(20));
    for (block_idx, block) in blocks.iter().enumerate().skip(1) {
        for tx in block.transactions.iter() {
            let (confirmations, expected_confirmations) =
                run_state_test_case(block_idx, block.clone(), tx.clone()).await;

            let is_confirmations_within_bounds = confirmations <= expected_confirmations;

            assert!(
                is_confirmations_within_bounds,
                "confirmations should be at or below depth + 1"
            );
        }
    }

    // The queue task should continue without errors or panics
    let rpc_tx_queue_task_result = rpc_tx_queue_task_handle.now_or_never();
    assert!(rpc_tx_queue_task_result.is_none());
}

#[tokio::test(flavor = "multi_thread")]
async fn rpc_getaddresstxids_invalid_arguments() {
    let _init_guard = zebra_test::init();

    let mut mempool: MockService<_, _, _, BoxError> = MockService::build().for_unit_tests();

    // Create a continuous chain of mainnet blocks from genesis
    let blocks: Vec<Arc<Block>> = zebra_test::vectors::CONTINUOUS_MAINNET_BLOCKS
        .iter()
        .map(|(_height, block_bytes)| block_bytes.zcash_deserialize_into().unwrap())
        .collect();

    // Create a populated state service
    let (_state, read_state, latest_chain_tip, _chain_tip_change) =
        zebra_state::populated_state(blocks.clone(), &Mainnet).await;

    let (rpc, rpc_tx_queue_task_handle) = RpcImpl::new(
        "RPC test",
        "RPC test",
        Mainnet,
        false,
        true,
        Buffer::new(mempool.clone(), 1),
        Buffer::new(read_state.clone(), 1),
        latest_chain_tip,
    );

    // call the method with an invalid address string
    let rpc_rsp = rpc
        .get_address_tx_ids(GetAddressTxIdsRequest {
            addresses: vec!["t1invalidaddress".to_owned()],
            start: 1,
            end: 2,
        })
        .await
        .unwrap_err();

    assert_eq!(rpc_rsp.code, ErrorCode::ServerError(-5));

    mempool.expect_no_requests().await;

    // create a valid address
    let address = "t3Vz22vK5z2LcKEdg16Yv4FFneEL1zg9ojd".to_string();
    let addresses = vec![address.clone()];

    // call the method with start greater than end
    let start: u32 = 2;
    let end: u32 = 1;
    let error = rpc
        .get_address_tx_ids(GetAddressTxIdsRequest {
            addresses: addresses.clone(),
            start,
            end,
        })
        .await
        .unwrap_err();
    assert_eq!(
        error.message,
        "start Height(2) must be less than or equal to end Height(1)".to_string()
    );

    // call the method with start equal zero
    let start: u32 = 0;
    let end: u32 = 1;
    let error = rpc
        .get_address_tx_ids(GetAddressTxIdsRequest {
            addresses: addresses.clone(),
            start,
            end,
        })
        .await
        .unwrap_err();
    assert_eq!(
        error.message,
        "start Height(0) and end Height(1) must both be greater than zero".to_string()
    );

    // call the method outside the chain tip height
    let start: u32 = 1;
    let end: u32 = 11;
    let error = rpc
        .get_address_tx_ids(GetAddressTxIdsRequest {
            addresses,
            start,
            end,
        })
        .await
        .unwrap_err();
    assert_eq!(
        error.message,
        "start Height(1) and end Height(11) must both be less than or equal to the chain tip Height(10)".to_string()
    );

    mempool.expect_no_requests().await;

    // The queue task should continue without errors or panics
    let rpc_tx_queue_task_result = rpc_tx_queue_task_handle.now_or_never();
    assert!(rpc_tx_queue_task_result.is_none());
}

#[tokio::test(flavor = "multi_thread")]
async fn rpc_getaddresstxids_response() {
    let _init_guard = zebra_test::init();

    for network in Network::iter() {
        let blocks: Vec<Arc<Block>> = network
            .blockchain_map()
            .iter()
            .map(|(_height, block_bytes)| block_bytes.zcash_deserialize_into().unwrap())
            .collect();
        // The first few blocks after genesis send funds to the same founders reward address,
        // in one output per coinbase transaction.
        //
        // Get the coinbase transaction of the first block
        // (the genesis block coinbase transaction is ignored by the consensus rules).
        let first_block_first_transaction = &blocks[1].transactions[0];

        // Get the address.
        let address = first_block_first_transaction.outputs()[1]
            .address(&network)
            .unwrap();

        // Create a populated state service
        let (_state, read_state, latest_chain_tip, _chain_tip_change) =
            zebra_state::populated_state(blocks.to_owned(), &network).await;

        if network == Mainnet {
            // Exhaustively test possible block ranges for mainnet.
            //
            // TODO: if it takes too long on slower machines, turn this into a proptest with 10-20 cases
            for start in 1..=10 {
                for end in start..=10 {
                    rpc_getaddresstxids_response_with(
                        &network,
                        start..=end,
                        &address,
                        &read_state,
                        &latest_chain_tip,
                    )
                    .await;
                }
            }
        } else {
            // Just test the full range for testnet.
            rpc_getaddresstxids_response_with(
                &network,
                1..=10,
                &address,
                &read_state,
                &latest_chain_tip,
            )
            .await;
        }
    }
}

async fn rpc_getaddresstxids_response_with(
    network: &Network,
    range: RangeInclusive<u32>,
    address: &transparent::Address,
    read_state: &ReadStateService,
    latest_chain_tip: &LatestChainTip,
) {
    let mut mempool: MockService<_, _, _, BoxError> = MockService::build().for_unit_tests();

    let (rpc, rpc_tx_queue_task_handle) = RpcImpl::new(
        "RPC test",
        "RPC test",
        network.clone(),
        false,
        true,
        Buffer::new(mempool.clone(), 1),
        Buffer::new(read_state.clone(), 1),
        latest_chain_tip.clone(),
    );

    // call the method with valid arguments
    let addresses = vec![address.to_string()];
    let response = rpc
        .get_address_tx_ids(GetAddressTxIdsRequest {
            addresses,
            start: *range.start(),
            end: *range.end(),
        })
        .await
        .expect("arguments are valid so no error can happen here");

    // One founders reward output per coinbase transactions, no other transactions.
    assert_eq!(response.len(), range.count());

    mempool.expect_no_requests().await;

    // Shut down the queue task, to close the state's file descriptors.
    // (If we don't, opening ~100 simultaneous states causes process file descriptor limit errors.)
    //
    // TODO: abort all the join handles in all the tests, except one?
    rpc_tx_queue_task_handle.abort();

    // The queue task should not have panicked or exited by itself.
    // It can still be running, or it can have exited due to the abort.
    let rpc_tx_queue_task_result = rpc_tx_queue_task_handle.now_or_never();
    assert!(
        rpc_tx_queue_task_result.is_none()
            || rpc_tx_queue_task_result
                .unwrap()
                .unwrap_err()
                .is_cancelled()
    );
}

#[tokio::test(flavor = "multi_thread")]
async fn rpc_getaddressutxos_invalid_arguments() {
    let _init_guard = zebra_test::init();

    let mut mempool: MockService<_, _, _, BoxError> = MockService::build().for_unit_tests();
    let mut state: MockService<_, _, _, BoxError> = MockService::build().for_unit_tests();

    let rpc = RpcImpl::new(
        "RPC test",
        "RPC test",
        Mainnet,
        false,
        true,
        Buffer::new(mempool.clone(), 1),
        Buffer::new(state.clone(), 1),
        NoChainTip,
    );

    // call the method with an invalid address string
    let error = rpc
        .0
        .get_address_utxos(AddressStrings::new(vec!["t1invalidaddress".to_owned()]))
        .await
        .unwrap_err();

    assert_eq!(error.code, ErrorCode::ServerError(-5));

    mempool.expect_no_requests().await;
    state.expect_no_requests().await;
}

#[tokio::test(flavor = "multi_thread")]
async fn rpc_getaddressutxos_response() {
    let _init_guard = zebra_test::init();

    let blocks: Vec<Arc<Block>> = zebra_test::vectors::CONTINUOUS_MAINNET_BLOCKS
        .iter()
        .map(|(_height, block_bytes)| block_bytes.zcash_deserialize_into().unwrap())
        .collect();

    // get the first transaction of the first block
    let first_block_first_transaction = &blocks[1].transactions[0];
    // get the address, this is always `t3Vz22vK5z2LcKEdg16Yv4FFneEL1zg9ojd`
    let address = &first_block_first_transaction.outputs()[1]
        .address(&Mainnet)
        .unwrap();

    let mut mempool: MockService<_, _, _, BoxError> = MockService::build().for_unit_tests();
    // Create a populated state service
    let (_state, read_state, latest_chain_tip, _chain_tip_change) =
        zebra_state::populated_state(blocks.clone(), &Mainnet).await;

    let rpc = RpcImpl::new(
        "RPC test",
        "RPC test",
        Mainnet,
        false,
        true,
        Buffer::new(mempool.clone(), 1),
        Buffer::new(read_state.clone(), 1),
        latest_chain_tip,
    );

    // call the method with a valid address
    let addresses = vec![address.to_string()];
    let response = rpc
        .0
        .get_address_utxos(AddressStrings::new(addresses))
        .await
        .expect("address is valid so no error can happen here");

    // there are 10 outputs for provided address
    assert_eq!(response.len(), 10);

    mempool.expect_no_requests().await;
}

#[tokio::test(flavor = "multi_thread")]
#[cfg(feature = "getblocktemplate-rpcs")]
async fn rpc_getblockcount() {
    use zebra_chain::chain_sync_status::MockSyncStatus;
    use zebra_network::address_book_peers::MockAddressBookPeers;

    let _init_guard = zebra_test::init();

    // Create a continuous chain of mainnet blocks from genesis
    let blocks: Vec<Arc<Block>> = zebra_test::vectors::CONTINUOUS_MAINNET_BLOCKS
        .iter()
        .map(|(_height, block_bytes)| block_bytes.zcash_deserialize_into().unwrap())
        .collect();

    // Get the height of the block at the tip using hardcoded block tip bytes.
    // We want to test the RPC response is equal to this hash
    let tip_block = blocks.last().unwrap();
    let tip_block_height = tip_block.coinbase_height().unwrap();

    // Get a mempool handle
    let mut mempool: MockService<_, _, _, BoxError> = MockService::build().for_unit_tests();
    // Create a populated state service, the tip will be in `NUMBER_OF_BLOCKS`.
    let (state, read_state, latest_chain_tip, _chain_tip_change) =
        zebra_state::populated_state(blocks.clone(), &Mainnet).await;

    let (
        block_verifier_router,
        _transaction_verifier,
        _parameter_download_task_handle,
        _max_checkpoint_height,
    ) = zebra_consensus::router::init_test(
        zebra_consensus::Config::default(),
        &Mainnet,
        state.clone(),
    )
    .await;

    // Init RPC
    let get_block_template_rpc = GetBlockTemplateRpcImpl::new(
        &Mainnet,
        Default::default(),
        Buffer::new(mempool.clone(), 1),
        read_state,
        latest_chain_tip.clone(),
        block_verifier_router,
        MockSyncStatus::default(),
        MockAddressBookPeers::default(),
    );

    // Get the tip height using RPC method `get_block_count`
    let get_block_count = get_block_template_rpc
        .get_block_count()
        .expect("We should have a number");

    // Check if response is equal to block 10 hash.
    assert_eq!(get_block_count, tip_block_height.0);

    mempool.expect_no_requests().await;
}

#[cfg(feature = "getblocktemplate-rpcs")]
#[tokio::test(flavor = "multi_thread")]
async fn rpc_getblockcount_empty_state() {
    use zebra_chain::chain_sync_status::MockSyncStatus;
    use zebra_network::address_book_peers::MockAddressBookPeers;

    let _init_guard = zebra_test::init();

    // Get a mempool handle
    let mut mempool: MockService<_, _, _, BoxError> = MockService::build().for_unit_tests();
    // Create an empty state
    let (state, read_state, latest_chain_tip, _chain_tip_change) =
        zebra_state::init_test_services(&Mainnet);

    let (
        block_verifier_router,
        _transaction_verifier,
        _parameter_download_task_handle,
        _max_checkpoint_height,
    ) = zebra_consensus::router::init_test(
        zebra_consensus::Config::default(),
        &Mainnet,
        state.clone(),
    )
    .await;

    // Init RPC
    let get_block_template_rpc = get_block_template_rpcs::GetBlockTemplateRpcImpl::new(
        &Mainnet,
        Default::default(),
        Buffer::new(mempool.clone(), 1),
        read_state,
        latest_chain_tip.clone(),
        block_verifier_router,
        MockSyncStatus::default(),
        MockAddressBookPeers::default(),
    );

    // Get the tip height using RPC method `get_block_count
    let get_block_count = get_block_template_rpc.get_block_count();

    // state an empty so we should get an error
    assert!(get_block_count.is_err());

    // Check the error we got is the correct one
    assert_eq!(get_block_count.err().unwrap().message, "No blocks in state");

    mempool.expect_no_requests().await;
}

#[cfg(feature = "getblocktemplate-rpcs")]
#[tokio::test(flavor = "multi_thread")]
async fn rpc_getpeerinfo() {
    use zebra_chain::chain_sync_status::MockSyncStatus;
    use zebra_network::address_book_peers::MockAddressBookPeers;

    let _init_guard = zebra_test::init();
    let network = Mainnet;

    // Get a mempool handle
    let mut mempool: MockService<_, _, _, BoxError> = MockService::build().for_unit_tests();
    // Create an empty state
    let (state, read_state, latest_chain_tip, _chain_tip_change) =
        zebra_state::init_test_services(&Mainnet);

    let (
        block_verifier_router,
        _transaction_verifier,
        _parameter_download_task_handle,
        _max_checkpoint_height,
    ) = zebra_consensus::router::init_test(
        zebra_consensus::Config::default(),
        &network,
        state.clone(),
    )
    .await;

    let mock_peer_address = zebra_network::types::MetaAddr::new_initial_peer(
        std::net::SocketAddr::new(
            std::net::IpAddr::V4(std::net::Ipv4Addr::new(127, 0, 0, 1)),
            network.default_port(),
        )
        .into(),
    )
    .into_new_meta_addr(
        std::time::Instant::now(),
        zebra_chain::serialization::DateTime32::now(),
    );

    let mock_address_book = MockAddressBookPeers::new(vec![mock_peer_address]);

    // Init RPC
    let get_block_template_rpc = get_block_template_rpcs::GetBlockTemplateRpcImpl::new(
        &network,
        Default::default(),
        Buffer::new(mempool.clone(), 1),
        read_state,
        latest_chain_tip.clone(),
        block_verifier_router,
        MockSyncStatus::default(),
        mock_address_book,
    );

    // Call `get_peer_info`
    let get_peer_info = get_block_template_rpc
        .get_peer_info()
        .await
        .expect("We should have an array of addresses");

    assert_eq!(
        get_peer_info
            .into_iter()
            .next()
            .expect("there should be a mock peer address"),
        mock_peer_address.into()
    );

    mempool.expect_no_requests().await;
}

#[cfg(feature = "getblocktemplate-rpcs")]
#[tokio::test(flavor = "multi_thread")]
async fn rpc_getblockhash() {
    use zebra_chain::chain_sync_status::MockSyncStatus;
    use zebra_network::address_book_peers::MockAddressBookPeers;

    let _init_guard = zebra_test::init();

    // Create a continuous chain of mainnet blocks from genesis
    let blocks: Vec<Arc<Block>> = zebra_test::vectors::CONTINUOUS_MAINNET_BLOCKS
        .iter()
        .map(|(_height, block_bytes)| block_bytes.zcash_deserialize_into().unwrap())
        .collect();

    let mut mempool: MockService<_, _, _, BoxError> = MockService::build().for_unit_tests();
    // Create a populated state service
    let (state, read_state, latest_chain_tip, _chain_tip_change) =
        zebra_state::populated_state(blocks.clone(), &Mainnet).await;

    let (
        block_verifier_router,
        _transaction_verifier,
        _parameter_download_task_handle,
        _max_checkpoint_height,
    ) = zebra_consensus::router::init_test(
        zebra_consensus::Config::default(),
        &Mainnet,
        state.clone(),
    )
    .await;

    // Init RPC
    let get_block_template_rpc = get_block_template_rpcs::GetBlockTemplateRpcImpl::new(
        &Mainnet,
        Default::default(),
        Buffer::new(mempool.clone(), 1),
        read_state,
        latest_chain_tip.clone(),
        tower::ServiceBuilder::new().service(block_verifier_router),
        MockSyncStatus::default(),
        MockAddressBookPeers::default(),
    );

    // Query the hashes using positive indexes
    for (i, block) in blocks.iter().enumerate() {
        let get_block_hash = get_block_template_rpc
            .get_block_hash(i.try_into().expect("usize always fits in i32"))
            .await
            .expect("We should have a GetBlockHash struct");

        assert_eq!(get_block_hash, GetBlockHash(block.clone().hash()));
    }

    // Query the hashes using negative indexes
    for i in (-10..=-1).rev() {
        let get_block_hash = get_block_template_rpc
            .get_block_hash(i)
            .await
            .expect("We should have a GetBlockHash struct");

        assert_eq!(
            get_block_hash,
            GetBlockHash(blocks[(10 + (i + 1)) as usize].hash())
        );
    }

    mempool.expect_no_requests().await;
}

#[cfg(feature = "getblocktemplate-rpcs")]
#[tokio::test(flavor = "multi_thread")]
async fn rpc_getmininginfo() {
    use zebra_chain::chain_sync_status::MockSyncStatus;
    use zebra_network::address_book_peers::MockAddressBookPeers;

    let _init_guard = zebra_test::init();

    // Create a continuous chain of mainnet blocks from genesis
    let blocks: Vec<Arc<Block>> = zebra_test::vectors::CONTINUOUS_MAINNET_BLOCKS
        .iter()
        .map(|(_height, block_bytes)| block_bytes.zcash_deserialize_into().unwrap())
        .collect();

    // Create a populated state service
    let (_state, read_state, latest_chain_tip, _chain_tip_change) =
        zebra_state::populated_state(blocks.clone(), &Mainnet).await;

    // Init RPC
    let get_block_template_rpc = get_block_template_rpcs::GetBlockTemplateRpcImpl::new(
        &Mainnet,
        Default::default(),
        MockService::build().for_unit_tests(),
        read_state,
        latest_chain_tip.clone(),
        MockService::build().for_unit_tests(),
        MockSyncStatus::default(),
        MockAddressBookPeers::default(),
    );

    get_block_template_rpc
        .get_mining_info()
        .await
        .expect("get_mining_info call should succeed");
}

#[cfg(feature = "getblocktemplate-rpcs")]
#[tokio::test(flavor = "multi_thread")]
async fn rpc_getnetworksolps() {
    use zebra_chain::chain_sync_status::MockSyncStatus;
    use zebra_network::address_book_peers::MockAddressBookPeers;

    let _init_guard = zebra_test::init();

    // Create a continuous chain of mainnet blocks from genesis
    let blocks: Vec<Arc<Block>> = zebra_test::vectors::CONTINUOUS_MAINNET_BLOCKS
        .iter()
        .map(|(_height, block_bytes)| block_bytes.zcash_deserialize_into().unwrap())
        .collect();

    // Create a populated state service
    let (_state, read_state, latest_chain_tip, _chain_tip_change) =
        zebra_state::populated_state(blocks.clone(), &Mainnet).await;

    // Init RPC
    let get_block_template_rpc = get_block_template_rpcs::GetBlockTemplateRpcImpl::new(
        &Mainnet,
        Default::default(),
        MockService::build().for_unit_tests(),
        read_state,
        latest_chain_tip.clone(),
        MockService::build().for_unit_tests(),
        MockSyncStatus::default(),
        MockAddressBookPeers::default(),
    );

    let get_network_sol_ps_inputs = [
        // num_blocks, height, return value
        (None, None, Ok(2)),
        (Some(-4), None, Ok(2)),
        (Some(-3), Some(0), Ok(0)),
        (Some(-2), Some(-4), Ok(2)),
        (Some(-1), Some(10), Ok(2)),
        (Some(-1), Some(i32::MAX), Ok(2)),
        (Some(0), None, Ok(2)),
        (Some(0), Some(0), Ok(0)),
        (Some(0), Some(-3), Ok(2)),
        (Some(0), Some(10), Ok(2)),
        (Some(0), Some(i32::MAX), Ok(2)),
        (Some(1), None, Ok(4096)),
        (Some(1), Some(0), Ok(0)),
        (Some(1), Some(-2), Ok(4096)),
        (Some(1), Some(10), Ok(4096)),
        (Some(1), Some(i32::MAX), Ok(4096)),
        (Some(i32::MAX), None, Ok(2)),
        (Some(i32::MAX), Some(0), Ok(0)),
        (Some(i32::MAX), Some(-1), Ok(2)),
        (Some(i32::MAX), Some(10), Ok(2)),
        (Some(i32::MAX), Some(i32::MAX), Ok(2)),
    ];

    for (num_blocks_input, height_input, return_value) in get_network_sol_ps_inputs {
        let get_network_sol_ps_result = get_block_template_rpc
            .get_network_sol_ps(num_blocks_input, height_input)
            .await;
        assert_eq!(
            get_network_sol_ps_result, return_value,
            "get_network_sol_ps({num_blocks_input:?}, {height_input:?}) result\n\
             should be {return_value:?},\n\
             got: {get_network_sol_ps_result:?}"
        );
    }
}

#[cfg(feature = "getblocktemplate-rpcs")]
#[tokio::test(flavor = "multi_thread")]
async fn rpc_getblocktemplate() {
    // test getblocktemplate with a miner P2SH address
    rpc_getblocktemplate_mining_address(true).await;
    // test getblocktemplate with a miner P2PKH address
    rpc_getblocktemplate_mining_address(false).await;
}

#[cfg(feature = "getblocktemplate-rpcs")]
async fn rpc_getblocktemplate_mining_address(use_p2pkh: bool) {
    use zebra_chain::{
        amount::NonNegative,
        block::{Hash, MAX_BLOCK_BYTES, ZCASH_BLOCK_VERSION},
        chain_sync_status::MockSyncStatus,
        parameters::NetworkKind,
        serialization::DateTime32,
        transaction::{zip317, VerifiedUnminedTx},
        work::difficulty::{CompactDifficulty, ExpandedDifficulty, U256},
    };
    use zebra_consensus::MAX_BLOCK_SIGOPS;
    use zebra_network::address_book_peers::MockAddressBookPeers;
    use zebra_state::{GetBlockTemplateChainInfo, ReadRequest, ReadResponse};

    use crate::methods::{
        get_block_template_rpcs::{
            constants::{
                GET_BLOCK_TEMPLATE_CAPABILITIES_FIELD, GET_BLOCK_TEMPLATE_MUTABLE_FIELD,
                GET_BLOCK_TEMPLATE_NONCE_RANGE_FIELD,
            },
            get_block_template::{self, GetBlockTemplateRequestMode},
            types::long_poll::LONG_POLL_ID_LENGTH,
        },
        hex_data::HexData,
        tests::utils::fake_history_tree,
    };

    let _init_guard = zebra_test::init();

    let mut mempool: MockService<_, _, _, BoxError> = MockService::build().for_unit_tests();

    let read_state = MockService::build().for_unit_tests();
    let block_verifier_router = MockService::build().for_unit_tests();

    let mut mock_sync_status = MockSyncStatus::default();
    mock_sync_status.set_is_close_to_tip(true);

    let network = NetworkKind::Mainnet;
    let miner_address = match use_p2pkh {
        false => Some(transparent::Address::from_script_hash(network, [0x7e; 20])),
        true => Some(transparent::Address::from_pub_key_hash(network, [0x7e; 20])),
    };

    #[allow(clippy::unnecessary_struct_initialization)]
    let mining_config = crate::config::mining::Config {
        miner_address,
        extra_coinbase_data: None,
        debug_like_zcashd: true,
        // TODO: Use default field values when optional features are enabled in tests #8183
        ..Default::default()
    };

    // nu5 block height
    let fake_tip_height = NetworkUpgrade::Nu5.activation_height(&Mainnet).unwrap();
    // nu5 block hash
    let fake_tip_hash =
        Hash::from_hex("0000000000d723156d9b65ffcf4984da7a19675ed7e2f06d9e5d5188af087bf8").unwrap();
    //  nu5 block time + 1
    let fake_min_time = DateTime32::from(1654008606);
    // nu5 block time + 12
    let fake_cur_time = DateTime32::from(1654008617);
    // nu5 block time + 123
    let fake_max_time = DateTime32::from(1654008728);
    let fake_difficulty = CompactDifficulty::from(ExpandedDifficulty::from(U256::one()));

    let (mock_chain_tip, mock_chain_tip_sender) = MockChainTip::new();
    mock_chain_tip_sender.send_best_tip_height(fake_tip_height);
    mock_chain_tip_sender.send_best_tip_hash(fake_tip_hash);
    mock_chain_tip_sender.send_estimated_distance_to_network_chain_tip(Some(0));

    // Init RPC
    let get_block_template_rpc = GetBlockTemplateRpcImpl::new(
        &Mainnet,
        mining_config,
        Buffer::new(mempool.clone(), 1),
        read_state.clone(),
        mock_chain_tip,
        block_verifier_router,
        mock_sync_status.clone(),
        MockAddressBookPeers::default(),
    );

    // Fake the ChainInfo response
    let make_mock_read_state_request_handler = || {
        let mut read_state = read_state.clone();

        async move {
            read_state
                .expect_request_that(|req| matches!(req, ReadRequest::ChainInfo))
                .await
                .respond(ReadResponse::ChainInfo(GetBlockTemplateChainInfo {
                    expected_difficulty: fake_difficulty,
                    tip_height: fake_tip_height,
                    tip_hash: fake_tip_hash,
                    cur_time: fake_cur_time,
                    min_time: fake_min_time,
                    max_time: fake_max_time,
                    history_tree: fake_history_tree(&Mainnet),
                }));
        }
    };

    let make_mock_mempool_request_handler = |transactions, last_seen_tip_hash| {
        let mut mempool = mempool.clone();
        async move {
            mempool
                .expect_request(mempool::Request::FullTransactions)
                .await
                .respond(mempool::Response::FullTransactions {
                    transactions,
                    transaction_dependencies: Default::default(),
                    last_seen_tip_hash,
                });
        }
    };

    let get_block_template_fut = get_block_template_rpc.get_block_template(None);
    let (get_block_template, ..) = tokio::join!(
        get_block_template_fut,
        make_mock_mempool_request_handler(vec![], fake_tip_hash),
        make_mock_read_state_request_handler(),
    );

    let get_block_template::Response::TemplateMode(get_block_template) =
        get_block_template.expect("unexpected error in getblocktemplate RPC call")
    else {
        panic!("this getblocktemplate call without parameters should return the `TemplateMode` variant of the response")
    };

    assert_eq!(
        get_block_template.capabilities,
        GET_BLOCK_TEMPLATE_CAPABILITIES_FIELD.to_vec()
    );
    assert_eq!(get_block_template.version, ZCASH_BLOCK_VERSION);
    assert!(get_block_template.transactions.is_empty());
    assert_eq!(
        get_block_template.target,
        ExpandedDifficulty::from_hex(
            "0000000000000000000000000000000000000000000000000000000000000001"
        )
        .expect("test vector is valid")
    );
    assert_eq!(get_block_template.min_time, fake_min_time);
    assert_eq!(
        get_block_template.mutable,
        GET_BLOCK_TEMPLATE_MUTABLE_FIELD.to_vec()
    );
    assert_eq!(
        get_block_template.nonce_range,
        GET_BLOCK_TEMPLATE_NONCE_RANGE_FIELD
    );
    assert_eq!(get_block_template.sigop_limit, MAX_BLOCK_SIGOPS);
    assert_eq!(get_block_template.size_limit, MAX_BLOCK_BYTES);
    assert_eq!(get_block_template.cur_time, fake_cur_time);
    assert_eq!(
        get_block_template.bits,
        CompactDifficulty::from_hex("01010000").expect("test vector is valid")
    );
    assert_eq!(get_block_template.height, 1687105); // nu5 height
    assert_eq!(get_block_template.max_time, fake_max_time);

    // Coinbase transaction checks.
    assert!(get_block_template.coinbase_txn.required);
    assert!(!get_block_template.coinbase_txn.data.as_ref().is_empty());
    assert_eq!(get_block_template.coinbase_txn.depends.len(), 0);
    if use_p2pkh {
        // there is one sig operation if miner address is p2pkh.
        assert_eq!(get_block_template.coinbase_txn.sigops, 1);
    } else {
        // everything in the coinbase is p2sh.
        assert_eq!(get_block_template.coinbase_txn.sigops, 0);
    }
    // Coinbase transaction checks for empty blocks.
    assert_eq!(
        get_block_template.coinbase_txn.fee,
        Amount::<NonNegative>::zero()
    );

    mock_chain_tip_sender.send_estimated_distance_to_network_chain_tip(Some(200));
    let get_block_template_sync_error = get_block_template_rpc
        .get_block_template(None)
        .await
        .expect_err("needs an error when estimated distance to network chain tip is far");

    assert_eq!(
        get_block_template_sync_error.code,
        ErrorCode::ServerError(-10)
    );

    mock_sync_status.set_is_close_to_tip(false);

    mock_chain_tip_sender.send_estimated_distance_to_network_chain_tip(Some(0));
    let get_block_template_sync_error = get_block_template_rpc
        .get_block_template(None)
        .await
        .expect_err("needs an error when syncer is not close to tip");

    assert_eq!(
        get_block_template_sync_error.code,
        ErrorCode::ServerError(-10)
    );

    mock_chain_tip_sender.send_estimated_distance_to_network_chain_tip(Some(200));
    let get_block_template_sync_error = get_block_template_rpc
        .get_block_template(None)
        .await
        .expect_err("needs an error when syncer is not close to tip or estimated distance to network chain tip is far");

    assert_eq!(
        get_block_template_sync_error.code,
        ErrorCode::ServerError(-10)
    );

    let get_block_template_sync_error = get_block_template_rpc
        .get_block_template(Some(get_block_template::JsonParameters {
            mode: GetBlockTemplateRequestMode::Proposal,
            ..Default::default()
        }))
        .await
        .expect_err("needs an error when called in proposal mode without data");

    assert_eq!(get_block_template_sync_error.code, ErrorCode::InvalidParams);

    let get_block_template_sync_error = get_block_template_rpc
        .get_block_template(Some(get_block_template::JsonParameters {
            data: Some(HexData("".into())),
            ..Default::default()
        }))
        .await
        .expect_err("needs an error when passing in block data in template mode");

    assert_eq!(get_block_template_sync_error.code, ErrorCode::InvalidParams);

    // The long poll id is valid, so it returns a state error instead
    let get_block_template_sync_error = get_block_template_rpc
        .get_block_template(Some(get_block_template::JsonParameters {
            // This must parse as a LongPollId.
            // It must be the correct length and have hex/decimal digits.
            long_poll_id: Some(
                "0".repeat(LONG_POLL_ID_LENGTH)
                    .parse()
                    .expect("unexpected invalid LongPollId"),
            ),
            ..Default::default()
        }))
        .await
        .expect_err("needs an error when the state is empty");

    assert_eq!(
        get_block_template_sync_error.code,
        ErrorCode::ServerError(-10)
    );

    // Try getting mempool transactions with a different tip hash

    let tx = Arc::new(Transaction::V1 {
        inputs: vec![],
        outputs: vec![],
        lock_time: transaction::LockTime::unlocked(),
    });

    let unmined_tx = UnminedTx {
        transaction: tx.clone(),
        id: tx.unmined_id(),
        size: tx.zcash_serialized_size(),
        conventional_fee: 0.try_into().unwrap(),
    };

    let conventional_actions = zip317::conventional_actions(&unmined_tx.transaction);

    let verified_unmined_tx = VerifiedUnminedTx {
        transaction: unmined_tx,
        miner_fee: 0.try_into().unwrap(),
        legacy_sigop_count: 0,
        conventional_actions,
        unpaid_actions: 0,
        fee_weight_ratio: 1.0,
    };

    let next_fake_tip_hash =
        Hash::from_hex("0000000000b6a5024aa412120b684a509ba8fd57e01de07bc2a84e4d3719a9f1").unwrap();

    mock_sync_status.set_is_close_to_tip(true);

    mock_chain_tip_sender.send_estimated_distance_to_network_chain_tip(Some(0));

    let (get_block_template, ..) = tokio::join!(
        get_block_template_rpc.get_block_template(None),
        make_mock_mempool_request_handler(vec![verified_unmined_tx], next_fake_tip_hash),
        make_mock_read_state_request_handler(),
    );

    let get_block_template::Response::TemplateMode(get_block_template) =
        get_block_template.expect("unexpected error in getblocktemplate RPC call")
    else {
        panic!("this getblocktemplate call without parameters should return the `TemplateMode` variant of the response")
    };

    // mempool transactions should be omitted if the tip hash in the GetChainInfo response from the state
    // does not match the `last_seen_tip_hash` in the FullTransactions response from the mempool.
    assert!(get_block_template.transactions.is_empty());

    mempool.expect_no_requests().await;
}

#[cfg(feature = "getblocktemplate-rpcs")]
#[tokio::test(flavor = "multi_thread")]
async fn rpc_submitblock_errors() {
    use zebra_chain::chain_sync_status::MockSyncStatus;
    use zebra_network::address_book_peers::MockAddressBookPeers;

    use crate::methods::{get_block_template_rpcs::types::submit_block, hex_data::HexData};

    let _init_guard = zebra_test::init();

    // Create a continuous chain of mainnet blocks from genesis
    let blocks: Vec<Arc<Block>> = zebra_test::vectors::CONTINUOUS_MAINNET_BLOCKS
        .iter()
        .map(|(_height, block_bytes)| block_bytes.zcash_deserialize_into().unwrap())
        .collect();

    let mut mempool: MockService<_, _, _, BoxError> = MockService::build().for_unit_tests();
    // Create a populated state service
    let (state, read_state, latest_chain_tip, _chain_tip_change) =
        zebra_state::populated_state(blocks, &Mainnet).await;

    // Init RPCs
    let (
        block_verifier_router,
        _transaction_verifier,
        _parameter_download_task_handle,
        _max_checkpoint_height,
    ) = zebra_consensus::router::init_test(
        zebra_consensus::Config::default(),
        &Mainnet,
        state.clone(),
    )
    .await;

    // Init RPC
    let get_block_template_rpc = GetBlockTemplateRpcImpl::new(
        &Mainnet,
        Default::default(),
        Buffer::new(mempool.clone(), 1),
        read_state,
        latest_chain_tip.clone(),
        block_verifier_router,
        MockSyncStatus::default(),
        MockAddressBookPeers::default(),
    );

    // Try to submit pre-populated blocks and assert that it responds with duplicate.
    for (_height, &block_bytes) in zebra_test::vectors::CONTINUOUS_MAINNET_BLOCKS.iter() {
        let submit_block_response = get_block_template_rpc
            .submit_block(HexData(block_bytes.into()), None)
            .await;

        assert_eq!(
            submit_block_response,
            Ok(submit_block::ErrorResponse::Duplicate.into())
        );
    }

    let submit_block_response = get_block_template_rpc
        .submit_block(
            HexData(zebra_test::vectors::BAD_BLOCK_MAINNET_202_BYTES.to_vec()),
            None,
        )
        .await;

    assert_eq!(
        submit_block_response,
        Ok(submit_block::ErrorResponse::Rejected.into())
    );

    mempool.expect_no_requests().await;

    // See zebrad::tests::acceptance::submit_block for success case.
}

#[cfg(feature = "getblocktemplate-rpcs")]
#[tokio::test(flavor = "multi_thread")]
async fn rpc_validateaddress() {
    use get_block_template_rpcs::types::validate_address;
    use zebra_chain::{chain_sync_status::MockSyncStatus, chain_tip::mock::MockChainTip};
    use zebra_network::address_book_peers::MockAddressBookPeers;

    let _init_guard = zebra_test::init();

    let (mock_chain_tip, _mock_chain_tip_sender) = MockChainTip::new();

    // Init RPC
    let get_block_template_rpc = get_block_template_rpcs::GetBlockTemplateRpcImpl::new(
        &Mainnet,
        Default::default(),
        MockService::build().for_unit_tests(),
        MockService::build().for_unit_tests(),
        mock_chain_tip,
        MockService::build().for_unit_tests(),
        MockSyncStatus::default(),
        MockAddressBookPeers::default(),
    );

    let validate_address = get_block_template_rpc
        .validate_address("t3fqvkzrrNaMcamkQMwAyHRjfDdM2xQvDTR".to_string())
        .await
        .expect("we should have a validate_address::Response");

    assert!(
        validate_address.is_valid,
        "Mainnet founder address should be valid on Mainnet"
    );

    let validate_address = get_block_template_rpc
        .validate_address("t2UNzUUx8mWBCRYPRezvA363EYXyEpHokyi".to_string())
        .await
        .expect("We should have a validate_address::Response");

    assert_eq!(
        validate_address,
        validate_address::Response::invalid(),
        "Testnet founder address should be invalid on Mainnet"
    );
}

#[cfg(feature = "getblocktemplate-rpcs")]
#[tokio::test(flavor = "multi_thread")]
async fn rpc_z_validateaddress() {
    use get_block_template_rpcs::types::z_validate_address;
    use zebra_chain::{chain_sync_status::MockSyncStatus, chain_tip::mock::MockChainTip};
    use zebra_network::address_book_peers::MockAddressBookPeers;

    let _init_guard = zebra_test::init();

    let (mock_chain_tip, _mock_chain_tip_sender) = MockChainTip::new();

    // Init RPC
    let get_block_template_rpc = get_block_template_rpcs::GetBlockTemplateRpcImpl::new(
        &Mainnet,
        Default::default(),
        MockService::build().for_unit_tests(),
        MockService::build().for_unit_tests(),
        mock_chain_tip,
        MockService::build().for_unit_tests(),
        MockSyncStatus::default(),
        MockAddressBookPeers::default(),
    );

    let z_validate_address = get_block_template_rpc
        .z_validate_address("t3fqvkzrrNaMcamkQMwAyHRjfDdM2xQvDTR".to_string())
        .await
        .expect("we should have a z_validate_address::Response");

    assert!(
        z_validate_address.is_valid,
        "Mainnet founder address should be valid on Mainnet"
    );

    let z_validate_address = get_block_template_rpc
        .z_validate_address("t2UNzUUx8mWBCRYPRezvA363EYXyEpHokyi".to_string())
        .await
        .expect("We should have a z_validate_address::Response");

    assert_eq!(
        z_validate_address,
        z_validate_address::Response::invalid(),
        "Testnet founder address should be invalid on Mainnet"
    );
}

#[cfg(feature = "getblocktemplate-rpcs")]
#[tokio::test(flavor = "multi_thread")]
async fn rpc_getdifficulty() {
    use zebra_chain::{
        block::Hash,
        chain_sync_status::MockSyncStatus,
        chain_tip::mock::MockChainTip,
        serialization::DateTime32,
        work::difficulty::{CompactDifficulty, ExpandedDifficulty, ParameterDifficulty as _, U256},
    };

    use zebra_network::address_book_peers::MockAddressBookPeers;

    use zebra_state::{GetBlockTemplateChainInfo, ReadRequest, ReadResponse};

    use crate::{config::mining::Config, methods::tests::utils::fake_history_tree};

    let _init_guard = zebra_test::init();

    let mempool: MockService<_, _, _, BoxError> = MockService::build().for_unit_tests();

    let read_state = MockService::build().for_unit_tests();
    let block_verifier_router = MockService::build().for_unit_tests();

    let mut mock_sync_status = MockSyncStatus::default();
    mock_sync_status.set_is_close_to_tip(true);

    #[allow(clippy::unnecessary_struct_initialization)]
    let mining_config = Config {
        miner_address: None,
        extra_coinbase_data: None,
        debug_like_zcashd: true,
        // TODO: Use default field values when optional features are enabled in tests #8183
        ..Default::default()
    };

    // nu5 block height
    let fake_tip_height = NetworkUpgrade::Nu5.activation_height(&Mainnet).unwrap();
    // nu5 block hash
    let fake_tip_hash =
        Hash::from_hex("0000000000d723156d9b65ffcf4984da7a19675ed7e2f06d9e5d5188af087bf8").unwrap();
    //  nu5 block time + 1
    let fake_min_time = DateTime32::from(1654008606);
    // nu5 block time + 12
    let fake_cur_time = DateTime32::from(1654008617);
    // nu5 block time + 123
    let fake_max_time = DateTime32::from(1654008728);

    let (mock_chain_tip, mock_chain_tip_sender) = MockChainTip::new();
    mock_chain_tip_sender.send_best_tip_height(fake_tip_height);
    mock_chain_tip_sender.send_best_tip_hash(fake_tip_hash);
    mock_chain_tip_sender.send_estimated_distance_to_network_chain_tip(Some(0));

    // Init RPC
    let get_block_template_rpc = GetBlockTemplateRpcImpl::new(
        &Mainnet,
        mining_config,
        Buffer::new(mempool.clone(), 1),
        read_state.clone(),
        mock_chain_tip,
        block_verifier_router,
        mock_sync_status.clone(),
        MockAddressBookPeers::default(),
    );

    // Fake the ChainInfo response: smallest numeric difficulty
    // (this is invalid on mainnet and testnet under the consensus rules)
    let fake_difficulty = CompactDifficulty::from(ExpandedDifficulty::from(U256::MAX));
    let mut read_state1 = read_state.clone();
    let mock_read_state_request_handler = async move {
        read_state1
            .expect_request_that(|req| matches!(req, ReadRequest::ChainInfo))
            .await
            .respond(ReadResponse::ChainInfo(GetBlockTemplateChainInfo {
                expected_difficulty: fake_difficulty,
                tip_height: fake_tip_height,
                tip_hash: fake_tip_hash,
                cur_time: fake_cur_time,
                min_time: fake_min_time,
                max_time: fake_max_time,
                history_tree: fake_history_tree(&Mainnet),
            }));
    };

    let get_difficulty_fut = get_block_template_rpc.get_difficulty();
    let (get_difficulty, ..) = tokio::join!(get_difficulty_fut, mock_read_state_request_handler,);

    // Our implementation is slightly different to `zcashd`, so we require 6 significant figures
    // of accuracy in our unit tests. (Most clients will hide more than 2-3.)
    assert_eq!(format!("{:.9}", get_difficulty.unwrap()), "0.000122072");

    // Fake the ChainInfo response: difficulty limit - smallest valid difficulty
    let pow_limit = Mainnet.target_difficulty_limit();
    let fake_difficulty = pow_limit.into();
    let mut read_state2 = read_state.clone();
    let mock_read_state_request_handler = async move {
        read_state2
            .expect_request_that(|req| matches!(req, ReadRequest::ChainInfo))
            .await
            .respond(ReadResponse::ChainInfo(GetBlockTemplateChainInfo {
                expected_difficulty: fake_difficulty,
                tip_height: fake_tip_height,
                tip_hash: fake_tip_hash,
                cur_time: fake_cur_time,
                min_time: fake_min_time,
                max_time: fake_max_time,
                history_tree: fake_history_tree(&Mainnet),
            }));
    };

    let get_difficulty_fut = get_block_template_rpc.get_difficulty();
    let (get_difficulty, ..) = tokio::join!(get_difficulty_fut, mock_read_state_request_handler,);

    assert_eq!(format!("{:.5}", get_difficulty.unwrap()), "1.00000");

    // Fake the ChainInfo response: fractional difficulty
    let fake_difficulty = pow_limit * 2 / 3;
    let mut read_state3 = read_state.clone();
    let mock_read_state_request_handler = async move {
        read_state3
            .expect_request_that(|req| matches!(req, ReadRequest::ChainInfo))
            .await
            .respond(ReadResponse::ChainInfo(GetBlockTemplateChainInfo {
                expected_difficulty: fake_difficulty.into(),
                tip_height: fake_tip_height,
                tip_hash: fake_tip_hash,
                cur_time: fake_cur_time,
                min_time: fake_min_time,
                max_time: fake_max_time,
                history_tree: fake_history_tree(&Mainnet),
            }));
    };

    let get_difficulty_fut = get_block_template_rpc.get_difficulty();
    let (get_difficulty, ..) = tokio::join!(get_difficulty_fut, mock_read_state_request_handler,);

    assert_eq!(format!("{:.5}", get_difficulty.unwrap()), "1.50000");

    // Fake the ChainInfo response: large integer difficulty
    let fake_difficulty = pow_limit / 4096;
    let mut read_state4 = read_state.clone();
    let mock_read_state_request_handler = async move {
        read_state4
            .expect_request_that(|req| matches!(req, ReadRequest::ChainInfo))
            .await
            .respond(ReadResponse::ChainInfo(GetBlockTemplateChainInfo {
                expected_difficulty: fake_difficulty.into(),
                tip_height: fake_tip_height,
                tip_hash: fake_tip_hash,
                cur_time: fake_cur_time,
                min_time: fake_min_time,
                max_time: fake_max_time,
                history_tree: fake_history_tree(&Mainnet),
            }));
    };

    let get_difficulty_fut = get_block_template_rpc.get_difficulty();
    let (get_difficulty, ..) = tokio::join!(get_difficulty_fut, mock_read_state_request_handler,);

    assert_eq!(format!("{:.2}", get_difficulty.unwrap()), "4096.00");
}

#[cfg(feature = "getblocktemplate-rpcs")]
#[tokio::test(flavor = "multi_thread")]
async fn rpc_z_listunifiedreceivers() {
    let _init_guard = zebra_test::init();

    use zebra_chain::{chain_sync_status::MockSyncStatus, chain_tip::mock::MockChainTip};
    use zebra_network::address_book_peers::MockAddressBookPeers;

    let _init_guard = zebra_test::init();

    let (mock_chain_tip, _mock_chain_tip_sender) = MockChainTip::new();

    // Init RPC
    let get_block_template_rpc = get_block_template_rpcs::GetBlockTemplateRpcImpl::new(
        &Mainnet,
        Default::default(),
        MockService::build().for_unit_tests(),
        MockService::build().for_unit_tests(),
        mock_chain_tip,
        MockService::build().for_unit_tests(),
        MockSyncStatus::default(),
        MockAddressBookPeers::default(),
    );

    // invalid address
    assert!(get_block_template_rpc
        .z_list_unified_receivers("invalid string for an address".to_string())
        .await
        .is_err());

    // address taken from https://github.com/zcash-hackworks/zcash-test-vectors/blob/master/test-vectors/zcash/unified_address.json#L4
    let response = get_block_template_rpc.z_list_unified_receivers("u1l8xunezsvhq8fgzfl7404m450nwnd76zshscn6nfys7vyz2ywyh4cc5daaq0c7q2su5lqfh23sp7fkf3kt27ve5948mzpfdvckzaect2jtte308mkwlycj2u0eac077wu70vqcetkxf".to_string()).await.unwrap();
    assert_eq!(response.orchard(), None);
    assert_eq!(
        response.sapling(),
        Some(String::from(
            "zs1mrhc9y7jdh5r9ece8u5khgvj9kg0zgkxzdduyv0whkg7lkcrkx5xqem3e48avjq9wn2rukydkwn"
        ))
    );
    assert_eq!(
        response.p2pkh(),
        Some(String::from("t1V9mnyk5Z5cTNMCkLbaDwSskgJZucTLdgW"))
    );
    assert_eq!(response.p2sh(), None);

    // address taken from https://github.com/zcash-hackworks/zcash-test-vectors/blob/master/test-vectors/zcash/unified_address.json#L39
    let response = get_block_template_rpc.z_list_unified_receivers("u12acx92vw49jek4lwwnjtzm0cssn2wxfneu7ryj4amd8kvnhahdrq0htsnrwhqvl92yg92yut5jvgygk0rqfs4lgthtycsewc4t57jyjn9p2g6ffxek9rdg48xe5kr37hxxh86zxh2ef0u2lu22n25xaf3a45as6mtxxlqe37r75mndzu9z2fe4h77m35c5mrzf4uqru3fjs39ednvw9ay8nf9r8g9jx8rgj50mj098exdyq803hmqsek3dwlnz4g5whc88mkvvjnfmjldjs9hm8rx89ctn5wxcc2e05rcz7m955zc7trfm07gr7ankf96jxwwfcqppmdefj8gc6508gep8ndrml34rdpk9tpvwzgdcv7lk2d70uh5jqacrpk6zsety33qcc554r3cls4ajktg03d9fye6exk8gnve562yadzsfmfh9d7v6ctl5ufm9ewpr6se25c47huk4fh2hakkwerkdd2yy3093snsgree5lt6smejfvse8v".to_string()).await.unwrap();
    assert_eq!(response.orchard(), Some(String::from("u10c5q7qkhu6f0ktaz7jqu4sfsujg0gpsglzudmy982mku7t0uma52jmsaz8h24a3wa7p0jwtsjqt8shpg25cvyexzlsw3jtdz4v6w70lv")));
    assert_eq!(response.sapling(), None);
    assert_eq!(
        response.p2pkh(),
        Some(String::from("t1dMjwmwM2a6NtavQ6SiPP8i9ofx4cgfYYP"))
    );
    assert_eq!(response.p2sh(), None);
}<|MERGE_RESOLUTION|>--- conflicted
+++ resolved
@@ -266,8 +266,8 @@
                     .iter()
                     .map(|tx| GetBlockTransaction::Object(TransactionObject {
                         hex: (*tx).clone().into(),
-                        height: i.try_into().expect("valid u32"),
-                        confirmations: (blocks.len() - i).try_into().expect("valid i64")
+                        height: Some(i.try_into().expect("valid u32")),
+                        confirmations: Some((blocks.len() - i).try_into().expect("valid i64"))
                     }))
                     .collect(),
                 trees,
@@ -313,8 +313,8 @@
                     .iter()
                     .map(|tx| GetBlockTransaction::Object(TransactionObject {
                         hex: (*tx).clone().into(),
-                        height: i.try_into().expect("valid u32"),
-                        confirmations: (blocks.len() - i).try_into().expect("valid i64")
+                        height: Some(i.try_into().expect("valid u32")),
+                        confirmations: Some((blocks.len() - i).try_into().expect("valid i64"))
                     }))
                     .collect(),
                 trees,
@@ -780,14 +780,9 @@
                 unreachable!("Should return a Raw enum")
             }
 
-<<<<<<< HEAD
-            let (response, _) = futures::join!(get_tx_verbose_1_req, make_mempool_req(tx_hash));
+            let (response, _) = futures::join!(get_tx_verbose_1_req, make_mempool_req(txid));
+
             let GetRawTransaction::Object(TransactionObject {
-=======
-            let (response, _) = futures::join!(get_tx_verbose_1_req, make_mempool_req(txid));
-
-            let GetRawTransaction::Object {
->>>>>>> b0c4d19a
                 hex,
                 height,
                 confirmations,
