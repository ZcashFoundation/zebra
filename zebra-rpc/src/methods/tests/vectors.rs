//! Fixed test vectors for RPC methods.

use std::sync::Arc;

use futures::FutureExt;
use tower::buffer::Buffer;

use zebra_chain::{
<<<<<<< HEAD
    amount::Amount,
    block::Block,
    block_info::BlockInfo,
=======
    amount::{Amount, NonNegative},
    block::{Block, Hash, MAX_BLOCK_BYTES, ZCASH_BLOCK_VERSION},
    chain_sync_status::MockSyncStatus,
>>>>>>> 89f82526
    chain_tip::{mock::MockChainTip, NoChainTip},
    history_tree::HistoryTree,
    parameters::Network::*,
    serialization::{DateTime32, ZcashDeserializeInto, ZcashSerialize},
    transaction::{zip317, UnminedTxId, VerifiedUnminedTx},
    work::difficulty::{CompactDifficulty, ExpandedDifficulty, ParameterDifficulty as _, U256},
};
use zebra_consensus::MAX_BLOCK_SIGOPS;
use zebra_network::{address_book_peers::MockAddressBookPeers, types::PeerServices};
use zebra_node_services::BoxError;
use zebra_state::{
    GetBlockTemplateChainInfo, IntoDisk, LatestChainTip, ReadRequest, ReadResponse,
    ReadStateService,
};
use zebra_test::mock_service::MockService;

use crate::methods::{
    get_block_template::constants::{CAPABILITIES_FIELD, MUTABLE_FIELD, NONCE_RANGE_FIELD},
    hex_data::HexData,
    tests::utils::fake_history_tree,
};

use super::super::*;

use config::mining;
use get_block_template::GetBlockTemplateRequestMode;
use types::long_poll::LONG_POLL_ID_LENGTH;

#[tokio::test(flavor = "multi_thread")]
async fn rpc_getinfo() {
    let _init_guard = zebra_test::init();

    let mut mempool: MockService<_, _, _, BoxError> = MockService::build().for_unit_tests();
    let mut read_state: MockService<_, _, _, BoxError> = MockService::build().for_unit_tests();

    let (_tx, rx) = tokio::sync::watch::channel(None);
    let (rpc, rpc_tx_queue) = RpcImpl::new(
        Mainnet,
        Default::default(),
        Default::default(),
        "0.0.1",
        "RPC test",
        Buffer::new(mempool.clone(), 1),
        Buffer::new(read_state.clone(), 1),
        MockService::build().for_unit_tests(),
        MockSyncStatus::default(),
        NoChainTip,
        MockAddressBookPeers::default(),
        rx,
        None,
    );

    let getinfo_future = tokio::spawn(async move { rpc.get_info().await });

    // Make the mock service respond with
    let response_handler = read_state
        .expect_request(zebra_state::ReadRequest::ChainInfo)
        .await;
    response_handler.respond(zebra_state::ReadResponse::ChainInfo(
        GetBlockTemplateChainInfo {
            tip_hash: Mainnet.genesis_hash(),
            tip_height: Height::MIN,
            chain_history_root: HistoryTree::default().hash(),
            expected_difficulty: Default::default(),
            cur_time: zebra_chain::serialization::DateTime32::now(),
            min_time: zebra_chain::serialization::DateTime32::now(),
            max_time: zebra_chain::serialization::DateTime32::now(),
        },
    ));

    let get_info = getinfo_future
        .await
        .expect("getinfo future should not panic")
        .expect("getinfo future should not return an error");

    // make sure there is a `build` field in the response,
    // and that is equal to the provided string, with an added 'v' version prefix.
    assert_eq!(get_info.build, "v0.0.1");

    // make sure there is a `subversion` field,
    // and that is equal to the Zebra user agent.
    assert_eq!(get_info.subversion, format!("RPC test"));

    mempool.expect_no_requests().await;
    read_state.expect_no_requests().await;

    // The queue task should continue without errors or panics
    let rpc_tx_queue_task_result = rpc_tx_queue.now_or_never();
    assert!(rpc_tx_queue_task_result.is_none());
}

// Helper function that returns the nonce, final sapling root and
// block commitments of a given Block.
async fn get_block_data(
    read_state: &ReadStateService,
    block: Arc<Block>,
    height: usize,
    prev_block_info: Option<BlockInfo>,
) -> (
    [u8; 32],
    [u8; 32],
    [u8; 32],
    Option<BlockInfo>,
    Option<ValueBalance<NegativeAllowed>>,
) {
    let zebra_state::ReadResponse::SaplingTree(sapling_tree) = read_state
        .clone()
        .oneshot(zebra_state::ReadRequest::SaplingTree(HashOrHeight::Height(
            (height as u32).try_into().unwrap(),
        )))
        .await
        .expect("should have sapling tree for block hash")
    else {
        panic!("unexpected response to SaplingTree request")
    };

    let mut expected_nonce = *block.header.nonce;
    expected_nonce.reverse();
    let sapling_tree = sapling_tree.expect("should always have sapling root");
    let expected_final_sapling_root: [u8; 32] = if sapling_tree.position().is_some() {
        let mut root: [u8; 32] = sapling_tree.root().into();
        root.reverse();
        root
    } else {
        [0; 32]
    };

    let expected_block_commitments = match block
        .commitment(&Mainnet)
        .expect("Unexpected failure while parsing the blockcommitments field in get_block_data")
    {
        Commitment::PreSaplingReserved(bytes) => bytes,
        Commitment::FinalSaplingRoot(_) => expected_final_sapling_root,
        Commitment::ChainHistoryActivationReserved => [0; 32],
        Commitment::ChainHistoryRoot(root) => root.bytes_in_display_order(),
        Commitment::ChainHistoryBlockTxAuthCommitment(hash) => hash.bytes_in_display_order(),
    };

    let zebra_state::ReadResponse::BlockInfo(block_info) = read_state
        .clone()
        .oneshot(zebra_state::ReadRequest::BlockInfo(HashOrHeight::Height(
            (height as u32).try_into().unwrap(),
        )))
        .await
        .expect("should have block info for block hash")
    else {
        panic!("unexpected response to BlockInfo request")
    };

    let delta = block_info.as_ref().and_then(|d| {
        let value_pools = d.value_pools().constrain::<NegativeAllowed>().ok()?;
        let prev_value_pools = prev_block_info
            .map(|d| d.value_pools().constrain::<NegativeAllowed>())
            .unwrap_or(Ok(ValueBalance::<NegativeAllowed>::zero()))
            .ok()?;
        (value_pools - prev_value_pools).ok()
    });

    (
        expected_nonce,
        expected_final_sapling_root,
        expected_block_commitments,
        block_info,
        delta,
    )
}

#[tokio::test(flavor = "multi_thread")]
async fn rpc_getblock() {
    let _init_guard = zebra_test::init();

    // Create a continuous chain of mainnet blocks from genesis
    let blocks: Vec<Arc<Block>> = zebra_test::vectors::CONTINUOUS_MAINNET_BLOCKS
        .iter()
        .map(|(_height, block_bytes)| block_bytes.zcash_deserialize_into().unwrap())
        .collect();

    let mut mempool: MockService<_, _, _, BoxError> = MockService::build().for_unit_tests();
    // Create a populated state service
    let (_, read_state, tip, _) = zebra_state::populated_state(blocks.clone(), &Mainnet).await;

    // Init RPC
    let (_tx, rx) = tokio::sync::watch::channel(None);
    let (rpc, rpc_tx_queue) = RpcImpl::new(
        Mainnet,
        Default::default(),
        Default::default(),
        "0.0.1",
        "RPC test",
        Buffer::new(mempool.clone(), 1),
        Buffer::new(read_state.clone(), 1),
        MockService::build().for_unit_tests(),
        MockSyncStatus::default(),
        tip,
        MockAddressBookPeers::default(),
        rx,
        None,
    );

    // Make height calls with verbosity=0 and check response
    for (i, block) in blocks.iter().enumerate() {
        let expected_result = GetBlock::Raw(block.clone().into());

        let get_block = rpc
            .get_block(i.to_string(), Some(0u8))
            .await
            .expect("We should have a GetBlock struct");

        assert_eq!(get_block, expected_result);

        let get_block = rpc
            .get_block(block.hash().to_string(), Some(0u8))
            .await
            .expect("We should have a GetBlock struct");

        assert_eq!(get_block, expected_result);
    }

    // Make hash calls with verbosity=0 and check response
    for (i, block) in blocks.iter().enumerate() {
        let expected_result = GetBlock::Raw(block.clone().into());

        let get_block = rpc
            .get_block(blocks[i].hash().to_string(), Some(0u8))
            .await
            .expect("We should have a GetBlock struct");

        assert_eq!(get_block, expected_result);

        let get_block = rpc
            .get_block(block.hash().to_string(), Some(0u8))
            .await
            .expect("We should have a GetBlock struct");

        assert_eq!(get_block, expected_result);
    }

    // Test negative heights: -1 should return block 10, -2 block 9, etc.
    for neg_height in (-10..=-1).rev() {
        // Convert negative height to corresponding index
        let index = (neg_height + (blocks.len() as i32)) as usize;

        let expected_result = GetBlock::Raw(blocks[index].clone().into());

        let get_block = rpc
            .get_block(neg_height.to_string(), Some(0u8))
            .await
            .expect("We should have a GetBlock struct");

        assert_eq!(get_block, expected_result);
    }

    // Create empty note commitment tree information.
    let sapling = SaplingTrees { size: 0 };
    let orchard = OrchardTrees { size: 0 };
    let trees = GetBlockTrees { sapling, orchard };

    // Make height calls with verbosity=1 and check response
    let mut prev_block_info: Option<BlockInfo> = None;
    for (i, block) in blocks.iter().enumerate() {
        let get_block = rpc
            .get_block(i.to_string(), Some(1u8))
            .await
            .expect("We should have a GetBlock struct");

        let (
            expected_nonce,
            expected_final_sapling_root,
            expected_block_commitments,
            block_info,
            delta,
        ) = get_block_data(&read_state, block.clone(), i, prev_block_info).await;
        prev_block_info = block_info.clone();

        assert_eq!(
            get_block,
            GetBlock::Object {
                hash: GetBlockHash(block.hash()),
                confirmations: (blocks.len() - i).try_into().expect("valid i64"),
                height: Some(Height(i.try_into().expect("valid u32"))),
                time: Some(block.header.time.timestamp()),
                tx: block
                    .transactions
                    .iter()
                    .map(|tx| GetBlockTransaction::Hash(tx.hash()))
                    .collect(),
                trees,
                size: Some(block.zcash_serialized_size() as i64),
                version: Some(block.header.version),
                merkle_root: Some(block.header.merkle_root),
                block_commitments: Some(expected_block_commitments),
                final_sapling_root: Some(expected_final_sapling_root),
                final_orchard_root: None,
                nonce: Some(expected_nonce),
                bits: Some(block.header.difficulty_threshold),
                difficulty: Some(
                    block
                        .header
                        .difficulty_threshold
                        .relative_to_network(&Mainnet)
                ),
                previous_block_hash: Some(GetBlockHash(block.header.previous_block_hash)),
                next_block_hash: blocks.get(i + 1).map(|b| GetBlockHash(b.hash())),
                solution: Some(block.header.solution),
                chain_supply: block_info
                    .as_ref()
                    .map(|d| types::Balance::chain_supply(*d.value_pools())),
                value_pools: block_info
                    .as_ref()
                    .map(|d| types::Balance::value_pools(*d.value_pools(), delta)),
            }
        );
    }

    // Make hash calls with verbosity=1 and check response
    let mut prev_block_info: Option<BlockInfo> = None;
    for (i, block) in blocks.iter().enumerate() {
        let get_block = rpc
            .get_block(blocks[i].hash().to_string(), Some(1u8))
            .await
            .expect("We should have a GetBlock struct");

        let (
            expected_nonce,
            expected_final_sapling_root,
            expected_block_commitments,
            block_info,
            delta,
        ) = get_block_data(&read_state, block.clone(), i, prev_block_info).await;
        prev_block_info = block_info.clone();

        assert_eq!(
            get_block,
            GetBlock::Object {
                hash: GetBlockHash(block.hash()),
                confirmations: (blocks.len() - i).try_into().expect("valid i64"),
                height: Some(Height(i.try_into().expect("valid u32"))),
                time: Some(block.header.time.timestamp()),
                tx: block
                    .transactions
                    .iter()
                    .map(|tx| GetBlockTransaction::Hash(tx.hash()))
                    .collect(),
                trees,
                size: Some(block.zcash_serialized_size() as i64),
                version: Some(block.header.version),
                merkle_root: Some(block.header.merkle_root),
                block_commitments: Some(expected_block_commitments),
                final_sapling_root: Some(expected_final_sapling_root),
                final_orchard_root: None,
                nonce: Some(expected_nonce),
                bits: Some(block.header.difficulty_threshold),
                difficulty: Some(
                    block
                        .header
                        .difficulty_threshold
                        .relative_to_network(&Mainnet)
                ),
                previous_block_hash: Some(GetBlockHash(block.header.previous_block_hash)),
                next_block_hash: blocks.get(i + 1).map(|b| GetBlockHash(b.hash())),
                solution: Some(block.header.solution),
                chain_supply: block_info
                    .as_ref()
                    .map(|d| types::Balance::chain_supply(*d.value_pools())),
                value_pools: block_info
                    .map(|d| types::Balance::value_pools(*d.value_pools(), delta)),
            }
        );
    }

    // Make height calls with verbosity=2 and check response
    let mut prev_block_info: Option<BlockInfo> = None;
    for (i, block) in blocks.iter().enumerate() {
        let get_block = rpc
            .get_block(i.to_string(), Some(2u8))
            .await
            .expect("We should have a GetBlock struct");

        let (
            expected_nonce,
            expected_final_sapling_root,
            expected_block_commitments,
            block_info,
            delta,
        ) = get_block_data(&read_state, block.clone(), i, prev_block_info).await;
        prev_block_info = block_info.clone();

        // partially compare the expected and actual GetBlock structs
        if let GetBlock::Object {
            hash,
            confirmations,
            height,
            time,
            tx,
            trees,
            size,
            version,
            merkle_root,
            block_commitments,
            final_sapling_root,
            final_orchard_root,
            nonce,
            bits,
            difficulty,
            previous_block_hash,
            next_block_hash,
            solution,
            chain_supply,
            value_pools,
        } = &get_block
        {
            assert_eq!(hash, &GetBlockHash(block.hash()));
            assert_eq!(confirmations, &((blocks.len() - i) as i64));
            assert_eq!(height, &Some(Height(i.try_into().expect("valid u32"))));
            assert_eq!(time, &Some(block.header.time.timestamp()));
            assert_eq!(trees, trees);
            assert_eq!(size, &Some(block.zcash_serialized_size() as i64));
            assert_eq!(version, &Some(block.header.version));
            assert_eq!(merkle_root, &Some(block.header.merkle_root));
            assert_eq!(block_commitments, &Some(expected_block_commitments));
            assert_eq!(final_sapling_root, &Some(expected_final_sapling_root));
            assert_eq!(final_orchard_root, &None);
            assert_eq!(nonce, &Some(expected_nonce));
            assert_eq!(bits, &Some(block.header.difficulty_threshold));
            assert_eq!(
                difficulty,
                &Some(
                    block
                        .header
                        .difficulty_threshold
                        .relative_to_network(&Mainnet)
                )
            );
            assert_eq!(
                previous_block_hash,
                &Some(GetBlockHash(block.header.previous_block_hash))
            );
            assert_eq!(
                next_block_hash,
                &blocks.get(i + 1).map(|b| GetBlockHash(b.hash()))
            );
            assert_eq!(solution, &Some(block.header.solution));
            assert_eq!(
                *chain_supply,
                block_info
                    .as_ref()
                    .map(|d| types::Balance::chain_supply(*d.value_pools()))
            );
            assert_eq!(
                *value_pools,
                block_info.map(|d| types::Balance::value_pools(*d.value_pools(), delta))
            );

            for (actual_tx, expected_tx) in tx.iter().zip(block.transactions.iter()) {
                if let GetBlockTransaction::Object(boxed_transaction_object) = actual_tx {
                    let TransactionObject {
                        hex,
                        height,
                        confirmations,
                        ..
                    } = &**boxed_transaction_object; // Dereference the Box
                    assert_eq!(hex, &(*expected_tx).clone().into());
                    assert_eq!(height, &Some(i.try_into().expect("valid u32")));
                    assert_eq!(
                        confirmations,
                        &Some((blocks.len() - i).try_into().expect("valid i64"))
                    );
                }
            }
        } else {
            panic!("Expected GetBlock::Object");
        }
    }

    // Make hash calls with verbosity=2 and check response
    let mut prev_block_info: Option<BlockInfo> = None;
    for (i, block) in blocks.iter().enumerate() {
        let get_block = rpc
            .get_block(blocks[i].hash().to_string(), Some(2u8))
            .await
            .expect("We should have a GetBlock struct");

        let (
            expected_nonce,
            expected_final_sapling_root,
            expected_block_commitments,
            block_info,
            delta,
        ) = get_block_data(&read_state, block.clone(), i, prev_block_info).await;
        prev_block_info = block_info.clone();

        // partially compare the expected and actual GetBlock structs
        if let GetBlock::Object {
            hash,
            confirmations,
            height,
            time,
            tx,
            trees,
            size,
            version,
            merkle_root,
            block_commitments,
            final_sapling_root,
            final_orchard_root,
            nonce,
            bits,
            difficulty,
            previous_block_hash,
            next_block_hash,
            solution,
            chain_supply,
            value_pools,
        } = &get_block
        {
            assert_eq!(hash, &GetBlockHash(block.hash()));
            assert_eq!(confirmations, &((blocks.len() - i) as i64));
            assert_eq!(height, &Some(Height(i.try_into().expect("valid u32"))));
            assert_eq!(time, &Some(block.header.time.timestamp()));
            assert_eq!(trees, trees);
            assert_eq!(size, &Some(block.zcash_serialized_size() as i64));
            assert_eq!(version, &Some(block.header.version));
            assert_eq!(merkle_root, &Some(block.header.merkle_root));
            assert_eq!(block_commitments, &Some(expected_block_commitments));
            assert_eq!(final_sapling_root, &Some(expected_final_sapling_root));
            assert_eq!(final_orchard_root, &None);
            assert_eq!(nonce, &Some(expected_nonce));
            assert_eq!(bits, &Some(block.header.difficulty_threshold));
            assert_eq!(
                difficulty,
                &Some(
                    block
                        .header
                        .difficulty_threshold
                        .relative_to_network(&Mainnet)
                )
            );
            assert_eq!(
                previous_block_hash,
                &Some(GetBlockHash(block.header.previous_block_hash))
            );
            assert_eq!(
                next_block_hash,
                &blocks.get(i + 1).map(|b| GetBlockHash(b.hash()))
            );
            assert_eq!(solution, &Some(block.header.solution));
            assert_eq!(
                *chain_supply,
                block_info
                    .as_ref()
                    .map(|d| types::Balance::chain_supply(*d.value_pools()))
            );
            assert_eq!(
                *value_pools,
                block_info.map(|d| types::Balance::value_pools(*d.value_pools(), delta))
            );

            for (actual_tx, expected_tx) in tx.iter().zip(block.transactions.iter()) {
                if let GetBlockTransaction::Object(boxed_transaction_object) = actual_tx {
                    let TransactionObject {
                        hex,
                        height,
                        confirmations,
                        ..
                    } = &**boxed_transaction_object; // Dereference the Box
                    assert_eq!(hex, &(*expected_tx).clone().into());
                    assert_eq!(height, &Some(i.try_into().expect("valid u32")));
                    assert_eq!(
                        confirmations,
                        &Some((blocks.len() - i).try_into().expect("valid i64"))
                    );
                }
            }
        } else {
            panic!("Expected GetBlock::Object");
        }
    }

    // Make height calls with no verbosity (defaults to 1) and check response
    let mut prev_block_info: Option<BlockInfo> = None;
    for (i, block) in blocks.iter().enumerate() {
        let get_block = rpc
            .get_block(i.to_string(), None)
            .await
            .expect("We should have a GetBlock struct");

        let (
            expected_nonce,
            expected_final_sapling_root,
            expected_block_commitments,
            block_info,
            delta,
        ) = get_block_data(&read_state, block.clone(), i, prev_block_info).await;
        prev_block_info = block_info.clone();

        assert_eq!(
            get_block,
            GetBlock::Object {
                hash: GetBlockHash(block.hash()),
                confirmations: (blocks.len() - i).try_into().expect("valid i64"),
                height: Some(Height(i.try_into().expect("valid u32"))),
                time: Some(block.header.time.timestamp()),
                tx: block
                    .transactions
                    .iter()
                    .map(|tx| GetBlockTransaction::Hash(tx.hash()))
                    .collect(),
                trees,
                size: Some(block.zcash_serialized_size() as i64),
                version: Some(block.header.version),
                merkle_root: Some(block.header.merkle_root),
                block_commitments: Some(expected_block_commitments),
                final_sapling_root: Some(expected_final_sapling_root),
                final_orchard_root: None,
                nonce: Some(expected_nonce),
                bits: Some(block.header.difficulty_threshold),
                difficulty: Some(
                    block
                        .header
                        .difficulty_threshold
                        .relative_to_network(&Mainnet)
                ),
                previous_block_hash: Some(GetBlockHash(block.header.previous_block_hash)),
                next_block_hash: blocks.get(i + 1).map(|b| GetBlockHash(b.hash())),
                solution: Some(block.header.solution),
                chain_supply: block_info
                    .as_ref()
                    .map(|d| types::Balance::chain_supply(*d.value_pools())),
                value_pools: block_info
                    .map(|d| types::Balance::value_pools(*d.value_pools(), delta)),
            }
        );
    }

    // Make hash calls with no verbosity (defaults to 1) and check response
    let mut prev_block_info: Option<BlockInfo> = None;
    for (i, block) in blocks.iter().enumerate() {
        let get_block = rpc
            .get_block(blocks[i].hash().to_string(), None)
            .await
            .expect("We should have a GetBlock struct");

        let (
            expected_nonce,
            expected_final_sapling_root,
            expected_block_commitments,
            block_info,
            delta,
        ) = get_block_data(&read_state, block.clone(), i, prev_block_info).await;
        prev_block_info = block_info.clone();

        assert_eq!(
            get_block,
            GetBlock::Object {
                hash: GetBlockHash(block.hash()),
                confirmations: (blocks.len() - i).try_into().expect("valid i64"),
                height: Some(Height(i.try_into().expect("valid u32"))),
                time: Some(block.header.time.timestamp()),
                tx: block
                    .transactions
                    .iter()
                    .map(|tx| GetBlockTransaction::Hash(tx.hash()))
                    .collect(),
                trees,
                size: Some(block.zcash_serialized_size() as i64),
                version: Some(block.header.version),
                merkle_root: Some(block.header.merkle_root),
                block_commitments: Some(expected_block_commitments),
                final_sapling_root: Some(expected_final_sapling_root),
                final_orchard_root: None,
                nonce: Some(expected_nonce),
                bits: Some(block.header.difficulty_threshold),
                difficulty: Some(
                    block
                        .header
                        .difficulty_threshold
                        .relative_to_network(&Mainnet)
                ),
                previous_block_hash: Some(GetBlockHash(block.header.previous_block_hash)),
                next_block_hash: blocks.get(i + 1).map(|b| GetBlockHash(b.hash())),
                solution: Some(block.header.solution),
                chain_supply: block_info
                    .as_ref()
                    .map(|d| types::Balance::chain_supply(*d.value_pools())),
                value_pools: block_info
                    .map(|d| types::Balance::value_pools(*d.value_pools(), delta)),
            }
        );
    }

    mempool.expect_no_requests().await;

    // The queue task should continue without errors or panics
    let rpc_tx_queue_task_result = rpc_tx_queue.now_or_never();
    assert!(rpc_tx_queue_task_result.is_none());
}

#[tokio::test(flavor = "multi_thread")]
async fn rpc_getblock_parse_error() {
    let _init_guard = zebra_test::init();

    let mut mempool: MockService<_, _, _, BoxError> = MockService::build().for_unit_tests();
    let mut read_state: MockService<_, _, _, BoxError> = MockService::build().for_unit_tests();

    // Init RPC
    let (_tx, rx) = tokio::sync::watch::channel(None);
    let (rpc, rpc_tx_queue) = RpcImpl::new(
        Mainnet,
        Default::default(),
        Default::default(),
        "0.0.1",
        "RPC test",
        Buffer::new(mempool.clone(), 1),
        Buffer::new(read_state.clone(), 1),
        MockService::build().for_unit_tests(),
        MockSyncStatus::default(),
        NoChainTip,
        MockAddressBookPeers::default(),
        rx,
        None,
    );

    // Make sure we get an error if Zebra can't parse the block height.
    assert!(rpc
        .get_block("not parsable as height".to_string(), Some(0u8))
        .await
        .is_err());

    assert!(rpc
        .get_block("not parsable as height".to_string(), Some(1u8))
        .await
        .is_err());

    assert!(rpc
        .get_block("not parsable as height".to_string(), None)
        .await
        .is_err());

    mempool.expect_no_requests().await;
    read_state.expect_no_requests().await;

    // The queue task should continue without errors or panics
    let rpc_tx_queue_task_result = rpc_tx_queue.now_or_never();
    assert!(rpc_tx_queue_task_result.is_none());
}

#[tokio::test(flavor = "multi_thread")]
async fn rpc_getblock_missing_error() {
    let _init_guard = zebra_test::init();

    let mut mempool: MockService<_, _, _, BoxError> = MockService::build().for_unit_tests();
    let mut state: MockService<_, _, _, BoxError> = MockService::build().for_unit_tests();

    let (_tx, rx) = tokio::sync::watch::channel(None);
    let (rpc, rpc_tx_queue) = RpcImpl::new(
        Mainnet,
        Default::default(),
        Default::default(),
        "0.0.1",
        "RPC test",
        Buffer::new(mempool.clone(), 1),
        Buffer::new(state.clone(), 1),
        MockService::build().for_unit_tests(),
        MockSyncStatus::default(),
        NoChainTip,
        MockAddressBookPeers::default(),
        rx,
        None,
    );

    // Make sure Zebra returns the correct error code `-8` for missing blocks
    // https://github.com/zcash/lightwalletd/blob/v0.4.16/common/common.go#L287-L290
    let block_future = tokio::spawn(async move { rpc.get_block("0".to_string(), Some(0u8)).await });

    // Make the mock service respond with no block
    let response_handler = state
        .expect_request(zebra_state::ReadRequest::Block(Height(0).into()))
        .await;
    response_handler.respond(zebra_state::ReadResponse::Block(None));

    let block_response = block_future.await.expect("block future should not panic");
    let block_response =
        block_response.expect_err("unexpected success from missing block state response");
    assert_eq!(block_response.code(), ErrorCode::ServerError(-8).code());

    // Now check the error string the way `lightwalletd` checks it
    assert_eq!(
        serde_json::to_string(&block_response)
            .expect("unexpected error serializing JSON error")
            .split(':')
            .nth(1)
            .expect("unexpectedly low number of error fields")
            .split(',')
            .next(),
        Some("-8")
    );

    mempool.expect_no_requests().await;
    state.expect_no_requests().await;

    // The queue task should continue without errors or panics
    let rpc_tx_queue_task_result = rpc_tx_queue.now_or_never();
    assert!(rpc_tx_queue_task_result.is_none());
}

#[tokio::test(flavor = "multi_thread")]
async fn rpc_getblockheader() {
    let _init_guard = zebra_test::init();

    // Create a continuous chain of mainnet blocks from genesis
    let blocks: Vec<Arc<Block>> = zebra_test::vectors::CONTINUOUS_MAINNET_BLOCKS
        .iter()
        .map(|(_height, block_bytes)| block_bytes.zcash_deserialize_into().unwrap())
        .collect();

    let mut mempool: MockService<_, _, _, BoxError> = MockService::build().for_unit_tests();
    let (_, read_state, tip, _) = zebra_state::populated_state(blocks.clone(), &Mainnet).await;

    // Init RPC
    let (_tx, rx) = tokio::sync::watch::channel(None);
    let (rpc, rpc_tx_queue) = RpcImpl::new(
        Mainnet,
        Default::default(),
        Default::default(),
        "0.0.1",
        "RPC test",
        Buffer::new(mempool.clone(), 1),
        Buffer::new(read_state.clone(), 1),
        MockService::build().for_unit_tests(),
        MockSyncStatus::default(),
        tip,
        MockAddressBookPeers::default(),
        rx,
        None,
    );

    // Make height calls with verbose=false and check response
    for (i, block) in blocks.iter().enumerate() {
        let expected_result = GetBlockHeader::Raw(HexData(
            block
                .header
                .clone()
                .zcash_serialize_to_vec()
                .expect("test block header should serialize"),
        ));

        let hash = block.hash();
        let height = Height(i as u32);

        for hash_or_height in [HashOrHeight::from(height), hash.into()] {
            let get_block_header = rpc
                .get_block_header(hash_or_height.to_string(), Some(false))
                .await
                .expect("we should have a GetBlockHeader struct");
            assert_eq!(get_block_header, expected_result);
        }

        let zebra_state::ReadResponse::SaplingTree(sapling_tree) = read_state
            .clone()
            .oneshot(zebra_state::ReadRequest::SaplingTree(height.into()))
            .await
            .expect("should have sapling tree for block hash")
        else {
            panic!("unexpected response to SaplingTree request")
        };

        let mut expected_nonce = *block.header.nonce;
        expected_nonce.reverse();
        let sapling_tree = sapling_tree.expect("should always have sapling root");
        let expected_final_sapling_root: [u8; 32] = if sapling_tree.position().is_some() {
            let mut root: [u8; 32] = sapling_tree.root().into();
            root.reverse();
            root
        } else {
            [0; 32]
        };

        let expected_result = GetBlockHeader::Object(Box::new(GetBlockHeaderObject {
            hash: GetBlockHash(hash),
            confirmations: 11 - i as i64,
            height,
            version: 4,
            merkle_root: block.header.merkle_root,
            block_commitments: block.header.commitment_bytes.0,
            final_sapling_root: expected_final_sapling_root,
            sapling_tree_size: sapling_tree.count(),
            time: block.header.time.timestamp(),
            nonce: expected_nonce,
            solution: block.header.solution,
            bits: block.header.difficulty_threshold,
            difficulty: block
                .header
                .difficulty_threshold
                .relative_to_network(&Mainnet),
            previous_block_hash: GetBlockHash(block.header.previous_block_hash),
            next_block_hash: blocks.get(i + 1).map(|b| GetBlockHash(b.hash())),
        }));

        for hash_or_height in [HashOrHeight::from(Height(i as u32)), block.hash().into()] {
            let get_block_header = rpc
                .get_block_header(hash_or_height.to_string(), Some(true))
                .await
                .expect("we should have a GetBlockHeader struct");
            assert_eq!(get_block_header, expected_result);
        }
    }

    // Test negative heights: -1 should return a header for block 10, -2 block header 9, etc.
    for neg_height in (-10..=-1).rev() {
        // Convert negative height to corresponding index
        let index = (neg_height + (blocks.len() as i32)) as usize;

        let expected_result = GetBlockHeader::Raw(HexData(blocks[index].header.clone().as_bytes()));

        let get_block = rpc
            .get_block_header(neg_height.to_string(), Some(false))
            .await
            .expect("We should have a GetBlock struct");

        assert_eq!(get_block, expected_result);
    }

    mempool.expect_no_requests().await;

    // The queue task should continue without errors or panics
    let rpc_tx_queue_task_result = rpc_tx_queue.now_or_never();
    assert!(rpc_tx_queue_task_result.is_none());
}

#[tokio::test(flavor = "multi_thread")]
async fn rpc_getbestblockhash() {
    let _init_guard = zebra_test::init();

    // Create a continuous chain of mainnet blocks from genesis
    let blocks: Vec<Arc<Block>> = zebra_test::vectors::CONTINUOUS_MAINNET_BLOCKS
        .iter()
        .map(|(_height, block_bytes)| block_bytes.zcash_deserialize_into().unwrap())
        .collect();

    // Get the hash of the block at the tip using hardcoded block tip bytes.
    // We want to test the RPC response is equal to this hash
    let tip_block = blocks.last().unwrap();
    let tip_block_hash = tip_block.hash();

    // Get a mempool handle
    let mut mempool: MockService<_, _, _, BoxError> = MockService::build().for_unit_tests();
    // Create a populated state service, the tip will be in `NUMBER_OF_BLOCKS`.
    let (_, read_state, tip, _) = zebra_state::populated_state(blocks.clone(), &Mainnet).await;

    // Init RPC
    let (_tx, rx) = tokio::sync::watch::channel(None);
    let (rpc, rpc_tx_queue) = RpcImpl::new(
        Mainnet,
        Default::default(),
        Default::default(),
        "0.0.1",
        "RPC test",
        Buffer::new(mempool.clone(), 1),
        Buffer::new(read_state.clone(), 1),
        MockService::build().for_unit_tests(),
        MockSyncStatus::default(),
        tip,
        MockAddressBookPeers::default(),
        rx,
        None,
    );

    // Get the tip hash using RPC method `get_best_block_hash`
    let get_best_block_hash = rpc
        .get_best_block_hash()
        .expect("We should have a GetBlockHash struct");
    let response_hash = get_best_block_hash.0;

    // Check if response is equal to block 10 hash.
    assert_eq!(response_hash, tip_block_hash);

    mempool.expect_no_requests().await;

    // The queue task should continue without errors or panics
    let rpc_tx_queue_task_result = rpc_tx_queue.now_or_never();
    assert!(rpc_tx_queue_task_result.is_none());
}

#[tokio::test(flavor = "multi_thread")]
async fn rpc_getrawtransaction() {
    let _init_guard = zebra_test::init();

    // Create a continuous chain of mainnet blocks from genesis
    let blocks: Vec<Arc<Block>> = zebra_test::vectors::CONTINUOUS_MAINNET_BLOCKS
        .iter()
        .map(|(_height, block_bytes)| block_bytes.zcash_deserialize_into().unwrap())
        .collect();

    let mut mempool: MockService<_, _, _, BoxError> = MockService::build().for_unit_tests();
    let (_, read_state, _, _) = zebra_state::populated_state(blocks.clone(), &Mainnet).await;

    let (tip, tip_sender) = MockChainTip::new();
    tip_sender.send_best_tip_height(Height(10));

    // Init RPC
    let (_tx, rx) = tokio::sync::watch::channel(None);
    let (rpc, rpc_tx_queue) = RpcImpl::new(
        Mainnet,
        Default::default(),
        Default::default(),
        "0.0.1",
        "RPC test",
        Buffer::new(mempool.clone(), 1),
        Buffer::new(read_state.clone(), 1),
        MockService::build().for_unit_tests(),
        MockSyncStatus::default(),
        tip,
        MockAddressBookPeers::default(),
        rx,
        None,
    );

    // Test case where transaction is in mempool.
    // Skip genesis because its tx is not indexed.
    for block in blocks.iter().skip(1) {
        for tx in block.transactions.iter() {
            let mempool_req = mempool
                .expect_request_that(|request| {
                    if let mempool::Request::TransactionsByMinedId(ids) = request {
                        ids.len() == 1 && ids.contains(&tx.hash())
                    } else {
                        false
                    }
                })
                .map(|responder| {
                    responder.respond(mempool::Response::Transactions(vec![UnminedTx {
                        id: UnminedTxId::Legacy(tx.hash()),
                        transaction: tx.clone(),
                        size: 0,
                        conventional_fee: Amount::zero(),
                    }]));
                });

            let rpc_req = rpc.get_raw_transaction(tx.hash().encode_hex(), Some(0u8));

            let (rsp, _) = futures::join!(rpc_req, mempool_req);
            let get_tx = rsp.expect("we should have a `GetRawTransaction` struct");

            if let GetRawTransaction::Raw(raw_tx) = get_tx {
                assert_eq!(raw_tx.as_ref(), tx.zcash_serialize_to_vec().unwrap());
            } else {
                unreachable!("Should return a Raw enum")
            }
        }
    }

    let make_mempool_req = |tx_hash: transaction::Hash| {
        let mut mempool = mempool.clone();

        async move {
            mempool
                .expect_request_that(|request| {
                    if let mempool::Request::TransactionsByMinedId(ids) = request {
                        ids.len() == 1 && ids.contains(&tx_hash)
                    } else {
                        false
                    }
                })
                .await
                .respond(mempool::Response::Transactions(vec![]));
        }
    };

    let run_state_test_case = |block_idx: usize, block: Arc<Block>, tx: Arc<Transaction>| {
        let read_state = read_state.clone();
        let txid = tx.hash();
        let hex_txid = txid.encode_hex::<String>();

        let get_tx_verbose_0_req = rpc.get_raw_transaction(hex_txid.clone(), Some(0u8));
        let get_tx_verbose_1_req = rpc.get_raw_transaction(hex_txid, Some(1u8));

        async move {
            let (response, _) = futures::join!(get_tx_verbose_0_req, make_mempool_req(txid));
            let get_tx = response.expect("We should have a GetRawTransaction struct");
            if let GetRawTransaction::Raw(raw_tx) = get_tx {
                assert_eq!(raw_tx.as_ref(), tx.zcash_serialize_to_vec().unwrap());
            } else {
                unreachable!("Should return a Raw enum")
            }

            let (response, _) = futures::join!(get_tx_verbose_1_req, make_mempool_req(txid));

            let transaction_object = match response
                .expect("We should have a GetRawTransaction struct")
            {
                GetRawTransaction::Object(transaction_object) => transaction_object,
                GetRawTransaction::Raw(_) => panic!("Expected GetRawTransaction::Object, got Raw"),
            };
            let TransactionObject {
                hex,
                height,
                confirmations,
                ..
            } = *transaction_object;

            let height = height.expect("state requests should have height");
            let confirmations = confirmations.expect("state requests should have confirmations");

            assert_eq!(hex.as_ref(), tx.zcash_serialize_to_vec().unwrap());
            assert_eq!(height, block_idx as u32);

            let depth_response = read_state
                .oneshot(zebra_state::ReadRequest::Depth(block.hash()))
                .await
                .expect("state request should succeed");

            let zebra_state::ReadResponse::Depth(depth) = depth_response else {
                panic!("unexpected response to Depth request");
            };

            let expected_confirmations = 1 + depth.expect("depth should be Some");

            (confirmations, expected_confirmations)
        }
    };

    // Test case where transaction is _not_ in mempool.
    // Skip genesis because its tx is not indexed.
    for (block_idx, block) in blocks.iter().enumerate().skip(1) {
        for tx in block.transactions.iter() {
            let (confirmations, expected_confirmations) =
                run_state_test_case(block_idx, block.clone(), tx.clone()).await;
            assert_eq!(confirmations, expected_confirmations);
        }
    }

    // Test case where transaction is _not_ in mempool with a fake chain tip height of 0
    // Skip genesis because its tx is not indexed.
    tip_sender.send_best_tip_height(Height(0));
    for (block_idx, block) in blocks.iter().enumerate().skip(1) {
        for tx in block.transactions.iter() {
            let (confirmations, expected_confirmations) =
                run_state_test_case(block_idx, block.clone(), tx.clone()).await;

            let is_confirmations_within_bounds = confirmations <= expected_confirmations;

            assert!(
                is_confirmations_within_bounds,
                "confirmations should be at or below depth + 1"
            );
        }
    }

    // Test case where transaction is _not_ in mempool with a fake chain tip height of 0
    // Skip genesis because its tx is not indexed.
    tip_sender.send_best_tip_height(Height(20));
    for (block_idx, block) in blocks.iter().enumerate().skip(1) {
        for tx in block.transactions.iter() {
            let (confirmations, expected_confirmations) =
                run_state_test_case(block_idx, block.clone(), tx.clone()).await;

            let is_confirmations_within_bounds = confirmations <= expected_confirmations;

            assert!(
                is_confirmations_within_bounds,
                "confirmations should be at or below depth + 1"
            );
        }
    }

    // The queue task should continue without errors or panics
    let rpc_tx_queue_task_result = rpc_tx_queue.now_or_never();
    assert!(rpc_tx_queue_task_result.is_none());
}

#[tokio::test(flavor = "multi_thread")]
async fn rpc_getaddresstxids_invalid_arguments() {
    let _init_guard = zebra_test::init();

    let mut mempool: MockService<_, _, _, BoxError> = MockService::build().for_unit_tests();

    // Create a continuous chain of mainnet blocks from genesis
    let blocks: Vec<Arc<Block>> = zebra_test::vectors::CONTINUOUS_MAINNET_BLOCKS
        .iter()
        .map(|(_height, block_bytes)| block_bytes.zcash_deserialize_into().unwrap())
        .collect();

    // Create a populated state service
    let (_, read_state, tip, _) = zebra_state::populated_state(blocks.clone(), &Mainnet).await;

    let (_tx, rx) = tokio::sync::watch::channel(None);
    let (rpc, rpc_tx_queue) = RpcImpl::new(
        Mainnet,
        Default::default(),
        Default::default(),
        "0.0.1",
        "RPC test",
        Buffer::new(mempool.clone(), 1),
        Buffer::new(read_state.clone(), 1),
        MockService::build().for_unit_tests(),
        MockSyncStatus::default(),
        tip,
        MockAddressBookPeers::default(),
        rx,
        None,
    );

    // call the method with an invalid address string
    let rpc_rsp = rpc
        .get_address_tx_ids(GetAddressTxIdsRequest {
            addresses: vec!["t1invalidaddress".to_owned()],
            start: Some(1),
            end: Some(2),
        })
        .await
        .unwrap_err();

    assert_eq!(rpc_rsp.code(), ErrorCode::ServerError(-5).code());

    mempool.expect_no_requests().await;

    // create a valid address
    let address = "t3Vz22vK5z2LcKEdg16Yv4FFneEL1zg9ojd".to_string();
    let addresses = vec![address.clone()];

    // call the method with start greater than end
    let start: Option<u32> = Some(2);
    let end: Option<u32> = Some(1);
    let error = rpc
        .get_address_tx_ids(GetAddressTxIdsRequest {
            addresses: addresses.clone(),
            start,
            end,
        })
        .await
        .unwrap_err();
    assert_eq!(
        error.message(),
        "start Height(2) must be less than or equal to end Height(1)".to_string()
    );

    mempool.expect_no_requests().await;

    // The queue task should continue without errors or panics
    let rpc_tx_queue_task_result = rpc_tx_queue.now_or_never();
    assert!(rpc_tx_queue_task_result.is_none());
}

#[tokio::test(flavor = "multi_thread")]
async fn rpc_getaddresstxids_response() {
    let _init_guard = zebra_test::init();

    for network in Network::iter() {
        let blocks: Vec<Arc<Block>> = network
            .blockchain_map()
            .iter()
            .map(|(_height, block_bytes)| block_bytes.zcash_deserialize_into().unwrap())
            .collect();
        // The first few blocks after genesis send funds to the same founders reward address,
        // in one output per coinbase transaction.
        //
        // Get the coinbase transaction of the first block
        // (the genesis block coinbase transaction is ignored by the consensus rules).
        let first_block_first_transaction = &blocks[1].transactions[0];

        // Get the address.
        let address = first_block_first_transaction.outputs()[1]
            .address(&network)
            .unwrap();

        // Create a populated state service
        let (_state, read_state, latest_chain_tip, _chain_tip_change) =
            zebra_state::populated_state(blocks.to_owned(), &network).await;

        if network == Mainnet {
            // Exhaustively test possible block ranges for mainnet.
            for start in 1..=10 {
                for end in start..=10 {
                    rpc_getaddresstxids_response_with(
                        &network,
                        Some(start),
                        Some(end),
                        &address,
                        &read_state,
                        &latest_chain_tip,
                        (end - start + 1) as usize,
                    )
                    .await;
                }
            }
        } else {
            // Just test the full range for testnet.
            rpc_getaddresstxids_response_with(
                &network,
                Some(1),
                Some(10),
                &address,
                &read_state,
                &latest_chain_tip,
                // response should be limited to the chain size.
                10,
            )
            .await;
        }

        // No range arguments should be equivalent to the full range.
        rpc_getaddresstxids_response_with(
            &network,
            None,
            None,
            &address,
            &read_state,
            &latest_chain_tip,
            10,
        )
        .await;

        // Range of 0s should be equivalent to the full range.
        rpc_getaddresstxids_response_with(
            &network,
            Some(0),
            Some(0),
            &address,
            &read_state,
            &latest_chain_tip,
            10,
        )
        .await;

        // Start and outside of the range should use the chain tip.
        rpc_getaddresstxids_response_with(
            &network,
            Some(11),
            Some(11),
            &address,
            &read_state,
            &latest_chain_tip,
            1,
        )
        .await;

        // End outside the range should use the chain tip.
        rpc_getaddresstxids_response_with(
            &network,
            None,
            Some(11),
            &address,
            &read_state,
            &latest_chain_tip,
            10,
        )
        .await;

        // Start outside the range should use the chain tip.
        rpc_getaddresstxids_response_with(
            &network,
            Some(11),
            None,
            &address,
            &read_state,
            &latest_chain_tip,
            1,
        )
        .await;
    }
}

async fn rpc_getaddresstxids_response_with(
    network: &Network,
    start: Option<u32>,
    end: Option<u32>,
    address: &transparent::Address,
    read_state: &ReadStateService,
    tip: &LatestChainTip,
    expected_response_len: usize,
) {
    let mut mempool: MockService<_, _, _, BoxError> = MockService::build().for_unit_tests();

    let (_tx, rx) = tokio::sync::watch::channel(None);
    let (rpc, rpc_tx_queue) = RpcImpl::new(
        network.clone(),
        Default::default(),
        Default::default(),
        "0.0.1",
        "RPC test",
        Buffer::new(mempool.clone(), 1),
        Buffer::new(read_state.clone(), 1),
        MockService::build().for_unit_tests(),
        MockSyncStatus::default(),
        tip.clone(),
        MockAddressBookPeers::default(),
        rx,
        None,
    );

    // call the method with valid arguments
    let addresses = vec![address.to_string()];
    let response = rpc
        .get_address_tx_ids(GetAddressTxIdsRequest {
            addresses,
            start,
            end,
        })
        .await
        .expect("arguments are valid so no error can happen here");

    // One founders reward output per coinbase transactions, no other transactions.
    assert_eq!(response.len(), expected_response_len);

    mempool.expect_no_requests().await;

    // Shut down the queue task, to close the state's file descriptors.
    // (If we don't, opening ~100 simultaneous states causes process file descriptor limit errors.)
    //
    // TODO: abort all the join handles in all the tests, except one?
    rpc_tx_queue.abort();

    // The queue task should not have panicked or exited by itself.
    // It can still be running, or it can have exited due to the abort.
    let rpc_tx_queue_task_result = rpc_tx_queue.now_or_never();
    assert!(
        rpc_tx_queue_task_result.is_none()
            || rpc_tx_queue_task_result
                .unwrap()
                .unwrap_err()
                .is_cancelled()
    );
}

#[tokio::test(flavor = "multi_thread")]
async fn rpc_getaddressutxos_invalid_arguments() {
    let _init_guard = zebra_test::init();

    let mut mempool: MockService<_, _, _, BoxError> = MockService::build().for_unit_tests();
    let mut read_state: MockService<_, _, _, BoxError> = MockService::build().for_unit_tests();

    let (_tx, rx) = tokio::sync::watch::channel(None);
    let (rpc, _) = RpcImpl::new(
        Mainnet,
        Default::default(),
        Default::default(),
        "0.0.1",
        "RPC test",
        Buffer::new(mempool.clone(), 1),
        Buffer::new(read_state.clone(), 1),
        MockService::build().for_unit_tests(),
        MockSyncStatus::default(),
        NoChainTip,
        MockAddressBookPeers::default(),
        rx,
        None,
    );

    // call the method with an invalid address string
    let error = rpc
        .get_address_utxos(AddressStrings::new(vec!["t1invalidaddress".to_owned()]))
        .await
        .unwrap_err();

    assert_eq!(error.code(), ErrorCode::ServerError(-5).code());

    mempool.expect_no_requests().await;
    read_state.expect_no_requests().await;
}

#[tokio::test(flavor = "multi_thread")]
async fn rpc_getaddressutxos_response() {
    let _init_guard = zebra_test::init();

    let blocks: Vec<Arc<Block>> = zebra_test::vectors::CONTINUOUS_MAINNET_BLOCKS
        .iter()
        .map(|(_height, block_bytes)| block_bytes.zcash_deserialize_into().unwrap())
        .collect();

    // get the first transaction of the first block
    let first_block_first_transaction = &blocks[1].transactions[0];
    // get the address, this is always `t3Vz22vK5z2LcKEdg16Yv4FFneEL1zg9ojd`
    let address = &first_block_first_transaction.outputs()[1]
        .address(&Mainnet)
        .unwrap();

    let mut mempool: MockService<_, _, _, BoxError> = MockService::build().for_unit_tests();
    // Create a populated state service
    let (_, read_state, tip, _) = zebra_state::populated_state(blocks.clone(), &Mainnet).await;

    let (_tx, rx) = tokio::sync::watch::channel(None);
    let (rpc, _) = RpcImpl::new(
        Mainnet,
        Default::default(),
        Default::default(),
        "0.0.1",
        "RPC test",
        Buffer::new(mempool.clone(), 1),
        Buffer::new(read_state.clone(), 1),
        MockService::build().for_unit_tests(),
        MockSyncStatus::default(),
        tip,
        MockAddressBookPeers::default(),
        rx,
        None,
    );

    // call the method with a valid address
    let addresses = vec![address.to_string()];
    let response = rpc
        .get_address_utxos(AddressStrings::new(addresses))
        .await
        .expect("address is valid so no error can happen here");

    // there are 10 outputs for provided address
    assert_eq!(response.len(), 10);

    mempool.expect_no_requests().await;
}

#[tokio::test(flavor = "multi_thread")]
async fn rpc_getblockcount() {
    let _init_guard = zebra_test::init();

    // Create a continuous chain of mainnet blocks from genesis
    let blocks: Vec<Arc<Block>> = zebra_test::vectors::CONTINUOUS_MAINNET_BLOCKS
        .iter()
        .map(|(_height, block_bytes)| block_bytes.zcash_deserialize_into().unwrap())
        .collect();

    // Get the height of the block at the tip using hardcoded block tip bytes.
    // We want to test the RPC response is equal to this hash
    let tip_block = blocks.last().unwrap();
    let tip_block_height = tip_block.coinbase_height().unwrap();

    // Get a mempool handle
    let mut mempool: MockService<_, _, _, BoxError> = MockService::build().for_unit_tests();
    // Create a populated state service, the tip will be in `NUMBER_OF_BLOCKS`.
    let (state, read_state, tip, _) = zebra_state::populated_state(blocks.clone(), &Mainnet).await;

    let (block_verifier_router, _, _, _) = zebra_consensus::router::init_test(
        zebra_consensus::Config::default(),
        &Mainnet,
        state.clone(),
    )
    .await;

    // Init RPC
    let (_tx, rx) = tokio::sync::watch::channel(None);
    let (rpc, _) = RpcImpl::new(
        Mainnet,
        Default::default(),
        Default::default(),
        "0.0.1",
        "RPC test",
        Buffer::new(mempool.clone(), 1),
        Buffer::new(read_state.clone(), 1),
        block_verifier_router,
        MockSyncStatus::default(),
        tip.clone(),
        MockAddressBookPeers::default(),
        rx,
        None,
    );

    // Get the tip height using RPC method `get_block_count`
    let get_block_count = rpc.get_block_count().expect("We should have a number");

    // Check if response is equal to block 10 hash.
    assert_eq!(get_block_count, tip_block_height.0);

    mempool.expect_no_requests().await;
}

#[tokio::test(flavor = "multi_thread")]
async fn rpc_getblockcount_empty_state() {
    let _init_guard = zebra_test::init();

    // Get a mempool handle
    let mut mempool: MockService<_, _, _, BoxError> = MockService::build().for_unit_tests();
    // Create an empty state
    let (state, read_state, tip, _) = zebra_state::init_test_services(&Mainnet);

    let (block_verifier_router, _, _, _) = zebra_consensus::router::init_test(
        zebra_consensus::Config::default(),
        &Mainnet,
        state.clone(),
    )
    .await;

    // Init RPC
    let (_tx, rx) = tokio::sync::watch::channel(None);
    let (rpc, _) = RpcImpl::new(
        Mainnet,
        Default::default(),
        Default::default(),
        "0.0.1",
        "RPC test",
        Buffer::new(mempool.clone(), 1),
        Buffer::new(read_state.clone(), 1),
        block_verifier_router,
        MockSyncStatus::default(),
        tip.clone(),
        MockAddressBookPeers::default(),
        rx,
        None,
    );

    // Get the tip height using RPC method `get_block_count
    let get_block_count = rpc.get_block_count();

    // state an empty so we should get an error
    assert!(get_block_count.is_err());

    // Check the error we got is the correct one
    assert_eq!(
        get_block_count.err().unwrap().message(),
        "No blocks in state"
    );

    mempool.expect_no_requests().await;
}

#[tokio::test(flavor = "multi_thread")]
async fn rpc_getpeerinfo() {
    let _init_guard = zebra_test::init();
    let network = Mainnet;

    let mut mempool: MockService<_, _, _, BoxError> = MockService::build().for_unit_tests();
    let (state, read_state, tip, _) = zebra_state::init_test_services(&Mainnet);

    let (block_verifier_router, _, _, _) = zebra_consensus::router::init_test(
        zebra_consensus::Config::default(),
        &network,
        state.clone(),
    )
    .await;

    // Add a connected outbound peer
    let outbound_mock_peer_address = zebra_network::types::MetaAddr::new_connected(
        std::net::SocketAddr::new(
            std::net::IpAddr::V4(std::net::Ipv4Addr::new(127, 0, 0, 1)),
            network.default_port(),
        )
        .into(),
        &PeerServices::NODE_NETWORK,
        false,
    )
    .into_new_meta_addr(
        std::time::Instant::now(),
        zebra_chain::serialization::DateTime32::now(),
    );

    // Add a connected inbound peer
    let inbound_mock_peer_address = zebra_network::types::MetaAddr::new_connected(
        std::net::SocketAddr::new(
            std::net::IpAddr::V4(std::net::Ipv4Addr::new(127, 0, 0, 1)),
            44444,
        )
        .into(),
        &PeerServices::NODE_NETWORK,
        true,
    )
    .into_new_meta_addr(
        std::time::Instant::now(),
        zebra_chain::serialization::DateTime32::now(),
    );

    // Add a peer that is not connected and will not be displayed in the RPC output
    let not_connected_mock_peer_adderess = zebra_network::types::MetaAddr::new_initial_peer(
        std::net::SocketAddr::new(
            std::net::IpAddr::V4(std::net::Ipv4Addr::new(127, 0, 0, 1)),
            55555,
        )
        .into(),
    )
    .into_new_meta_addr(
        std::time::Instant::now(),
        zebra_chain::serialization::DateTime32::now(),
    );

    let mock_address_book = MockAddressBookPeers::new(vec![
        outbound_mock_peer_address,
        inbound_mock_peer_address,
        not_connected_mock_peer_adderess,
    ]);

    // Init RPC
    let (_tx, rx) = tokio::sync::watch::channel(None);
    let (rpc, _) = RpcImpl::new(
        network,
        Default::default(),
        Default::default(),
        "0.0.1",
        "RPC test",
        Buffer::new(mempool.clone(), 1),
        Buffer::new(read_state.clone(), 1),
        block_verifier_router,
        MockSyncStatus::default(),
        tip.clone(),
        mock_address_book,
        rx,
        None,
    );

    // Call `get_peer_info`
    let get_peer_info = rpc
        .get_peer_info()
        .await
        .expect("We should have an array of addresses");

    // Response of length should be 2. We have 2 connected peers and 1 unconnected peer in the address book.
    assert_eq!(get_peer_info.len(), 2);

    let mut res_iter = get_peer_info.into_iter();
    // Check for the outbound peer
    assert_eq!(
        res_iter
            .next()
            .expect("there should be a mock peer address"),
        outbound_mock_peer_address.into()
    );

    // Check for the inbound peer
    assert_eq!(
        res_iter
            .next()
            .expect("there should be a mock peer address"),
        inbound_mock_peer_address.into()
    );

    mempool.expect_no_requests().await;
}

#[tokio::test(flavor = "multi_thread")]
async fn rpc_getblockhash() {
    let _init_guard = zebra_test::init();

    // Create a continuous chain of mainnet blocks from genesis
    let blocks: Vec<Arc<Block>> = zebra_test::vectors::CONTINUOUS_MAINNET_BLOCKS
        .iter()
        .map(|(_height, block_bytes)| block_bytes.zcash_deserialize_into().unwrap())
        .collect();

    let mut mempool: MockService<_, _, _, BoxError> = MockService::build().for_unit_tests();
    let (state, read_state, tip, _) = zebra_state::populated_state(blocks.clone(), &Mainnet).await;

    let (block_verifier_router, _, _, _) = zebra_consensus::router::init_test(
        zebra_consensus::Config::default(),
        &Mainnet,
        state.clone(),
    )
    .await;

    // Init RPC
    let (_tx, rx) = tokio::sync::watch::channel(None);
    let (rpc, _) = RpcImpl::new(
        Mainnet,
        Default::default(),
        Default::default(),
        "0.0.1",
        "RPC test",
        Buffer::new(mempool.clone(), 1),
        Buffer::new(read_state.clone(), 1),
        block_verifier_router,
        MockSyncStatus::default(),
        tip.clone(),
        MockAddressBookPeers::default(),
        rx,
        None,
    );

    // Query the hashes using positive indexes
    for (i, block) in blocks.iter().enumerate() {
        let get_block_hash = rpc
            .get_block_hash(i.try_into().expect("usize always fits in i32"))
            .await
            .expect("We should have a GetBlockHash struct");

        assert_eq!(get_block_hash, GetBlockHash(block.clone().hash()));
    }

    // Query the hashes using negative indexes
    for i in (-10..=-1).rev() {
        let get_block_hash = rpc
            .get_block_hash(i)
            .await
            .expect("We should have a GetBlockHash struct");

        assert_eq!(
            get_block_hash,
            GetBlockHash(blocks[(10 + (i + 1)) as usize].hash())
        );
    }

    mempool.expect_no_requests().await;
}

#[tokio::test(flavor = "multi_thread")]
async fn rpc_getmininginfo() {
    let _init_guard = zebra_test::init();

    // Create a continuous chain of mainnet blocks from genesis
    let blocks: Vec<Arc<Block>> = zebra_test::vectors::CONTINUOUS_MAINNET_BLOCKS
        .iter()
        .map(|(_height, block_bytes)| block_bytes.zcash_deserialize_into().unwrap())
        .collect();

    // Create a populated state service
    let (_, read_state, tip, _) = zebra_state::populated_state(blocks.clone(), &Mainnet).await;

    // Init RPC
    let (_tx, rx) = tokio::sync::watch::channel(None);
    let (rpc, _) = RpcImpl::new(
        Mainnet,
        Default::default(),
        Default::default(),
        "0.0.1",
        "RPC test",
        MockService::build().for_unit_tests(),
        Buffer::new(read_state.clone(), 1),
        MockService::build().for_unit_tests(),
        MockSyncStatus::default(),
        tip.clone(),
        MockAddressBookPeers::default(),
        rx,
        None,
    );

    rpc.get_mining_info()
        .await
        .expect("get_mining_info call should succeed");
}

#[tokio::test(flavor = "multi_thread")]
async fn rpc_getnetworksolps() {
    let _init_guard = zebra_test::init();

    // Create a continuous chain of mainnet blocks from genesis
    let blocks: Vec<Arc<Block>> = zebra_test::vectors::CONTINUOUS_MAINNET_BLOCKS
        .iter()
        .map(|(_height, block_bytes)| block_bytes.zcash_deserialize_into().unwrap())
        .collect();

    // Create a populated state service
    let (_, read_state, tip, _) = zebra_state::populated_state(blocks.clone(), &Mainnet).await;

    // Init RPC
    let (_tx, rx) = tokio::sync::watch::channel(None);
    let (rpc, _) = RpcImpl::new(
        Mainnet,
        Default::default(),
        Default::default(),
        "0.0.1",
        "RPC test",
        MockService::build().for_unit_tests(),
        Buffer::new(read_state.clone(), 1),
        MockService::build().for_unit_tests(),
        MockSyncStatus::default(),
        tip.clone(),
        MockAddressBookPeers::default(),
        rx,
        None,
    );

    let get_network_sol_ps_inputs = [
        // num_blocks, height, return value
        (None, None, Ok(2)),
        (Some(-4), None, Ok(2)),
        (Some(-3), Some(0), Ok(0)),
        (Some(-2), Some(-4), Ok(2)),
        (Some(-1), Some(10), Ok(2)),
        (Some(-1), Some(i32::MAX), Ok(2)),
        (Some(0), None, Ok(2)),
        (Some(0), Some(0), Ok(0)),
        (Some(0), Some(-3), Ok(2)),
        (Some(0), Some(10), Ok(2)),
        (Some(0), Some(i32::MAX), Ok(2)),
        (Some(1), None, Ok(4096)),
        (Some(1), Some(0), Ok(0)),
        (Some(1), Some(-2), Ok(4096)),
        (Some(1), Some(10), Ok(4096)),
        (Some(1), Some(i32::MAX), Ok(4096)),
        (Some(i32::MAX), None, Ok(2)),
        (Some(i32::MAX), Some(0), Ok(0)),
        (Some(i32::MAX), Some(-1), Ok(2)),
        (Some(i32::MAX), Some(10), Ok(2)),
        (Some(i32::MAX), Some(i32::MAX), Ok(2)),
    ];

    for (num_blocks_input, height_input, return_value) in get_network_sol_ps_inputs {
        let get_network_sol_ps_result =
            rpc.get_network_sol_ps(num_blocks_input, height_input).await;
        assert_eq!(
            get_network_sol_ps_result, return_value,
            "get_network_sol_ps({num_blocks_input:?}, {height_input:?}) result\n\
             should be {return_value:?},\n\
             got: {get_network_sol_ps_result:?}"
        );
    }
}

#[tokio::test(flavor = "multi_thread")]
async fn rpc_getblocktemplate() {
    // test getblocktemplate with a miner P2SH address
    rpc_getblocktemplate_mining_address(true).await;
    // test getblocktemplate with a miner P2PKH address
    rpc_getblocktemplate_mining_address(false).await;
}

async fn rpc_getblocktemplate_mining_address(use_p2pkh: bool) {
    let _init_guard = zebra_test::init();

    let mut mempool: MockService<_, _, _, BoxError> = MockService::build().for_unit_tests();
    let read_state: MockService<_, _, _, BoxError> = MockService::build().for_unit_tests();

    let mut mock_sync_status = MockSyncStatus::default();
    mock_sync_status.set_is_close_to_tip(true);

    let network = Network::Mainnet;
    let miner_address = match use_p2pkh {
        false => Some(transparent::Address::from_script_hash(
            network.kind(),
            [0x7e; 20],
        )),
        true => Some(transparent::Address::from_pub_key_hash(
            network.kind(),
            [0x7e; 20],
        )),
    };

    #[allow(clippy::unnecessary_struct_initialization)]
    let mining_conf = crate::config::mining::Config {
        miner_address: miner_address.clone(),
        extra_coinbase_data: None,
        debug_like_zcashd: true,
        internal_miner: true,
    };

    // nu5 block height
    let fake_tip_height = NetworkUpgrade::Nu5.activation_height(&Mainnet).unwrap();
    // nu5 block hash
    let fake_tip_hash =
        Hash::from_hex("0000000000d723156d9b65ffcf4984da7a19675ed7e2f06d9e5d5188af087bf8").unwrap();
    //  nu5 block time + 1
    let fake_min_time = DateTime32::from(1654008606);
    // nu5 block time + 12
    let fake_cur_time = DateTime32::from(1654008617);
    // nu5 block time + 123
    let fake_max_time = DateTime32::from(1654008728);
    let fake_difficulty = CompactDifficulty::from(ExpandedDifficulty::from(U256::one()));

    let (mock_tip, mock_tip_sender) = MockChainTip::new();
    mock_tip_sender.send_best_tip_height(fake_tip_height);
    mock_tip_sender.send_best_tip_hash(fake_tip_hash);
    mock_tip_sender.send_estimated_distance_to_network_chain_tip(Some(0));

    // Init RPC
    let (_tx, rx) = tokio::sync::watch::channel(None);
    let (rpc, _) = RpcImpl::new(
        Mainnet,
        mining_conf,
        Default::default(),
        "0.0.1",
        "RPC test",
        Buffer::new(mempool.clone(), 1),
        Buffer::new(read_state.clone(), 1),
        MockService::build().for_unit_tests(),
        mock_sync_status.clone(),
        mock_tip,
        MockAddressBookPeers::default(),
        rx,
        None,
    );

    // Fake the ChainInfo response
    let make_mock_read_state_request_handler = || {
        let mut read_state = read_state.clone();

        async move {
            read_state
                .expect_request_that(|req| matches!(req, ReadRequest::ChainInfo))
                .await
                .respond(ReadResponse::ChainInfo(GetBlockTemplateChainInfo {
                    expected_difficulty: fake_difficulty,
                    tip_height: fake_tip_height,
                    tip_hash: fake_tip_hash,
                    cur_time: fake_cur_time,
                    min_time: fake_min_time,
                    max_time: fake_max_time,
                    chain_history_root: fake_history_tree(&Mainnet).hash(),
                }));
        }
    };

    let make_mock_mempool_request_handler = |transactions, last_seen_tip_hash| {
        let mut mempool = mempool.clone();
        async move {
            mempool
                .expect_request(mempool::Request::FullTransactions)
                .await
                .respond(mempool::Response::FullTransactions {
                    transactions,
                    transaction_dependencies: Default::default(),
                    last_seen_tip_hash,
                });
        }
    };

    let get_block_template_fut = rpc.get_block_template(None);
    let (get_block_template, ..) = tokio::join!(
        get_block_template_fut,
        make_mock_mempool_request_handler(vec![], fake_tip_hash),
        make_mock_read_state_request_handler(),
    );

    let get_block_template::Response::TemplateMode(get_block_template) =
        get_block_template.expect("unexpected error in getblocktemplate RPC call")
    else {
        panic!(
            "this getblocktemplate call without parameters should return the `TemplateMode` variant of the response"
        )
    };

    let coinbase_transaction =
        Transaction::zcash_deserialize(get_block_template.coinbase_txn.data.as_ref())
            .expect("coinbase transaction data should be deserializable");

    assert_eq!(
        coinbase_transaction
            .outputs()
            .first()
            .unwrap()
            .address(&network),
        miner_address
    );

    assert_eq!(get_block_template.capabilities, CAPABILITIES_FIELD.to_vec());
    assert_eq!(get_block_template.version, ZCASH_BLOCK_VERSION);
    assert!(get_block_template.transactions.is_empty());
    assert_eq!(
        get_block_template.target,
        ExpandedDifficulty::from_hex(
            "0000000000000000000000000000000000000000000000000000000000000001"
        )
        .expect("test vector is valid")
    );
    assert_eq!(get_block_template.min_time, fake_min_time);
    assert_eq!(get_block_template.mutable, MUTABLE_FIELD.to_vec());
    assert_eq!(get_block_template.nonce_range, NONCE_RANGE_FIELD);
    assert_eq!(get_block_template.sigop_limit, MAX_BLOCK_SIGOPS);
    assert_eq!(get_block_template.size_limit, MAX_BLOCK_BYTES);
    assert_eq!(get_block_template.cur_time, fake_cur_time);
    assert_eq!(
        get_block_template.bits,
        CompactDifficulty::from_hex("01010000").expect("test vector is valid")
    );
    assert_eq!(get_block_template.height, 1687105); // nu5 height
    assert_eq!(get_block_template.max_time, fake_max_time);

    // Coinbase transaction checks.
    assert!(get_block_template.coinbase_txn.required);
    assert!(!get_block_template.coinbase_txn.data.as_ref().is_empty());
    assert_eq!(get_block_template.coinbase_txn.depends.len(), 0);
    if use_p2pkh {
        // there is one sig operation if miner address is p2pkh.
        assert_eq!(get_block_template.coinbase_txn.sigops, 1);
    } else {
        // everything in the coinbase is p2sh.
        assert_eq!(get_block_template.coinbase_txn.sigops, 0);
    }
    // Coinbase transaction checks for empty blocks.
    assert_eq!(
        get_block_template.coinbase_txn.fee,
        Amount::<NonNegative>::zero()
    );

    mock_tip_sender.send_estimated_distance_to_network_chain_tip(Some(200));
    let get_block_template_sync_error = rpc
        .get_block_template(None)
        .await
        .expect_err("needs an error when estimated distance to network chain tip is far");

    assert_eq!(
        get_block_template_sync_error.code(),
        ErrorCode::ServerError(-10).code()
    );

    mock_sync_status.set_is_close_to_tip(false);

    mock_tip_sender.send_estimated_distance_to_network_chain_tip(Some(0));
    let get_block_template_sync_error = rpc
        .get_block_template(None)
        .await
        .expect_err("needs an error when syncer is not close to tip");

    assert_eq!(
        get_block_template_sync_error.code(),
        ErrorCode::ServerError(-10).code()
    );

    mock_tip_sender.send_estimated_distance_to_network_chain_tip(Some(200));
    let get_block_template_sync_error = rpc
        .get_block_template(None)
        .await
        .expect_err("needs an error when syncer is not close to tip or estimated distance to network chain tip is far");

    assert_eq!(
        get_block_template_sync_error.code(),
        ErrorCode::ServerError(-10).code()
    );

    let get_block_template_sync_error = rpc
        .get_block_template(Some(get_block_template::JsonParameters {
            mode: GetBlockTemplateRequestMode::Proposal,
            ..Default::default()
        }))
        .await
        .expect_err("needs an error when called in proposal mode without data");

    assert_eq!(
        get_block_template_sync_error.code(),
        ErrorCode::InvalidParams.code()
    );

    let get_block_template_sync_error = rpc
        .get_block_template(Some(get_block_template::JsonParameters {
            data: Some(HexData("".into())),
            ..Default::default()
        }))
        .await
        .expect_err("needs an error when passing in block data in template mode");

    assert_eq!(
        get_block_template_sync_error.code(),
        ErrorCode::InvalidParams.code()
    );

    // The long poll id is valid, so it returns a state error instead
    let get_block_template_sync_error = rpc
        .get_block_template(Some(get_block_template::JsonParameters {
            // This must parse as a LongPollId.
            // It must be the correct length and have hex/decimal digits.
            long_poll_id: Some(
                "0".repeat(LONG_POLL_ID_LENGTH)
                    .parse()
                    .expect("unexpected invalid LongPollId"),
            ),
            ..Default::default()
        }))
        .await
        .expect_err("needs an error when the state is empty");

    assert_eq!(
        get_block_template_sync_error.code(),
        ErrorCode::ServerError(-10).code()
    );

    // Try getting mempool transactions with a different tip hash

    let tx = Arc::new(Transaction::V1 {
        inputs: vec![],
        outputs: vec![],
        lock_time: transaction::LockTime::unlocked(),
    });

    let unmined_tx = UnminedTx {
        transaction: tx.clone(),
        id: tx.unmined_id(),
        size: tx.zcash_serialized_size(),
        conventional_fee: 0.try_into().unwrap(),
    };

    let conventional_actions = zip317::conventional_actions(&unmined_tx.transaction);

    let verified_unmined_tx = VerifiedUnminedTx {
        transaction: unmined_tx,
        miner_fee: 0.try_into().unwrap(),
        legacy_sigop_count: 0,
        conventional_actions,
        unpaid_actions: 0,
        fee_weight_ratio: 1.0,
        time: None,
        height: None,
    };

    let next_fake_tip_hash =
        Hash::from_hex("0000000000b6a5024aa412120b684a509ba8fd57e01de07bc2a84e4d3719a9f1").unwrap();

    mock_sync_status.set_is_close_to_tip(true);

    mock_tip_sender.send_estimated_distance_to_network_chain_tip(Some(0));

    let (get_block_template, ..) = tokio::join!(
        rpc.get_block_template(None),
        make_mock_mempool_request_handler(vec![verified_unmined_tx], next_fake_tip_hash),
        make_mock_read_state_request_handler(),
    );

    let get_block_template::Response::TemplateMode(get_block_template) =
        get_block_template.expect("unexpected error in getblocktemplate RPC call")
    else {
        panic!(
            "this getblocktemplate call without parameters should return the `TemplateMode` variant of the response"
        )
    };

    // mempool transactions should be omitted if the tip hash in the GetChainInfo response from the state
    // does not match the `last_seen_tip_hash` in the FullTransactions response from the mempool.
    assert!(get_block_template.transactions.is_empty());

    mempool.expect_no_requests().await;
}

#[tokio::test(flavor = "multi_thread")]
async fn rpc_submitblock_errors() {
    let _init_guard = zebra_test::init();

    // Create a continuous chain of mainnet blocks from genesis
    let blocks: Vec<Arc<Block>> = zebra_test::vectors::CONTINUOUS_MAINNET_BLOCKS
        .iter()
        .map(|(_height, block_bytes)| block_bytes.zcash_deserialize_into().unwrap())
        .collect();

    let mut mempool: MockService<_, _, _, BoxError> = MockService::build().for_unit_tests();
    // Create a populated state service
    let (state, read_state, tip, _) = zebra_state::populated_state(blocks, &Mainnet).await;

    // Init RPCs
    let (block_verifier_router, _, _, _) = zebra_consensus::router::init_test(
        zebra_consensus::Config::default(),
        &Mainnet,
        state.clone(),
    )
    .await;

    // Init RPC
    let (_tx, rx) = tokio::sync::watch::channel(None);
    let (rpc, _) = RpcImpl::new(
        Mainnet,
        Default::default(),
        Default::default(),
        "0.0.1",
        "RPC test",
        Buffer::new(mempool.clone(), 1),
        Buffer::new(read_state.clone(), 1),
        block_verifier_router,
        MockSyncStatus::default(),
        tip.clone(),
        MockAddressBookPeers::default(),
        rx,
        None,
    );

    // Try to submit pre-populated blocks and assert that it responds with duplicate.
    for (_height, &block_bytes) in zebra_test::vectors::CONTINUOUS_MAINNET_BLOCKS.iter() {
        let submit_block_response = rpc.submit_block(HexData(block_bytes.into()), None).await;

        assert_eq!(
            submit_block_response,
            Ok(submit_block::ErrorResponse::Duplicate.into())
        );
    }

    let submit_block_response = rpc
        .submit_block(
            HexData(zebra_test::vectors::BAD_BLOCK_MAINNET_202_BYTES.to_vec()),
            None,
        )
        .await;

    assert_eq!(
        submit_block_response,
        Ok(submit_block::ErrorResponse::Rejected.into())
    );

    mempool.expect_no_requests().await;

    // See zebrad::tests::acceptance::submit_block for success case.
}

#[tokio::test(flavor = "multi_thread")]
async fn rpc_validateaddress() {
    let _init_guard = zebra_test::init();

    let (_tx, rx) = tokio::sync::watch::channel(None);
    let (rpc, _) = RpcImpl::new(
        Mainnet,
        Default::default(),
        Default::default(),
        "0.0.1",
        "RPC test",
        MockService::build().for_unit_tests(),
        MockService::build().for_unit_tests(),
        MockService::build().for_unit_tests(),
        MockSyncStatus::default(),
        NoChainTip,
        MockAddressBookPeers::default(),
        rx,
        None,
    );

    let validate_address = rpc
        .validate_address("t3fqvkzrrNaMcamkQMwAyHRjfDdM2xQvDTR".to_string())
        .await
        .expect("we should have a validate_address::Response");

    assert!(
        validate_address.is_valid,
        "Mainnet founder address should be valid on Mainnet"
    );

    let validate_address = rpc
        .validate_address("t2UNzUUx8mWBCRYPRezvA363EYXyEpHokyi".to_string())
        .await
        .expect("We should have a validate_address::Response");

    assert_eq!(
        validate_address,
        validate_address::Response::invalid(),
        "Testnet founder address should be invalid on Mainnet"
    );
}

#[tokio::test(flavor = "multi_thread")]
async fn rpc_z_validateaddress() {
    let _init_guard = zebra_test::init();

    // Init RPC
    let (_tx, rx) = tokio::sync::watch::channel(None);
    let (rpc, _) = RpcImpl::new(
        Mainnet,
        Default::default(),
        Default::default(),
        "0.0.1",
        "RPC test",
        MockService::build().for_unit_tests(),
        MockService::build().for_unit_tests(),
        MockService::build().for_unit_tests(),
        MockSyncStatus::default(),
        NoChainTip,
        MockAddressBookPeers::default(),
        rx,
        None,
    );

    let z_validate_address = rpc
        .z_validate_address("t3fqvkzrrNaMcamkQMwAyHRjfDdM2xQvDTR".to_string())
        .await
        .expect("we should have a z_validate_address::Response");

    assert!(
        z_validate_address.is_valid,
        "Mainnet founder address should be valid on Mainnet"
    );

    let z_validate_address = rpc
        .z_validate_address("t2UNzUUx8mWBCRYPRezvA363EYXyEpHokyi".to_string())
        .await
        .expect("We should have a z_validate_address::Response");

    assert_eq!(
        z_validate_address,
        z_validate_address::Response::invalid(),
        "Testnet founder address should be invalid on Mainnet"
    );
}

#[tokio::test(flavor = "multi_thread")]
async fn rpc_getdifficulty() {
    let _init_guard = zebra_test::init();

    let read_state: MockService<_, _, _, BoxError> = MockService::build().for_unit_tests();

    let mut mock_sync_status = MockSyncStatus::default();
    mock_sync_status.set_is_close_to_tip(true);

    #[allow(clippy::unnecessary_struct_initialization)]
    let mining_conf = mining::Config {
        miner_address: None,
        extra_coinbase_data: None,
        debug_like_zcashd: true,
        internal_miner: true,
    };

    // nu5 block height
    let fake_tip_height = NetworkUpgrade::Nu5.activation_height(&Mainnet).unwrap();
    // nu5 block hash
    let fake_tip_hash =
        Hash::from_hex("0000000000d723156d9b65ffcf4984da7a19675ed7e2f06d9e5d5188af087bf8").unwrap();
    //  nu5 block time + 1
    let fake_min_time = DateTime32::from(1654008606);
    // nu5 block time + 12
    let fake_cur_time = DateTime32::from(1654008617);
    // nu5 block time + 123
    let fake_max_time = DateTime32::from(1654008728);

    let (mock_tip, mock_tip_sender) = MockChainTip::new();
    mock_tip_sender.send_best_tip_height(fake_tip_height);
    mock_tip_sender.send_best_tip_hash(fake_tip_hash);
    mock_tip_sender.send_estimated_distance_to_network_chain_tip(Some(0));

    // Init RPC
    let (_tx, rx) = tokio::sync::watch::channel(None);
    let (rpc, _) = RpcImpl::new(
        Mainnet,
        mining_conf,
        Default::default(),
        "0.0.1",
        "RPC test",
        MockService::build().for_unit_tests(),
        Buffer::new(read_state.clone(), 1),
        MockService::build().for_unit_tests(),
        mock_sync_status,
        mock_tip,
        MockAddressBookPeers::default(),
        rx,
        None,
    );

    // Fake the ChainInfo response: smallest numeric difficulty
    // (this is invalid on mainnet and testnet under the consensus rules)
    let fake_difficulty = CompactDifficulty::from(ExpandedDifficulty::from(U256::MAX));
    let mut read_state1 = read_state.clone();
    let mock_read_state_request_handler = async move {
        read_state1
            .expect_request_that(|req| matches!(req, ReadRequest::ChainInfo))
            .await
            .respond(ReadResponse::ChainInfo(GetBlockTemplateChainInfo {
                expected_difficulty: fake_difficulty,
                tip_height: fake_tip_height,
                tip_hash: fake_tip_hash,
                cur_time: fake_cur_time,
                min_time: fake_min_time,
                max_time: fake_max_time,
                chain_history_root: fake_history_tree(&Mainnet).hash(),
            }));
    };

    let get_difficulty_fut = rpc.get_difficulty();
    let (get_difficulty, ..) = tokio::join!(get_difficulty_fut, mock_read_state_request_handler,);

    // Our implementation is slightly different to `zcashd`, so we require 6 significant figures
    // of accuracy in our unit tests. (Most clients will hide more than 2-3.)
    assert_eq!(format!("{:.9}", get_difficulty.unwrap()), "0.000122072");

    // Fake the ChainInfo response: difficulty limit - smallest valid difficulty
    let pow_limit = Mainnet.target_difficulty_limit();
    let fake_difficulty = pow_limit.into();
    let mut read_state2 = read_state.clone();
    let mock_read_state_request_handler = async move {
        read_state2
            .expect_request_that(|req| matches!(req, ReadRequest::ChainInfo))
            .await
            .respond(ReadResponse::ChainInfo(GetBlockTemplateChainInfo {
                expected_difficulty: fake_difficulty,
                tip_height: fake_tip_height,
                tip_hash: fake_tip_hash,
                cur_time: fake_cur_time,
                min_time: fake_min_time,
                max_time: fake_max_time,
                chain_history_root: fake_history_tree(&Mainnet).hash(),
            }));
    };

    let get_difficulty_fut = rpc.get_difficulty();
    let (get_difficulty, ..) = tokio::join!(get_difficulty_fut, mock_read_state_request_handler,);

    assert_eq!(format!("{:.5}", get_difficulty.unwrap()), "1.00000");

    // Fake the ChainInfo response: fractional difficulty
    let fake_difficulty = pow_limit * 2 / 3;
    let mut read_state3 = read_state.clone();
    let mock_read_state_request_handler = async move {
        read_state3
            .expect_request_that(|req| matches!(req, ReadRequest::ChainInfo))
            .await
            .respond(ReadResponse::ChainInfo(GetBlockTemplateChainInfo {
                expected_difficulty: fake_difficulty.into(),
                tip_height: fake_tip_height,
                tip_hash: fake_tip_hash,
                cur_time: fake_cur_time,
                min_time: fake_min_time,
                max_time: fake_max_time,
                chain_history_root: fake_history_tree(&Mainnet).hash(),
            }));
    };

    let get_difficulty_fut = rpc.get_difficulty();
    let (get_difficulty, ..) = tokio::join!(get_difficulty_fut, mock_read_state_request_handler,);

    assert_eq!(format!("{:.5}", get_difficulty.unwrap()), "1.50000");

    // Fake the ChainInfo response: large integer difficulty
    let fake_difficulty = pow_limit / 4096;
    let mut read_state4 = read_state.clone();
    let mock_read_state_request_handler = async move {
        read_state4
            .expect_request_that(|req| matches!(req, ReadRequest::ChainInfo))
            .await
            .respond(ReadResponse::ChainInfo(GetBlockTemplateChainInfo {
                expected_difficulty: fake_difficulty.into(),
                tip_height: fake_tip_height,
                tip_hash: fake_tip_hash,
                cur_time: fake_cur_time,
                min_time: fake_min_time,
                max_time: fake_max_time,
                chain_history_root: fake_history_tree(&Mainnet).hash(),
            }));
    };

    let get_difficulty_fut = rpc.get_difficulty();
    let (get_difficulty, ..) = tokio::join!(get_difficulty_fut, mock_read_state_request_handler,);

    assert_eq!(format!("{:.2}", get_difficulty.unwrap()), "4096.00");
}

#[tokio::test(flavor = "multi_thread")]
async fn rpc_z_listunifiedreceivers() {
    let _init_guard = zebra_test::init();

    // Init RPC
    let (_tx, rx) = tokio::sync::watch::channel(None);
    let (rpc, _) = RpcImpl::new(
        Mainnet,
        Default::default(),
        Default::default(),
        "0.0.1",
        "RPC test",
        MockService::build().for_unit_tests(),
        MockService::build().for_unit_tests(),
        MockService::build().for_unit_tests(),
        MockSyncStatus::default(),
        NoChainTip,
        MockAddressBookPeers::default(),
        rx,
        None,
    );

    // invalid address
    assert!(rpc
        .z_list_unified_receivers("invalid string for an address".to_string())
        .await
        .is_err());

    // address taken from https://github.com/zcash-hackworks/zcash-test-vectors/blob/master/test-vectors/zcash/unified_address.json#L4
    let response = rpc.z_list_unified_receivers("u1l8xunezsvhq8fgzfl7404m450nwnd76zshscn6nfys7vyz2ywyh4cc5daaq0c7q2su5lqfh23sp7fkf3kt27ve5948mzpfdvckzaect2jtte308mkwlycj2u0eac077wu70vqcetkxf".to_string()).await.unwrap();
    assert_eq!(response.orchard(), None);
    assert_eq!(
        response.sapling(),
        Some(String::from(
            "zs1mrhc9y7jdh5r9ece8u5khgvj9kg0zgkxzdduyv0whkg7lkcrkx5xqem3e48avjq9wn2rukydkwn"
        ))
    );
    assert_eq!(
        response.p2pkh(),
        Some(String::from("t1V9mnyk5Z5cTNMCkLbaDwSskgJZucTLdgW"))
    );
    assert_eq!(response.p2sh(), None);

    // address taken from https://github.com/zcash-hackworks/zcash-test-vectors/blob/master/test-vectors/zcash/unified_address.json#L39
    let response = rpc.z_list_unified_receivers("u12acx92vw49jek4lwwnjtzm0cssn2wxfneu7ryj4amd8kvnhahdrq0htsnrwhqvl92yg92yut5jvgygk0rqfs4lgthtycsewc4t57jyjn9p2g6ffxek9rdg48xe5kr37hxxh86zxh2ef0u2lu22n25xaf3a45as6mtxxlqe37r75mndzu9z2fe4h77m35c5mrzf4uqru3fjs39ednvw9ay8nf9r8g9jx8rgj50mj098exdyq803hmqsek3dwlnz4g5whc88mkvvjnfmjldjs9hm8rx89ctn5wxcc2e05rcz7m955zc7trfm07gr7ankf96jxwwfcqppmdefj8gc6508gep8ndrml34rdpk9tpvwzgdcv7lk2d70uh5jqacrpk6zsety33qcc554r3cls4ajktg03d9fye6exk8gnve562yadzsfmfh9d7v6ctl5ufm9ewpr6se25c47huk4fh2hakkwerkdd2yy3093snsgree5lt6smejfvse8v".to_string()).await.unwrap();
    assert_eq!(
        response.orchard(),
        Some(String::from(
            "u10c5q7qkhu6f0ktaz7jqu4sfsujg0gpsglzudmy982mku7t0uma52jmsaz8h24a3wa7p0jwtsjqt8shpg25cvyexzlsw3jtdz4v6w70lv"
        ))
    );
    assert_eq!(response.sapling(), None);
    assert_eq!(
        response.p2pkh(),
        Some(String::from("t1dMjwmwM2a6NtavQ6SiPP8i9ofx4cgfYYP"))
    );
    assert_eq!(response.p2sh(), None);
}<|MERGE_RESOLUTION|>--- conflicted
+++ resolved
@@ -6,15 +6,10 @@
 use tower::buffer::Buffer;
 
 use zebra_chain::{
-<<<<<<< HEAD
-    amount::Amount,
-    block::Block,
-    block_info::BlockInfo,
-=======
     amount::{Amount, NonNegative},
     block::{Block, Hash, MAX_BLOCK_BYTES, ZCASH_BLOCK_VERSION},
+    block_info::BlockInfo,
     chain_sync_status::MockSyncStatus,
->>>>>>> 89f82526
     chain_tip::{mock::MockChainTip, NoChainTip},
     history_tree::HistoryTree,
     parameters::Network::*,
@@ -321,10 +316,10 @@
                 solution: Some(block.header.solution),
                 chain_supply: block_info
                     .as_ref()
-                    .map(|d| types::Balance::chain_supply(*d.value_pools())),
+                    .map(|d| get_blockchain_info::Balance::chain_supply(*d.value_pools())),
                 value_pools: block_info
                     .as_ref()
-                    .map(|d| types::Balance::value_pools(*d.value_pools(), delta)),
+                    .map(|d| get_blockchain_info::Balance::value_pools(*d.value_pools(), delta)),
             }
         );
     }
@@ -378,9 +373,9 @@
                 solution: Some(block.header.solution),
                 chain_supply: block_info
                     .as_ref()
-                    .map(|d| types::Balance::chain_supply(*d.value_pools())),
+                    .map(|d| get_blockchain_info::Balance::chain_supply(*d.value_pools())),
                 value_pools: block_info
-                    .map(|d| types::Balance::value_pools(*d.value_pools(), delta)),
+                    .map(|d| get_blockchain_info::Balance::value_pools(*d.value_pools(), delta)),
             }
         );
     }
@@ -461,11 +456,12 @@
                 *chain_supply,
                 block_info
                     .as_ref()
-                    .map(|d| types::Balance::chain_supply(*d.value_pools()))
+                    .map(|d| get_blockchain_info::Balance::chain_supply(*d.value_pools()))
             );
             assert_eq!(
                 *value_pools,
-                block_info.map(|d| types::Balance::value_pools(*d.value_pools(), delta))
+                block_info
+                    .map(|d| get_blockchain_info::Balance::value_pools(*d.value_pools(), delta))
             );
 
             for (actual_tx, expected_tx) in tx.iter().zip(block.transactions.iter()) {
@@ -565,11 +561,12 @@
                 *chain_supply,
                 block_info
                     .as_ref()
-                    .map(|d| types::Balance::chain_supply(*d.value_pools()))
+                    .map(|d| get_blockchain_info::Balance::chain_supply(*d.value_pools()))
             );
             assert_eq!(
                 *value_pools,
-                block_info.map(|d| types::Balance::value_pools(*d.value_pools(), delta))
+                block_info
+                    .map(|d| get_blockchain_info::Balance::value_pools(*d.value_pools(), delta))
             );
 
             for (actual_tx, expected_tx) in tx.iter().zip(block.transactions.iter()) {
@@ -642,9 +639,9 @@
                 solution: Some(block.header.solution),
                 chain_supply: block_info
                     .as_ref()
-                    .map(|d| types::Balance::chain_supply(*d.value_pools())),
+                    .map(|d| get_blockchain_info::Balance::chain_supply(*d.value_pools())),
                 value_pools: block_info
-                    .map(|d| types::Balance::value_pools(*d.value_pools(), delta)),
+                    .map(|d| get_blockchain_info::Balance::value_pools(*d.value_pools(), delta)),
             }
         );
     }
@@ -698,9 +695,9 @@
                 solution: Some(block.header.solution),
                 chain_supply: block_info
                     .as_ref()
-                    .map(|d| types::Balance::chain_supply(*d.value_pools())),
+                    .map(|d| get_blockchain_info::Balance::chain_supply(*d.value_pools())),
                 value_pools: block_info
-                    .map(|d| types::Balance::value_pools(*d.value_pools(), delta)),
+                    .map(|d| get_blockchain_info::Balance::value_pools(*d.value_pools(), delta)),
             }
         );
     }
