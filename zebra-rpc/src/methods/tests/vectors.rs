--- conflicted
+++ resolved
@@ -780,15 +780,13 @@
 #[cfg(feature = "getblocktemplate-rpcs")]
 #[tokio::test(flavor = "multi_thread")]
 async fn rpc_getblocktemplate() {
-<<<<<<< HEAD
+    use std::panic;
+
     use crate::methods::get_block_template_rpcs::constants::{
         GET_BLOCK_TEMPLATE_MUTABLE_FIELD, GET_BLOCK_TEMPLATE_NONCE_RANGE_FIELD,
     };
     use zebra_chain::block::{MAX_BLOCK_BYTES, ZCASH_BLOCK_VERSION};
     use zebra_consensus::MAX_BLOCK_SIGOPS;
-=======
-    use std::panic;
->>>>>>> 516845a9
 
     let _init_guard = zebra_test::init();
 
