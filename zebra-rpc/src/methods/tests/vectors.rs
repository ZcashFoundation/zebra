--- conflicted
+++ resolved
@@ -997,29 +997,16 @@
     };
 
     let get_block_template_fut = get_block_template_rpc.get_block_template(None);
-
-<<<<<<< HEAD
-    let get_block_template::Response::TemplateMode(get_block_template) = get_block_template
-        .await
-        .unwrap_or_else(|error| match error.try_into_panic() {
-            Ok(panic_object) => panic::resume_unwind(panic_object),
-            Err(cancelled_error) => {
-                panic!("getblocktemplate task was unexpectedly cancelled: {cancelled_error:?}")
-            }
-        })
-        .expect("unexpected error in getblocktemplate RPC call") else {
-            panic!("this getblocktemplate call without parameters should return the `TemplateMode` variant of the response")
-        };
-=======
     let (get_block_template, ..) = tokio::join!(
         get_block_template_fut,
         mock_mempool_request_handler,
         mock_read_state_request_handler,
     );
 
-    let get_block_template =
-        get_block_template.expect("unexpected error in getblocktemplate RPC call");
->>>>>>> 2117ee40
+    let get_block_template::Response::TemplateMode(get_block_template) = get_block_template
+        .expect("unexpected error in getblocktemplate RPC call") else {
+            panic!("this getblocktemplate call without parameters should return the `TemplateMode` variant of the response")
+        };
 
     assert_eq!(
         get_block_template.capabilities,
