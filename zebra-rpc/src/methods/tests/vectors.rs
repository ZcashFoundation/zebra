//! Fixed test vectors for RPC methods.

use std::sync::Arc;

use futures::FutureExt;
use get_block_template::GetBlockTemplateRequestMode;
use tower::buffer::Buffer;

use types::long_poll::LONG_POLL_ID_LENGTH;
use zebra_chain::{
    amount::Amount,
    block::Block,
    chain_sync_status::MockSyncStatus,
    chain_tip::{mock::MockChainTip, NoChainTip},
    history_tree::HistoryTree,
    parameters::Network::*,
    serialization::{ZcashDeserializeInto, ZcashSerialize},
    transaction::UnminedTxId,
};
use zebra_network::address_book_peers::MockAddressBookPeers;
use zebra_node_services::BoxError;

use zebra_state::{GetBlockTemplateChainInfo, IntoDisk, LatestChainTip, ReadStateService};
use zebra_test::mock_service::MockService;

use super::super::*;

#[tokio::test(flavor = "multi_thread")]
async fn rpc_getinfo() {
    let _init_guard = zebra_test::init();

    let mut mempool: MockService<_, _, _, BoxError> = MockService::build().for_unit_tests();
    let mut read_state: MockService<_, _, _, BoxError> = MockService::build().for_unit_tests();

    let (_tx, rx) = tokio::sync::watch::channel(None);
    let (rpc, rpc_tx_queue) = RpcImpl::new(
        Mainnet,
        Default::default(),
        Default::default(),
        "0.0.1",
        "RPC test",
        Buffer::new(mempool.clone(), 1),
        Buffer::new(read_state.clone(), 1),
        MockService::build().for_unit_tests(),
        MockSyncStatus::default(),
        NoChainTip,
        MockAddressBookPeers::default(),
        rx,
        None,
    );

    let getinfo_future = tokio::spawn(async move { rpc.get_info().await });

    // Make the mock service respond with
    let response_handler = read_state
        .expect_request(zebra_state::ReadRequest::ChainInfo)
        .await;
    response_handler.respond(zebra_state::ReadResponse::ChainInfo(
        GetBlockTemplateChainInfo {
            tip_hash: Mainnet.genesis_hash(),
            tip_height: Height::MIN,
            chain_history_root: HistoryTree::default().hash(),
            expected_difficulty: Default::default(),
            cur_time: zebra_chain::serialization::DateTime32::now(),
            min_time: zebra_chain::serialization::DateTime32::now(),
            max_time: zebra_chain::serialization::DateTime32::now(),
        },
    ));

    let get_info = getinfo_future
        .await
        .expect("getinfo future should not panic")
        .expect("getinfo future should not return an error");

    // make sure there is a `build` field in the response,
    // and that is equal to the provided string, with an added 'v' version prefix.
    assert_eq!(get_info.build, "v0.0.1");

    // make sure there is a `subversion` field,
    // and that is equal to the Zebra user agent.
    assert_eq!(get_info.subversion, format!("/Zebra:RPC test/"));

    mempool.expect_no_requests().await;
    read_state.expect_no_requests().await;

    // The queue task should continue without errors or panics
    let rpc_tx_queue_task_result = rpc_tx_queue.now_or_never();
    assert!(rpc_tx_queue_task_result.is_none());
}

// Helper function that returns the nonce, final sapling root and
// block commitments of a given Block.
async fn get_block_data(
    read_state: &ReadStateService,
    block: Arc<Block>,
    height: usize,
) -> ([u8; 32], [u8; 32], [u8; 32]) {
    let zebra_state::ReadResponse::SaplingTree(sapling_tree) = read_state
        .clone()
        .oneshot(zebra_state::ReadRequest::SaplingTree(HashOrHeight::Height(
            (height as u32).try_into().unwrap(),
        )))
        .await
        .expect("should have sapling tree for block hash")
    else {
        panic!("unexpected response to SaplingTree request")
    };

    let mut expected_nonce = *block.header.nonce;
    expected_nonce.reverse();
    let sapling_tree = sapling_tree.expect("should always have sapling root");
    let expected_final_sapling_root: [u8; 32] = if sapling_tree.position().is_some() {
        let mut root: [u8; 32] = sapling_tree.root().into();
        root.reverse();
        root
    } else {
        [0; 32]
    };

    let expected_block_commitments = match block
        .commitment(&Mainnet)
        .expect("Unexpected failure while parsing the blockcommitments field in get_block_data")
    {
        Commitment::PreSaplingReserved(bytes) => bytes,
        Commitment::FinalSaplingRoot(_) => expected_final_sapling_root,
        Commitment::ChainHistoryActivationReserved => [0; 32],
        Commitment::ChainHistoryRoot(root) => root.bytes_in_display_order(),
        Commitment::ChainHistoryBlockTxAuthCommitment(hash) => hash.bytes_in_display_order(),
    };
    (
        expected_nonce,
        expected_final_sapling_root,
        expected_block_commitments,
    )
}

#[tokio::test(flavor = "multi_thread")]
async fn rpc_getblock() {
    let _init_guard = zebra_test::init();

    // Create a continuous chain of mainnet blocks from genesis
    let blocks: Vec<Arc<Block>> = zebra_test::vectors::CONTINUOUS_MAINNET_BLOCKS
        .iter()
        .map(|(_height, block_bytes)| block_bytes.zcash_deserialize_into().unwrap())
        .collect();

    let mut mempool: MockService<_, _, _, BoxError> = MockService::build().for_unit_tests();
    // Create a populated state service
    let (_, read_state, tip, _) = zebra_state::populated_state(blocks.clone(), &Mainnet).await;

    // Init RPC
    let (_tx, rx) = tokio::sync::watch::channel(None);
    let (rpc, rpc_tx_queue) = RpcImpl::new(
        Mainnet,
        Default::default(),
        Default::default(),
        "0.0.1",
        "RPC test",
        Buffer::new(mempool.clone(), 1),
        Buffer::new(read_state.clone(), 1),
        MockService::build().for_unit_tests(),
        MockSyncStatus::default(),
        tip,
        MockAddressBookPeers::default(),
        rx,
        None,
    );

    // Make height calls with verbosity=0 and check response
    for (i, block) in blocks.iter().enumerate() {
        let expected_result = GetBlock::Raw(block.clone().into());

        let get_block = rpc
            .get_block(i.to_string(), Some(0u8))
            .await
            .expect("We should have a GetBlock struct");

        assert_eq!(get_block, expected_result);

        let get_block = rpc
            .get_block(block.hash().to_string(), Some(0u8))
            .await
            .expect("We should have a GetBlock struct");

        assert_eq!(get_block, expected_result);
    }

    // Make hash calls with verbosity=0 and check response
    for (i, block) in blocks.iter().enumerate() {
        let expected_result = GetBlock::Raw(block.clone().into());

        let get_block = rpc
            .get_block(blocks[i].hash().to_string(), Some(0u8))
            .await
            .expect("We should have a GetBlock struct");

        assert_eq!(get_block, expected_result);

        let get_block = rpc
            .get_block(block.hash().to_string(), Some(0u8))
            .await
            .expect("We should have a GetBlock struct");

        assert_eq!(get_block, expected_result);
    }

    // Test negative heights: -1 should return block 10, -2 block 9, etc.
    for neg_height in (-10..=-1).rev() {
        // Convert negative height to corresponding index
        let index = (neg_height + (blocks.len() as i32)) as usize;

        let expected_result = GetBlock::Raw(blocks[index].clone().into());

        let get_block = rpc
            .get_block(neg_height.to_string(), Some(0u8))
            .await
            .expect("We should have a GetBlock struct");

        assert_eq!(get_block, expected_result);
    }

    // Create empty note commitment tree information.
    let sapling = SaplingTrees { size: 0 };
    let orchard = OrchardTrees { size: 0 };
    let trees = GetBlockTrees { sapling, orchard };

    // Make height calls with verbosity=1 and check response
    for (i, block) in blocks.iter().enumerate() {
        let get_block = rpc
            .get_block(i.to_string(), Some(1u8))
            .await
            .expect("We should have a GetBlock struct");

        let (expected_nonce, expected_final_sapling_root, expected_block_commitments) =
            get_block_data(&read_state, block.clone(), i).await;

        assert_eq!(
            get_block,
            GetBlock::Object {
                hash: GetBlockHash(block.hash()),
                confirmations: (blocks.len() - i).try_into().expect("valid i64"),
                height: Some(Height(i.try_into().expect("valid u32"))),
                time: Some(block.header.time.timestamp()),
                tx: block
                    .transactions
                    .iter()
                    .map(|tx| GetBlockTransaction::Hash(tx.hash()))
                    .collect(),
                trees,
                size: None,
                version: Some(block.header.version),
                merkle_root: Some(block.header.merkle_root),
                block_commitments: Some(expected_block_commitments),
                final_sapling_root: Some(expected_final_sapling_root),
                final_orchard_root: None,
                nonce: Some(expected_nonce),
                bits: Some(block.header.difficulty_threshold),
                difficulty: Some(
                    block
                        .header
                        .difficulty_threshold
                        .relative_to_network(&Mainnet)
                ),
                previous_block_hash: Some(GetBlockHash(block.header.previous_block_hash)),
                next_block_hash: blocks.get(i + 1).map(|b| GetBlockHash(b.hash())),
                solution: Some(block.header.solution),
            }
        );
    }

    // Make hash calls with verbosity=1 and check response
    for (i, block) in blocks.iter().enumerate() {
        let get_block = rpc
            .get_block(blocks[i].hash().to_string(), Some(1u8))
            .await
            .expect("We should have a GetBlock struct");

        let (expected_nonce, expected_final_sapling_root, expected_block_commitments) =
            get_block_data(&read_state, block.clone(), i).await;

        assert_eq!(
            get_block,
            GetBlock::Object {
                hash: GetBlockHash(block.hash()),
                confirmations: (blocks.len() - i).try_into().expect("valid i64"),
                height: Some(Height(i.try_into().expect("valid u32"))),
                time: Some(block.header.time.timestamp()),
                tx: block
                    .transactions
                    .iter()
                    .map(|tx| GetBlockTransaction::Hash(tx.hash()))
                    .collect(),
                trees,
                size: None,
                version: Some(block.header.version),
                merkle_root: Some(block.header.merkle_root),
                block_commitments: Some(expected_block_commitments),
                final_sapling_root: Some(expected_final_sapling_root),
                final_orchard_root: None,
                nonce: Some(expected_nonce),
                bits: Some(block.header.difficulty_threshold),
                difficulty: Some(
                    block
                        .header
                        .difficulty_threshold
                        .relative_to_network(&Mainnet)
                ),
                previous_block_hash: Some(GetBlockHash(block.header.previous_block_hash)),
                next_block_hash: blocks.get(i + 1).map(|b| GetBlockHash(b.hash())),
                solution: Some(block.header.solution),
            }
        );
    }

    // Make height calls with verbosity=2 and check response
    for (i, block) in blocks.iter().enumerate() {
        let get_block = rpc
            .get_block(i.to_string(), Some(2u8))
            .await
            .expect("We should have a GetBlock struct");

        let (expected_nonce, expected_final_sapling_root, expected_block_commitments) =
            get_block_data(&read_state, block.clone(), i).await;

        // partially compare the expected and actual GetBlock structs
        if let GetBlock::Object {
            hash,
            confirmations,
            height,
            time,
            tx,
            trees,
            size,
            version,
            merkle_root,
            block_commitments,
            final_sapling_root,
            final_orchard_root,
            nonce,
            bits,
            difficulty,
            previous_block_hash,
            next_block_hash,
            solution,
        } = &get_block
        {
            assert_eq!(hash, &GetBlockHash(block.hash()));
            assert_eq!(confirmations, &((blocks.len() - i) as i64));
            assert_eq!(height, &Some(Height(i.try_into().expect("valid u32"))));
            assert_eq!(time, &Some(block.header.time.timestamp()));
            assert_eq!(trees, trees);
            assert_eq!(
                size,
                &Some(block.zcash_serialize_to_vec().unwrap().len() as i64)
            );
            assert_eq!(version, &Some(block.header.version));
            assert_eq!(merkle_root, &Some(block.header.merkle_root));
            assert_eq!(block_commitments, &Some(expected_block_commitments));
            assert_eq!(final_sapling_root, &Some(expected_final_sapling_root));
            assert_eq!(final_orchard_root, &None);
            assert_eq!(nonce, &Some(expected_nonce));
            assert_eq!(bits, &Some(block.header.difficulty_threshold));
            assert_eq!(
                difficulty,
                &Some(
                    block
                        .header
                        .difficulty_threshold
                        .relative_to_network(&Mainnet)
                )
            );
            assert_eq!(
                previous_block_hash,
                &Some(GetBlockHash(block.header.previous_block_hash))
            );
            assert_eq!(
                next_block_hash,
                &blocks.get(i + 1).map(|b| GetBlockHash(b.hash()))
            );
            assert_eq!(solution, &Some(block.header.solution));

            for (actual_tx, expected_tx) in tx.iter().zip(block.transactions.iter()) {
                if let GetBlockTransaction::Object(TransactionObject {
                    hex,
                    height,
                    confirmations,
                    ..
                }) = actual_tx
                {
                    assert_eq!(hex, &(*expected_tx).clone().into());
                    assert_eq!(height, &Some(i.try_into().expect("valid u32")));
                    assert_eq!(
                        confirmations,
                        &Some((blocks.len() - i).try_into().expect("valid i64"))
                    );
                }
            }
        } else {
            panic!("Expected GetBlock::Object");
        }
    }

    // Make hash calls with verbosity=2 and check response
    for (i, block) in blocks.iter().enumerate() {
        let get_block = rpc
            .get_block(blocks[i].hash().to_string(), Some(2u8))
            .await
            .expect("We should have a GetBlock struct");

        let (expected_nonce, expected_final_sapling_root, expected_block_commitments) =
            get_block_data(&read_state, block.clone(), i).await;

        // partially compare the expected and actual GetBlock structs
        if let GetBlock::Object {
            hash,
            confirmations,
            height,
            time,
            tx,
            trees,
            size,
            version,
            merkle_root,
            block_commitments,
            final_sapling_root,
            final_orchard_root,
            nonce,
            bits,
            difficulty,
            previous_block_hash,
            next_block_hash,
            solution,
        } = &get_block
        {
            assert_eq!(hash, &GetBlockHash(block.hash()));
            assert_eq!(confirmations, &((blocks.len() - i) as i64));
            assert_eq!(height, &Some(Height(i.try_into().expect("valid u32"))));
            assert_eq!(time, &Some(block.header.time.timestamp()));
            assert_eq!(trees, trees);
            assert_eq!(
                size,
                &Some(block.zcash_serialize_to_vec().unwrap().len() as i64)
            );
            assert_eq!(version, &Some(block.header.version));
            assert_eq!(merkle_root, &Some(block.header.merkle_root));
            assert_eq!(block_commitments, &Some(expected_block_commitments));
            assert_eq!(final_sapling_root, &Some(expected_final_sapling_root));
            assert_eq!(final_orchard_root, &None);
            assert_eq!(nonce, &Some(expected_nonce));
            assert_eq!(bits, &Some(block.header.difficulty_threshold));
            assert_eq!(
                difficulty,
                &Some(
                    block
                        .header
                        .difficulty_threshold
                        .relative_to_network(&Mainnet)
                )
            );
            assert_eq!(
                previous_block_hash,
                &Some(GetBlockHash(block.header.previous_block_hash))
            );
            assert_eq!(
                next_block_hash,
                &blocks.get(i + 1).map(|b| GetBlockHash(b.hash()))
            );
            assert_eq!(solution, &Some(block.header.solution));

            for (actual_tx, expected_tx) in tx.iter().zip(block.transactions.iter()) {
                if let GetBlockTransaction::Object(TransactionObject {
                    hex,
                    height,
                    confirmations,
                    ..
                }) = actual_tx
                {
                    assert_eq!(hex, &(*expected_tx).clone().into());
                    assert_eq!(height, &Some(i.try_into().expect("valid u32")));
                    assert_eq!(
                        confirmations,
                        &Some((blocks.len() - i).try_into().expect("valid i64"))
                    );
                }
            }
        } else {
            panic!("Expected GetBlock::Object");
        }
    }

    // Make height calls with no verbosity (defaults to 1) and check response
    for (i, block) in blocks.iter().enumerate() {
        let get_block = rpc
            .get_block(i.to_string(), None)
            .await
            .expect("We should have a GetBlock struct");

        let (expected_nonce, expected_final_sapling_root, expected_block_commitments) =
            get_block_data(&read_state, block.clone(), i).await;

        assert_eq!(
            get_block,
            GetBlock::Object {
                hash: GetBlockHash(block.hash()),
                confirmations: (blocks.len() - i).try_into().expect("valid i64"),
                height: Some(Height(i.try_into().expect("valid u32"))),
                time: Some(block.header.time.timestamp()),
                tx: block
                    .transactions
                    .iter()
                    .map(|tx| GetBlockTransaction::Hash(tx.hash()))
                    .collect(),
                trees,
                size: None,
                version: Some(block.header.version),
                merkle_root: Some(block.header.merkle_root),
                block_commitments: Some(expected_block_commitments),
                final_sapling_root: Some(expected_final_sapling_root),
                final_orchard_root: None,
                nonce: Some(expected_nonce),
                bits: Some(block.header.difficulty_threshold),
                difficulty: Some(
                    block
                        .header
                        .difficulty_threshold
                        .relative_to_network(&Mainnet)
                ),
                previous_block_hash: Some(GetBlockHash(block.header.previous_block_hash)),
                next_block_hash: blocks.get(i + 1).map(|b| GetBlockHash(b.hash())),
                solution: Some(block.header.solution),
            }
        );
    }

    // Make hash calls with no verbosity (defaults to 1) and check response
    for (i, block) in blocks.iter().enumerate() {
        let get_block = rpc
            .get_block(blocks[i].hash().to_string(), None)
            .await
            .expect("We should have a GetBlock struct");

        let (expected_nonce, expected_final_sapling_root, expected_block_commitments) =
            get_block_data(&read_state, block.clone(), i).await;

        assert_eq!(
            get_block,
            GetBlock::Object {
                hash: GetBlockHash(block.hash()),
                confirmations: (blocks.len() - i).try_into().expect("valid i64"),
                height: Some(Height(i.try_into().expect("valid u32"))),
                time: Some(block.header.time.timestamp()),
                tx: block
                    .transactions
                    .iter()
                    .map(|tx| GetBlockTransaction::Hash(tx.hash()))
                    .collect(),
                trees,
                size: None,
                version: Some(block.header.version),
                merkle_root: Some(block.header.merkle_root),
                block_commitments: Some(expected_block_commitments),
                final_sapling_root: Some(expected_final_sapling_root),
                final_orchard_root: None,
                nonce: Some(expected_nonce),
                bits: Some(block.header.difficulty_threshold),
                difficulty: Some(
                    block
                        .header
                        .difficulty_threshold
                        .relative_to_network(&Mainnet)
                ),
                previous_block_hash: Some(GetBlockHash(block.header.previous_block_hash)),
                next_block_hash: blocks.get(i + 1).map(|b| GetBlockHash(b.hash())),
                solution: Some(block.header.solution),
            }
        );
    }

    mempool.expect_no_requests().await;

    // The queue task should continue without errors or panics
    let rpc_tx_queue_task_result = rpc_tx_queue.now_or_never();
    assert!(rpc_tx_queue_task_result.is_none());
}

#[tokio::test(flavor = "multi_thread")]
async fn rpc_getblock_parse_error() {
    let _init_guard = zebra_test::init();

    let mut mempool: MockService<_, _, _, BoxError> = MockService::build().for_unit_tests();
    let mut read_state: MockService<_, _, _, BoxError> = MockService::build().for_unit_tests();

    // Init RPC
    let (_tx, rx) = tokio::sync::watch::channel(None);
    let (rpc, rpc_tx_queue) = RpcImpl::new(
        Mainnet,
        Default::default(),
        Default::default(),
        "0.0.1",
        "RPC test",
        Buffer::new(mempool.clone(), 1),
        Buffer::new(read_state.clone(), 1),
        MockService::build().for_unit_tests(),
        MockSyncStatus::default(),
        NoChainTip,
        MockAddressBookPeers::default(),
        rx,
        None,
    );

    // Make sure we get an error if Zebra can't parse the block height.
    assert!(rpc
        .get_block("not parsable as height".to_string(), Some(0u8))
        .await
        .is_err());

    assert!(rpc
        .get_block("not parsable as height".to_string(), Some(1u8))
        .await
        .is_err());

    assert!(rpc
        .get_block("not parsable as height".to_string(), None)
        .await
        .is_err());

    mempool.expect_no_requests().await;
    read_state.expect_no_requests().await;

    // The queue task should continue without errors or panics
    let rpc_tx_queue_task_result = rpc_tx_queue.now_or_never();
    assert!(rpc_tx_queue_task_result.is_none());
}

#[tokio::test(flavor = "multi_thread")]
async fn rpc_getblock_missing_error() {
    let _init_guard = zebra_test::init();

    let mut mempool: MockService<_, _, _, BoxError> = MockService::build().for_unit_tests();
    let mut state: MockService<_, _, _, BoxError> = MockService::build().for_unit_tests();

    let (_tx, rx) = tokio::sync::watch::channel(None);
    let (rpc, rpc_tx_queue) = RpcImpl::new(
        Mainnet,
        Default::default(),
        Default::default(),
        "0.0.1",
        "RPC test",
        Buffer::new(mempool.clone(), 1),
        Buffer::new(state.clone(), 1),
        MockService::build().for_unit_tests(),
        MockSyncStatus::default(),
        NoChainTip,
        MockAddressBookPeers::default(),
        rx,
        None,
    );

    // Make sure Zebra returns the correct error code `-8` for missing blocks
    // https://github.com/zcash/lightwalletd/blob/v0.4.16/common/common.go#L287-L290
    let block_future = tokio::spawn(async move { rpc.get_block("0".to_string(), Some(0u8)).await });

    // Make the mock service respond with no block
    let response_handler = state
        .expect_request(zebra_state::ReadRequest::Block(Height(0).into()))
        .await;
    response_handler.respond(zebra_state::ReadResponse::Block(None));

    let block_response = block_future.await.expect("block future should not panic");
    let block_response =
        block_response.expect_err("unexpected success from missing block state response");
    assert_eq!(block_response.code(), ErrorCode::ServerError(-8).code());

    // Now check the error string the way `lightwalletd` checks it
    assert_eq!(
        serde_json::to_string(&block_response)
            .expect("unexpected error serializing JSON error")
            .split(':')
            .nth(1)
            .expect("unexpectedly low number of error fields")
            .split(',')
            .next(),
        Some("-8")
    );

    mempool.expect_no_requests().await;
    state.expect_no_requests().await;

    // The queue task should continue without errors or panics
    let rpc_tx_queue_task_result = rpc_tx_queue.now_or_never();
    assert!(rpc_tx_queue_task_result.is_none());
}

#[tokio::test(flavor = "multi_thread")]
async fn rpc_getblockheader() {
    let _init_guard = zebra_test::init();

    // Create a continuous chain of mainnet blocks from genesis
    let blocks: Vec<Arc<Block>> = zebra_test::vectors::CONTINUOUS_MAINNET_BLOCKS
        .iter()
        .map(|(_height, block_bytes)| block_bytes.zcash_deserialize_into().unwrap())
        .collect();

    let mut mempool: MockService<_, _, _, BoxError> = MockService::build().for_unit_tests();
    let (_, read_state, tip, _) = zebra_state::populated_state(blocks.clone(), &Mainnet).await;

    // Init RPC
    let (_tx, rx) = tokio::sync::watch::channel(None);
    let (rpc, rpc_tx_queue) = RpcImpl::new(
        Mainnet,
        Default::default(),
        Default::default(),
        "0.0.1",
        "RPC test",
        Buffer::new(mempool.clone(), 1),
        Buffer::new(read_state.clone(), 1),
        MockService::build().for_unit_tests(),
        MockSyncStatus::default(),
        tip,
        MockAddressBookPeers::default(),
        rx,
        None,
    );

    // Make height calls with verbose=false and check response
    for (i, block) in blocks.iter().enumerate() {
        let expected_result = GetBlockHeader::Raw(HexData(
            block
                .header
                .clone()
                .zcash_serialize_to_vec()
                .expect("test block header should serialize"),
        ));

        let hash = block.hash();
        let height = Height(i as u32);

        for hash_or_height in [HashOrHeight::from(height), hash.into()] {
            let get_block_header = rpc
                .get_block_header(hash_or_height.to_string(), Some(false))
                .await
                .expect("we should have a GetBlockHeader struct");
            assert_eq!(get_block_header, expected_result);
        }

        let zebra_state::ReadResponse::SaplingTree(sapling_tree) = read_state
            .clone()
            .oneshot(zebra_state::ReadRequest::SaplingTree(height.into()))
            .await
            .expect("should have sapling tree for block hash")
        else {
            panic!("unexpected response to SaplingTree request")
        };

        let mut expected_nonce = *block.header.nonce;
        expected_nonce.reverse();
        let sapling_tree = sapling_tree.expect("should always have sapling root");
        let expected_final_sapling_root: [u8; 32] = if sapling_tree.position().is_some() {
            let mut root: [u8; 32] = sapling_tree.root().into();
            root.reverse();
            root
        } else {
            [0; 32]
        };

        let expected_result = GetBlockHeader::Object(Box::new(GetBlockHeaderObject {
            hash: GetBlockHash(hash),
            confirmations: 11 - i as i64,
            height,
            version: 4,
            merkle_root: block.header.merkle_root,
            block_commitments: block.header.commitment_bytes.0,
            final_sapling_root: expected_final_sapling_root,
            sapling_tree_size: sapling_tree.count(),
            time: block.header.time.timestamp(),
            nonce: expected_nonce,
            solution: block.header.solution,
            bits: block.header.difficulty_threshold,
            difficulty: block
                .header
                .difficulty_threshold
                .relative_to_network(&Mainnet),
            previous_block_hash: GetBlockHash(block.header.previous_block_hash),
            next_block_hash: blocks.get(i + 1).map(|b| GetBlockHash(b.hash())),
        }));

        for hash_or_height in [HashOrHeight::from(Height(i as u32)), block.hash().into()] {
            let get_block_header = rpc
                .get_block_header(hash_or_height.to_string(), Some(true))
                .await
                .expect("we should have a GetBlockHeader struct");
            assert_eq!(get_block_header, expected_result);
        }
    }

    // Test negative heights: -1 should return a header for block 10, -2 block header 9, etc.
    for neg_height in (-10..=-1).rev() {
        // Convert negative height to corresponding index
        let index = (neg_height + (blocks.len() as i32)) as usize;

        let expected_result = GetBlockHeader::Raw(HexData(blocks[index].header.clone().as_bytes()));

        let get_block = rpc
            .get_block_header(neg_height.to_string(), Some(false))
            .await
            .expect("We should have a GetBlock struct");

        assert_eq!(get_block, expected_result);
    }

    mempool.expect_no_requests().await;

    // The queue task should continue without errors or panics
    let rpc_tx_queue_task_result = rpc_tx_queue.now_or_never();
    assert!(rpc_tx_queue_task_result.is_none());
}

#[tokio::test(flavor = "multi_thread")]
async fn rpc_getbestblockhash() {
    let _init_guard = zebra_test::init();

    // Create a continuous chain of mainnet blocks from genesis
    let blocks: Vec<Arc<Block>> = zebra_test::vectors::CONTINUOUS_MAINNET_BLOCKS
        .iter()
        .map(|(_height, block_bytes)| block_bytes.zcash_deserialize_into().unwrap())
        .collect();

    // Get the hash of the block at the tip using hardcoded block tip bytes.
    // We want to test the RPC response is equal to this hash
    let tip_block = blocks.last().unwrap();
    let tip_block_hash = tip_block.hash();

    // Get a mempool handle
    let mut mempool: MockService<_, _, _, BoxError> = MockService::build().for_unit_tests();
    // Create a populated state service, the tip will be in `NUMBER_OF_BLOCKS`.
    let (_, read_state, tip, _) = zebra_state::populated_state(blocks.clone(), &Mainnet).await;

    // Init RPC
    let (_tx, rx) = tokio::sync::watch::channel(None);
    let (rpc, rpc_tx_queue) = RpcImpl::new(
        Mainnet,
        Default::default(),
        Default::default(),
        "0.0.1",
        "RPC test",
        Buffer::new(mempool.clone(), 1),
        Buffer::new(read_state.clone(), 1),
        MockService::build().for_unit_tests(),
        MockSyncStatus::default(),
        tip,
        MockAddressBookPeers::default(),
        rx,
        None,
    );

    // Get the tip hash using RPC method `get_best_block_hash`
    let get_best_block_hash = rpc
        .get_best_block_hash()
        .expect("We should have a GetBlockHash struct");
    let response_hash = get_best_block_hash.0;

    // Check if response is equal to block 10 hash.
    assert_eq!(response_hash, tip_block_hash);

    mempool.expect_no_requests().await;

    // The queue task should continue without errors or panics
    let rpc_tx_queue_task_result = rpc_tx_queue.now_or_never();
    assert!(rpc_tx_queue_task_result.is_none());
}

#[tokio::test(flavor = "multi_thread")]
async fn rpc_getrawtransaction() {
    let _init_guard = zebra_test::init();

    // Create a continuous chain of mainnet blocks from genesis
    let blocks: Vec<Arc<Block>> = zebra_test::vectors::CONTINUOUS_MAINNET_BLOCKS
        .iter()
        .map(|(_height, block_bytes)| block_bytes.zcash_deserialize_into().unwrap())
        .collect();

    let mut mempool: MockService<_, _, _, BoxError> = MockService::build().for_unit_tests();
    let (_, read_state, _, _) = zebra_state::populated_state(blocks.clone(), &Mainnet).await;

    let (tip, tip_sender) = MockChainTip::new();
    tip_sender.send_best_tip_height(Height(10));

    // Init RPC
    let (_tx, rx) = tokio::sync::watch::channel(None);
    let (rpc, rpc_tx_queue) = RpcImpl::new(
        Mainnet,
        Default::default(),
        Default::default(),
        "0.0.1",
        "RPC test",
        Buffer::new(mempool.clone(), 1),
        Buffer::new(read_state.clone(), 1),
        MockService::build().for_unit_tests(),
        MockSyncStatus::default(),
        tip,
        MockAddressBookPeers::default(),
        rx,
        None,
    );

    // Test case where transaction is in mempool.
    // Skip genesis because its tx is not indexed.
    for block in blocks.iter().skip(1) {
        for tx in block.transactions.iter() {
            let mempool_req = mempool
                .expect_request_that(|request| {
                    if let mempool::Request::TransactionsByMinedId(ids) = request {
                        ids.len() == 1 && ids.contains(&tx.hash())
                    } else {
                        false
                    }
                })
                .map(|responder| {
                    responder.respond(mempool::Response::Transactions(vec![UnminedTx {
                        id: UnminedTxId::Legacy(tx.hash()),
                        transaction: tx.clone(),
                        size: 0,
                        conventional_fee: Amount::zero(),
                    }]));
                });

            let rpc_req = rpc.get_raw_transaction(tx.hash().encode_hex(), Some(0u8));

            let (rsp, _) = futures::join!(rpc_req, mempool_req);
            let get_tx = rsp.expect("we should have a `GetRawTransaction` struct");

            if let GetRawTransaction::Raw(raw_tx) = get_tx {
                assert_eq!(raw_tx.as_ref(), tx.zcash_serialize_to_vec().unwrap());
            } else {
                unreachable!("Should return a Raw enum")
            }
        }
    }

    let make_mempool_req = |tx_hash: transaction::Hash| {
        let mut mempool = mempool.clone();

        async move {
            mempool
                .expect_request_that(|request| {
                    if let mempool::Request::TransactionsByMinedId(ids) = request {
                        ids.len() == 1 && ids.contains(&tx_hash)
                    } else {
                        false
                    }
                })
                .await
                .respond(mempool::Response::Transactions(vec![]));
        }
    };

    let run_state_test_case = |block_idx: usize, block: Arc<Block>, tx: Arc<Transaction>| {
        let read_state = read_state.clone();
        let txid = tx.hash();
        let hex_txid = txid.encode_hex::<String>();

        let get_tx_verbose_0_req = rpc.get_raw_transaction(hex_txid.clone(), Some(0u8));
        let get_tx_verbose_1_req = rpc.get_raw_transaction(hex_txid, Some(1u8));

        async move {
            let (response, _) = futures::join!(get_tx_verbose_0_req, make_mempool_req(txid));
            let get_tx = response.expect("We should have a GetRawTransaction struct");
            if let GetRawTransaction::Raw(raw_tx) = get_tx {
                assert_eq!(raw_tx.as_ref(), tx.zcash_serialize_to_vec().unwrap());
            } else {
                unreachable!("Should return a Raw enum")
            }

            let (response, _) = futures::join!(get_tx_verbose_1_req, make_mempool_req(txid));

            let GetRawTransaction::Object(TransactionObject {
                hex,
                height,
                confirmations,
                ..
            }) = response.expect("We should have a GetRawTransaction struct")
            else {
                unreachable!("Should return a Raw enum")
            };

            let height = height.expect("state requests should have height");
            let confirmations = confirmations.expect("state requests should have confirmations");

            assert_eq!(hex.as_ref(), tx.zcash_serialize_to_vec().unwrap());
            assert_eq!(height, block_idx as u32);

            let depth_response = read_state
                .oneshot(zebra_state::ReadRequest::Depth(block.hash()))
                .await
                .expect("state request should succeed");

            let zebra_state::ReadResponse::Depth(depth) = depth_response else {
                panic!("unexpected response to Depth request");
            };

            let expected_confirmations = 1 + depth.expect("depth should be Some");

            (confirmations, expected_confirmations)
        }
    };

    // Test case where transaction is _not_ in mempool.
    // Skip genesis because its tx is not indexed.
    for (block_idx, block) in blocks.iter().enumerate().skip(1) {
        for tx in block.transactions.iter() {
            let (confirmations, expected_confirmations) =
                run_state_test_case(block_idx, block.clone(), tx.clone()).await;
            assert_eq!(confirmations, expected_confirmations);
        }
    }

    // Test case where transaction is _not_ in mempool with a fake chain tip height of 0
    // Skip genesis because its tx is not indexed.
    tip_sender.send_best_tip_height(Height(0));
    for (block_idx, block) in blocks.iter().enumerate().skip(1) {
        for tx in block.transactions.iter() {
            let (confirmations, expected_confirmations) =
                run_state_test_case(block_idx, block.clone(), tx.clone()).await;

            let is_confirmations_within_bounds = confirmations <= expected_confirmations;

            assert!(
                is_confirmations_within_bounds,
                "confirmations should be at or below depth + 1"
            );
        }
    }

    // Test case where transaction is _not_ in mempool with a fake chain tip height of 0
    // Skip genesis because its tx is not indexed.
    tip_sender.send_best_tip_height(Height(20));
    for (block_idx, block) in blocks.iter().enumerate().skip(1) {
        for tx in block.transactions.iter() {
            let (confirmations, expected_confirmations) =
                run_state_test_case(block_idx, block.clone(), tx.clone()).await;

            let is_confirmations_within_bounds = confirmations <= expected_confirmations;

            assert!(
                is_confirmations_within_bounds,
                "confirmations should be at or below depth + 1"
            );
        }
    }

    // The queue task should continue without errors or panics
    let rpc_tx_queue_task_result = rpc_tx_queue.now_or_never();
    assert!(rpc_tx_queue_task_result.is_none());
}

#[tokio::test(flavor = "multi_thread")]
async fn rpc_getaddresstxids_invalid_arguments() {
    let _init_guard = zebra_test::init();

    let mut mempool: MockService<_, _, _, BoxError> = MockService::build().for_unit_tests();

    // Create a continuous chain of mainnet blocks from genesis
    let blocks: Vec<Arc<Block>> = zebra_test::vectors::CONTINUOUS_MAINNET_BLOCKS
        .iter()
        .map(|(_height, block_bytes)| block_bytes.zcash_deserialize_into().unwrap())
        .collect();

    // Create a populated state service
    let (_, read_state, tip, _) = zebra_state::populated_state(blocks.clone(), &Mainnet).await;

    let (_tx, rx) = tokio::sync::watch::channel(None);
    let (rpc, rpc_tx_queue) = RpcImpl::new(
        Mainnet,
        Default::default(),
        Default::default(),
        "0.0.1",
        "RPC test",
        Buffer::new(mempool.clone(), 1),
        Buffer::new(read_state.clone(), 1),
        MockService::build().for_unit_tests(),
        MockSyncStatus::default(),
        tip,
        MockAddressBookPeers::default(),
        rx,
        None,
    );

    // call the method with an invalid address string
    let rpc_rsp = rpc
        .get_address_tx_ids(GetAddressTxIdsRequest {
            addresses: vec!["t1invalidaddress".to_owned()],
            start: Some(1),
            end: Some(2),
        })
        .await
        .unwrap_err();

    assert_eq!(rpc_rsp.code(), ErrorCode::ServerError(-5).code());

    mempool.expect_no_requests().await;

    // create a valid address
    let address = "t3Vz22vK5z2LcKEdg16Yv4FFneEL1zg9ojd".to_string();
    let addresses = vec![address.clone()];

    // call the method with start greater than end
    let start: Option<u32> = Some(2);
    let end: Option<u32> = Some(1);
    let error = rpc
        .get_address_tx_ids(GetAddressTxIdsRequest {
            addresses: addresses.clone(),
            start,
            end,
        })
        .await
        .unwrap_err();
    assert_eq!(
        error.message(),
        "start Height(2) must be less than or equal to end Height(1)".to_string()
    );

    mempool.expect_no_requests().await;

    // The queue task should continue without errors or panics
    let rpc_tx_queue_task_result = rpc_tx_queue.now_or_never();
    assert!(rpc_tx_queue_task_result.is_none());
}

#[tokio::test(flavor = "multi_thread")]
async fn rpc_getaddresstxids_response() {
    let _init_guard = zebra_test::init();

    for network in Network::iter() {
        let blocks: Vec<Arc<Block>> = network
            .blockchain_map()
            .iter()
            .map(|(_height, block_bytes)| block_bytes.zcash_deserialize_into().unwrap())
            .collect();
        // The first few blocks after genesis send funds to the same founders reward address,
        // in one output per coinbase transaction.
        //
        // Get the coinbase transaction of the first block
        // (the genesis block coinbase transaction is ignored by the consensus rules).
        let first_block_first_transaction = &blocks[1].transactions[0];

        // Get the address.
        let address = first_block_first_transaction.outputs()[1]
            .address(&network)
            .unwrap();

        // Create a populated state service
        let (_state, read_state, latest_chain_tip, _chain_tip_change) =
            zebra_state::populated_state(blocks.to_owned(), &network).await;

        if network == Mainnet {
            // Exhaustively test possible block ranges for mainnet.
            for start in 1..=10 {
                for end in start..=10 {
                    rpc_getaddresstxids_response_with(
                        &network,
                        Some(start),
                        Some(end),
                        &address,
                        &read_state,
                        &latest_chain_tip,
                        (end - start + 1) as usize,
                    )
                    .await;
                }
            }
        } else {
            // Just test the full range for testnet.
            rpc_getaddresstxids_response_with(
                &network,
                Some(1),
                Some(10),
                &address,
                &read_state,
                &latest_chain_tip,
                // response should be limited to the chain size.
                10,
            )
            .await;
        }

        // No range arguments should be equivalent to the full range.
        rpc_getaddresstxids_response_with(
            &network,
            None,
            None,
            &address,
            &read_state,
            &latest_chain_tip,
            10,
        )
        .await;

        // Range of 0s should be equivalent to the full range.
        rpc_getaddresstxids_response_with(
            &network,
            Some(0),
            Some(0),
            &address,
            &read_state,
            &latest_chain_tip,
            10,
        )
        .await;

        // Start and outside of the range should use the chain tip.
        rpc_getaddresstxids_response_with(
            &network,
            Some(11),
            Some(11),
            &address,
            &read_state,
            &latest_chain_tip,
            1,
        )
        .await;

        // End outside the range should use the chain tip.
        rpc_getaddresstxids_response_with(
            &network,
            None,
            Some(11),
            &address,
            &read_state,
            &latest_chain_tip,
            10,
        )
        .await;

        // Start outside the range should use the chain tip.
        rpc_getaddresstxids_response_with(
            &network,
            Some(11),
            None,
            &address,
            &read_state,
            &latest_chain_tip,
            1,
        )
        .await;
    }
}

async fn rpc_getaddresstxids_response_with(
    network: &Network,
    start: Option<u32>,
    end: Option<u32>,
    address: &transparent::Address,
    read_state: &ReadStateService,
<<<<<<< HEAD
    tip: &LatestChainTip,
=======
    latest_chain_tip: &LatestChainTip,
    expected_response_len: usize,
>>>>>>> e6dc3b6f
) {
    let mut mempool: MockService<_, _, _, BoxError> = MockService::build().for_unit_tests();

    let (_tx, rx) = tokio::sync::watch::channel(None);
    let (rpc, rpc_tx_queue) = RpcImpl::new(
        network.clone(),
        Default::default(),
        Default::default(),
        "0.0.1",
        "RPC test",
        Buffer::new(mempool.clone(), 1),
        Buffer::new(read_state.clone(), 1),
        MockService::build().for_unit_tests(),
        MockSyncStatus::default(),
        tip.clone(),
        MockAddressBookPeers::default(),
        rx,
        None,
    );

    // call the method with valid arguments
    let addresses = vec![address.to_string()];
    let response = rpc
        .get_address_tx_ids(GetAddressTxIdsRequest {
            addresses,
            start,
            end,
        })
        .await
        .expect("arguments are valid so no error can happen here");

    // One founders reward output per coinbase transactions, no other transactions.
    assert_eq!(response.len(), expected_response_len);

    mempool.expect_no_requests().await;

    // Shut down the queue task, to close the state's file descriptors.
    // (If we don't, opening ~100 simultaneous states causes process file descriptor limit errors.)
    //
    // TODO: abort all the join handles in all the tests, except one?
    rpc_tx_queue.abort();

    // The queue task should not have panicked or exited by itself.
    // It can still be running, or it can have exited due to the abort.
    let rpc_tx_queue_task_result = rpc_tx_queue.now_or_never();
    assert!(
        rpc_tx_queue_task_result.is_none()
            || rpc_tx_queue_task_result
                .unwrap()
                .unwrap_err()
                .is_cancelled()
    );
}

#[tokio::test(flavor = "multi_thread")]
async fn rpc_getaddressutxos_invalid_arguments() {
    let _init_guard = zebra_test::init();

    let mut mempool: MockService<_, _, _, BoxError> = MockService::build().for_unit_tests();
    let mut read_state: MockService<_, _, _, BoxError> = MockService::build().for_unit_tests();

    let (_tx, rx) = tokio::sync::watch::channel(None);
    let (rpc, _) = RpcImpl::new(
        Mainnet,
        Default::default(),
        Default::default(),
        "0.0.1",
        "RPC test",
        Buffer::new(mempool.clone(), 1),
        Buffer::new(read_state.clone(), 1),
        MockService::build().for_unit_tests(),
        MockSyncStatus::default(),
        NoChainTip,
        MockAddressBookPeers::default(),
        rx,
        None,
    );

    // call the method with an invalid address string
    let error = rpc
        .get_address_utxos(AddressStrings::new(vec!["t1invalidaddress".to_owned()]))
        .await
        .unwrap_err();

    assert_eq!(error.code(), ErrorCode::ServerError(-5).code());

    mempool.expect_no_requests().await;
    read_state.expect_no_requests().await;
}

#[tokio::test(flavor = "multi_thread")]
async fn rpc_getaddressutxos_response() {
    let _init_guard = zebra_test::init();

    let blocks: Vec<Arc<Block>> = zebra_test::vectors::CONTINUOUS_MAINNET_BLOCKS
        .iter()
        .map(|(_height, block_bytes)| block_bytes.zcash_deserialize_into().unwrap())
        .collect();

    // get the first transaction of the first block
    let first_block_first_transaction = &blocks[1].transactions[0];
    // get the address, this is always `t3Vz22vK5z2LcKEdg16Yv4FFneEL1zg9ojd`
    let address = &first_block_first_transaction.outputs()[1]
        .address(&Mainnet)
        .unwrap();

    let mut mempool: MockService<_, _, _, BoxError> = MockService::build().for_unit_tests();
    // Create a populated state service
    let (_, read_state, tip, _) = zebra_state::populated_state(blocks.clone(), &Mainnet).await;

    let (_tx, rx) = tokio::sync::watch::channel(None);
    let (rpc, _) = RpcImpl::new(
        Mainnet,
        Default::default(),
        Default::default(),
        "0.0.1",
        "RPC test",
        Buffer::new(mempool.clone(), 1),
        Buffer::new(read_state.clone(), 1),
        MockService::build().for_unit_tests(),
        MockSyncStatus::default(),
        tip,
        MockAddressBookPeers::default(),
        rx,
        None,
    );

    // call the method with a valid address
    let addresses = vec![address.to_string()];
    let response = rpc
        .get_address_utxos(AddressStrings::new(addresses))
        .await
        .expect("address is valid so no error can happen here");

    // there are 10 outputs for provided address
    assert_eq!(response.len(), 10);

    mempool.expect_no_requests().await;
}

#[tokio::test(flavor = "multi_thread")]
async fn rpc_getblockcount() {
    use zebra_chain::chain_sync_status::MockSyncStatus;
    use zebra_network::address_book_peers::MockAddressBookPeers;

    let _init_guard = zebra_test::init();

    // Create a continuous chain of mainnet blocks from genesis
    let blocks: Vec<Arc<Block>> = zebra_test::vectors::CONTINUOUS_MAINNET_BLOCKS
        .iter()
        .map(|(_height, block_bytes)| block_bytes.zcash_deserialize_into().unwrap())
        .collect();

    // Get the height of the block at the tip using hardcoded block tip bytes.
    // We want to test the RPC response is equal to this hash
    let tip_block = blocks.last().unwrap();
    let tip_block_height = tip_block.coinbase_height().unwrap();

    // Get a mempool handle
    let mut mempool: MockService<_, _, _, BoxError> = MockService::build().for_unit_tests();
    // Create a populated state service, the tip will be in `NUMBER_OF_BLOCKS`.
    let (state, read_state, tip, _) = zebra_state::populated_state(blocks.clone(), &Mainnet).await;

    let (block_verifier_router, _, _, _) = zebra_consensus::router::init_test(
        zebra_consensus::Config::default(),
        &Mainnet,
        state.clone(),
    )
    .await;

    // Init RPC
    let (_tx, rx) = tokio::sync::watch::channel(None);
    let (rpc, _) = RpcImpl::new(
        Mainnet,
        Default::default(),
        Default::default(),
        "0.0.1",
        "RPC test",
        Buffer::new(mempool.clone(), 1),
        Buffer::new(read_state.clone(), 1),
        block_verifier_router,
        MockSyncStatus::default(),
        tip.clone(),
        MockAddressBookPeers::default(),
        rx,
        None,
    );

    // Get the tip height using RPC method `get_block_count`
    let get_block_count = rpc.get_block_count().expect("We should have a number");

    // Check if response is equal to block 10 hash.
    assert_eq!(get_block_count, tip_block_height.0);

    mempool.expect_no_requests().await;
}

#[tokio::test(flavor = "multi_thread")]
async fn rpc_getblockcount_empty_state() {
    use zebra_chain::chain_sync_status::MockSyncStatus;
    use zebra_network::address_book_peers::MockAddressBookPeers;

    let _init_guard = zebra_test::init();

    // Get a mempool handle
    let mut mempool: MockService<_, _, _, BoxError> = MockService::build().for_unit_tests();
    // Create an empty state
    let (state, read_state, tip, _) = zebra_state::init_test_services(&Mainnet);

    let (block_verifier_router, _, _, _) = zebra_consensus::router::init_test(
        zebra_consensus::Config::default(),
        &Mainnet,
        state.clone(),
    )
    .await;

    // Init RPC
    let (_tx, rx) = tokio::sync::watch::channel(None);
    let (rpc, _) = RpcImpl::new(
        Mainnet,
        Default::default(),
        Default::default(),
        "0.0.1",
        "RPC test",
        Buffer::new(mempool.clone(), 1),
        Buffer::new(read_state.clone(), 1),
        block_verifier_router,
        MockSyncStatus::default(),
        tip.clone(),
        MockAddressBookPeers::default(),
        rx,
        None,
    );

    // Get the tip height using RPC method `get_block_count
    let get_block_count = rpc.get_block_count();

    // state an empty so we should get an error
    assert!(get_block_count.is_err());

    // Check the error we got is the correct one
    assert_eq!(
        get_block_count.err().unwrap().message(),
        "No blocks in state"
    );

    mempool.expect_no_requests().await;
}

#[tokio::test(flavor = "multi_thread")]
async fn rpc_getpeerinfo() {
    use zebra_chain::chain_sync_status::MockSyncStatus;
    use zebra_network::{address_book_peers::MockAddressBookPeers, types::PeerServices};

    let _init_guard = zebra_test::init();
    let network = Mainnet;

    let mut mempool: MockService<_, _, _, BoxError> = MockService::build().for_unit_tests();
    let (state, read_state, tip, _) = zebra_state::init_test_services(&Mainnet);

    let (block_verifier_router, _, _, _) = zebra_consensus::router::init_test(
        zebra_consensus::Config::default(),
        &network,
        state.clone(),
    )
    .await;

    // Add a connected outbound peer
    let outbound_mock_peer_address = zebra_network::types::MetaAddr::new_connected(
        std::net::SocketAddr::new(
            std::net::IpAddr::V4(std::net::Ipv4Addr::new(127, 0, 0, 1)),
            network.default_port(),
        )
        .into(),
        &PeerServices::NODE_NETWORK,
        false,
    )
    .into_new_meta_addr(
        std::time::Instant::now(),
        zebra_chain::serialization::DateTime32::now(),
    );

    // Add a connected inbound peer
    let inbound_mock_peer_address = zebra_network::types::MetaAddr::new_connected(
        std::net::SocketAddr::new(
            std::net::IpAddr::V4(std::net::Ipv4Addr::new(127, 0, 0, 1)),
            44444,
        )
        .into(),
        &PeerServices::NODE_NETWORK,
        true,
    )
    .into_new_meta_addr(
        std::time::Instant::now(),
        zebra_chain::serialization::DateTime32::now(),
    );

    // Add a peer that is not connected and will not be displayed in the RPC output
    let not_connected_mock_peer_adderess = zebra_network::types::MetaAddr::new_initial_peer(
        std::net::SocketAddr::new(
            std::net::IpAddr::V4(std::net::Ipv4Addr::new(127, 0, 0, 1)),
            55555,
        )
        .into(),
    )
    .into_new_meta_addr(
        std::time::Instant::now(),
        zebra_chain::serialization::DateTime32::now(),
    );

    let mock_address_book = MockAddressBookPeers::new(vec![
        outbound_mock_peer_address,
        inbound_mock_peer_address,
        not_connected_mock_peer_adderess,
    ]);

    // Init RPC
    let (_tx, rx) = tokio::sync::watch::channel(None);
    let (rpc, _) = RpcImpl::new(
        network,
        Default::default(),
        Default::default(),
        "0.0.1",
        "RPC test",
        Buffer::new(mempool.clone(), 1),
        Buffer::new(read_state.clone(), 1),
        block_verifier_router,
        MockSyncStatus::default(),
        tip.clone(),
        mock_address_book,
        rx,
        None,
    );

    // Call `get_peer_info`
    let get_peer_info = rpc
        .get_peer_info()
        .await
        .expect("We should have an array of addresses");

    // Response of length should be 2. We have 2 connected peers and 1 unconnected peer in the address book.
    assert_eq!(get_peer_info.len(), 2);

    let mut res_iter = get_peer_info.into_iter();
    // Check for the outbound peer
    assert_eq!(
        res_iter
            .next()
            .expect("there should be a mock peer address"),
        outbound_mock_peer_address.into()
    );

    // Check for the inbound peer
    assert_eq!(
        res_iter
            .next()
            .expect("there should be a mock peer address"),
        inbound_mock_peer_address.into()
    );

    mempool.expect_no_requests().await;
}

#[tokio::test(flavor = "multi_thread")]
async fn rpc_getblockhash() {
    use zebra_chain::chain_sync_status::MockSyncStatus;
    use zebra_network::address_book_peers::MockAddressBookPeers;

    let _init_guard = zebra_test::init();

    // Create a continuous chain of mainnet blocks from genesis
    let blocks: Vec<Arc<Block>> = zebra_test::vectors::CONTINUOUS_MAINNET_BLOCKS
        .iter()
        .map(|(_height, block_bytes)| block_bytes.zcash_deserialize_into().unwrap())
        .collect();

    let mut mempool: MockService<_, _, _, BoxError> = MockService::build().for_unit_tests();
    let (state, read_state, tip, _) = zebra_state::populated_state(blocks.clone(), &Mainnet).await;

    let (block_verifier_router, _, _, _) = zebra_consensus::router::init_test(
        zebra_consensus::Config::default(),
        &Mainnet,
        state.clone(),
    )
    .await;

    // Init RPC
    let (_tx, rx) = tokio::sync::watch::channel(None);
    let (rpc, _) = RpcImpl::new(
        Mainnet,
        Default::default(),
        Default::default(),
        "0.0.1",
        "RPC test",
        Buffer::new(mempool.clone(), 1),
        Buffer::new(read_state.clone(), 1),
        block_verifier_router,
        MockSyncStatus::default(),
        tip.clone(),
        MockAddressBookPeers::default(),
        rx,
        None,
    );

    // Query the hashes using positive indexes
    for (i, block) in blocks.iter().enumerate() {
        let get_block_hash = rpc
            .get_block_hash(i.try_into().expect("usize always fits in i32"))
            .await
            .expect("We should have a GetBlockHash struct");

        assert_eq!(get_block_hash, GetBlockHash(block.clone().hash()));
    }

    // Query the hashes using negative indexes
    for i in (-10..=-1).rev() {
        let get_block_hash = rpc
            .get_block_hash(i)
            .await
            .expect("We should have a GetBlockHash struct");

        assert_eq!(
            get_block_hash,
            GetBlockHash(blocks[(10 + (i + 1)) as usize].hash())
        );
    }

    mempool.expect_no_requests().await;
}

#[tokio::test(flavor = "multi_thread")]
async fn rpc_getmininginfo() {
    use zebra_chain::chain_sync_status::MockSyncStatus;
    use zebra_network::address_book_peers::MockAddressBookPeers;

    let _init_guard = zebra_test::init();

    // Create a continuous chain of mainnet blocks from genesis
    let blocks: Vec<Arc<Block>> = zebra_test::vectors::CONTINUOUS_MAINNET_BLOCKS
        .iter()
        .map(|(_height, block_bytes)| block_bytes.zcash_deserialize_into().unwrap())
        .collect();

    // Create a populated state service
    let (_, read_state, tip, _) = zebra_state::populated_state(blocks.clone(), &Mainnet).await;

    // Init RPC
    let (_tx, rx) = tokio::sync::watch::channel(None);
    let (rpc, _) = RpcImpl::new(
        Mainnet,
        Default::default(),
        Default::default(),
        "0.0.1",
        "RPC test",
        MockService::build().for_unit_tests(),
        Buffer::new(read_state.clone(), 1),
        MockService::build().for_unit_tests(),
        MockSyncStatus::default(),
        tip.clone(),
        MockAddressBookPeers::default(),
        rx,
        None,
    );

    rpc.get_mining_info()
        .await
        .expect("get_mining_info call should succeed");
}

#[tokio::test(flavor = "multi_thread")]
async fn rpc_getnetworksolps() {
    use zebra_chain::chain_sync_status::MockSyncStatus;
    use zebra_network::address_book_peers::MockAddressBookPeers;

    let _init_guard = zebra_test::init();

    // Create a continuous chain of mainnet blocks from genesis
    let blocks: Vec<Arc<Block>> = zebra_test::vectors::CONTINUOUS_MAINNET_BLOCKS
        .iter()
        .map(|(_height, block_bytes)| block_bytes.zcash_deserialize_into().unwrap())
        .collect();

    // Create a populated state service
    let (_, read_state, tip, _) = zebra_state::populated_state(blocks.clone(), &Mainnet).await;

    // Init RPC
    let (_tx, rx) = tokio::sync::watch::channel(None);
    let (rpc, _) = RpcImpl::new(
        Mainnet,
        Default::default(),
        Default::default(),
        "0.0.1",
        "RPC test",
        MockService::build().for_unit_tests(),
        Buffer::new(read_state.clone(), 1),
        MockService::build().for_unit_tests(),
        MockSyncStatus::default(),
        tip.clone(),
        MockAddressBookPeers::default(),
        rx,
        None,
    );

    let get_network_sol_ps_inputs = [
        // num_blocks, height, return value
        (None, None, Ok(2)),
        (Some(-4), None, Ok(2)),
        (Some(-3), Some(0), Ok(0)),
        (Some(-2), Some(-4), Ok(2)),
        (Some(-1), Some(10), Ok(2)),
        (Some(-1), Some(i32::MAX), Ok(2)),
        (Some(0), None, Ok(2)),
        (Some(0), Some(0), Ok(0)),
        (Some(0), Some(-3), Ok(2)),
        (Some(0), Some(10), Ok(2)),
        (Some(0), Some(i32::MAX), Ok(2)),
        (Some(1), None, Ok(4096)),
        (Some(1), Some(0), Ok(0)),
        (Some(1), Some(-2), Ok(4096)),
        (Some(1), Some(10), Ok(4096)),
        (Some(1), Some(i32::MAX), Ok(4096)),
        (Some(i32::MAX), None, Ok(2)),
        (Some(i32::MAX), Some(0), Ok(0)),
        (Some(i32::MAX), Some(-1), Ok(2)),
        (Some(i32::MAX), Some(10), Ok(2)),
        (Some(i32::MAX), Some(i32::MAX), Ok(2)),
    ];

    for (num_blocks_input, height_input, return_value) in get_network_sol_ps_inputs {
        let get_network_sol_ps_result =
            rpc.get_network_sol_ps(num_blocks_input, height_input).await;
        assert_eq!(
            get_network_sol_ps_result, return_value,
            "get_network_sol_ps({num_blocks_input:?}, {height_input:?}) result\n\
             should be {return_value:?},\n\
             got: {get_network_sol_ps_result:?}"
        );
    }
}

#[tokio::test(flavor = "multi_thread")]
async fn rpc_getblocktemplate() {
    // test getblocktemplate with a miner P2SH address
    rpc_getblocktemplate_mining_address(true).await;
    // test getblocktemplate with a miner P2PKH address
    rpc_getblocktemplate_mining_address(false).await;
}

async fn rpc_getblocktemplate_mining_address(use_p2pkh: bool) {
    use crate::methods::{
        get_block_template::constants::{CAPABILITIES_FIELD, MUTABLE_FIELD, NONCE_RANGE_FIELD},
        hex_data::HexData,
        tests::utils::fake_history_tree,
    };
    use zebra_chain::{
        amount::NonNegative,
        block::{Hash, MAX_BLOCK_BYTES, ZCASH_BLOCK_VERSION},
        chain_sync_status::MockSyncStatus,
        serialization::DateTime32,
        transaction::{zip317, VerifiedUnminedTx},
        work::difficulty::{CompactDifficulty, ExpandedDifficulty, U256},
    };
    use zebra_consensus::MAX_BLOCK_SIGOPS;
    use zebra_network::address_book_peers::MockAddressBookPeers;
    use zebra_state::{GetBlockTemplateChainInfo, ReadRequest, ReadResponse};

    let _init_guard = zebra_test::init();

    let mut mempool: MockService<_, _, _, BoxError> = MockService::build().for_unit_tests();
    let read_state: MockService<_, _, _, BoxError> = MockService::build().for_unit_tests();

    let mut mock_sync_status = MockSyncStatus::default();
    mock_sync_status.set_is_close_to_tip(true);

    let network = Network::Mainnet;
    let miner_address = match use_p2pkh {
        false => Some(transparent::Address::from_script_hash(
            network.kind(),
            [0x7e; 20],
        )),
        true => Some(transparent::Address::from_pub_key_hash(
            network.kind(),
            [0x7e; 20],
        )),
    };

    #[allow(clippy::unnecessary_struct_initialization)]
    let mining_conf = crate::config::mining::Config {
        miner_address: miner_address.clone(),
        extra_coinbase_data: None,
        debug_like_zcashd: true,
        internal_miner: true,
    };

    // nu5 block height
    let fake_tip_height = NetworkUpgrade::Nu5.activation_height(&Mainnet).unwrap();
    // nu5 block hash
    let fake_tip_hash =
        Hash::from_hex("0000000000d723156d9b65ffcf4984da7a19675ed7e2f06d9e5d5188af087bf8").unwrap();
    //  nu5 block time + 1
    let fake_min_time = DateTime32::from(1654008606);
    // nu5 block time + 12
    let fake_cur_time = DateTime32::from(1654008617);
    // nu5 block time + 123
    let fake_max_time = DateTime32::from(1654008728);
    let fake_difficulty = CompactDifficulty::from(ExpandedDifficulty::from(U256::one()));

    let (mock_tip, mock_tip_sender) = MockChainTip::new();
    mock_tip_sender.send_best_tip_height(fake_tip_height);
    mock_tip_sender.send_best_tip_hash(fake_tip_hash);
    mock_tip_sender.send_estimated_distance_to_network_chain_tip(Some(0));

    // Init RPC
    let (_tx, rx) = tokio::sync::watch::channel(None);
    let (rpc, _) = RpcImpl::new(
        Mainnet,
        mining_conf,
        Default::default(),
        "0.0.1",
        "RPC test",
        Buffer::new(mempool.clone(), 1),
        Buffer::new(read_state.clone(), 1),
        MockService::build().for_unit_tests(),
        mock_sync_status.clone(),
        mock_tip,
        MockAddressBookPeers::default(),
        rx,
        None,
    );

    // Fake the ChainInfo response
    let make_mock_read_state_request_handler = || {
        let mut read_state = read_state.clone();

        async move {
            read_state
                .expect_request_that(|req| matches!(req, ReadRequest::ChainInfo))
                .await
                .respond(ReadResponse::ChainInfo(GetBlockTemplateChainInfo {
                    expected_difficulty: fake_difficulty,
                    tip_height: fake_tip_height,
                    tip_hash: fake_tip_hash,
                    cur_time: fake_cur_time,
                    min_time: fake_min_time,
                    max_time: fake_max_time,
                    chain_history_root: fake_history_tree(&Mainnet).hash(),
                }));
        }
    };

    let make_mock_mempool_request_handler = |transactions, last_seen_tip_hash| {
        let mut mempool = mempool.clone();
        async move {
            mempool
                .expect_request(mempool::Request::FullTransactions)
                .await
                .respond(mempool::Response::FullTransactions {
                    transactions,
                    transaction_dependencies: Default::default(),
                    last_seen_tip_hash,
                });
        }
    };

    let get_block_template_fut = rpc.get_block_template(None);
    let (get_block_template, ..) = tokio::join!(
        get_block_template_fut,
        make_mock_mempool_request_handler(vec![], fake_tip_hash),
        make_mock_read_state_request_handler(),
    );

    let get_block_template::Response::TemplateMode(get_block_template) =
        get_block_template.expect("unexpected error in getblocktemplate RPC call")
    else {
        panic!(
            "this getblocktemplate call without parameters should return the `TemplateMode` variant of the response"
        )
    };

    let coinbase_transaction =
        Transaction::zcash_deserialize(get_block_template.coinbase_txn.data.as_ref())
            .expect("coinbase transaction data should be deserializable");

    assert_eq!(
        coinbase_transaction
            .outputs()
            .first()
            .unwrap()
            .address(&network),
        miner_address
    );

    assert_eq!(get_block_template.capabilities, CAPABILITIES_FIELD.to_vec());
    assert_eq!(get_block_template.version, ZCASH_BLOCK_VERSION);
    assert!(get_block_template.transactions.is_empty());
    assert_eq!(
        get_block_template.target,
        ExpandedDifficulty::from_hex(
            "0000000000000000000000000000000000000000000000000000000000000001"
        )
        .expect("test vector is valid")
    );
    assert_eq!(get_block_template.min_time, fake_min_time);
    assert_eq!(get_block_template.mutable, MUTABLE_FIELD.to_vec());
    assert_eq!(get_block_template.nonce_range, NONCE_RANGE_FIELD);
    assert_eq!(get_block_template.sigop_limit, MAX_BLOCK_SIGOPS);
    assert_eq!(get_block_template.size_limit, MAX_BLOCK_BYTES);
    assert_eq!(get_block_template.cur_time, fake_cur_time);
    assert_eq!(
        get_block_template.bits,
        CompactDifficulty::from_hex("01010000").expect("test vector is valid")
    );
    assert_eq!(get_block_template.height, 1687105); // nu5 height
    assert_eq!(get_block_template.max_time, fake_max_time);

    // Coinbase transaction checks.
    assert!(get_block_template.coinbase_txn.required);
    assert!(!get_block_template.coinbase_txn.data.as_ref().is_empty());
    assert_eq!(get_block_template.coinbase_txn.depends.len(), 0);
    if use_p2pkh {
        // there is one sig operation if miner address is p2pkh.
        assert_eq!(get_block_template.coinbase_txn.sigops, 1);
    } else {
        // everything in the coinbase is p2sh.
        assert_eq!(get_block_template.coinbase_txn.sigops, 0);
    }
    // Coinbase transaction checks for empty blocks.
    assert_eq!(
        get_block_template.coinbase_txn.fee,
        Amount::<NonNegative>::zero()
    );

    mock_tip_sender.send_estimated_distance_to_network_chain_tip(Some(200));
    let get_block_template_sync_error = rpc
        .get_block_template(None)
        .await
        .expect_err("needs an error when estimated distance to network chain tip is far");

    assert_eq!(
        get_block_template_sync_error.code(),
        ErrorCode::ServerError(-10).code()
    );

    mock_sync_status.set_is_close_to_tip(false);

    mock_tip_sender.send_estimated_distance_to_network_chain_tip(Some(0));
    let get_block_template_sync_error = rpc
        .get_block_template(None)
        .await
        .expect_err("needs an error when syncer is not close to tip");

    assert_eq!(
        get_block_template_sync_error.code(),
        ErrorCode::ServerError(-10).code()
    );

    mock_tip_sender.send_estimated_distance_to_network_chain_tip(Some(200));
    let get_block_template_sync_error = rpc
        .get_block_template(None)
        .await
        .expect_err("needs an error when syncer is not close to tip or estimated distance to network chain tip is far");

    assert_eq!(
        get_block_template_sync_error.code(),
        ErrorCode::ServerError(-10).code()
    );

    let get_block_template_sync_error = rpc
        .get_block_template(Some(get_block_template::JsonParameters {
            mode: GetBlockTemplateRequestMode::Proposal,
            ..Default::default()
        }))
        .await
        .expect_err("needs an error when called in proposal mode without data");

    assert_eq!(
        get_block_template_sync_error.code(),
        ErrorCode::InvalidParams.code()
    );

    let get_block_template_sync_error = rpc
        .get_block_template(Some(get_block_template::JsonParameters {
            data: Some(HexData("".into())),
            ..Default::default()
        }))
        .await
        .expect_err("needs an error when passing in block data in template mode");

    assert_eq!(
        get_block_template_sync_error.code(),
        ErrorCode::InvalidParams.code()
    );

    // The long poll id is valid, so it returns a state error instead
    let get_block_template_sync_error = rpc
        .get_block_template(Some(get_block_template::JsonParameters {
            // This must parse as a LongPollId.
            // It must be the correct length and have hex/decimal digits.
            long_poll_id: Some(
                "0".repeat(LONG_POLL_ID_LENGTH)
                    .parse()
                    .expect("unexpected invalid LongPollId"),
            ),
            ..Default::default()
        }))
        .await
        .expect_err("needs an error when the state is empty");

    assert_eq!(
        get_block_template_sync_error.code(),
        ErrorCode::ServerError(-10).code()
    );

    // Try getting mempool transactions with a different tip hash

    let tx = Arc::new(Transaction::V1 {
        inputs: vec![],
        outputs: vec![],
        lock_time: transaction::LockTime::unlocked(),
    });

    let unmined_tx = UnminedTx {
        transaction: tx.clone(),
        id: tx.unmined_id(),
        size: tx.zcash_serialized_size(),
        conventional_fee: 0.try_into().unwrap(),
    };

    let conventional_actions = zip317::conventional_actions(&unmined_tx.transaction);

    let verified_unmined_tx = VerifiedUnminedTx {
        transaction: unmined_tx,
        miner_fee: 0.try_into().unwrap(),
        legacy_sigop_count: 0,
        conventional_actions,
        unpaid_actions: 0,
        fee_weight_ratio: 1.0,
        time: None,
        height: None,
    };

    let next_fake_tip_hash =
        Hash::from_hex("0000000000b6a5024aa412120b684a509ba8fd57e01de07bc2a84e4d3719a9f1").unwrap();

    mock_sync_status.set_is_close_to_tip(true);

    mock_tip_sender.send_estimated_distance_to_network_chain_tip(Some(0));

    let (get_block_template, ..) = tokio::join!(
        rpc.get_block_template(None),
        make_mock_mempool_request_handler(vec![verified_unmined_tx], next_fake_tip_hash),
        make_mock_read_state_request_handler(),
    );

    let get_block_template::Response::TemplateMode(get_block_template) =
        get_block_template.expect("unexpected error in getblocktemplate RPC call")
    else {
        panic!(
            "this getblocktemplate call without parameters should return the `TemplateMode` variant of the response"
        )
    };

    // mempool transactions should be omitted if the tip hash in the GetChainInfo response from the state
    // does not match the `last_seen_tip_hash` in the FullTransactions response from the mempool.
    assert!(get_block_template.transactions.is_empty());

    mempool.expect_no_requests().await;
}

#[tokio::test(flavor = "multi_thread")]
async fn rpc_submitblock_errors() {
    use zebra_chain::chain_sync_status::MockSyncStatus;
    use zebra_network::address_book_peers::MockAddressBookPeers;

    use crate::methods::hex_data::HexData;

    let _init_guard = zebra_test::init();

    // Create a continuous chain of mainnet blocks from genesis
    let blocks: Vec<Arc<Block>> = zebra_test::vectors::CONTINUOUS_MAINNET_BLOCKS
        .iter()
        .map(|(_height, block_bytes)| block_bytes.zcash_deserialize_into().unwrap())
        .collect();

    let mut mempool: MockService<_, _, _, BoxError> = MockService::build().for_unit_tests();
    // Create a populated state service
    let (state, read_state, tip, _) = zebra_state::populated_state(blocks, &Mainnet).await;

    // Init RPCs
    let (block_verifier_router, _, _, _) = zebra_consensus::router::init_test(
        zebra_consensus::Config::default(),
        &Mainnet,
        state.clone(),
    )
    .await;

    // Init RPC
    let (_tx, rx) = tokio::sync::watch::channel(None);
    let (rpc, _) = RpcImpl::new(
        Mainnet,
        Default::default(),
        Default::default(),
        "0.0.1",
        "RPC test",
        Buffer::new(mempool.clone(), 1),
        Buffer::new(read_state.clone(), 1),
        block_verifier_router,
        MockSyncStatus::default(),
        tip.clone(),
        MockAddressBookPeers::default(),
        rx,
        None,
    );

    // Try to submit pre-populated blocks and assert that it responds with duplicate.
    for (_height, &block_bytes) in zebra_test::vectors::CONTINUOUS_MAINNET_BLOCKS.iter() {
        let submit_block_response = rpc.submit_block(HexData(block_bytes.into()), None).await;

        assert_eq!(
            submit_block_response,
            Ok(submit_block::ErrorResponse::Duplicate.into())
        );
    }

    let submit_block_response = rpc
        .submit_block(
            HexData(zebra_test::vectors::BAD_BLOCK_MAINNET_202_BYTES.to_vec()),
            None,
        )
        .await;

    assert_eq!(
        submit_block_response,
        Ok(submit_block::ErrorResponse::Rejected.into())
    );

    mempool.expect_no_requests().await;

    // See zebrad::tests::acceptance::submit_block for success case.
}

#[tokio::test(flavor = "multi_thread")]
async fn rpc_validateaddress() {
    use zebra_chain::chain_sync_status::MockSyncStatus;
    use zebra_network::address_book_peers::MockAddressBookPeers;

    let _init_guard = zebra_test::init();

    let (_tx, rx) = tokio::sync::watch::channel(None);
    let (rpc, _) = RpcImpl::new(
        Mainnet,
        Default::default(),
        Default::default(),
        "0.0.1",
        "RPC test",
        MockService::build().for_unit_tests(),
        MockService::build().for_unit_tests(),
        MockService::build().for_unit_tests(),
        MockSyncStatus::default(),
        NoChainTip,
        MockAddressBookPeers::default(),
        rx,
        None,
    );

    let validate_address = rpc
        .validate_address("t3fqvkzrrNaMcamkQMwAyHRjfDdM2xQvDTR".to_string())
        .await
        .expect("we should have a validate_address::Response");

    assert!(
        validate_address.is_valid,
        "Mainnet founder address should be valid on Mainnet"
    );

    let validate_address = rpc
        .validate_address("t2UNzUUx8mWBCRYPRezvA363EYXyEpHokyi".to_string())
        .await
        .expect("We should have a validate_address::Response");

    assert_eq!(
        validate_address,
        validate_address::Response::invalid(),
        "Testnet founder address should be invalid on Mainnet"
    );
}

#[tokio::test(flavor = "multi_thread")]
async fn rpc_z_validateaddress() {
    use zebra_chain::chain_sync_status::MockSyncStatus;
    use zebra_network::address_book_peers::MockAddressBookPeers;

    let _init_guard = zebra_test::init();

    // Init RPC
    let (_tx, rx) = tokio::sync::watch::channel(None);
    let (rpc, _) = RpcImpl::new(
        Mainnet,
        Default::default(),
        Default::default(),
        "0.0.1",
        "RPC test",
        MockService::build().for_unit_tests(),
        MockService::build().for_unit_tests(),
        MockService::build().for_unit_tests(),
        MockSyncStatus::default(),
        NoChainTip,
        MockAddressBookPeers::default(),
        rx,
        None,
    );

    let z_validate_address = rpc
        .z_validate_address("t3fqvkzrrNaMcamkQMwAyHRjfDdM2xQvDTR".to_string())
        .await
        .expect("we should have a z_validate_address::Response");

    assert!(
        z_validate_address.is_valid,
        "Mainnet founder address should be valid on Mainnet"
    );

    let z_validate_address = rpc
        .z_validate_address("t2UNzUUx8mWBCRYPRezvA363EYXyEpHokyi".to_string())
        .await
        .expect("We should have a z_validate_address::Response");

    assert_eq!(
        z_validate_address,
        z_validate_address::Response::invalid(),
        "Testnet founder address should be invalid on Mainnet"
    );
}

#[tokio::test(flavor = "multi_thread")]
async fn rpc_getdifficulty() {
    use crate::{config::mining::Config, methods::tests::utils::fake_history_tree};
    use zebra_chain::{
        block::Hash,
        chain_sync_status::MockSyncStatus,
        chain_tip::mock::MockChainTip,
        serialization::DateTime32,
        work::difficulty::{CompactDifficulty, ExpandedDifficulty, ParameterDifficulty as _, U256},
    };
    use zebra_network::address_book_peers::MockAddressBookPeers;
    use zebra_state::{GetBlockTemplateChainInfo, ReadRequest, ReadResponse};

    let _init_guard = zebra_test::init();

    let read_state: MockService<_, _, _, BoxError> = MockService::build().for_unit_tests();

    let mut mock_sync_status = MockSyncStatus::default();
    mock_sync_status.set_is_close_to_tip(true);

    #[allow(clippy::unnecessary_struct_initialization)]
    let mining_conf = Config {
        miner_address: None,
        extra_coinbase_data: None,
        debug_like_zcashd: true,
        internal_miner: true,
    };

    // nu5 block height
    let fake_tip_height = NetworkUpgrade::Nu5.activation_height(&Mainnet).unwrap();
    // nu5 block hash
    let fake_tip_hash =
        Hash::from_hex("0000000000d723156d9b65ffcf4984da7a19675ed7e2f06d9e5d5188af087bf8").unwrap();
    //  nu5 block time + 1
    let fake_min_time = DateTime32::from(1654008606);
    // nu5 block time + 12
    let fake_cur_time = DateTime32::from(1654008617);
    // nu5 block time + 123
    let fake_max_time = DateTime32::from(1654008728);

    let (mock_tip, mock_tip_sender) = MockChainTip::new();
    mock_tip_sender.send_best_tip_height(fake_tip_height);
    mock_tip_sender.send_best_tip_hash(fake_tip_hash);
    mock_tip_sender.send_estimated_distance_to_network_chain_tip(Some(0));

    // Init RPC
    let (_tx, rx) = tokio::sync::watch::channel(None);
    let (rpc, _) = RpcImpl::new(
        Mainnet,
        mining_conf,
        Default::default(),
        "0.0.1",
        "RPC test",
        MockService::build().for_unit_tests(),
        Buffer::new(read_state.clone(), 1),
        MockService::build().for_unit_tests(),
        mock_sync_status,
        mock_tip,
        MockAddressBookPeers::default(),
        rx,
        None,
    );

    // Fake the ChainInfo response: smallest numeric difficulty
    // (this is invalid on mainnet and testnet under the consensus rules)
    let fake_difficulty = CompactDifficulty::from(ExpandedDifficulty::from(U256::MAX));
    let mut read_state1 = read_state.clone();
    let mock_read_state_request_handler = async move {
        read_state1
            .expect_request_that(|req| matches!(req, ReadRequest::ChainInfo))
            .await
            .respond(ReadResponse::ChainInfo(GetBlockTemplateChainInfo {
                expected_difficulty: fake_difficulty,
                tip_height: fake_tip_height,
                tip_hash: fake_tip_hash,
                cur_time: fake_cur_time,
                min_time: fake_min_time,
                max_time: fake_max_time,
                chain_history_root: fake_history_tree(&Mainnet).hash(),
            }));
    };

    let get_difficulty_fut = rpc.get_difficulty();
    let (get_difficulty, ..) = tokio::join!(get_difficulty_fut, mock_read_state_request_handler,);

    // Our implementation is slightly different to `zcashd`, so we require 6 significant figures
    // of accuracy in our unit tests. (Most clients will hide more than 2-3.)
    assert_eq!(format!("{:.9}", get_difficulty.unwrap()), "0.000122072");

    // Fake the ChainInfo response: difficulty limit - smallest valid difficulty
    let pow_limit = Mainnet.target_difficulty_limit();
    let fake_difficulty = pow_limit.into();
    let mut read_state2 = read_state.clone();
    let mock_read_state_request_handler = async move {
        read_state2
            .expect_request_that(|req| matches!(req, ReadRequest::ChainInfo))
            .await
            .respond(ReadResponse::ChainInfo(GetBlockTemplateChainInfo {
                expected_difficulty: fake_difficulty,
                tip_height: fake_tip_height,
                tip_hash: fake_tip_hash,
                cur_time: fake_cur_time,
                min_time: fake_min_time,
                max_time: fake_max_time,
                chain_history_root: fake_history_tree(&Mainnet).hash(),
            }));
    };

    let get_difficulty_fut = rpc.get_difficulty();
    let (get_difficulty, ..) = tokio::join!(get_difficulty_fut, mock_read_state_request_handler,);

    assert_eq!(format!("{:.5}", get_difficulty.unwrap()), "1.00000");

    // Fake the ChainInfo response: fractional difficulty
    let fake_difficulty = pow_limit * 2 / 3;
    let mut read_state3 = read_state.clone();
    let mock_read_state_request_handler = async move {
        read_state3
            .expect_request_that(|req| matches!(req, ReadRequest::ChainInfo))
            .await
            .respond(ReadResponse::ChainInfo(GetBlockTemplateChainInfo {
                expected_difficulty: fake_difficulty.into(),
                tip_height: fake_tip_height,
                tip_hash: fake_tip_hash,
                cur_time: fake_cur_time,
                min_time: fake_min_time,
                max_time: fake_max_time,
                chain_history_root: fake_history_tree(&Mainnet).hash(),
            }));
    };

    let get_difficulty_fut = rpc.get_difficulty();
    let (get_difficulty, ..) = tokio::join!(get_difficulty_fut, mock_read_state_request_handler,);

    assert_eq!(format!("{:.5}", get_difficulty.unwrap()), "1.50000");

    // Fake the ChainInfo response: large integer difficulty
    let fake_difficulty = pow_limit / 4096;
    let mut read_state4 = read_state.clone();
    let mock_read_state_request_handler = async move {
        read_state4
            .expect_request_that(|req| matches!(req, ReadRequest::ChainInfo))
            .await
            .respond(ReadResponse::ChainInfo(GetBlockTemplateChainInfo {
                expected_difficulty: fake_difficulty.into(),
                tip_height: fake_tip_height,
                tip_hash: fake_tip_hash,
                cur_time: fake_cur_time,
                min_time: fake_min_time,
                max_time: fake_max_time,
                chain_history_root: fake_history_tree(&Mainnet).hash(),
            }));
    };

    let get_difficulty_fut = rpc.get_difficulty();
    let (get_difficulty, ..) = tokio::join!(get_difficulty_fut, mock_read_state_request_handler,);

    assert_eq!(format!("{:.2}", get_difficulty.unwrap()), "4096.00");
}

#[tokio::test(flavor = "multi_thread")]
async fn rpc_z_listunifiedreceivers() {
    let _init_guard = zebra_test::init();

    // Init RPC
    let (_tx, rx) = tokio::sync::watch::channel(None);
    let (rpc, _) = RpcImpl::new(
        Mainnet,
        Default::default(),
        Default::default(),
        "0.0.1",
        "RPC test",
        MockService::build().for_unit_tests(),
        MockService::build().for_unit_tests(),
        MockService::build().for_unit_tests(),
        MockSyncStatus::default(),
        NoChainTip,
        MockAddressBookPeers::default(),
        rx,
        None,
    );

    // invalid address
    assert!(rpc
        .z_list_unified_receivers("invalid string for an address".to_string())
        .await
        .is_err());

    // address taken from https://github.com/zcash-hackworks/zcash-test-vectors/blob/master/test-vectors/zcash/unified_address.json#L4
    let response = rpc.z_list_unified_receivers("u1l8xunezsvhq8fgzfl7404m450nwnd76zshscn6nfys7vyz2ywyh4cc5daaq0c7q2su5lqfh23sp7fkf3kt27ve5948mzpfdvckzaect2jtte308mkwlycj2u0eac077wu70vqcetkxf".to_string()).await.unwrap();
    assert_eq!(response.orchard(), None);
    assert_eq!(
        response.sapling(),
        Some(String::from(
            "zs1mrhc9y7jdh5r9ece8u5khgvj9kg0zgkxzdduyv0whkg7lkcrkx5xqem3e48avjq9wn2rukydkwn"
        ))
    );
    assert_eq!(
        response.p2pkh(),
        Some(String::from("t1V9mnyk5Z5cTNMCkLbaDwSskgJZucTLdgW"))
    );
    assert_eq!(response.p2sh(), None);

    // address taken from https://github.com/zcash-hackworks/zcash-test-vectors/blob/master/test-vectors/zcash/unified_address.json#L39
    let response = rpc.z_list_unified_receivers("u12acx92vw49jek4lwwnjtzm0cssn2wxfneu7ryj4amd8kvnhahdrq0htsnrwhqvl92yg92yut5jvgygk0rqfs4lgthtycsewc4t57jyjn9p2g6ffxek9rdg48xe5kr37hxxh86zxh2ef0u2lu22n25xaf3a45as6mtxxlqe37r75mndzu9z2fe4h77m35c5mrzf4uqru3fjs39ednvw9ay8nf9r8g9jx8rgj50mj098exdyq803hmqsek3dwlnz4g5whc88mkvvjnfmjldjs9hm8rx89ctn5wxcc2e05rcz7m955zc7trfm07gr7ankf96jxwwfcqppmdefj8gc6508gep8ndrml34rdpk9tpvwzgdcv7lk2d70uh5jqacrpk6zsety33qcc554r3cls4ajktg03d9fye6exk8gnve562yadzsfmfh9d7v6ctl5ufm9ewpr6se25c47huk4fh2hakkwerkdd2yy3093snsgree5lt6smejfvse8v".to_string()).await.unwrap();
    assert_eq!(
        response.orchard(),
        Some(String::from(
            "u10c5q7qkhu6f0ktaz7jqu4sfsujg0gpsglzudmy982mku7t0uma52jmsaz8h24a3wa7p0jwtsjqt8shpg25cvyexzlsw3jtdz4v6w70lv"
        ))
    );
    assert_eq!(response.sapling(), None);
    assert_eq!(
        response.p2pkh(),
        Some(String::from("t1dMjwmwM2a6NtavQ6SiPP8i9ofx4cgfYYP"))
    );
    assert_eq!(response.p2sh(), None);
}<|MERGE_RESOLUTION|>--- conflicted
+++ resolved
@@ -1251,12 +1251,8 @@
     end: Option<u32>,
     address: &transparent::Address,
     read_state: &ReadStateService,
-<<<<<<< HEAD
     tip: &LatestChainTip,
-=======
-    latest_chain_tip: &LatestChainTip,
     expected_response_len: usize,
->>>>>>> e6dc3b6f
 ) {
     let mut mempool: MockService<_, _, _, BoxError> = MockService::build().for_unit_tests();
 
@@ -1848,6 +1844,7 @@
         miner_address: miner_address.clone(),
         extra_coinbase_data: None,
         debug_like_zcashd: true,
+        #[cfg(feature = "internal-miner")]
         internal_miner: true,
     };
 
@@ -2316,6 +2313,7 @@
         miner_address: None,
         extra_coinbase_data: None,
         debug_like_zcashd: true,
+        #[cfg(feature = "internal-miner")]
         internal_miner: true,
     };
 
