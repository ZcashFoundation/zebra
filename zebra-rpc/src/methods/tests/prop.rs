use jsonrpc_core::{Error, ErrorCode};
use proptest::prelude::*;
use thiserror::Error;
use tower::buffer::Buffer;

use zebra_chain::{
    serialization::{ZcashDeserialize, ZcashSerialize},
    transaction::{Transaction, UnminedTx},
};
use zebra_node_services::mempool;
use zebra_test::mock_service::MockService;

use super::super::{Rpc, RpcImpl, SentTransactionHash};

proptest! {
    /// Test that when sending a raw transaction, it is received by the mempool service.
    #[test]
    fn mempool_receives_raw_transaction(transaction in any::<Transaction>()) {
        let runtime = zebra_test::init_async();

        runtime.block_on(async move {
            let mut mempool = MockService::build().for_prop_tests();
<<<<<<< HEAD
            let mut state = MockService::build().for_prop_tests();
            let rpc = RpcImpl::new("RPC test".to_owned(), Buffer::new(mempool.clone(), 1), Buffer::new(state.clone(), 1));
            let hash = SentTransactionHash(transaction.hash().to_string());
=======
            let rpc = RpcImpl::new("RPC test".to_owned(), Buffer::new(mempool.clone(), 1));
            let hash = SentTransactionHash(transaction.hash());
>>>>>>> 0e0aefaa

            let transaction_bytes = transaction
                .zcash_serialize_to_vec()
                .expect("Transaction serializes successfully");
            let transaction_hex = hex::encode(&transaction_bytes);

            let send_task = tokio::spawn(rpc.send_raw_transaction(transaction_hex));

            let unmined_transaction = UnminedTx::from(transaction);
            let expected_request = mempool::Request::Queue(vec![unmined_transaction.into()]);
            let response = mempool::Response::Queued(vec![Ok(())]);

            mempool
                .expect_request(expected_request)
                .await?
                .respond(response);

            state.expect_no_requests().await?;

            let result = send_task
                .await
                .expect("Sending raw transactions should not panic");

            prop_assert_eq!(result, Ok(hash));

            Ok::<_, TestCaseError>(())
        })?;
    }

    /// Test that mempool errors are forwarded to the caller.
    ///
    /// Mempool service errors should become server errors.
    #[test]
    fn mempool_errors_are_forwarded(transaction in any::<Transaction>()) {
        let runtime = zebra_test::init_async();

        runtime.block_on(async move {
            let mut mempool = MockService::build().for_prop_tests();
            let mut state = MockService::build().for_prop_tests();

            let rpc = RpcImpl::new("RPC test".to_owned(), Buffer::new(mempool.clone(), 1), Buffer::new(state.clone(), 1));

            let transaction_bytes = transaction
                .zcash_serialize_to_vec()
                .expect("Transaction serializes successfully");
            let transaction_hex = hex::encode(&transaction_bytes);

            let send_task = tokio::spawn(rpc.send_raw_transaction(transaction_hex));

            let unmined_transaction = UnminedTx::from(transaction);
            let expected_request = mempool::Request::Queue(vec![unmined_transaction.into()]);

            mempool
                .expect_request(expected_request)
                .await?
                .respond(Err(DummyError));

            state.expect_no_requests().await?;


            let result = send_task
                .await
                .expect("Sending raw transactions should not panic");

            prop_assert!(
                matches!(
                    result,
                    Err(Error {
                        code: ErrorCode::ServerError(_),
                        ..
                    })
                ),
                "Result is not a server error: {result:?}"
            );

            Ok::<_, TestCaseError>(())
        })?;
    }

    /// Test that when the mempool rejects a transaction the caller receives an error.
    #[test]
    fn rejected_transactions_are_reported(transaction in any::<Transaction>()) {
        let runtime = zebra_test::init_async();

        runtime.block_on(async move {
            let mut mempool = MockService::build().for_prop_tests();
            let mut state = MockService::build().for_prop_tests();

            let rpc = RpcImpl::new("RPC test".to_owned(), Buffer::new(mempool.clone(), 1), Buffer::new(state.clone(), 1));

            let transaction_bytes = transaction
                .zcash_serialize_to_vec()
                .expect("Transaction serializes successfully");
            let transaction_hex = hex::encode(&transaction_bytes);

            let send_task = tokio::spawn(rpc.send_raw_transaction(transaction_hex));

            let unmined_transaction = UnminedTx::from(transaction);
            let expected_request = mempool::Request::Queue(vec![unmined_transaction.into()]);
            let response = mempool::Response::Queued(vec![Err(DummyError.into())]);

            mempool
                .expect_request(expected_request)
                .await?
                .respond(response);

            state.expect_no_requests().await?;

            let result = send_task
                .await
                .expect("Sending raw transactions should not panic");

            prop_assert!(
                matches!(
                    result,
                    Err(Error {
                        code: ErrorCode::ServerError(_),
                        ..
                    })
                ),
                "Result is not a server error: {result:?}"
            );

            Ok::<_, TestCaseError>(())
        })?;
    }

    /// Test that the method rejects non-hexadecimal characters.
    ///
    /// Try to call `send_raw_transaction` using a string parameter that has at least one
    /// non-hexadecimal character, and check that it fails with an expected error.
    #[test]
    fn non_hexadecimal_string_results_in_an_error(non_hex_string in ".*[^0-9A-Fa-f].*") {
        let runtime = zebra_test::init_async();
        let _guard = runtime.enter();

        // CORRECTNESS: Nothing in this test depends on real time, so we can speed it up.
        tokio::time::pause();

        runtime.block_on(async move {
            let mut mempool = MockService::build().for_prop_tests();
            let mut state = MockService::build().for_prop_tests();

            let rpc = RpcImpl::new("RPC test".to_owned(), Buffer::new(mempool.clone(), 1), Buffer::new(state.clone(), 1));

            let send_task = tokio::spawn(rpc.send_raw_transaction(non_hex_string));

            mempool.expect_no_requests().await?;
            state.expect_no_requests().await?;

            let result = send_task
                .await
                .expect("Sending raw transactions should not panic");

            prop_assert!(
                matches!(
                    result,
                    Err(Error {
                        code: ErrorCode::InvalidParams,
                        ..
                    })
                ),
                "Result is not an invalid parameters error: {result:?}"
            );

            Ok::<_, TestCaseError>(())
        })?;
    }

    /// Test that the method rejects an input that's not a transaction.
    ///
    /// Try to call `send_raw_transaction` using random bytes that fail to deserialize as a
    /// transaction, and check that it fails with an expected error.
    #[test]
    fn invalid_transaction_results_in_an_error(random_bytes in any::<Vec<u8>>()) {
        let runtime = zebra_test::init_async();
        let _guard = runtime.enter();

        // CORRECTNESS: Nothing in this test depends on real time, so we can speed it up.
        tokio::time::pause();

        prop_assume!(Transaction::zcash_deserialize(&*random_bytes).is_err());

        runtime.block_on(async move {
            let mut mempool = MockService::build().for_prop_tests();
            let mut state = MockService::build().for_prop_tests();

            let rpc = RpcImpl::new("RPC test".to_owned(), Buffer::new(mempool.clone(), 1), Buffer::new(state.clone(), 1));

            let send_task = tokio::spawn(rpc.send_raw_transaction(hex::encode(random_bytes)));

            mempool.expect_no_requests().await?;
            state.expect_no_requests().await?;

            let result = send_task
                .await
                .expect("Sending raw transactions should not panic");

            prop_assert!(
                matches!(
                    result,
                    Err(Error {
                        code: ErrorCode::InvalidParams,
                        ..
                    })
                ),
                "Result is not an invalid parameters error: {result:?}"
            );

            Ok::<_, TestCaseError>(())
        })?;
    }
}

#[derive(Clone, Copy, Debug, Error)]
#[error("a dummy error type")]
pub struct DummyError;<|MERGE_RESOLUTION|>--- conflicted
+++ resolved
@@ -20,14 +20,9 @@
 
         runtime.block_on(async move {
             let mut mempool = MockService::build().for_prop_tests();
-<<<<<<< HEAD
-            let mut state = MockService::build().for_prop_tests();
-            let rpc = RpcImpl::new("RPC test".to_owned(), Buffer::new(mempool.clone(), 1), Buffer::new(state.clone(), 1));
-            let hash = SentTransactionHash(transaction.hash().to_string());
-=======
-            let rpc = RpcImpl::new("RPC test".to_owned(), Buffer::new(mempool.clone(), 1));
+            let mut state = MockService::build().for_prop_tests();
+            let rpc = RpcImpl::new("RPC test".to_owned(), Buffer::new(mempool.clone(), 1), Buffer::new(state.clone(), 1));
             let hash = SentTransactionHash(transaction.hash());
->>>>>>> 0e0aefaa
 
             let transaction_bytes = transaction
                 .zcash_serialize_to_vec()
