--- conflicted
+++ resolved
@@ -31,14 +31,10 @@
 
 use zebra_test::mock_service::MockService;
 
-<<<<<<< HEAD
 use crate::methods::{
     self,
-    types::{MempoolObject, ValuePoolBalance},
+    types::{MempoolObject, Balance},
 };
-=======
-use crate::methods::{self, types::Balance};
->>>>>>> b2fb1a7d
 
 use super::super::{
     AddressBalance, AddressStrings, NetworkUpgradeStatus, RpcImpl, RpcServer, SentTransactionHash,
