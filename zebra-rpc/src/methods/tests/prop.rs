--- conflicted
+++ resolved
@@ -266,11 +266,6 @@
                             )
                         })
                         .collect::<HashMap<_, _>>();
-<<<<<<< HEAD
-                    GetRawMempoolResponse::Verbose(map)
-                } else {
-                    GetRawMempoolResponse::TxIds(expected_response)
-=======
 
                     let mempool_query = mempool.expect_request(mempool::Request::FullTransactions)
                         .map_ok(|r| r.respond(mempool::Response::FullTransactions {
@@ -279,8 +274,7 @@
                             last_seen_tip_hash: [0; 32].into(),
                         }));
 
-                    (GetRawMempool::Verbose(txs), mempool_query)
->>>>>>> 744a3db9
+                    (GetRawMempoolResponse::Verbose(txs), mempool_query)
                 };
 
                 let (rpc_rsp, _) = tokio::join!(rpc.get_raw_mempool(verbose), mempool_query);
@@ -302,7 +296,7 @@
                     let mempool_query = mempool.expect_request(mempool::Request::TransactionIds)
                             .map_ok(|r| r.respond(mempool::Response::TransactionIds(mempool_rsp)));
 
-                    (GetRawMempool::TxIds(tx_ids), mempool_query,)
+                    (GetRawMempoolResponse::TxIds(tx_ids), mempool_query,)
                 };
 
                 let (rpc_rsp, _) = tokio::join!(rpc.get_raw_mempool(verbose), mempool_query);
