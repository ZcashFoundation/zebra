--- conflicted
+++ resolved
@@ -80,14 +80,11 @@
 
     let (mock_chain_tip, mock_chain_tip_sender) = MockChainTip::new();
     mock_chain_tip_sender.send_best_tip_height(NetworkUpgrade::Nu5.activation_height(network));
-<<<<<<< HEAD
     mock_chain_tip_sender.send_best_tip_hash(
         Hash::from_hex("0000000000d723156d9b65ffcf4984da7a19675ed7e2f06d9e5d5188af087bf8").unwrap(),
     );
     mock_chain_tip_sender.send_best_tip_block_time(Utc.timestamp_opt(1654008605, 0).unwrap());
-=======
     mock_chain_tip_sender.send_estimated_distance_to_network_chain_tip(Some(0));
->>>>>>> 57fde15e
 
     let get_block_template_rpc = GetBlockTemplateRpcImpl::new(
         network,
