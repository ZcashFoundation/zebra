//! Snapshot tests for getblocktemplate RPCs.
//!
//! To update these snapshots, run:
//! ```sh
//! cargo insta test --review --features getblocktemplate-rpcs --delete-unreferenced-snapshots
//! ```

use std::net::{IpAddr, Ipv4Addr, SocketAddr};

use hex::FromHex;
use insta::Settings;
use tower::{buffer::Buffer, Service};

use zebra_chain::{
    block::Hash,
    chain_sync_status::MockSyncStatus,
    chain_tip::mock::MockChainTip,
    parameters::{Network, NetworkUpgrade},
    serialization::{DateTime32, ZcashDeserializeInto},
    transaction::Transaction,
    transparent,
    work::difficulty::{CompactDifficulty, ExpandedDifficulty, U256},
};
use zebra_network::{address_book_peers::MockAddressBookPeers, types::MetaAddr};
use zebra_node_services::mempool;

use zebra_state::{GetBlockTemplateChainInfo, ReadRequest, ReadResponse};

use zebra_test::{
    mock_service::{MockService, PanicAssertion},
    vectors::BLOCK_MAINNET_1_BYTES,
};

use crate::methods::{
    get_block_template_rpcs::{
        self,
        types::{
            get_block_template::{self, GetBlockTemplateRequestMode},
            get_mining_info,
            hex_data::HexData,
            long_poll::{LongPollId, LONG_POLL_ID_LENGTH},
            peer_info::PeerInfo,
            submit_block,
            subsidy::BlockSubsidy,
            validate_address,
        },
    },
    tests::utils::fake_history_tree,
    GetBlockHash, GetBlockTemplateRpc, GetBlockTemplateRpcImpl,
};

pub async fn test_responses<State, ReadState>(
    network: Network,
    mut mempool: MockService<
        mempool::Request,
        mempool::Response,
        PanicAssertion,
        zebra_node_services::BoxError,
    >,
    state: State,
    read_state: ReadState,
    settings: Settings,
) where
    State: Service<
            zebra_state::Request,
            Response = zebra_state::Response,
            Error = zebra_state::BoxError,
        > + Clone
        + Send
        + Sync
        + 'static,
    <State as Service<zebra_state::Request>>::Future: Send,
    ReadState: Service<
            zebra_state::ReadRequest,
            Response = zebra_state::ReadResponse,
            Error = zebra_state::BoxError,
        > + Clone
        + Send
        + Sync
        + 'static,
    <ReadState as Service<zebra_state::ReadRequest>>::Future: Send,
{
    let (
        chain_verifier,
        _transaction_verifier,
        _parameter_download_task_handle,
        _max_checkpoint_height,
    ) = zebra_consensus::chain::init(
        zebra_consensus::Config::default(),
        network,
        state.clone(),
        true,
    )
    .await;

    let mut mock_sync_status = MockSyncStatus::default();
    mock_sync_status.set_is_close_to_tip(true);

    let mining_config = get_block_template_rpcs::config::Config {
        miner_address: Some(transparent::Address::from_script_hash(network, [0xad; 20])),
    };

    // nu5 block height
    let fake_tip_height = NetworkUpgrade::Nu5.activation_height(network).unwrap();
    // nu5 block hash
    let fake_tip_hash =
        Hash::from_hex("0000000000d723156d9b65ffcf4984da7a19675ed7e2f06d9e5d5188af087bf8").unwrap();

    //  nu5 block time + 1
    let fake_min_time = DateTime32::from(1654008606);
    // nu5 block time + 12
    let fake_cur_time = DateTime32::from(1654008617);
    // nu5 block time + 123
    let fake_max_time = DateTime32::from(1654008728);
    let fake_difficulty = CompactDifficulty::from(ExpandedDifficulty::from(U256::one()));

    let (mock_chain_tip, mock_chain_tip_sender) = MockChainTip::new();
    mock_chain_tip_sender.send_best_tip_height(fake_tip_height);
    mock_chain_tip_sender.send_best_tip_hash(fake_tip_hash);
    mock_chain_tip_sender.send_estimated_distance_to_network_chain_tip(Some(0));

    let mock_address_book =
        MockAddressBookPeers::new(vec![MetaAddr::new_initial_peer(SocketAddr::new(
            IpAddr::V4(Ipv4Addr::new(127, 0, 0, 1)),
            network.default_port(),
        ))
        .into_new_meta_addr()
        .unwrap()]);

    // get an rpc instance with continuous blockchain state
    let get_block_template_rpc = GetBlockTemplateRpcImpl::new(
        network,
        mining_config.clone(),
        Buffer::new(mempool.clone(), 1),
        read_state,
        mock_chain_tip.clone(),
        chain_verifier.clone(),
        mock_sync_status.clone(),
        mock_address_book,
    );

    // `getblockcount`
    let get_block_count = get_block_template_rpc
        .get_block_count()
        .expect("We should have a number");
    snapshot_rpc_getblockcount(get_block_count, &settings);

    // `getblockhash`
    const BLOCK_HEIGHT10: i32 = 10;
    let get_block_hash = get_block_template_rpc
        .get_block_hash(BLOCK_HEIGHT10)
        .await
        .expect("We should have a GetBlockHash struct");
    snapshot_rpc_getblockhash(get_block_hash, &settings);

    // `getmininginfo`
    let get_mining_info = get_block_template_rpc
        .get_mining_info()
        .await
        .expect("We should have a success response");
    snapshot_rpc_getmininginfo(get_mining_info, &settings);

    // `getblocksubsidy`
    let fake_future_block_height = fake_tip_height.0 + 100_000;
    let get_block_subsidy = get_block_template_rpc
        .get_block_subsidy(Some(fake_future_block_height))
        .await
        .expect("We should have a success response");
    snapshot_rpc_getblocksubsidy(get_block_subsidy, &settings);

    // `getpeerinfo`
    let get_peer_info = get_block_template_rpc
        .get_peer_info()
        .await
        .expect("We should have a success response");
    snapshot_rpc_getpeerinfo(get_peer_info, &settings);

    // `getnetworksolps` (and `getnetworkhashps`)
    let get_network_sol_ps = get_block_template_rpc
        .get_network_sol_ps(None, None)
        .await
        .expect("We should have a success response");
    snapshot_rpc_getnetworksolps(get_network_sol_ps, &settings);

    // `getblocktemplate`

    // get a new empty state
    let new_read_state = MockService::build().for_unit_tests();

    // send tip hash and time needed for getblocktemplate rpc
    mock_chain_tip_sender.send_best_tip_hash(fake_tip_hash);

    // create a new rpc instance with new state and mock
    let get_block_template_rpc = GetBlockTemplateRpcImpl::new(
        network,
        mining_config.clone(),
        Buffer::new(mempool.clone(), 1),
        new_read_state.clone(),
        mock_chain_tip.clone(),
        chain_verifier,
        mock_sync_status.clone(),
        MockAddressBookPeers::default(),
    );

    // Basic variant (default mode and no extra features)

    // Fake the ChainInfo response
    let response_read_state = new_read_state.clone();

    tokio::spawn(async move {
        response_read_state
            .clone()
            .expect_request_that(|req| matches!(req, ReadRequest::ChainInfo))
            .await
            .respond(ReadResponse::ChainInfo(GetBlockTemplateChainInfo {
                expected_difficulty: fake_difficulty,
                tip_height: fake_tip_height,
                tip_hash: fake_tip_hash,
                cur_time: fake_cur_time,
                min_time: fake_min_time,
                max_time: fake_max_time,
                history_tree: fake_history_tree(network),
            }));
    });

    let get_block_template = tokio::spawn(get_block_template_rpc.get_block_template(None));

    mempool
        .expect_request(mempool::Request::FullTransactions)
        .await
        .respond(mempool::Response::FullTransactions(vec![]));

    let get_block_template::Response::TemplateMode(get_block_template) = get_block_template
        .await
        .expect("unexpected panic in getblocktemplate RPC task")
        .expect("unexpected error in getblocktemplate RPC call") else {
            panic!("this getblocktemplate call without parameters should return the `TemplateMode` variant of the response")
        };

    let coinbase_tx: Transaction = get_block_template
        .coinbase_txn
        .data
        .as_ref()
        .zcash_deserialize_into()
        .expect("coinbase bytes are valid");

    snapshot_rpc_getblocktemplate(
        "basic",
        (*get_block_template).into(),
        Some(coinbase_tx),
        &settings,
    );

    // long polling feature with submit old field

    let long_poll_id: LongPollId = "0"
        .repeat(LONG_POLL_ID_LENGTH)
        .parse()
        .expect("unexpected invalid LongPollId");

    // Fake the ChainInfo response
    let response_read_state = new_read_state.clone();

    tokio::spawn(async move {
        response_read_state
            .clone()
            .expect_request_that(|req| matches!(req, ReadRequest::ChainInfo))
            .await
            .respond(ReadResponse::ChainInfo(GetBlockTemplateChainInfo {
                expected_difficulty: fake_difficulty,
                tip_height: fake_tip_height,
                tip_hash: fake_tip_hash,
                cur_time: fake_cur_time,
                min_time: fake_min_time,
                max_time: fake_max_time,
                history_tree: fake_history_tree(network),
            }));
    });

    let get_block_template = tokio::spawn(
        get_block_template_rpc.get_block_template(
            get_block_template::JsonParameters {
                long_poll_id: long_poll_id.into(),
                ..Default::default()
            }
            .into(),
        ),
    );

    mempool
        .expect_request(mempool::Request::FullTransactions)
        .await
        .respond(mempool::Response::FullTransactions(vec![]));

    let get_block_template::Response::TemplateMode(get_block_template) = get_block_template
        .await
        .expect("unexpected panic in getblocktemplate RPC task")
        .expect("unexpected error in getblocktemplate RPC call") else {
            panic!("this getblocktemplate call without parameters should return the `TemplateMode` variant of the response")
        };

    let coinbase_tx: Transaction = get_block_template
        .coinbase_txn
        .data
        .as_ref()
        .zcash_deserialize_into()
        .expect("coinbase bytes are valid");

    snapshot_rpc_getblocktemplate(
        "long_poll",
        (*get_block_template).into(),
        Some(coinbase_tx),
        &settings,
    );

    // `getblocktemplate` proposal mode variant

    let get_block_template = tokio::spawn(get_block_template_rpc.get_block_template(Some(
        get_block_template::JsonParameters {
            mode: GetBlockTemplateRequestMode::Proposal,
            data: Some(HexData("".into())),
            ..Default::default()
        },
    )));

    let get_block_template = get_block_template
        .await
        .expect("unexpected panic in getblocktemplate RPC task")
        .expect("unexpected error in getblocktemplate RPC call");

    snapshot_rpc_getblocktemplate("invalid-proposal", get_block_template, None, &settings);

    let mut mock_chain_verifier = MockService::build().for_unit_tests();
    let get_block_template_rpc = GetBlockTemplateRpcImpl::new(
        network,
        mining_config,
        Buffer::new(mempool.clone(), 1),
        new_read_state.clone(),
        mock_chain_tip,
        mock_chain_verifier.clone(),
        mock_sync_status,
        MockAddressBookPeers::default(),
    );

    let get_block_template = tokio::spawn(get_block_template_rpc.get_block_template(Some(
        get_block_template::JsonParameters {
            mode: GetBlockTemplateRequestMode::Proposal,
            data: Some(HexData(BLOCK_MAINNET_1_BYTES.to_vec())),
            ..Default::default()
        },
    )));

    tokio::spawn(async move {
        mock_chain_verifier
            .expect_request_that(|req| matches!(req, zebra_consensus::Request::CheckProposal(_)))
            .await
            .respond(Hash::from([0; 32]));
    });

    let get_block_template = get_block_template
        .await
        .expect("unexpected panic in getblocktemplate RPC task")
        .expect("unexpected error in getblocktemplate RPC call");

    snapshot_rpc_getblocktemplate("proposal", get_block_template, None, &settings);

    // `submitblock`

    let submit_block = get_block_template_rpc
        .submit_block(HexData("".into()), None)
        .await
        .expect("unexpected error in submitblock RPC call");

    snapshot_rpc_submit_block_invalid(submit_block, &settings);

<<<<<<< HEAD
    // getdifficulty

    // Fake the ChainInfo response
    let response_read_state = new_read_state.clone();

    tokio::spawn(async move {
        response_read_state
            .clone()
            .expect_request_that(|req| matches!(req, ReadRequest::ChainInfo))
            .await
            .respond(ReadResponse::ChainInfo(GetBlockTemplateChainInfo {
                expected_difficulty: fake_difficulty,
                tip_height: fake_tip_height,
                tip_hash: fake_tip_hash,
                cur_time: fake_cur_time,
                min_time: fake_min_time,
                max_time: fake_max_time,
                history_tree: fake_history_tree(network),
            }));
    });

    let get_difficulty = tokio::spawn(get_block_template_rpc.get_difficulty())
        .await
        .expect("unexpected panic in getdifficulty RPC task")
        .expect("unexpected error in getdifficulty RPC call");

    snapshot_rpc_getdifficulty(get_difficulty, &settings);
=======
    // `validateaddress`
    let founder_address = match network {
        Network::Mainnet => "t3fqvkzrrNaMcamkQMwAyHRjfDdM2xQvDTR",
        Network::Testnet => "t2UNzUUx8mWBCRYPRezvA363EYXyEpHokyi",
    };

    let validate_address = get_block_template_rpc
        .validate_address(founder_address.to_string())
        .await
        .expect("We should have a validate_address::Response");
    snapshot_rpc_validateaddress("basic", validate_address, &settings);

    let validate_address = get_block_template_rpc
        .validate_address("".to_string())
        .await
        .expect("We should have a validate_address::Response");
    snapshot_rpc_validateaddress("invalid", validate_address, &settings);
>>>>>>> 0aab3df7
}

/// Snapshot `getblockcount` response, using `cargo insta` and JSON serialization.
fn snapshot_rpc_getblockcount(block_count: u32, settings: &insta::Settings) {
    settings.bind(|| insta::assert_json_snapshot!("get_block_count", block_count));
}

/// Snapshot `getblockhash` response, using `cargo insta` and JSON serialization.
fn snapshot_rpc_getblockhash(block_hash: GetBlockHash, settings: &insta::Settings) {
    settings.bind(|| insta::assert_json_snapshot!("get_block_hash", block_hash));
}

/// Snapshot `getblocktemplate` response, using `cargo insta` and JSON serialization.
fn snapshot_rpc_getblocktemplate(
    variant: &'static str,
    block_template: get_block_template::Response,
    coinbase_tx: Option<Transaction>,
    settings: &insta::Settings,
) {
    settings.bind(|| {
        insta::assert_json_snapshot!(format!("get_block_template_{variant}"), block_template)
    });

    if let Some(coinbase_tx) = coinbase_tx {
        settings.bind(|| {
            insta::assert_ron_snapshot!(
                format!("get_block_template_{variant}.coinbase_tx"),
                coinbase_tx
            )
        });
    };
}

/// Snapshot `submitblock` response, using `cargo insta` and JSON serialization.
fn snapshot_rpc_submit_block_invalid(
    submit_block_response: submit_block::Response,
    settings: &insta::Settings,
) {
    settings.bind(|| {
        insta::assert_json_snapshot!("snapshot_rpc_submit_block_invalid", submit_block_response)
    });
}

/// Snapshot `getmininginfo` response, using `cargo insta` and JSON serialization.
fn snapshot_rpc_getmininginfo(
    get_mining_info: get_mining_info::Response,
    settings: &insta::Settings,
) {
    settings.bind(|| insta::assert_json_snapshot!("get_mining_info", get_mining_info));
}

/// Snapshot `getblocksubsidy` response, using `cargo insta` and JSON serialization.
fn snapshot_rpc_getblocksubsidy(get_block_subsidy: BlockSubsidy, settings: &insta::Settings) {
    settings.bind(|| insta::assert_json_snapshot!("get_block_subsidy", get_block_subsidy));
}

/// Snapshot `getpeerinfo` response, using `cargo insta` and JSON serialization.
fn snapshot_rpc_getpeerinfo(get_peer_info: Vec<PeerInfo>, settings: &insta::Settings) {
    settings.bind(|| insta::assert_json_snapshot!("get_peer_info", get_peer_info));
}

/// Snapshot `getnetworksolps` response, using `cargo insta` and JSON serialization.
fn snapshot_rpc_getnetworksolps(get_network_sol_ps: u64, settings: &insta::Settings) {
    settings.bind(|| insta::assert_json_snapshot!("get_network_sol_ps", get_network_sol_ps));
}

<<<<<<< HEAD
/// Snapshot `getdifficulty` response, using `cargo insta` and JSON serialization.
fn snapshot_rpc_getdifficulty(difficulty: f64, settings: &insta::Settings) {
    settings.bind(|| insta::assert_json_snapshot!("get_difficulty", difficulty));
=======
/// Snapshot `validateaddress` response, using `cargo insta` and JSON serialization.
fn snapshot_rpc_validateaddress(
    variant: &'static str,
    validate_address: validate_address::Response,
    settings: &insta::Settings,
) {
    settings.bind(|| {
        insta::assert_json_snapshot!(format!("validate_address_{variant}"), validate_address)
    });
>>>>>>> 0aab3df7
}<|MERGE_RESOLUTION|>--- conflicted
+++ resolved
@@ -373,7 +373,24 @@
 
     snapshot_rpc_submit_block_invalid(submit_block, &settings);
 
-<<<<<<< HEAD
+    // `validateaddress`
+    let founder_address = match network {
+        Network::Mainnet => "t3fqvkzrrNaMcamkQMwAyHRjfDdM2xQvDTR",
+        Network::Testnet => "t2UNzUUx8mWBCRYPRezvA363EYXyEpHokyi",
+    };
+
+    let validate_address = get_block_template_rpc
+        .validate_address(founder_address.to_string())
+        .await
+        .expect("We should have a validate_address::Response");
+    snapshot_rpc_validateaddress("basic", validate_address, &settings);
+
+    let validate_address = get_block_template_rpc
+        .validate_address("".to_string())
+        .await
+        .expect("We should have a validate_address::Response");
+    snapshot_rpc_validateaddress("invalid", validate_address, &settings);
+
     // getdifficulty
 
     // Fake the ChainInfo response
@@ -401,25 +418,6 @@
         .expect("unexpected error in getdifficulty RPC call");
 
     snapshot_rpc_getdifficulty(get_difficulty, &settings);
-=======
-    // `validateaddress`
-    let founder_address = match network {
-        Network::Mainnet => "t3fqvkzrrNaMcamkQMwAyHRjfDdM2xQvDTR",
-        Network::Testnet => "t2UNzUUx8mWBCRYPRezvA363EYXyEpHokyi",
-    };
-
-    let validate_address = get_block_template_rpc
-        .validate_address(founder_address.to_string())
-        .await
-        .expect("We should have a validate_address::Response");
-    snapshot_rpc_validateaddress("basic", validate_address, &settings);
-
-    let validate_address = get_block_template_rpc
-        .validate_address("".to_string())
-        .await
-        .expect("We should have a validate_address::Response");
-    snapshot_rpc_validateaddress("invalid", validate_address, &settings);
->>>>>>> 0aab3df7
 }
 
 /// Snapshot `getblockcount` response, using `cargo insta` and JSON serialization.
@@ -486,11 +484,6 @@
     settings.bind(|| insta::assert_json_snapshot!("get_network_sol_ps", get_network_sol_ps));
 }
 
-<<<<<<< HEAD
-/// Snapshot `getdifficulty` response, using `cargo insta` and JSON serialization.
-fn snapshot_rpc_getdifficulty(difficulty: f64, settings: &insta::Settings) {
-    settings.bind(|| insta::assert_json_snapshot!("get_difficulty", difficulty));
-=======
 /// Snapshot `validateaddress` response, using `cargo insta` and JSON serialization.
 fn snapshot_rpc_validateaddress(
     variant: &'static str,
@@ -500,5 +493,9 @@
     settings.bind(|| {
         insta::assert_json_snapshot!(format!("validate_address_{variant}"), validate_address)
     });
->>>>>>> 0aab3df7
+}
+
+/// Snapshot `getdifficulty` response, using `cargo insta` and JSON serialization.
+fn snapshot_rpc_getdifficulty(difficulty: f64, settings: &insta::Settings) {
+    settings.bind(|| insta::assert_json_snapshot!("get_difficulty", difficulty));
 }