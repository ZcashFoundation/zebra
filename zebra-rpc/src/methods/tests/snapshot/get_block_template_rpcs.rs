--- conflicted
+++ resolved
@@ -40,12 +40,9 @@
             hex_data::HexData,
             long_poll::{LongPollId, LONG_POLL_ID_LENGTH},
             peer_info::PeerInfo,
-<<<<<<< HEAD
-            submit_block, validate_address,
-=======
             submit_block,
             subsidy::BlockSubsidy,
->>>>>>> 9d97919a
+            validate_address,
         },
     },
     tests::utils::fake_history_tree,
