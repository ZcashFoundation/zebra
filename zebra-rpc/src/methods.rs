--- conflicted
+++ resolved
@@ -625,10 +625,7 @@
     /// zcashd reference: [`generate`](https://zcash.github.io/rpc/generate.html)
     /// method: post
     /// tags: generating
-<<<<<<< HEAD
     async fn generate(&self, num_blocks: u32) -> Result<Vec<GetBlockHashResponse>>;
-=======
-    async fn generate(&self, num_blocks: u32) -> Result<Vec<GetBlockHash>>;
 
     #[method(name = "addnode")]
     /// Add or remove a node from the address book.
@@ -646,7 +643,6 @@
     /// method: post
     /// tags: network
     async fn add_node(&self, addr: PeerSocketAddr, command: AddNodeCommand) -> Result<()>;
->>>>>>> 0883b735
 }
 
 /// RPC method implementations.
@@ -1094,18 +1090,12 @@
         let response = state.oneshot(request).await.map_misc_error()?;
 
         match response {
-<<<<<<< HEAD
-            zebra_state::ReadResponse::AddressBalance { balance, .. } => {
+            zebra_state::ReadResponse::AddressBalance { balance, received } => {
                 Ok(GetAddressBalanceResponse {
                     balance: u64::from(balance),
+                    received,
                 })
             }
-=======
-            zebra_state::ReadResponse::AddressBalance { balance, received } => Ok(AddressBalance {
-                balance: u64::from(balance),
-                received,
-            }),
->>>>>>> 0883b735
             _ => unreachable!("Unexpected response from state service: {response:?}"),
         }
     }
@@ -3104,10 +3094,6 @@
     addresses: Vec<String>,
 }
 
-<<<<<<< HEAD
-/// A request to get the transparent balance of a set of addresses.
-pub type GetAddressBalanceRequest = AddressStrings;
-=======
 impl From<DAddressStrings> for AddressStrings {
     fn from(address_strings: DAddressStrings) -> Self {
         match address_strings {
@@ -3128,7 +3114,9 @@
     /// A single address string.
     Address(String),
 }
->>>>>>> 0883b735
+
+/// A request to get the transparent balance of a set of addresses.
+pub type GetAddressBalanceRequest = AddressStrings;
 
 impl AddressStrings {
     /// Creates a new `AddressStrings` given a vector.
@@ -3190,13 +3178,9 @@
 )]
 pub struct GetAddressBalanceResponse {
     /// The total transparent balance.
-<<<<<<< HEAD
     balance: u64,
-=======
-    pub balance: u64,
     /// The total received balance, including change.
     pub received: u64,
->>>>>>> 0883b735
 }
 
 #[deprecated(note = "Use `GetAddressBalanceResponse` instead.")]
