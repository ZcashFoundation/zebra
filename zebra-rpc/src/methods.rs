//! Zebra supported RPC methods.
//!
//! Based on the [`zcashd` RPC methods](https://zcash.github.io/rpc/)
//! as used by `lightwalletd.`
//!
//! Some parts of the `zcashd` RPC documentation are outdated.
//! So this implementation follows the `zcashd` server and `lightwalletd` client implementations.

use std::{collections::HashSet, io, sync::Arc};

use chrono::{DateTime, Utc};
use futures::{FutureExt, TryFutureExt};
use hex::{FromHex, ToHex};
use indexmap::IndexMap;
use jsonrpc_core::{self, BoxFuture, Error, ErrorCode, Result};
use jsonrpc_derive::rpc;
use tokio::{sync::broadcast::Sender, task::JoinHandle};
use tower::{buffer::Buffer, Service, ServiceExt};
use tracing::Instrument;

use zebra_chain::{
    block::{self, Height, SerializedBlock},
    chain_tip::ChainTip,
    orchard,
    parameters::{ConsensusBranchId, Network, NetworkUpgrade},
    sapling,
    serialization::{SerializationError, ZcashDeserialize},
    transaction::{self, SerializedTransaction, Transaction, UnminedTx},
    transparent::Address,
};
use zebra_network::constants::USER_AGENT;
use zebra_node_services::{mempool, BoxError};

use crate::queue::Queue;

#[cfg(test)]
mod tests;

/// The RPC error code used by `zcashd` for missing blocks.
///
/// `lightwalletd` expects error code `-8` when a block is not found:
/// <https://github.com/adityapk00/lightwalletd/blob/c1bab818a683e4de69cd952317000f9bb2932274/common/common.go#L251-L254>
pub const MISSING_BLOCK_ERROR_CODE: ErrorCode = ErrorCode::ServerError(-8);

#[rpc(server)]
/// RPC method signatures.
pub trait Rpc {
    /// Returns software information from the RPC server, as a [`GetInfo`] JSON struct.
    ///
    /// zcashd reference: [`getinfo`](https://zcash.github.io/rpc/getinfo.html)
    ///
    /// # Notes
    ///
    /// [The zcashd reference](https://zcash.github.io/rpc/getinfo.html) might not show some fields
    /// in Zebra's [`GetInfo`]. Zebra uses the field names and formats from the
    /// [zcashd code](https://github.com/zcash/zcash/blob/v4.6.0-1/src/rpc/misc.cpp#L86-L87).
    ///
    /// Some fields from the zcashd reference are missing from Zebra's [`GetInfo`]. It only contains the fields
    /// [required for lightwalletd support.](https://github.com/zcash/lightwalletd/blob/v0.4.9/common/common.go#L91-L95)
    #[rpc(name = "getinfo")]
    fn get_info(&self) -> Result<GetInfo>;

    /// Returns blockchain state information, as a [`GetBlockChainInfo`] JSON struct.
    ///
    /// zcashd reference: [`getblockchaininfo`](https://zcash.github.io/rpc/getblockchaininfo.html)
    ///
    /// # Notes
    ///
    /// Some fields from the zcashd reference are missing from Zebra's [`GetBlockChainInfo`]. It only contains the fields
    /// [required for lightwalletd support.](https://github.com/zcash/lightwalletd/blob/v0.4.9/common/common.go#L72-L89)
    #[rpc(name = "getblockchaininfo")]
    fn get_blockchain_info(&self) -> Result<GetBlockChainInfo>;

    /// Sends the raw bytes of a signed transaction to the local node's mempool, if the transaction is valid.
    /// Returns the [`SentTransactionHash`] for the transaction, as a JSON string.
    ///
    /// zcashd reference: [`sendrawtransaction`](https://zcash.github.io/rpc/sendrawtransaction.html)
    ///
    /// # Parameters
    ///
    /// - `raw_transaction_hex`: (string, required) The hex-encoded raw transaction bytes.
    ///
    /// # Notes
    ///
    /// zcashd accepts an optional `allowhighfees` parameter. Zebra doesn't support this parameter,
    /// because lightwalletd doesn't use it.
    #[rpc(name = "sendrawtransaction")]
    fn send_raw_transaction(
        &self,
        raw_transaction_hex: String,
    ) -> BoxFuture<Result<SentTransactionHash>>;

    /// Returns the requested block by height, as a [`GetBlock`] JSON string.
    /// If the block is not in Zebra's state, returns
    /// [error code `-8`.](https://github.com/zcash/zcash/issues/5758)
    ///
    /// zcashd reference: [`getblock`](https://zcash.github.io/rpc/getblock.html)
    ///
    /// # Parameters
    ///
    /// - `height`: (string, required) The height number for the block to be returned.
    ///
    /// # Notes
    ///
    /// We only expose the `data` field as lightwalletd uses the non-verbose
    /// mode for all getblock calls: <https://github.com/zcash/lightwalletd/blob/v0.4.9/common/common.go#L232>
    ///
    /// `lightwalletd` only requests blocks by height, so we don't support
    /// getting blocks by hash. (But we parse the height as a JSON string, not an integer).
    ///
    /// The `verbosity` parameter is ignored but required in the call.
    #[rpc(name = "getblock")]
    fn get_block(&self, height: String, verbosity: u8) -> BoxFuture<Result<GetBlock>>;

    /// Returns the hash of the current best blockchain tip block, as a [`GetBestBlockHash`] JSON string.
    ///
    /// zcashd reference: [`getbestblockhash`](https://zcash.github.io/rpc/getbestblockhash.html)
    #[rpc(name = "getbestblockhash")]
    fn get_best_block_hash(&self) -> Result<GetBestBlockHash>;

    /// Returns all transaction ids in the memory pool, as a JSON array.
    ///
    /// zcashd reference: [`getrawmempool`](https://zcash.github.io/rpc/getrawmempool.html)
    #[rpc(name = "getrawmempool")]
    fn get_raw_mempool(&self) -> BoxFuture<Result<Vec<String>>>;

    /// Returns information about the given block's Sapling & Orchard tree state.
    ///
    /// zcashd reference: [`z_gettreestate`](https://zcash.github.io/rpc/z_gettreestate.html)
    ///
    /// # Parameters
    ///
    /// - `hash | height`: (string, required) The block hash or height.
    ///
    /// # Notes
    ///
    /// The zcashd doc reference above says that the parameter "`height` can be
    /// negative where -1 is the last known valid block". On the other hand,
    /// `lightwalletd` only uses positive heights, so Zebra does not support
    /// negative heights.
    #[rpc(name = "z_gettreestate")]
    fn z_get_treestate(&self, hash_or_height: String) -> BoxFuture<Result<GetTreestate>>;

    /// Returns the raw transaction data, as a [`GetRawTransaction`] JSON string or structure.
    ///
    /// zcashd reference: [`getrawtransaction`](https://zcash.github.io/rpc/getrawtransaction.html)
    ///
    /// # Parameters
    ///
    /// - `txid`: (string, required) The transaction ID of the transaction to be returned.
    /// - `verbose`: (numeric, optional, default=0) If 0, return a string of hex-encoded data, otherwise return a JSON object.
    ///
    /// # Notes
    ///
    /// We don't currently support the `blockhash` parameter since lightwalletd does not
    /// use it.
    ///
    /// In verbose mode, we only expose the `hex` and `height` fields since
    /// lightwalletd uses only those:
    /// <https://github.com/zcash/lightwalletd/blob/631bb16404e3d8b045e74a7c5489db626790b2f6/common/common.go#L119>
    #[rpc(name = "getrawtransaction")]
    fn get_raw_transaction(
        &self,
        txid_hex: String,
        verbose: u8,
    ) -> BoxFuture<Result<GetRawTransaction>>;

    /// Returns the transaction ids made by the provided transparent addresses.
    ///
    /// zcashd reference: [`getaddresstxids`](https://zcash.github.io/rpc/getaddresstxids.html)
    ///
    /// # Parameters
    ///
    /// - `addresses`: (json array of string, required) The addresses to get transactions from.
    /// - `start`: (numeric, required) The lower height to start looking for transactions (inclusive).
    /// - `end`: (numeric, required) The top height to stop looking for transactions (inclusive).
    ///
    /// # Notes
    ///
    /// Only the multi-argument format is used by lightwalletd and this is what we currently support:
    /// https://github.com/zcash/lightwalletd/blob/631bb16404e3d8b045e74a7c5489db626790b2f6/common/common.go#L97-L102
    #[rpc(name = "getaddresstxids")]
    fn get_address_tx_ids(
        &self,
        addresses: Vec<String>,
        start: u32,
        end: u32,
    ) -> BoxFuture<Result<Vec<String>>>;
}

/// RPC method implementations.
pub struct RpcImpl<Mempool, State, Tip>
where
    Mempool: Service<mempool::Request, Response = mempool::Response, Error = BoxError>,
    State: Service<
        zebra_state::ReadRequest,
        Response = zebra_state::ReadResponse,
        Error = zebra_state::BoxError,
    >,
    Tip: ChainTip,
{
    /// Zebra's application version.
    app_version: String,

    /// A handle to the mempool service.
    mempool: Buffer<Mempool, mempool::Request>,

    /// A handle to the state service.
    state: State,

    /// Allows efficient access to the best tip of the blockchain.
    latest_chain_tip: Tip,

    /// The configured network for this RPC service.
    #[allow(dead_code)]
    network: Network,

    /// A sender component of a channel used to send transactions to the queue.
    queue_sender: Sender<Option<UnminedTx>>,
}

impl<Mempool, State, Tip> RpcImpl<Mempool, State, Tip>
where
    Mempool: Service<mempool::Request, Response = mempool::Response, Error = BoxError> + 'static,
    State: Service<
            zebra_state::ReadRequest,
            Response = zebra_state::ReadResponse,
            Error = zebra_state::BoxError,
        > + Clone
        + Send
        + Sync
        + 'static,
    Tip: ChainTip + Clone + Send + Sync + 'static,
{
    /// Create a new instance of the RPC handler.
    pub fn new<Version>(
        app_version: Version,
        mempool: Buffer<Mempool, mempool::Request>,
        state: State,
        latest_chain_tip: Tip,
        network: Network,
    ) -> (Self, JoinHandle<()>)
    where
        Version: ToString,
        <Mempool as Service<mempool::Request>>::Future: Send,
        <State as Service<zebra_state::ReadRequest>>::Future: Send,
    {
        let runner = Queue::start();

        let rpc_impl = RpcImpl {
            app_version: app_version.to_string(),
            mempool: mempool.clone(),
            state: state.clone(),
            latest_chain_tip: latest_chain_tip.clone(),
            network,
            queue_sender: runner.sender(),
        };

        // run the process queue
        let rpc_tx_queue_task_handle = tokio::spawn(
            runner
                .run(mempool, state, latest_chain_tip, network)
                .in_current_span(),
        );

        (rpc_impl, rpc_tx_queue_task_handle)
    }
}

impl<Mempool, State, Tip> Rpc for RpcImpl<Mempool, State, Tip>
where
    Mempool:
        tower::Service<mempool::Request, Response = mempool::Response, Error = BoxError> + 'static,
    Mempool::Future: Send,
    State: Service<
            zebra_state::ReadRequest,
            Response = zebra_state::ReadResponse,
            Error = zebra_state::BoxError,
        > + Clone
        + Send
        + Sync
        + 'static,
    State::Future: Send,
    Tip: ChainTip + Send + Sync + 'static,
{
    fn get_info(&self) -> Result<GetInfo> {
        let response = GetInfo {
            build: self.app_version.clone(),
            subversion: USER_AGENT.into(),
        };

        Ok(response)
    }

    fn get_blockchain_info(&self) -> Result<GetBlockChainInfo> {
        let network = self.network;

        // `chain` field
        let chain = self.network.bip70_network_name();

        // `blocks` and `best_block_hash` fields
        let (tip_height, tip_hash) = self
            .latest_chain_tip
            .best_tip_height_and_hash()
            .ok_or_else(|| Error {
                code: ErrorCode::ServerError(0),
                message: "No Chain tip available yet".to_string(),
                data: None,
            })?;

        // `estimated_height` field
        let current_block_time =
            self.latest_chain_tip
                .best_tip_block_time()
                .ok_or_else(|| Error {
                    code: ErrorCode::ServerError(0),
                    message: "No Chain tip available yet".to_string(),
                    data: None,
                })?;

        let zebra_estimated_height = self
            .latest_chain_tip
            .estimate_network_chain_tip_height(network, Utc::now())
            .ok_or_else(|| Error {
                code: ErrorCode::ServerError(0),
                message: "No Chain tip available yet".to_string(),
                data: None,
            })?;

        let estimated_height =
            if current_block_time > Utc::now() || zebra_estimated_height < tip_height {
                tip_height
            } else {
                zebra_estimated_height
            };

        // `upgrades` object
        //
        // Get the network upgrades in height order, like `zcashd`.
        let mut upgrades = IndexMap::new();
        for (activation_height, network_upgrade) in NetworkUpgrade::activation_list(network) {
            // Zebra defines network upgrades based on incompatible consensus rule changes,
            // but zcashd defines them based on ZIPs.
            //
            // All the network upgrades with a consensus branch ID are the same in Zebra and zcashd.
            if let Some(branch_id) = network_upgrade.branch_id() {
                // zcashd's RPC seems to ignore Disabled network upgrades, so Zebra does too.
                let status = if tip_height >= activation_height {
                    NetworkUpgradeStatus::Active
                } else {
                    NetworkUpgradeStatus::Pending
                };

                let upgrade = NetworkUpgradeInfo {
                    name: network_upgrade,
                    activation_height,
                    status,
                };
                upgrades.insert(ConsensusBranchIdHex(branch_id), upgrade);
            }
        }

        // `consensus` object
        let next_block_height =
            (tip_height + 1).expect("valid chain tips are a lot less than Height::MAX");
        let consensus = TipConsensusBranch {
            chain_tip: ConsensusBranchIdHex(
                NetworkUpgrade::current(network, tip_height)
                    .branch_id()
                    .unwrap_or(ConsensusBranchId::RPC_MISSING_ID),
            ),
            next_block: ConsensusBranchIdHex(
                NetworkUpgrade::current(network, next_block_height)
                    .branch_id()
                    .unwrap_or(ConsensusBranchId::RPC_MISSING_ID),
            ),
        };

        let response = GetBlockChainInfo {
            chain,
            blocks: tip_height.0,
            best_block_hash: GetBestBlockHash(tip_hash),
            estimated_height: estimated_height.0,
            upgrades,
            consensus,
        };

        Ok(response)
    }

    fn send_raw_transaction(
        &self,
        raw_transaction_hex: String,
    ) -> BoxFuture<Result<SentTransactionHash>> {
        let mempool = self.mempool.clone();
        let queue_sender = self.queue_sender.clone();

        async move {
            let raw_transaction_bytes = Vec::from_hex(raw_transaction_hex).map_err(|_| {
                Error::invalid_params("raw transaction is not specified as a hex string")
            })?;
            let raw_transaction = Transaction::zcash_deserialize(&*raw_transaction_bytes)
                .map_err(|_| Error::invalid_params("raw transaction is structurally invalid"))?;

            let transaction_hash = raw_transaction.hash();

            // send transaction to the rpc queue, ignore any error.
            let unmined_transaction = UnminedTx::from(raw_transaction.clone());
            let _ = queue_sender.send(Some(unmined_transaction));

            let transaction_parameter = mempool::Gossip::Tx(raw_transaction.into());
            let request = mempool::Request::Queue(vec![transaction_parameter]);

            let response = mempool.oneshot(request).await.map_err(|error| Error {
                code: ErrorCode::ServerError(0),
                message: error.to_string(),
                data: None,
            })?;

            let queue_results = match response {
                mempool::Response::Queued(results) => results,
                _ => unreachable!("incorrect response variant from mempool service"),
            };

            assert_eq!(
                queue_results.len(),
                1,
                "mempool service returned more results than expected"
            );

            match &queue_results[0] {
                Ok(()) => Ok(SentTransactionHash(transaction_hash)),
                Err(error) => Err(Error {
                    code: ErrorCode::ServerError(0),
                    message: error.to_string(),
                    data: None,
                }),
            }
        }
        .boxed()
    }

    fn get_block(&self, height: String, _verbosity: u8) -> BoxFuture<Result<GetBlock>> {
        let mut state = self.state.clone();

        async move {
            let height = height.parse().map_err(|error: SerializationError| Error {
                code: ErrorCode::ServerError(0),
                message: error.to_string(),
                data: None,
            })?;

            let request =
                zebra_state::ReadRequest::Block(zebra_state::HashOrHeight::Height(height));
            let response = state
                .ready()
                .and_then(|service| service.call(request))
                .await
                .map_err(|error| Error {
                    code: ErrorCode::ServerError(0),
                    message: error.to_string(),
                    data: None,
                })?;

            match response {
                zebra_state::ReadResponse::Block(Some(block)) => Ok(GetBlock(block.into())),
                zebra_state::ReadResponse::Block(None) => Err(Error {
                    code: MISSING_BLOCK_ERROR_CODE,
                    message: "Block not found".to_string(),
                    data: None,
                }),
                _ => unreachable!("unmatched response to a block request"),
            }
        }
        .boxed()
    }

    fn get_best_block_hash(&self) -> Result<GetBestBlockHash> {
        self.latest_chain_tip
            .best_tip_hash()
            .map(GetBestBlockHash)
            .ok_or(Error {
                code: ErrorCode::ServerError(0),
                message: "No blocks in state".to_string(),
                data: None,
            })
    }

    fn get_raw_mempool(&self) -> BoxFuture<Result<Vec<String>>> {
        let mut mempool = self.mempool.clone();

        async move {
            let request = mempool::Request::TransactionIds;

            let response = mempool
                .ready()
                .and_then(|service| service.call(request))
                .await
                .map_err(|error| Error {
                    code: ErrorCode::ServerError(0),
                    message: error.to_string(),
                    data: None,
                })?;

            match response {
                mempool::Response::TransactionIds(unmined_transaction_ids) => {
                    Ok(unmined_transaction_ids
                        .iter()
                        .map(|id| id.mined_id().encode_hex())
                        .collect())
                }
                _ => unreachable!("unmatched response to a transactionids request"),
            }
        }
        .boxed()
    }

    fn get_raw_transaction(
        &self,
        txid_hex: String,
        verbose: u8,
    ) -> BoxFuture<Result<GetRawTransaction>> {
        let mut state = self.state.clone();
        let mut mempool = self.mempool.clone();

        async move {
            let txid = transaction::Hash::from_hex(txid_hex).map_err(|_| {
                Error::invalid_params("transaction ID is not specified as a hex string")
            })?;

            // Check the mempool first.
            //
            // # Correctness
            //
            // Transactions are removed from the mempool after they are mined into blocks,
            // so the transaction could be just in the mempool, just in the state, or in both.
            // (And the mempool and state transactions could have different authorising data.)
            // But it doesn't matter which transaction we choose, because the effects are the same.
            let mut txid_set = HashSet::new();
            txid_set.insert(txid);
            let request = mempool::Request::TransactionsByMinedId(txid_set);

            let response = mempool
                .ready()
                .and_then(|service| service.call(request))
                .await
                .map_err(|error| Error {
                    code: ErrorCode::ServerError(0),
                    message: error.to_string(),
                    data: None,
                })?;

            match response {
                mempool::Response::Transactions(unmined_transactions) => {
                    if !unmined_transactions.is_empty() {
                        let tx = unmined_transactions[0].transaction.clone();
                        return GetRawTransaction::from_transaction(tx, None, verbose != 0)
                            .map_err(|error| Error {
                                code: ErrorCode::ServerError(0),
                                message: error.to_string(),
                                data: None,
                            });
                    }
                }
                _ => unreachable!("unmatched response to a transactionids request"),
            };

            // Now check the state
            let request = zebra_state::ReadRequest::Transaction(txid);
            let response = state
                .ready()
                .and_then(|service| service.call(request))
                .await
                .map_err(|error| Error {
                    code: ErrorCode::ServerError(0),
                    message: error.to_string(),
                    data: None,
                })?;

            match response {
                zebra_state::ReadResponse::Transaction(Some((tx, height))) => Ok(
                    GetRawTransaction::from_transaction(tx, Some(height), verbose != 0).map_err(
                        |error| Error {
                            code: ErrorCode::ServerError(0),
                            message: error.to_string(),
                            data: None,
                        },
                    )?,
                ),
                zebra_state::ReadResponse::Transaction(None) => Err(Error {
                    code: ErrorCode::ServerError(0),
                    message: "Transaction not found".to_string(),
                    data: None,
                }),
                _ => unreachable!("unmatched response to a transaction request"),
            }
        }
        .boxed()
    }

<<<<<<< HEAD
    fn z_get_treestate(&self, hash_or_height: String) -> BoxFuture<Result<GetTreestate>> {
        let mut state = self.state.clone();

        async move {
            // Convert the [`hash_or_height`] string into an actual hash or height.
            let hash_or_height = hash_or_height
                .parse()
                .map_err(|error: SerializationError| Error {
                    code: ErrorCode::ServerError(0),
                    message: error.to_string(),
                    data: None,
                })?;

            // Fetch the block referenced by [`hash_or_height`] from the state.

            // TODO: if this RPC is called a lot, just get the block header, rather than the whole block
            let block_request = zebra_state::ReadRequest::Block(hash_or_height);
            let block_response = state
                .ready()
                .and_then(|service| service.call(block_request))
                .await
                .map_err(|error| Error {
                    code: ErrorCode::ServerError(0),
                    message: error.to_string(),
                    data: None,
                })?;

            // The block hash, height, and time are all required fields in the
            // RPC response. For this reason, we throw an error early if the
            // state didn't return the requested block so that we prevent
            // further state queries.
            let block = match block_response {
                zebra_state::ReadResponse::Block(Some(block)) => block,
                zebra_state::ReadResponse::Block(None) => {
                    return Err(Error {
                        code: ErrorCode::ServerError(0),
                        message: "the requested block was not found".to_string(),
                        data: None,
                    })
                }
                _ => unreachable!("unmatched response to a block request"),
            };

            // Fetch the Sapling & Orchard treestates referenced by
            // [`hash_or_height`] from the state.

            let sapling_request = zebra_state::ReadRequest::SaplingTree(hash_or_height);
            let sapling_response = state
                .ready()
                .and_then(|service| service.call(sapling_request))
                .await
                .map_err(|error| Error {
                    code: ErrorCode::ServerError(0),
                    message: error.to_string(),
                    data: None,
                })?;

            let orchard_request = zebra_state::ReadRequest::OrchardTree(hash_or_height);
            let orchard_response = state
                .ready()
                .and_then(|service| service.call(orchard_request))
=======
    fn get_address_tx_ids(
        &self,
        addresses: Vec<String>,
        start: u32,
        end: u32,
    ) -> BoxFuture<Result<Vec<String>>> {
        let mut state = self.state.clone();
        let mut response_transactions = vec![];
        let start = Height(start);
        let end = Height(end);

        let chain_height = self.latest_chain_tip.best_tip_height().ok_or(Error {
            code: ErrorCode::ServerError(0),
            message: "No blocks in state".to_string(),
            data: None,
        });

        async move {
            // height range checks
            check_height_range(start, end, chain_height?)?;

            let valid_addresses: Result<Vec<Address>> = addresses
                .iter()
                .map(|address| {
                    address.parse().map_err(|_| {
                        Error::invalid_params(format!("Provided address is not valid: {}", address))
                    })
                })
                .collect();

            let request =
                zebra_state::ReadRequest::TransactionsByAddresses(valid_addresses?, start, end);
            let response = state
                .ready()
                .and_then(|service| service.call(request))
>>>>>>> 90a84013
                .await
                .map_err(|error| Error {
                    code: ErrorCode::ServerError(0),
                    message: error.to_string(),
                    data: None,
                })?;

<<<<<<< HEAD
            // We've got all the data we need for the RPC request, so we
            // assemble the request.

            let hash = block.hash();
            let height = block
                .coinbase_height()
                .expect("verified blocks have a valid height");
            let time = block.header.time;

            // The Sapling & Orchard treestates are optional fields in the RPC
            // response, so we don't throw an error if the state didn't return
            // the requested treestate. Instead, we return a [`None`] which is
            // then serialized into an empty string (empty JSON object).

            let sapling_tree = match sapling_response {
                zebra_state::ReadResponse::SaplingTree(Some(tree)) => Some((*tree).clone()),
                zebra_state::ReadResponse::SaplingTree(None) => None,
                _ => unreachable!("unmatched response to a sapling tree request"),
            };

            let orchard_tree = match orchard_response {
                zebra_state::ReadResponse::OrchardTree(Some(tree)) => Some((*tree).clone()),
                zebra_state::ReadResponse::OrchardTree(None) => None,
                _ => unreachable!("unmatched response to an orchard tree request"),
            };

            Ok(GetTreestate {
                hash,
                height,
                time,
                sapling_tree,
                orchard_tree,
            })
=======
            match response {
                zebra_state::ReadResponse::TransactionIds(hashes) => response_transactions
                    .append(&mut hashes.iter().map(|h| h.to_string()).collect()),
                _ => unreachable!("unmatched response to a TransactionsByAddresses request"),
            }

            Ok(response_transactions)
>>>>>>> 90a84013
        }
        .boxed()
    }
}

/// Response to a `getinfo` RPC request.
///
/// See the notes for the [`Rpc::get_info` method].
#[derive(Clone, Debug, Eq, PartialEq, serde::Serialize, serde::Deserialize)]
pub struct GetInfo {
    build: String,
    subversion: String,
}

/// Response to a `getblockchaininfo` RPC request.
///
/// See the notes for the [`Rpc::get_blockchain_info` method].
#[derive(Clone, Debug, Eq, PartialEq, serde::Serialize, serde::Deserialize)]
pub struct GetBlockChainInfo {
    chain: String,
    blocks: u32,
    #[serde(rename = "bestblockhash")]
    best_block_hash: GetBestBlockHash,
    #[serde(rename = "estimatedheight")]
    estimated_height: u32,
    upgrades: IndexMap<ConsensusBranchIdHex, NetworkUpgradeInfo>,
    consensus: TipConsensusBranch,
}

/// A hex-encoded [`ConsensusBranchId`] string.
#[derive(Copy, Clone, Debug, Eq, PartialEq, Hash, serde::Serialize, serde::Deserialize)]
struct ConsensusBranchIdHex(#[serde(with = "hex")] ConsensusBranchId);

/// Information about [`NetworkUpgrade`] activation.
#[derive(Copy, Clone, Debug, Eq, PartialEq, serde::Serialize, serde::Deserialize)]
struct NetworkUpgradeInfo {
    name: NetworkUpgrade,
    #[serde(rename = "activationheight")]
    activation_height: Height,
    status: NetworkUpgradeStatus,
}

/// The activation status of a [`NetworkUpgrade`].
#[derive(Copy, Clone, Debug, Eq, PartialEq, serde::Serialize, serde::Deserialize)]
enum NetworkUpgradeStatus {
    #[serde(rename = "active")]
    Active,
    #[serde(rename = "disabled")]
    Disabled,
    #[serde(rename = "pending")]
    Pending,
}

/// The [`ConsensusBranchId`]s for the tip and the next block.
///
/// These branch IDs are different when the next block is a network upgrade activation block.
#[derive(Copy, Clone, Debug, Eq, PartialEq, serde::Serialize, serde::Deserialize)]
struct TipConsensusBranch {
    #[serde(rename = "chaintip")]
    chain_tip: ConsensusBranchIdHex,
    #[serde(rename = "nextblock")]
    next_block: ConsensusBranchIdHex,
}

/// Response to a `sendrawtransaction` RPC request.
///
/// Contains the hex-encoded hash of the sent transaction.
///
/// See the notes for the [`Rpc::send_raw_transaction` method].
#[derive(Copy, Clone, Debug, Eq, PartialEq, serde::Serialize, serde::Deserialize)]
pub struct SentTransactionHash(#[serde(with = "hex")] transaction::Hash);

/// Response to a `getblock` RPC request.
///
/// See the notes for the [`Rpc::get_block` method].
#[derive(Clone, Debug, Eq, PartialEq, serde::Serialize)]
pub struct GetBlock(#[serde(with = "hex")] SerializedBlock);

/// Response to a `getbestblockhash` RPC request.
///
/// Contains the hex-encoded hash of the tip block.
///
/// Also see the notes for the [`Rpc::get_best_block_hash` method].
#[derive(Copy, Clone, Debug, Eq, PartialEq, serde::Deserialize, serde::Serialize)]
pub struct GetBestBlockHash(#[serde(with = "hex")] block::Hash);

/// Response to a `z_gettreestate` RPC request.
///
/// Contains the hex-encoded Sapling & Orchard note commitment trees.
// TODO: adjust the description above so that it reflects the new fields once
// they are added.
#[derive(Clone, Debug, Eq, PartialEq, serde::Deserialize, serde::Serialize)]
pub struct GetTreestate {
    hash: block::Hash,
    height: block::Height,
    time: DateTime<Utc>,
    sapling_tree: Option<sapling::tree::NoteCommitmentTree>,
    orchard_tree: Option<orchard::tree::NoteCommitmentTree>,
}

/// Response to a `getrawtransaction` RPC request.
///
/// See the notes for the [`Rpc::get_raw_transaction` method].
#[derive(Clone, Debug, Eq, PartialEq, serde::Serialize)]
#[serde(untagged)]
pub enum GetRawTransaction {
    /// The raw transaction, encoded as hex bytes.
    Raw(#[serde(with = "hex")] SerializedTransaction),
    /// The transaction object.
    Object {
        /// The raw transaction, encoded as hex bytes.
        #[serde(with = "hex")]
        hex: SerializedTransaction,
        /// The height of the block that contains the transaction, or -1 if
        /// not applicable.
        height: i32,
    },
}

impl GetRawTransaction {
    fn from_transaction(
        tx: Arc<Transaction>,
        height: Option<block::Height>,
        verbose: bool,
    ) -> std::result::Result<Self, io::Error> {
        if verbose {
            Ok(GetRawTransaction::Object {
                hex: tx.into(),
                height: match height {
                    Some(height) => height
                        .0
                        .try_into()
                        .expect("valid block heights are limited to i32::MAX"),
                    None => -1,
                },
            })
        } else {
            Ok(GetRawTransaction::Raw(tx.into()))
        }
    }
}

/// Check if provided height range is valid
fn check_height_range(start: Height, end: Height, chain_height: Height) -> Result<()> {
    if start == Height(0) || end == Height(0) {
        return Err(Error::invalid_params(
            "Start and end are expected to be greater than zero",
        ));
    }
    if end < start {
        return Err(Error::invalid_params(
            "End value is expected to be greater than or equal to start",
        ));
    }
    if start > chain_height || end > chain_height {
        return Err(Error::invalid_params("Start or end is outside chain range"));
    }

    Ok(())
}<|MERGE_RESOLUTION|>--- conflicted
+++ resolved
@@ -598,7 +598,6 @@
         .boxed()
     }
 
-<<<<<<< HEAD
     fn z_get_treestate(&self, hash_or_height: String) -> BoxFuture<Result<GetTreestate>> {
         let mut state = self.state.clone();
 
@@ -614,7 +613,8 @@
 
             // Fetch the block referenced by [`hash_or_height`] from the state.
 
-            // TODO: if this RPC is called a lot, just get the block header, rather than the whole block
+            // TODO: if this RPC is called a lot, just get the block header,
+            // rather than the whole block
             let block_request = zebra_state::ReadRequest::Block(hash_or_height);
             let block_response = state
                 .ready()
@@ -660,7 +660,50 @@
             let orchard_response = state
                 .ready()
                 .and_then(|service| service.call(orchard_request))
-=======
+                .await
+                .map_err(|error| Error {
+                    code: ErrorCode::ServerError(0),
+                    message: error.to_string(),
+                    data: None,
+                })?;
+
+            // We've got all the data we need for the RPC request, so we
+            // assemble the request.
+
+            let hash = block.hash();
+            let height = block
+                .coinbase_height()
+                .expect("verified blocks have a valid height");
+            let time = block.header.time;
+
+            // The Sapling & Orchard treestates are optional fields in the RPC
+            // response, so we don't throw an error if the state didn't return
+            // the requested treestate. Instead, we return a [`None`] which is
+            // then serialized into an empty string (empty JSON object).
+
+            let sapling_tree = match sapling_response {
+                zebra_state::ReadResponse::SaplingTree(Some(tree)) => Some((*tree).clone()),
+                zebra_state::ReadResponse::SaplingTree(None) => None,
+                _ => unreachable!("unmatched response to a sapling tree request"),
+            };
+
+            let orchard_tree = match orchard_response {
+                zebra_state::ReadResponse::OrchardTree(Some(tree)) => Some((*tree).clone()),
+                zebra_state::ReadResponse::OrchardTree(None) => None,
+                _ => unreachable!("unmatched response to an orchard tree request"),
+            };
+
+            Ok(GetTreestate {
+                hash,
+                height,
+                time,
+                sapling_tree,
+                orchard_tree,
+            })
+        }
+        .boxed()
+    }
+
     fn get_address_tx_ids(
         &self,
         addresses: Vec<String>,
@@ -696,7 +739,6 @@
             let response = state
                 .ready()
                 .and_then(|service| service.call(request))
->>>>>>> 90a84013
                 .await
                 .map_err(|error| Error {
                     code: ErrorCode::ServerError(0),
@@ -704,41 +746,6 @@
                     data: None,
                 })?;
 
-<<<<<<< HEAD
-            // We've got all the data we need for the RPC request, so we
-            // assemble the request.
-
-            let hash = block.hash();
-            let height = block
-                .coinbase_height()
-                .expect("verified blocks have a valid height");
-            let time = block.header.time;
-
-            // The Sapling & Orchard treestates are optional fields in the RPC
-            // response, so we don't throw an error if the state didn't return
-            // the requested treestate. Instead, we return a [`None`] which is
-            // then serialized into an empty string (empty JSON object).
-
-            let sapling_tree = match sapling_response {
-                zebra_state::ReadResponse::SaplingTree(Some(tree)) => Some((*tree).clone()),
-                zebra_state::ReadResponse::SaplingTree(None) => None,
-                _ => unreachable!("unmatched response to a sapling tree request"),
-            };
-
-            let orchard_tree = match orchard_response {
-                zebra_state::ReadResponse::OrchardTree(Some(tree)) => Some((*tree).clone()),
-                zebra_state::ReadResponse::OrchardTree(None) => None,
-                _ => unreachable!("unmatched response to an orchard tree request"),
-            };
-
-            Ok(GetTreestate {
-                hash,
-                height,
-                time,
-                sapling_tree,
-                orchard_tree,
-            })
-=======
             match response {
                 zebra_state::ReadResponse::TransactionIds(hashes) => response_transactions
                     .append(&mut hashes.iter().map(|h| h.to_string()).collect()),
@@ -746,7 +753,6 @@
             }
 
             Ok(response_transactions)
->>>>>>> 90a84013
         }
         .boxed()
     }
