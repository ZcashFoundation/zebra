//! Zebra supported RPC methods.
//!
//! Based on the [`zcashd` RPC methods](https://zcash.github.io/rpc/)
//! as used by `lightwalletd.`
//!
//! Some parts of the `zcashd` RPC documentation are outdated.
//! So this implementation follows the `zcashd` server and `lightwalletd` client implementations.
//!
//! # Developing this module
//!
//! If RPCs are added or changed, ensure the following:
//!
//! - Request types can be instantiated from dependent crates, and
//!   response types are fully-readable (up to each leaf component), meaning
//!   every field on response types can be read, and any types used in response
//!   types has an appropriate API for either directly accessing their fields, or
//!   has an appropriate API for accessing any relevant data.
//!
//!   This should be achieved, wherever possible, by:
//!   - Using `derive(Getters, new)` to keep new code succinct and consistent.
//!     Ensure that fields on response types that implement `Copy` are tagged
//!     with `#[getter(copy)]` field attributes to avoid unnecessary references.
//!     This should be easily noticeable in the `serialization_tests` test crate, where
//!     any fields implementing `Copy` but not tagged with `#[getter(Copy)]` will
//!     be returned by reference, and will require dereferencing with the dereference
//!     operator, `*`. If a value returned by a getter method requires dereferencing,
//!     the associated field in the response type should likely be tagged with `#[getter(Copy)]`.
//!   - If a field is added, use `#[new(...)]` so that it's not added to the
//!     constructor. If that is unavoidable, then it will require a major
//!     version bump.
//!
//! - A test has been added to the `serialization_tests` test crate to ensure the above.

use std::{
    cmp,
    collections::{HashMap, HashSet},
    fmt,
    ops::RangeInclusive,
    sync::Arc,
    time::Duration,
};

use chrono::Utc;
use derive_getters::Getters;
use derive_new::new;
use futures::{future::OptionFuture, stream::FuturesOrdered, StreamExt, TryFutureExt};
use hex::{FromHex, ToHex};
use indexmap::IndexMap;
use jsonrpsee::core::{async_trait, RpcResult as Result};
use jsonrpsee_proc_macros::rpc;
use jsonrpsee_types::{ErrorCode, ErrorObject};
use tokio::{
    sync::{broadcast, watch},
    task::JoinHandle,
};
use tower::{Service, ServiceExt};
use tracing::Instrument;

use zcash_address::{unified::Encoding, TryFromAddress};
use zcash_primitives::consensus::Parameters;

use zebra_chain::{
    amount::{self, Amount, NonNegative},
    block::{self, Block, Commitment, Height, SerializedBlock, TryIntoHeight},
    chain_sync_status::ChainSyncStatus,
    chain_tip::{ChainTip, NetworkChainTipHeightEstimator},
    parameters::{
        subsidy::{
            block_subsidy, funding_stream_values, miner_subsidy, FundingStreamReceiver,
            ParameterSubsidy,
        },
        ConsensusBranchId, Network, NetworkUpgrade, POW_AVERAGING_WINDOW,
    },
    primitives,
    serialization::{ZcashDeserialize, ZcashDeserializeInto, ZcashSerialize},
    subtree::NoteCommitmentSubtreeIndex,
    transaction::{self, SerializedTransaction, Transaction, UnminedTx},
    transparent::{self, Address, OutputIndex},
    work::{
        difficulty::{CompactDifficulty, ExpandedDifficulty, ParameterDifficulty, U256},
        equihash::Solution,
    },
};
use zebra_consensus::{funding_stream_address, ParameterCheckpoint, RouterError};
use zebra_network::{address_book_peers::AddressBookPeers, PeerSocketAddr};
use zebra_node_services::mempool;
use zebra_state::{HashOrHeight, OutputLocation, ReadRequest, ReadResponse, TransactionLocation};

use crate::{
    config,
    queue::Queue,
    server::{
        self,
        error::{MapError, OkOrError},
    },
};

pub(crate) mod hex_data;
pub(crate) mod trees;
pub(crate) mod types;

use hex_data::HexData;
use trees::{GetSubtreesByIndexResponse, GetTreestateResponse, SubtreeRpcData};
use types::{
    get_block_template::{
        constants::{
            DEFAULT_SOLUTION_RATE_WINDOW_SIZE, MEMPOOL_LONG_POLL_INTERVAL,
            ZCASHD_FUNDING_STREAM_ORDER,
        },
        proposal::proposal_block_from_template,
        BlockTemplateResponse, BlockTemplateTimeSource, GetBlockTemplateHandler,
        GetBlockTemplateParameters, GetBlockTemplateResponse,
    },
    get_blockchain_info::GetBlockchainInfoBalance,
    get_mining_info::GetMiningInfoResponse,
    get_raw_mempool::{self, GetRawMempoolResponse},
    long_poll::LongPollInput,
    peer_info::PeerInfo,
    submit_block::{SubmitBlockErrorResponse, SubmitBlockParameters, SubmitBlockResponse},
    subsidy::GetBlockSubsidyResponse,
    transaction::TransactionObject,
    unified_address::ZListUnifiedReceiversResponse,
    validate_address::ValidateAddressResponse,
    z_validate_address::{ZValidateAddressResponse, ZValidateAddressType},
};

#[cfg(test)]
mod tests;

#[rpc(server)]
/// RPC method signatures.
pub trait Rpc {
    /// Returns software information from the RPC server, as a [`GetInfo`] JSON struct.
    ///
    /// zcashd reference: [`getinfo`](https://zcash.github.io/rpc/getinfo.html)
    /// method: post
    /// tags: control
    ///
    /// # Notes
    ///
    /// [The zcashd reference](https://zcash.github.io/rpc/getinfo.html) might not show some fields
    /// in Zebra's [`GetInfo`]. Zebra uses the field names and formats from the
    /// [zcashd code](https://github.com/zcash/zcash/blob/v4.6.0-1/src/rpc/misc.cpp#L86-L87).
    ///
    /// Some fields from the zcashd reference are missing from Zebra's [`GetInfo`]. It only contains the fields
    /// [required for lightwalletd support.](https://github.com/zcash/lightwalletd/blob/v0.4.9/common/common.go#L91-L95)
    #[method(name = "getinfo")]
    async fn get_info(&self) -> Result<GetInfoResponse>;

    /// Returns blockchain state information, as a [`GetBlockchainInfoResponse`] JSON struct.
    ///
    /// zcashd reference: [`getblockchaininfo`](https://zcash.github.io/rpc/getblockchaininfo.html)
    /// method: post
    /// tags: blockchain
    ///
    /// # Notes
    ///
    /// Some fields from the zcashd reference are missing from Zebra's [`GetBlockchainInfoResponse`]. It only contains the fields
    /// [required for lightwalletd support.](https://github.com/zcash/lightwalletd/blob/v0.4.9/common/common.go#L72-L89)
    #[method(name = "getblockchaininfo")]
    async fn get_blockchain_info(&self) -> Result<GetBlockchainInfoResponse>;

    /// Returns the total balance of a provided `addresses` in an [`AddressBalance`] instance.
    ///
    /// zcashd reference: [`getaddressbalance`](https://zcash.github.io/rpc/getaddressbalance.html)
    /// method: post
    /// tags: address
    ///
    /// # Parameters
    ///
    /// - `address_strings`: (object, example={"addresses": ["tmYXBYJj1K7vhejSec5osXK2QsGa5MTisUQ"]}) A JSON map with a single entry
    ///     - `addresses`: (array of strings) A list of base-58 encoded addresses.
    ///
    /// # Notes
    ///
    /// zcashd also accepts a single string parameter instead of an array of strings, but Zebra
    /// doesn't because lightwalletd always calls this RPC with an array of addresses.
    ///
    /// zcashd also returns the total amount of Zatoshis received by the addresses, but Zebra
    /// doesn't because lightwalletd doesn't use that information.
    ///
    /// The RPC documentation says that the returned object has a string `balance` field, but
    /// zcashd actually [returns an
    /// integer](https://github.com/zcash/lightwalletd/blob/bdaac63f3ee0dbef62bde04f6817a9f90d483b00/common/common.go#L128-L130).
    #[method(name = "getaddressbalance")]
    async fn get_address_balance(
        &self,
        address_strings: GetAddressBalanceRequest,
    ) -> Result<GetAddressBalanceResponse>;

    /// Sends the raw bytes of a signed transaction to the local node's mempool, if the transaction is valid.
    /// Returns the [`SentTransactionHash`] for the transaction, as a JSON string.
    ///
    /// zcashd reference: [`sendrawtransaction`](https://zcash.github.io/rpc/sendrawtransaction.html)
    /// method: post
    /// tags: transaction
    ///
    /// # Parameters
    ///
    /// - `raw_transaction_hex`: (string, required, example="signedhex") The hex-encoded raw transaction bytes.
    /// - `allow_high_fees`: (bool, optional) A legacy parameter accepted by zcashd but ignored by Zebra.
    ///
    /// # Notes
    ///
    /// zcashd accepts an optional `allowhighfees` parameter. Zebra doesn't support this parameter,
    /// because lightwalletd doesn't use it.
    #[method(name = "sendrawtransaction")]
    async fn send_raw_transaction(
        &self,
        raw_transaction_hex: String,
        _allow_high_fees: Option<bool>,
    ) -> Result<SendRawTransactionResponse>;

    /// Returns the requested block by hash or height, as a [`GetBlock`] JSON string.
    /// If the block is not in Zebra's state, returns
    /// [error code `-8`.](https://github.com/zcash/zcash/issues/5758) if a height was
    /// passed or -5 if a hash was passed.
    ///
    /// zcashd reference: [`getblock`](https://zcash.github.io/rpc/getblock.html)
    /// method: post
    /// tags: blockchain
    ///
    /// # Parameters
    ///
    /// - `hash_or_height`: (string, required, example="1") The hash or height for the block to be returned.
    /// - `verbosity`: (number, optional, default=1, example=1) 0 for hex encoded data, 1 for a json object, and 2 for json object with transaction data.
    ///
    /// # Notes
    ///
    /// The `size` field is only returned with verbosity=2.
    ///
    /// The undocumented `chainwork` field is not returned.
    #[method(name = "getblock")]
    async fn get_block(
        &self,
        hash_or_height: String,
        verbosity: Option<u8>,
    ) -> Result<GetBlockResponse>;

    /// Returns the requested block header by hash or height, as a [`GetBlockHeader`] JSON string.
    /// If the block is not in Zebra's state,
    /// returns [error code `-8`.](https://github.com/zcash/zcash/issues/5758)
    /// if a height was passed or -5 if a hash was passed.
    ///
    /// zcashd reference: [`getblockheader`](https://zcash.github.io/rpc/getblockheader.html)
    /// method: post
    /// tags: blockchain
    ///
    /// # Parameters
    ///
    /// - `hash_or_height`: (string, required, example="1") The hash or height for the block to be returned.
    /// - `verbose`: (bool, optional, default=false, example=true) false for hex encoded data, true for a json object
    ///
    /// # Notes
    ///
    /// The undocumented `chainwork` field is not returned.
    #[method(name = "getblockheader")]
    async fn get_block_header(
        &self,
        hash_or_height: String,
        verbose: Option<bool>,
    ) -> Result<GetBlockHeaderResponse>;

    /// Returns the hash of the current best blockchain tip block, as a [`GetBlockHash`] JSON string.
    ///
    /// zcashd reference: [`getbestblockhash`](https://zcash.github.io/rpc/getbestblockhash.html)
    /// method: post
    /// tags: blockchain
    #[method(name = "getbestblockhash")]
    fn get_best_block_hash(&self) -> Result<GetBlockHashResponse>;

    /// Returns the height and hash of the current best blockchain tip block, as a [`GetBlockHeightAndHashResponse`] JSON struct.
    ///
    /// zcashd reference: none
    /// method: post
    /// tags: blockchain
    #[method(name = "getbestblockheightandhash")]
    fn get_best_block_height_and_hash(&self) -> Result<GetBlockHeightAndHashResponse>;

    /// Returns all transaction ids in the memory pool, as a JSON array.
    ///
    /// # Parameters
    ///
    /// - `verbose`: (boolean, optional, default=false) true for a json object, false for array of transaction ids.
    ///
    /// zcashd reference: [`getrawmempool`](https://zcash.github.io/rpc/getrawmempool.html)
    /// method: post
    /// tags: blockchain
    #[method(name = "getrawmempool")]
    async fn get_raw_mempool(&self, verbose: Option<bool>) -> Result<GetRawMempoolResponse>;

    /// Returns information about the given block's Sapling & Orchard tree state.
    ///
    /// zcashd reference: [`z_gettreestate`](https://zcash.github.io/rpc/z_gettreestate.html)
    /// method: post
    /// tags: blockchain
    ///
    /// # Parameters
    ///
    /// - `hash | height`: (string, required, example="00000000febc373a1da2bd9f887b105ad79ddc26ac26c2b28652d64e5207c5b5") The block hash or height.
    ///
    /// # Notes
    ///
    /// The zcashd doc reference above says that the parameter "`height` can be
    /// negative where -1 is the last known valid block". On the other hand,
    /// `lightwalletd` only uses positive heights, so Zebra does not support
    /// negative heights.
    #[method(name = "z_gettreestate")]
    async fn z_get_treestate(&self, hash_or_height: String) -> Result<GetTreestateResponse>;

    /// Returns information about a range of Sapling or Orchard subtrees.
    ///
    /// zcashd reference: [`z_getsubtreesbyindex`](https://zcash.github.io/rpc/z_getsubtreesbyindex.html) - TODO: fix link
    /// method: post
    /// tags: blockchain
    ///
    /// # Parameters
    ///
    /// - `pool`: (string, required) The pool from which subtrees should be returned. Either "sapling" or "orchard".
    /// - `start_index`: (number, required) The index of the first 2^16-leaf subtree to return.
    /// - `limit`: (number, optional) The maximum number of subtree values to return.
    ///
    /// # Notes
    ///
    /// While Zebra is doing its initial subtree index rebuild, subtrees will become available
    /// starting at the chain tip. This RPC will return an empty list if the `start_index` subtree
    /// exists, but has not been rebuilt yet. This matches `zcashd`'s behaviour when subtrees aren't
    /// available yet. (But `zcashd` does its rebuild before syncing any blocks.)
    #[method(name = "z_getsubtreesbyindex")]
    async fn z_get_subtrees_by_index(
        &self,
        pool: String,
        start_index: NoteCommitmentSubtreeIndex,
        limit: Option<NoteCommitmentSubtreeIndex>,
    ) -> Result<GetSubtreesByIndexResponse>;

    /// Returns the raw transaction data, as a [`GetRawTransaction`] JSON string or structure.
    ///
    /// zcashd reference: [`getrawtransaction`](https://zcash.github.io/rpc/getrawtransaction.html)
    /// method: post
    /// tags: transaction
    ///
    /// # Parameters
    ///
    /// - `txid`: (string, required, example="mytxid") The transaction ID of the transaction to be returned.
    /// - `verbose`: (number, optional, default=0, example=1) If 0, return a string of hex-encoded data, otherwise return a JSON object.
    ///
    /// # Notes
    ///
    /// We don't currently support the `blockhash` parameter since lightwalletd does not
    /// use it.
    ///
    /// In verbose mode, we only expose the `hex` and `height` fields since
    /// lightwalletd uses only those:
    /// <https://github.com/zcash/lightwalletd/blob/631bb16404e3d8b045e74a7c5489db626790b2f6/common/common.go#L119>
    #[method(name = "getrawtransaction")]
    async fn get_raw_transaction(
        &self,
        txid: String,
        verbose: Option<u8>,
    ) -> Result<GetRawTransactionResponse>;

    /// Returns the transaction ids made by the provided transparent addresses.
    ///
    /// zcashd reference: [`getaddresstxids`](https://zcash.github.io/rpc/getaddresstxids.html)
    /// method: post
    /// tags: address
    ///
    /// # Parameters
    ///
    /// - `request`: (object, required, example={\"addresses\": [\"tmYXBYJj1K7vhejSec5osXK2QsGa5MTisUQ\"], \"start\": 1000, \"end\": 2000}) A struct with the following named fields:
    ///     - `addresses`: (json array of string, required) The addresses to get transactions from.
    ///     - `start`: (numeric, optional) The lower height to start looking for transactions (inclusive).
    ///     - `end`: (numeric, optional) The top height to stop looking for transactions (inclusive).
    ///
    /// # Notes
    ///
    /// Only the multi-argument format is used by lightwalletd and this is what we currently support:
    /// <https://github.com/zcash/lightwalletd/blob/631bb16404e3d8b045e74a7c5489db626790b2f6/common/common.go#L97-L102>
    #[method(name = "getaddresstxids")]
    async fn get_address_tx_ids(&self, request: GetAddressTxIdsRequest) -> Result<Vec<String>>;

    /// Returns all unspent outputs for a list of addresses.
    ///
    /// zcashd reference: [`getaddressutxos`](https://zcash.github.io/rpc/getaddressutxos.html)
    /// method: post
    /// tags: address
    ///
    /// # Parameters
    ///
    /// - `addresses`: (array, required, example={\"addresses\": [\"tmYXBYJj1K7vhejSec5osXK2QsGa5MTisUQ\"]}) The addresses to get outputs from.
    ///
    /// # Notes
    ///
    /// lightwalletd always uses the multi-address request, without chaininfo:
    /// <https://github.com/zcash/lightwalletd/blob/master/frontend/service.go#L402>
    #[method(name = "getaddressutxos")]
    async fn get_address_utxos(
        &self,
        address_strings: AddressStrings,
    ) -> Result<GetAddressUtxosResponse>;

    /// Stop the running zebrad process.
    ///
    /// # Notes
    ///
    /// - Works for non windows targets only.
    /// - Works only if the network of the running zebrad process is `Regtest`.
    ///
    /// zcashd reference: [`stop`](https://zcash.github.io/rpc/stop.html)
    /// method: post
    /// tags: control
    #[method(name = "stop")]
    fn stop(&self) -> Result<String>;

    /// Returns the height of the most recent block in the best valid block chain (equivalently,
    /// the number of blocks in this chain excluding the genesis block).
    ///
    /// zcashd reference: [`getblockcount`](https://zcash.github.io/rpc/getblockcount.html)
    /// method: post
    /// tags: blockchain
    #[method(name = "getblockcount")]
    fn get_block_count(&self) -> Result<u32>;

    /// Returns the hash of the block of a given height iff the index argument correspond
    /// to a block in the best chain.
    ///
    /// zcashd reference: [`getblockhash`](https://zcash-rpc.github.io/getblockhash.html)
    /// method: post
    /// tags: blockchain
    ///
    /// # Parameters
    ///
    /// - `index`: (numeric, required, example=1) The block index.
    ///
    /// # Notes
    ///
    /// - If `index` is positive then index = block height.
    /// - If `index` is negative then -1 is the last known valid block.
    #[method(name = "getblockhash")]
    async fn get_block_hash(&self, index: i32) -> Result<GetBlockHashResponse>;

    /// Returns a block template for mining new Zcash blocks.
    ///
    /// # Parameters
    ///
    /// - `jsonrequestobject`: (string, optional) A JSON object containing arguments.
    ///
    /// zcashd reference: [`getblocktemplate`](https://zcash-rpc.github.io/getblocktemplate.html)
    /// method: post
    /// tags: mining
    ///
    /// # Notes
    ///
    /// Arguments to this RPC are currently ignored.
    /// Long polling, block proposals, server lists, and work IDs are not supported.
    ///
    /// Miners can make arbitrary changes to blocks, as long as:
    /// - the data sent to `submitblock` is a valid Zcash block, and
    /// - the parent block is a valid block that Zebra already has, or will receive soon.
    ///
    /// Zebra verifies blocks in parallel, and keeps recent chains in parallel,
    /// so moving between chains and forking chains is very cheap.
    #[method(name = "getblocktemplate")]
    async fn get_block_template(
        &self,
        parameters: Option<GetBlockTemplateParameters>,
    ) -> Result<GetBlockTemplateResponse>;

    /// Submits block to the node to be validated and committed.
    /// Returns the [`SubmitBlockResponse`] for the operation, as a JSON string.
    ///
    /// zcashd reference: [`submitblock`](https://zcash.github.io/rpc/submitblock.html)
    /// method: post
    /// tags: mining
    ///
    /// # Parameters
    ///
    /// - `hexdata`: (string, required)
    /// - `jsonparametersobject`: (string, optional) - currently ignored
    ///
    /// # Notes
    ///
    ///  - `jsonparametersobject` holds a single field, workid, that must be included in submissions if provided by the server.
    #[method(name = "submitblock")]
    async fn submit_block(
        &self,
        hex_data: HexData,
        _parameters: Option<SubmitBlockParameters>,
    ) -> Result<SubmitBlockResponse>;

    /// Returns mining-related information.
    ///
    /// zcashd reference: [`getmininginfo`](https://zcash.github.io/rpc/getmininginfo.html)
    /// method: post
    /// tags: mining
    #[method(name = "getmininginfo")]
    async fn get_mining_info(&self) -> Result<GetMiningInfoResponse>;

    /// Returns the estimated network solutions per second based on the last `num_blocks` before
    /// `height`.
    ///
    /// If `num_blocks` is not supplied, uses 120 blocks. If it is 0 or -1, uses the difficulty
    /// averaging window.
    /// If `height` is not supplied or is -1, uses the tip height.
    ///
    /// zcashd reference: [`getnetworksolps`](https://zcash.github.io/rpc/getnetworksolps.html)
    /// method: post
    /// tags: mining
    #[method(name = "getnetworksolps")]
    async fn get_network_sol_ps(&self, num_blocks: Option<i32>, height: Option<i32>)
        -> Result<u64>;

    /// Returns the estimated network solutions per second based on the last `num_blocks` before
    /// `height`.
    ///
    /// This method name is deprecated, use [`getnetworksolps`](Self::get_network_sol_ps) instead.
    /// See that method for details.
    ///
    /// zcashd reference: [`getnetworkhashps`](https://zcash.github.io/rpc/getnetworkhashps.html)
    /// method: post
    /// tags: mining
    #[method(name = "getnetworkhashps")]
    async fn get_network_hash_ps(
        &self,
        num_blocks: Option<i32>,
        height: Option<i32>,
    ) -> Result<u64> {
        self.get_network_sol_ps(num_blocks, height).await
    }

    /// Returns data about each connected network node.
    ///
    /// zcashd reference: [`getpeerinfo`](https://zcash.github.io/rpc/getpeerinfo.html)
    /// method: post
    /// tags: network
    #[method(name = "getpeerinfo")]
    async fn get_peer_info(&self) -> Result<Vec<PeerInfo>>;

    /// Checks if a zcash transparent address of type P2PKH, P2SH or TEX is valid.
    /// Returns information about the given address if valid.
    ///
    /// zcashd reference: [`validateaddress`](https://zcash.github.io/rpc/validateaddress.html)
    /// method: post
    /// tags: util
    ///
    /// # Parameters
    ///
    /// - `address`: (string, required) The zcash address to validate.
    #[method(name = "validateaddress")]
    async fn validate_address(&self, address: String) -> Result<ValidateAddressResponse>;

    /// Checks if a zcash address of type P2PKH, P2SH, TEX, SAPLING or UNIFIED is valid.
    /// Returns information about the given address if valid.
    ///
    /// zcashd reference: [`z_validateaddress`](https://zcash.github.io/rpc/z_validateaddress.html)
    /// method: post
    /// tags: util
    ///
    /// # Parameters
    ///
    /// - `address`: (string, required) The zcash address to validate.
    ///
    /// # Notes
    ///
    /// - No notes
    #[method(name = "z_validateaddress")]
    async fn z_validate_address(&self, address: String) -> Result<ZValidateAddressResponse>;

    /// Returns the block subsidy reward of the block at `height`, taking into account the mining slow start.
    /// Returns an error if `height` is less than the height of the first halving for the current network.
    ///
    /// zcashd reference: [`getblocksubsidy`](https://zcash.github.io/rpc/getblocksubsidy.html)
    /// method: post
    /// tags: mining
    ///
    /// # Parameters
    ///
    /// - `height`: (numeric, optional, example=1) Can be any valid current or future height.
    ///
    /// # Notes
    ///
    /// If `height` is not supplied, uses the tip height.
    #[method(name = "getblocksubsidy")]
    async fn get_block_subsidy(&self, height: Option<u32>) -> Result<GetBlockSubsidyResponse>;

    /// Returns the proof-of-work difficulty as a multiple of the minimum difficulty.
    ///
    /// zcashd reference: [`getdifficulty`](https://zcash.github.io/rpc/getdifficulty.html)
    /// method: post
    /// tags: blockchain
    #[method(name = "getdifficulty")]
    async fn get_difficulty(&self) -> Result<f64>;

    /// Returns the list of individual payment addresses given a unified address.
    ///
    /// zcashd reference: [`z_listunifiedreceivers`](https://zcash.github.io/rpc/z_listunifiedreceivers.html)
    /// method: post
    /// tags: wallet
    ///
    /// # Parameters
    ///
    /// - `address`: (string, required) The zcash unified address to get the list from.
    ///
    /// # Notes
    ///
    /// - No notes
    #[method(name = "z_listunifiedreceivers")]
    async fn z_list_unified_receivers(
        &self,
        address: String,
    ) -> Result<ZListUnifiedReceiversResponse>;

    /// Invalidates a block if it is not yet finalized, removing it from the non-finalized
    /// state if it is present and rejecting it during contextual validation if it is submitted.
    ///
    /// # Parameters
    ///
    /// - `block_hash`: (hex-encoded block hash, required) The block hash to invalidate.
    // TODO: Invalidate block hashes even if they're not present in the non-finalized state (#9553).
    #[method(name = "invalidateblock")]
    async fn invalidate_block(&self, block_hash: block::Hash) -> Result<()>;

    /// Reconsiders a previously invalidated block if it exists in the cache of previously invalidated blocks.
    ///
    /// # Parameters
    ///
    /// - `block_hash`: (hex-encoded block hash, required) The block hash to reconsider.
    #[method(name = "reconsiderblock")]
    async fn reconsider_block(&self, block_hash: block::Hash) -> Result<Vec<block::Hash>>;

    #[method(name = "generate")]
    /// Mine blocks immediately. Returns the block hashes of the generated blocks.
    ///
    /// # Parameters
    ///
    /// - `num_blocks`: (numeric, required, example=1) Number of blocks to be generated.
    ///
    /// # Notes
    ///
    /// Only works if the network of the running zebrad process is `Regtest`.
    ///
    /// zcashd reference: [`generate`](https://zcash.github.io/rpc/generate.html)
    /// method: post
    /// tags: generating
    async fn generate(&self, num_blocks: u32) -> Result<Vec<GetBlockHashResponse>>;

    #[method(name = "addnode")]
    /// Add or remove a node from the address book.
    ///
    /// # Parameters
    ///
    /// - `addr`: (string, required) The address of the node to add or remove.
    /// - `command`: (string, required) The command to execute, either "add", "onetry", or "remove".
    ///
    /// # Notes
    ///
    /// Only the "add" command is currently supported.
    ///
    /// zcashd reference: [`addnode`](https://zcash.github.io/rpc/addnode.html)
    /// method: post
    /// tags: network
    async fn add_node(&self, addr: PeerSocketAddr, command: AddNodeCommand) -> Result<()>;
}

/// RPC method implementations.
#[derive(Clone)]
pub struct RpcImpl<Mempool, State, ReadState, Tip, AddressBook, BlockVerifierRouter, SyncStatus>
where
    Mempool: Service<
            mempool::Request,
            Response = mempool::Response,
            Error = zebra_node_services::BoxError,
        > + Clone
        + Send
        + Sync
        + 'static,
    Mempool::Future: Send,
    State: Service<
            zebra_state::Request,
            Response = zebra_state::Response,
            Error = zebra_state::BoxError,
        > + Clone
        + Send
        + Sync
        + 'static,
    State::Future: Send,
    ReadState: Service<
            zebra_state::ReadRequest,
            Response = zebra_state::ReadResponse,
            Error = zebra_state::BoxError,
        > + Clone
        + Send
        + Sync
        + 'static,
    ReadState::Future: Send,
    Tip: ChainTip + Clone + Send + Sync + 'static,
    AddressBook: AddressBookPeers + Clone + Send + Sync + 'static,
    BlockVerifierRouter: Service<zebra_consensus::Request, Response = block::Hash, Error = zebra_consensus::BoxError>
        + Clone
        + Send
        + Sync
        + 'static,
    <BlockVerifierRouter as Service<zebra_consensus::Request>>::Future: Send,
    SyncStatus: ChainSyncStatus + Clone + Send + Sync + 'static,
{
    // Configuration
    //
    /// Zebra's application version, with build metadata.
    build_version: String,

    /// Zebra's RPC user agent.
    user_agent: String,

    /// The configured network for this RPC service.
    network: Network,

    /// Test-only option that makes Zebra say it is at the chain tip,
    /// no matter what the estimated height or local clock is.
    debug_force_finished_sync: bool,

    // Services
    //
    /// A handle to the mempool service.
    mempool: Mempool,

    /// A handle to the state service.
    state: State,

    /// A handle to the state service.
    read_state: ReadState,

    /// Allows efficient access to the best tip of the blockchain.
    latest_chain_tip: Tip,

    // Tasks
    //
    /// A sender component of a channel used to send transactions to the mempool queue.
    queue_sender: broadcast::Sender<UnminedTx>,

    /// Peer address book.
    address_book: AddressBook,

    /// The last warning or error event logged by the server.
    last_warn_error_log_rx: LoggedLastEvent,

    /// Handler for the `getblocktemplate` RPC.
    gbt: GetBlockTemplateHandler<BlockVerifierRouter, SyncStatus>,
}

/// A type alias for the last event logged by the server.
pub type LoggedLastEvent = watch::Receiver<Option<(String, tracing::Level, chrono::DateTime<Utc>)>>;

impl<Mempool, State, ReadState, Tip, AddressBook, BlockVerifierRouter, SyncStatus> fmt::Debug
    for RpcImpl<Mempool, State, ReadState, Tip, AddressBook, BlockVerifierRouter, SyncStatus>
where
    Mempool: Service<
            mempool::Request,
            Response = mempool::Response,
            Error = zebra_node_services::BoxError,
        > + Clone
        + Send
        + Sync
        + 'static,
    Mempool::Future: Send,
    State: Service<
            zebra_state::Request,
            Response = zebra_state::Response,
            Error = zebra_state::BoxError,
        > + Clone
        + Send
        + Sync
        + 'static,
    State::Future: Send,
    ReadState: Service<
            zebra_state::ReadRequest,
            Response = zebra_state::ReadResponse,
            Error = zebra_state::BoxError,
        > + Clone
        + Send
        + Sync
        + 'static,
    ReadState::Future: Send,
    Tip: ChainTip + Clone + Send + Sync + 'static,
    AddressBook: AddressBookPeers + Clone + Send + Sync + 'static,
    BlockVerifierRouter: Service<zebra_consensus::Request, Response = block::Hash, Error = zebra_consensus::BoxError>
        + Clone
        + Send
        + Sync
        + 'static,
    <BlockVerifierRouter as Service<zebra_consensus::Request>>::Future: Send,
    SyncStatus: ChainSyncStatus + Clone + Send + Sync + 'static,
{
    fn fmt(&self, f: &mut fmt::Formatter<'_>) -> fmt::Result {
        // Skip fields without Debug impls, and skip channels
        f.debug_struct("RpcImpl")
            .field("build_version", &self.build_version)
            .field("user_agent", &self.user_agent)
            .field("network", &self.network)
            .field("debug_force_finished_sync", &self.debug_force_finished_sync)
            .field("getblocktemplate", &self.gbt)
            .finish()
    }
}

impl<Mempool, State, ReadState, Tip, AddressBook, BlockVerifierRouter, SyncStatus>
    RpcImpl<Mempool, State, ReadState, Tip, AddressBook, BlockVerifierRouter, SyncStatus>
where
    Mempool: Service<
            mempool::Request,
            Response = mempool::Response,
            Error = zebra_node_services::BoxError,
        > + Clone
        + Send
        + Sync
        + 'static,
    Mempool::Future: Send,
    State: Service<
            zebra_state::Request,
            Response = zebra_state::Response,
            Error = zebra_state::BoxError,
        > + Clone
        + Send
        + Sync
        + 'static,
    State::Future: Send,
    ReadState: Service<
            zebra_state::ReadRequest,
            Response = zebra_state::ReadResponse,
            Error = zebra_state::BoxError,
        > + Clone
        + Send
        + Sync
        + 'static,
    ReadState::Future: Send,
    Tip: ChainTip + Clone + Send + Sync + 'static,
    AddressBook: AddressBookPeers + Clone + Send + Sync + 'static,
    BlockVerifierRouter: Service<zebra_consensus::Request, Response = block::Hash, Error = zebra_consensus::BoxError>
        + Clone
        + Send
        + Sync
        + 'static,
    <BlockVerifierRouter as Service<zebra_consensus::Request>>::Future: Send,
    SyncStatus: ChainSyncStatus + Clone + Send + Sync + 'static,
{
    /// Create a new instance of the RPC handler.
    //
    // TODO:
    // - put some of the configs or services in their own struct?
    #[allow(clippy::too_many_arguments)]
    pub fn new<VersionString, UserAgentString>(
        network: Network,
        mining_config: config::mining::Config,
        debug_force_finished_sync: bool,
        build_version: VersionString,
        user_agent: UserAgentString,
        mempool: Mempool,
        state: State,
        read_state: ReadState,
        block_verifier_router: BlockVerifierRouter,
        sync_status: SyncStatus,
        latest_chain_tip: Tip,
        address_book: AddressBook,
        last_warn_error_log_rx: LoggedLastEvent,
        mined_block_sender: Option<watch::Sender<(block::Hash, block::Height)>>,
    ) -> (Self, JoinHandle<()>)
    where
        VersionString: ToString + Clone + Send + 'static,
        UserAgentString: ToString + Clone + Send + 'static,
    {
        let (runner, queue_sender) = Queue::start();

        let mut build_version = build_version.to_string();
        let user_agent = user_agent.to_string();

        // Match zcashd's version format, if the version string has anything in it
        if !build_version.is_empty() && !build_version.starts_with('v') {
            build_version.insert(0, 'v');
        }

        let gbt = GetBlockTemplateHandler::new(
            &network,
            mining_config.clone(),
            block_verifier_router,
            sync_status,
            mined_block_sender,
        );

        let rpc_impl = RpcImpl {
            build_version,
            user_agent,
            network: network.clone(),
            debug_force_finished_sync,
            mempool: mempool.clone(),
            state: state.clone(),
            read_state: read_state.clone(),
            latest_chain_tip: latest_chain_tip.clone(),
            queue_sender,
            address_book,
            last_warn_error_log_rx,
            gbt,
        };

        // run the process queue
        let rpc_tx_queue_task_handle = tokio::spawn(
            runner
                .run(mempool, read_state, latest_chain_tip, network)
                .in_current_span(),
        );

        (rpc_impl, rpc_tx_queue_task_handle)
    }
}

#[async_trait]
impl<Mempool, State, ReadState, Tip, AddressBook, BlockVerifierRouter, SyncStatus> RpcServer
    for RpcImpl<Mempool, State, ReadState, Tip, AddressBook, BlockVerifierRouter, SyncStatus>
where
    Mempool: Service<
            mempool::Request,
            Response = mempool::Response,
            Error = zebra_node_services::BoxError,
        > + Clone
        + Send
        + Sync
        + 'static,
    Mempool::Future: Send,
    State: Service<
            zebra_state::Request,
            Response = zebra_state::Response,
            Error = zebra_state::BoxError,
        > + Clone
        + Send
        + Sync
        + 'static,
    State::Future: Send,
    ReadState: Service<
            zebra_state::ReadRequest,
            Response = zebra_state::ReadResponse,
            Error = zebra_state::BoxError,
        > + Clone
        + Send
        + Sync
        + 'static,
    ReadState::Future: Send,
    Tip: ChainTip + Clone + Send + Sync + 'static,
    AddressBook: AddressBookPeers + Clone + Send + Sync + 'static,
    BlockVerifierRouter: Service<zebra_consensus::Request, Response = block::Hash, Error = zebra_consensus::BoxError>
        + Clone
        + Send
        + Sync
        + 'static,
    <BlockVerifierRouter as Service<zebra_consensus::Request>>::Future: Send,
    SyncStatus: ChainSyncStatus + Clone + Send + Sync + 'static,
{
    async fn get_info(&self) -> Result<GetInfoResponse> {
        let version = GetInfoResponse::version_from_string(&self.build_version)
            .expect("invalid version string");

        let connections = self.address_book.recently_live_peers(Utc::now()).len();

        let last_error_recorded = self.last_warn_error_log_rx.borrow().clone();
        let (last_error_log, _level, last_error_log_time) = last_error_recorded.unwrap_or((
            GetInfoResponse::default().errors,
            tracing::Level::INFO,
            Utc::now(),
        ));

        let tip_height = self
            .latest_chain_tip
            .best_tip_height()
            .unwrap_or(Height::MIN);
        let testnet = self.network.is_a_test_network();

        // This field is behind the `ENABLE_WALLET` feature flag in zcashd:
        // https://github.com/zcash/zcash/blob/v6.1.0/src/rpc/misc.cpp#L113
        // However it is not documented as optional:
        // https://github.com/zcash/zcash/blob/v6.1.0/src/rpc/misc.cpp#L70
        // For compatibility, we keep the field in the response, but always return 0.
        let pay_tx_fee = 0.0;

        let relay_fee = zebra_chain::transaction::zip317::MIN_MEMPOOL_TX_FEE_RATE as f64
            / (zebra_chain::amount::COIN as f64);
        let difficulty = chain_tip_difficulty(self.network.clone(), self.read_state.clone(), true)
            .await
            .expect("should always be Ok when `should_use_default` is true");

        let response = GetInfoResponse {
            version,
            build: self.build_version.clone(),
            subversion: self.user_agent.clone(),
            protocol_version: zebra_network::constants::CURRENT_NETWORK_PROTOCOL_VERSION.0,
            blocks: tip_height.0,
            connections,
            proxy: None,
            difficulty,
            testnet,
            pay_tx_fee,
            relay_fee,
            errors: last_error_log,
            errors_timestamp: last_error_log_time.to_string(),
        };

        Ok(response)
    }

    #[allow(clippy::unwrap_in_result)]
    async fn get_blockchain_info(&self) -> Result<GetBlockchainInfoResponse> {
        let debug_force_finished_sync = self.debug_force_finished_sync;
        let network = &self.network;

        let (usage_info_rsp, tip_pool_values_rsp, chain_tip_difficulty) = {
            use zebra_state::ReadRequest::*;
            let state_call = |request| self.read_state.clone().oneshot(request);
            tokio::join!(
                state_call(UsageInfo),
                state_call(TipPoolValues),
                chain_tip_difficulty(network.clone(), self.read_state.clone(), true)
            )
        };

        let (size_on_disk, (tip_height, tip_hash), value_balance, difficulty) = {
            use zebra_state::ReadResponse::*;

            let UsageInfo(size_on_disk) = usage_info_rsp.map_misc_error()? else {
                unreachable!("unmatched response to a TipPoolValues request")
            };

            let (tip, value_balance) = match tip_pool_values_rsp {
                Ok(TipPoolValues {
                    tip_height,
                    tip_hash,
                    value_balance,
                }) => ((tip_height, tip_hash), value_balance),
                Ok(_) => unreachable!("unmatched response to a TipPoolValues request"),
                Err(_) => ((Height::MIN, network.genesis_hash()), Default::default()),
            };

            let difficulty = chain_tip_difficulty
                .expect("should always be Ok when `should_use_default` is true");

            (size_on_disk, tip, value_balance, difficulty)
        };

        let now = Utc::now();
        let (estimated_height, verification_progress) = self
            .latest_chain_tip
            .best_tip_height_and_block_time()
            .map(|(tip_height, tip_block_time)| {
                let height =
                    NetworkChainTipHeightEstimator::new(tip_block_time, tip_height, network)
                        .estimate_height_at(now);

                // If we're testing the mempool, force the estimated height to be the actual tip height, otherwise,
                // check if the estimated height is below Zebra's latest tip height, or if the latest tip's block time is
                // later than the current time on the local clock.
                let height =
                    if tip_block_time > now || height < tip_height || debug_force_finished_sync {
                        tip_height
                    } else {
                        height
                    };

                (height, f64::from(tip_height.0) / f64::from(height.0))
            })
            // TODO: Add a `genesis_block_time()` method on `Network` to use here.
            .unwrap_or((Height::MIN, 0.0));

        // `upgrades` object
        //
        // Get the network upgrades in height order, like `zcashd`.
        let mut upgrades = IndexMap::new();
        for (activation_height, network_upgrade) in network.full_activation_list() {
            // Zebra defines network upgrades based on incompatible consensus rule changes,
            // but zcashd defines them based on ZIPs.
            //
            // All the network upgrades with a consensus branch ID are the same in Zebra and zcashd.
            if let Some(branch_id) = network_upgrade.branch_id() {
                // zcashd's RPC seems to ignore Disabled network upgrades, so Zebra does too.
                let status = if tip_height >= activation_height {
                    NetworkUpgradeStatus::Active
                } else {
                    NetworkUpgradeStatus::Pending
                };

                let upgrade = NetworkUpgradeInfo {
                    name: network_upgrade,
                    activation_height,
                    status,
                };
                upgrades.insert(ConsensusBranchIdHex(branch_id), upgrade);
            }
        }

        // `consensus` object
        let next_block_height =
            (tip_height + 1).expect("valid chain tips are a lot less than Height::MAX");
        let consensus = TipConsensusBranch {
            chain_tip: ConsensusBranchIdHex(
                NetworkUpgrade::current(network, tip_height)
                    .branch_id()
                    .unwrap_or(ConsensusBranchId::RPC_MISSING_ID),
            ),
            next_block: ConsensusBranchIdHex(
                NetworkUpgrade::current(network, next_block_height)
                    .branch_id()
                    .unwrap_or(ConsensusBranchId::RPC_MISSING_ID),
            ),
        };

        let response = GetBlockchainInfoResponse {
            chain: network.bip70_network_name(),
            blocks: tip_height,
            best_block_hash: tip_hash,
            estimated_height,
            chain_supply: GetBlockchainInfoBalance::chain_supply(value_balance),
            value_pools: GetBlockchainInfoBalance::value_pools(value_balance),
            upgrades,
            consensus,
            headers: tip_height,
            difficulty,
            verification_progress,
            // TODO: store work in the finalized state for each height (#7109)
            chain_work: 0,
            pruned: false,
            size_on_disk,
            // TODO: Investigate whether this needs to be implemented (it's sprout-only in zcashd)
            commitments: 0,
        };

        Ok(response)
    }

<<<<<<< HEAD
    async fn get_address_balance(
        &self,
        address_strings: GetAddressBalanceRequest,
    ) -> Result<GetAddressBalanceResponse> {
        let state = self.state.clone();

=======
    async fn get_address_balance(&self, address_strings: AddressStrings) -> Result<AddressBalance> {
>>>>>>> 744a3db9
        let valid_addresses = address_strings.valid_addresses()?;

        let request = zebra_state::ReadRequest::AddressBalance(valid_addresses);
        let response = self
            .read_state
            .clone()
            .oneshot(request)
            .await
            .map_misc_error()?;

        match response {
            zebra_state::ReadResponse::AddressBalance { balance, received } => {
                Ok(GetAddressBalanceResponse {
                    balance: u64::from(balance),
                    received,
                })
            }
            _ => unreachable!("Unexpected response from state service: {response:?}"),
        }
    }

    // TODO: use HexData or GetRawTransaction::Bytes to handle the transaction data argument
    async fn send_raw_transaction(
        &self,
        raw_transaction_hex: String,
        _allow_high_fees: Option<bool>,
    ) -> Result<SendRawTransactionResponse> {
        let mempool = self.mempool.clone();
        let queue_sender = self.queue_sender.clone();

        // Reference for the legacy error code:
        // <https://github.com/zcash/zcash/blob/99ad6fdc3a549ab510422820eea5e5ce9f60a5fd/src/rpc/rawtransaction.cpp#L1259-L1260>
        let raw_transaction_bytes = Vec::from_hex(raw_transaction_hex)
            .map_error(server::error::LegacyCode::Deserialization)?;
        let raw_transaction = Transaction::zcash_deserialize(&*raw_transaction_bytes)
            .map_error(server::error::LegacyCode::Deserialization)?;

        let transaction_hash = raw_transaction.hash();

        // send transaction to the rpc queue, ignore any error.
        let unmined_transaction = UnminedTx::from(raw_transaction.clone());
        let _ = queue_sender.send(unmined_transaction);

        let transaction_parameter = mempool::Gossip::Tx(raw_transaction.into());
        let request = mempool::Request::Queue(vec![transaction_parameter]);

        let response = mempool.oneshot(request).await.map_misc_error()?;

        let mut queue_results = match response {
            mempool::Response::Queued(results) => results,
            _ => unreachable!("incorrect response variant from mempool service"),
        };

        assert_eq!(
            queue_results.len(),
            1,
            "mempool service returned more results than expected"
        );

        let queue_result = queue_results
            .pop()
            .expect("there should be exactly one item in Vec")
            .inspect_err(|err| tracing::debug!("sent transaction to mempool: {:?}", &err))
            .map_misc_error()?
            .await
            .map_misc_error()?;

        tracing::debug!("sent transaction to mempool: {:?}", &queue_result);

        queue_result
            .map(|_| SendRawTransactionResponse(transaction_hash))
            // Reference for the legacy error code:
            // <https://github.com/zcash/zcash/blob/99ad6fdc3a549ab510422820eea5e5ce9f60a5fd/src/rpc/rawtransaction.cpp#L1290-L1301>
            // Note that this error code might not exactly match the one returned by zcashd
            // since zcashd's error code selection logic is more granular. We'd need to
            // propagate the error coming from the verifier to be able to return more specific
            // error codes.
            .map_error(server::error::LegacyCode::Verify)
    }

    // # Performance
    //
    // `lightwalletd` calls this RPC with verosity 1 for its initial sync of 2 million blocks, the
    // performance of this RPC with verbosity 1 significantly affects `lightwalletd`s sync time.
    //
    // TODO:
    // - use `height_from_signed_int()` to handle negative heights
    //   (this might be better in the state request, because it needs the state height)
<<<<<<< HEAD
    async fn get_block(
        &self,
        hash_or_height: String,
        verbosity: Option<u8>,
    ) -> Result<GetBlockResponse> {
        let mut state = self.state.clone();
=======
    async fn get_block(&self, hash_or_height: String, verbosity: Option<u8>) -> Result<GetBlock> {
>>>>>>> 744a3db9
        let verbosity = verbosity.unwrap_or(1);
        let network = self.network.clone();
        let original_hash_or_height = hash_or_height.clone();

        // If verbosity requires a call to `get_block_header`, resolve it here
        let get_block_header_future = if matches!(verbosity, 1 | 2) {
            Some(self.get_block_header(original_hash_or_height.clone(), Some(true)))
        } else {
            None
        };

        let hash_or_height =
            HashOrHeight::new(&hash_or_height, self.latest_chain_tip.best_tip_height())
                // Reference for the legacy error code:
                // <https://github.com/zcash/zcash/blob/99ad6fdc3a549ab510422820eea5e5ce9f60a5fd/src/rpc/blockchain.cpp#L629>
                .map_error(server::error::LegacyCode::InvalidParameter)?;

        if verbosity == 0 {
            let request = zebra_state::ReadRequest::Block(hash_or_height);
            let response = self
                .read_state
                .clone()
                .oneshot(request)
                .await
                .map_misc_error()?;

            match response {
                zebra_state::ReadResponse::Block(Some(block)) => {
                    Ok(GetBlockResponse::Raw(block.into()))
                }
                zebra_state::ReadResponse::Block(None) => {
                    Err("Block not found").map_error(server::error::LegacyCode::InvalidParameter)
                }
                _ => unreachable!("unmatched response to a block request"),
            }
        } else if let Some(get_block_header_future) = get_block_header_future {
            let get_block_header_result: Result<GetBlockHeaderResponse> =
                get_block_header_future.await;

            let GetBlockHeaderResponse::Object(block_header) = get_block_header_result? else {
                panic!("must return Object")
            };

            let BlockHeaderObject {
                hash,
                confirmations,
                height,
                version,
                merkle_root,
                block_commitments,
                final_sapling_root,
                sapling_tree_size,
                time,
                nonce,
                solution,
                bits,
                difficulty,
                previous_block_hash,
                next_block_hash,
            } = *block_header;

            let transactions_request = match verbosity {
                1 => zebra_state::ReadRequest::TransactionIdsForBlock(hash_or_height),
                2 => zebra_state::ReadRequest::BlockAndSize(hash_or_height),
                _other => panic!("get_block_header_fut should be none"),
            };

            // # Concurrency
            //
            // We look up by block hash so the hash, transaction IDs, and confirmations
            // are consistent.
            let hash_or_height = hash.into();
            let requests = vec![
                // Get transaction IDs from the transaction index by block hash
                //
                // # Concurrency
                //
                // A block's transaction IDs are never modified, so all possible responses are
                // valid. Clients that query block heights must be able to handle chain forks,
                // including getting transaction IDs from any chain fork.
                transactions_request,
                // Orchard trees
                zebra_state::ReadRequest::OrchardTree(hash_or_height),
            ];

            let mut futs = FuturesOrdered::new();

            for request in requests {
                futs.push_back(self.read_state.clone().oneshot(request));
            }

            let tx_ids_response = futs.next().await.expect("`futs` should not be empty");
            let (tx, size): (Vec<_>, Option<usize>) = match tx_ids_response.map_misc_error()? {
                zebra_state::ReadResponse::TransactionIdsForBlock(tx_ids) => (
                    tx_ids
                        .ok_or_misc_error("block not found")?
                        .iter()
                        .map(|tx_id| GetBlockTransaction::Hash(*tx_id))
                        .collect(),
                    None,
                ),
                zebra_state::ReadResponse::BlockAndSize(block_and_size) => {
                    let (block, size) = block_and_size.ok_or_misc_error("Block not found")?;
                    let block_time = block.header.time;
                    let transactions =
                        block
                            .transactions
                            .iter()
                            .map(|tx| {
                                GetBlockTransaction::Object(Box::new(
                                    TransactionObject::from_transaction(
                                        tx.clone(),
                                        Some(height),
                                        Some(confirmations.try_into().expect(
                                            "should be less than max block height, i32::MAX",
                                        )),
                                        &network,
                                        Some(block_time),
                                    ),
                                ))
                            })
                            .collect();
                    (transactions, Some(size))
                }
                _ => unreachable!("unmatched response to a transaction_ids_for_block request"),
            };

            let orchard_tree_response = futs.next().await.expect("`futs` should not be empty");
            let zebra_state::ReadResponse::OrchardTree(orchard_tree) =
                orchard_tree_response.map_misc_error()?
            else {
                unreachable!("unmatched response to a OrchardTree request");
            };

            let nu5_activation = NetworkUpgrade::Nu5.activation_height(&network);

            // This could be `None` if there's a chain reorg between state queries.
            let orchard_tree = orchard_tree.ok_or_misc_error("missing Orchard tree")?;

            let final_orchard_root = match nu5_activation {
                Some(activation_height) if height >= activation_height => {
                    Some(orchard_tree.root().into())
                }
                _other => None,
            };

            let sapling = SaplingTrees {
                size: sapling_tree_size,
            };

            let orchard_tree_size = orchard_tree.count();
            let orchard = OrchardTrees {
                size: orchard_tree_size,
            };

            let trees = GetBlockTrees { sapling, orchard };

            Ok(GetBlockResponse::Object(Box::new(BlockObject {
                hash,
                confirmations,
                height: Some(height),
                version: Some(version),
                merkle_root: Some(merkle_root),
                time: Some(time),
                nonce: Some(nonce),
                solution: Some(solution),
                bits: Some(bits),
                difficulty: Some(difficulty),
                tx,
                trees,
                size: size.map(|size| size as i64),
                block_commitments: Some(block_commitments),
                final_sapling_root: Some(final_sapling_root),
                final_orchard_root,
                previous_block_hash: Some(previous_block_hash),
                next_block_hash,
            })))
        } else {
            Err("invalid verbosity value").map_error(server::error::LegacyCode::InvalidParameter)
        }
    }

    async fn get_block_header(
        &self,
        hash_or_height: String,
        verbose: Option<bool>,
<<<<<<< HEAD
    ) -> Result<GetBlockHeaderResponse> {
        let state = self.state.clone();
=======
    ) -> Result<GetBlockHeader> {
>>>>>>> 744a3db9
        let verbose = verbose.unwrap_or(true);
        let network = self.network.clone();

        let hash_or_height =
            HashOrHeight::new(&hash_or_height, self.latest_chain_tip.best_tip_height())
                // Reference for the legacy error code:
                // <https://github.com/zcash/zcash/blob/99ad6fdc3a549ab510422820eea5e5ce9f60a5fd/src/rpc/blockchain.cpp#L629>
                .map_error(server::error::LegacyCode::InvalidParameter)?;
        let zebra_state::ReadResponse::BlockHeader {
            header,
            hash,
            height,
            next_block_hash,
        } = self
            .read_state
            .clone()
            .oneshot(zebra_state::ReadRequest::BlockHeader(hash_or_height))
            .await
            .map_err(|_| "block height not in best chain")
            .map_error(
                // ## Compatibility with `zcashd`.
                //
                // Since this function is reused by getblock(), we return the errors
                // expected by it (they differ whether a hash or a height was passed).
                if hash_or_height.hash().is_some() {
                    server::error::LegacyCode::InvalidAddressOrKey
                } else {
                    server::error::LegacyCode::InvalidParameter
                },
            )?
        else {
            panic!("unexpected response to BlockHeader request")
        };

        let response = if !verbose {
            GetBlockHeaderResponse::Raw(HexData(header.zcash_serialize_to_vec().map_misc_error()?))
        } else {
            let zebra_state::ReadResponse::SaplingTree(sapling_tree) = self
                .read_state
                .clone()
                .oneshot(zebra_state::ReadRequest::SaplingTree(hash_or_height))
                .await
                .map_misc_error()?
            else {
                panic!("unexpected response to SaplingTree request")
            };

            // This could be `None` if there's a chain reorg between state queries.
            let sapling_tree = sapling_tree.ok_or_misc_error("missing Sapling tree")?;

            let zebra_state::ReadResponse::Depth(depth) = self
                .read_state
                .clone()
                .oneshot(zebra_state::ReadRequest::Depth(hash))
                .await
                .map_misc_error()?
            else {
                panic!("unexpected response to SaplingTree request")
            };

            // From <https://zcash.github.io/rpc/getblock.html>
            // TODO: Deduplicate const definition, consider refactoring this to avoid duplicate logic
            const NOT_IN_BEST_CHAIN_CONFIRMATIONS: i64 = -1;

            // Confirmations are one more than the depth.
            // Depth is limited by height, so it will never overflow an i64.
            let confirmations = depth
                .map(|depth| i64::from(depth) + 1)
                .unwrap_or(NOT_IN_BEST_CHAIN_CONFIRMATIONS);

            let mut nonce = *header.nonce;
            nonce.reverse();

            let sapling_activation = NetworkUpgrade::Sapling.activation_height(&network);
            let sapling_tree_size = sapling_tree.count();
            let final_sapling_root: [u8; 32] =
                if sapling_activation.is_some() && height >= sapling_activation.unwrap() {
                    let mut root: [u8; 32] = sapling_tree.root().into();
                    root.reverse();
                    root
                } else {
                    [0; 32]
                };

            let difficulty = header.difficulty_threshold.relative_to_network(&network);

            let block_commitments = match header.commitment(&network, height).expect(
                "Unexpected failure while parsing the blockcommitments field in get_block_header",
            ) {
                Commitment::PreSaplingReserved(bytes) => bytes,
                Commitment::FinalSaplingRoot(_) => final_sapling_root,
                Commitment::ChainHistoryActivationReserved => [0; 32],
                Commitment::ChainHistoryRoot(root) => root.bytes_in_display_order(),
                Commitment::ChainHistoryBlockTxAuthCommitment(hash) => {
                    hash.bytes_in_display_order()
                }
            };

            let block_header = BlockHeaderObject {
                hash,
                confirmations,
                height,
                version: header.version,
                merkle_root: header.merkle_root,
                block_commitments,
                final_sapling_root,
                sapling_tree_size,
                time: header.time.timestamp(),
                nonce,
                solution: header.solution,
                bits: header.difficulty_threshold,
                difficulty,
                previous_block_hash: header.previous_block_hash,
                next_block_hash,
            };

            GetBlockHeaderResponse::Object(Box::new(block_header))
        };

        Ok(response)
    }

    fn get_best_block_hash(&self) -> Result<GetBlockHashResponse> {
        self.latest_chain_tip
            .best_tip_hash()
            .map(GetBlockHashResponse)
            .ok_or_misc_error("No blocks in state")
    }

    fn get_best_block_height_and_hash(&self) -> Result<GetBlockHeightAndHashResponse> {
        self.latest_chain_tip
            .best_tip_height_and_hash()
            .map(|(height, hash)| GetBlockHeightAndHashResponse { height, hash })
            .ok_or_misc_error("No blocks in state")
    }

    async fn get_raw_mempool(&self, verbose: Option<bool>) -> Result<GetRawMempoolResponse> {
        #[allow(unused)]
        let verbose = verbose.unwrap_or(false);

        use zebra_chain::block::MAX_BLOCK_BYTES;

        let mut mempool = self.mempool.clone();

        let request = if verbose {
            mempool::Request::FullTransactions
        } else {
            mempool::Request::TransactionIds
        };

        // `zcashd` doesn't check if it is synced to the tip here, so we don't either.
        let response = mempool
            .ready()
            .and_then(|service| service.call(request))
            .await
            .map_misc_error()?;

        match response {
            mempool::Response::FullTransactions {
                mut transactions,
                transaction_dependencies,
                last_seen_tip_hash: _,
            } => {
                if verbose {
                    let map = transactions
                        .iter()
                        .map(|unmined_tx| {
                            (
                                unmined_tx.transaction.id.mined_id().encode_hex(),
                                get_raw_mempool::MempoolObject::from_verified_unmined_tx(
                                    unmined_tx,
                                    &transactions,
                                    &transaction_dependencies,
                                ),
                            )
                        })
                        .collect::<HashMap<_, _>>();
                    Ok(GetRawMempoolResponse::Verbose(map))
                } else {
                    // Sort transactions in descending order by fee/size, using
                    // hash in serialized byte order as a tie-breaker. Note that
                    // this is only done in not verbose because in verbose mode
                    // a dictionary is returned, where order does not matter.
                    transactions.sort_by_cached_key(|tx| {
                        // zcashd uses modified fee here but Zebra doesn't currently
                        // support prioritizing transactions
                        cmp::Reverse((
                            i64::from(tx.miner_fee) as u128 * MAX_BLOCK_BYTES as u128
                                / tx.transaction.size as u128,
                            // transaction hashes are compared in their serialized byte-order.
                            tx.transaction.id.mined_id(),
                        ))
                    });
                    let tx_ids: Vec<String> = transactions
                        .iter()
                        .map(|unmined_tx| unmined_tx.transaction.id.mined_id().encode_hex())
                        .collect();

                    Ok(GetRawMempoolResponse::TxIds(tx_ids))
                }
            }

            mempool::Response::TransactionIds(unmined_transaction_ids) => {
                let mut tx_ids: Vec<String> = unmined_transaction_ids
                    .iter()
                    .map(|id| id.mined_id().encode_hex())
                    .collect();

                // Sort returned transaction IDs in numeric/string order.
                tx_ids.sort();

                Ok(GetRawMempoolResponse::TxIds(tx_ids))
            }

            _ => unreachable!("unmatched response to a transactionids request"),
        }
    }

    async fn get_raw_transaction(
        &self,
        txid: String,
        verbose: Option<u8>,
<<<<<<< HEAD
    ) -> Result<GetRawTransactionResponse> {
        let mut state = self.state.clone();
=======
    ) -> Result<GetRawTransaction> {
>>>>>>> 744a3db9
        let mut mempool = self.mempool.clone();
        let verbose = verbose.unwrap_or(0) != 0;

        // Reference for the legacy error code:
        // <https://github.com/zcash/zcash/blob/99ad6fdc3a549ab510422820eea5e5ce9f60a5fd/src/rpc/rawtransaction.cpp#L544>
        let txid = transaction::Hash::from_hex(txid)
            .map_error(server::error::LegacyCode::InvalidAddressOrKey)?;

        // Check the mempool first.
        match mempool
            .ready()
            .and_then(|service| {
                service.call(mempool::Request::TransactionsByMinedId([txid].into()))
            })
            .await
            .map_misc_error()?
        {
            mempool::Response::Transactions(txns) => {
                if let Some(tx) = txns.first() {
                    return Ok(if verbose {
                        GetRawTransactionResponse::Object(Box::new(
                            TransactionObject::from_transaction(
                                tx.transaction.clone(),
                                None,
                                None,
                                &self.network,
                                None,
                            ),
                        ))
                    } else {
                        let hex = tx.transaction.clone().into();
                        GetRawTransactionResponse::Raw(hex)
                    });
                }
            }

            _ => unreachable!("unmatched response to a `TransactionsByMinedId` request"),
        };

        // If the tx wasn't in the mempool, check the state.
        match self
            .read_state
            .clone()
            .oneshot(zebra_state::ReadRequest::Transaction(txid))
            .await
            .map_misc_error()?
        {
            zebra_state::ReadResponse::Transaction(Some(tx)) => Ok(if verbose {
                GetRawTransactionResponse::Object(Box::new(TransactionObject::from_transaction(
                    tx.tx.clone(),
                    Some(tx.height),
                    Some(tx.confirmations),
                    &self.network,
                    // TODO: Performance gain:
                    // https://github.com/ZcashFoundation/zebra/pull/9458#discussion_r2059352752
                    Some(tx.block_time),
                )))
            } else {
                let hex = tx.tx.into();
                GetRawTransactionResponse::Raw(hex)
            }),

            zebra_state::ReadResponse::Transaction(None) => {
                Err("No such mempool or main chain transaction")
                    .map_error(server::error::LegacyCode::InvalidAddressOrKey)
            }

            _ => unreachable!("unmatched response to a `Transaction` read request"),
        }
    }

    // TODO:
    // - use `height_from_signed_int()` to handle negative heights
    //   (this might be better in the state request, because it needs the state height)
<<<<<<< HEAD
    async fn z_get_treestate(&self, hash_or_height: String) -> Result<GetTreestateResponse> {
        let mut state = self.state.clone();
=======
    async fn z_get_treestate(&self, hash_or_height: String) -> Result<GetTreestate> {
        let mut read_state = self.read_state.clone();
>>>>>>> 744a3db9
        let network = self.network.clone();

        let hash_or_height =
            HashOrHeight::new(&hash_or_height, self.latest_chain_tip.best_tip_height())
                // Reference for the legacy error code:
                // <https://github.com/zcash/zcash/blob/99ad6fdc3a549ab510422820eea5e5ce9f60a5fd/src/rpc/blockchain.cpp#L629>
                .map_error(server::error::LegacyCode::InvalidParameter)?;

        // Fetch the block referenced by [`hash_or_height`] from the state.
        //
        // # Concurrency
        //
        // For consistency, this lookup must be performed first, then all the other lookups must
        // be based on the hash.
        //
        // TODO: If this RPC is called a lot, just get the block header, rather than the whole block.
        let block = match read_state
            .ready()
            .and_then(|service| service.call(zebra_state::ReadRequest::Block(hash_or_height)))
            .await
            .map_misc_error()?
        {
            zebra_state::ReadResponse::Block(Some(block)) => block,
            zebra_state::ReadResponse::Block(None) => {
                // Reference for the legacy error code:
                // <https://github.com/zcash/zcash/blob/99ad6fdc3a549ab510422820eea5e5ce9f60a5fd/src/rpc/blockchain.cpp#L629>
                return Err("the requested block is not in the main chain")
                    .map_error(server::error::LegacyCode::InvalidParameter);
            }
            _ => unreachable!("unmatched response to a block request"),
        };

        let hash = hash_or_height
            .hash_or_else(|_| Some(block.hash()))
            .expect("block hash");

        let height = hash_or_height
            .height_or_else(|_| block.coinbase_height())
            .expect("verified blocks have a coinbase height");

        let time = u32::try_from(block.header.time.timestamp())
            .expect("Timestamps of valid blocks always fit into u32.");

        let sapling_nu = zcash_primitives::consensus::NetworkUpgrade::Sapling;
        let sapling = if network.is_nu_active(sapling_nu, height.into()) {
            match read_state
                .ready()
                .and_then(|service| {
                    service.call(zebra_state::ReadRequest::SaplingTree(hash.into()))
                })
                .await
                .map_misc_error()?
            {
                zebra_state::ReadResponse::SaplingTree(tree) => tree.map(|t| t.to_rpc_bytes()),
                _ => unreachable!("unmatched response to a Sapling tree request"),
            }
        } else {
            None
        };

        let orchard_nu = zcash_primitives::consensus::NetworkUpgrade::Nu5;
        let orchard = if network.is_nu_active(orchard_nu, height.into()) {
            match read_state
                .ready()
                .and_then(|service| {
                    service.call(zebra_state::ReadRequest::OrchardTree(hash.into()))
                })
                .await
                .map_misc_error()?
            {
                zebra_state::ReadResponse::OrchardTree(tree) => tree.map(|t| t.to_rpc_bytes()),
                _ => unreachable!("unmatched response to an Orchard tree request"),
            }
        } else {
            None
        };

        Ok(GetTreestateResponse::from_parts(
            hash, height, time, sapling, orchard,
        ))
    }

    async fn z_get_subtrees_by_index(
        &self,
        pool: String,
        start_index: NoteCommitmentSubtreeIndex,
        limit: Option<NoteCommitmentSubtreeIndex>,
<<<<<<< HEAD
    ) -> Result<GetSubtreesByIndexResponse> {
        let mut state = self.state.clone();
=======
    ) -> Result<GetSubtrees> {
        let mut read_state = self.read_state.clone();
>>>>>>> 744a3db9

        const POOL_LIST: &[&str] = &["sapling", "orchard"];

        if pool == "sapling" {
            let request = zebra_state::ReadRequest::SaplingSubtrees { start_index, limit };
            let response = read_state
                .ready()
                .and_then(|service| service.call(request))
                .await
                .map_misc_error()?;

            let subtrees = match response {
                zebra_state::ReadResponse::SaplingSubtrees(subtrees) => subtrees,
                _ => unreachable!("unmatched response to a subtrees request"),
            };

            let subtrees = subtrees
                .values()
                .map(|subtree| SubtreeRpcData {
                    root: subtree.root.encode_hex(),
                    end_height: subtree.end_height,
                })
                .collect();

            Ok(GetSubtreesByIndexResponse {
                pool,
                start_index,
                subtrees,
            })
        } else if pool == "orchard" {
            let request = zebra_state::ReadRequest::OrchardSubtrees { start_index, limit };
            let response = read_state
                .ready()
                .and_then(|service| service.call(request))
                .await
                .map_misc_error()?;

            let subtrees = match response {
                zebra_state::ReadResponse::OrchardSubtrees(subtrees) => subtrees,
                _ => unreachable!("unmatched response to a subtrees request"),
            };

            let subtrees = subtrees
                .values()
                .map(|subtree| SubtreeRpcData {
                    root: subtree.root.encode_hex(),
                    end_height: subtree.end_height,
                })
                .collect();

            Ok(GetSubtreesByIndexResponse {
                pool,
                start_index,
                subtrees,
            })
        } else {
            Err(ErrorObject::owned(
                server::error::LegacyCode::Misc.into(),
                format!("invalid pool name, must be one of: {:?}", POOL_LIST).as_str(),
                None::<()>,
            ))
        }
    }

    async fn get_address_tx_ids(&self, request: GetAddressTxIdsRequest) -> Result<Vec<String>> {
        let mut read_state = self.read_state.clone();
        let latest_chain_tip = self.latest_chain_tip.clone();

        let height_range = build_height_range(
            request.start,
            request.end,
            best_chain_tip_height(&latest_chain_tip)?,
        )?;

        let valid_addresses = AddressStrings {
            addresses: request.addresses,
        }
        .valid_addresses()?;

        let request = zebra_state::ReadRequest::TransactionIdsByAddresses {
            addresses: valid_addresses,
            height_range,
        };
        let response = read_state
            .ready()
            .and_then(|service| service.call(request))
            .await
            .map_misc_error()?;

        let hashes = match response {
            zebra_state::ReadResponse::AddressesTransactionIds(hashes) => {
                let mut last_tx_location = TransactionLocation::from_usize(Height(0), 0);

                hashes
                    .iter()
                    .map(|(tx_loc, tx_id)| {
                        // Check that the returned transactions are in chain order.
                        assert!(
                            *tx_loc > last_tx_location,
                            "Transactions were not in chain order:\n\
                                 {tx_loc:?} {tx_id:?} was after:\n\
                                 {last_tx_location:?}",
                        );

                        last_tx_location = *tx_loc;

                        tx_id.to_string()
                    })
                    .collect()
            }
            _ => unreachable!("unmatched response to a TransactionsByAddresses request"),
        };

        Ok(hashes)
    }

    async fn get_address_utxos(
        &self,
        address_strings: AddressStrings,
<<<<<<< HEAD
    ) -> Result<GetAddressUtxosResponse> {
        let mut state = self.state.clone();
=======
    ) -> Result<Vec<GetAddressUtxos>> {
        let mut read_state = self.read_state.clone();
>>>>>>> 744a3db9
        let mut response_utxos = vec![];

        let valid_addresses = address_strings.valid_addresses()?;

        // get utxos data for addresses
        let request = zebra_state::ReadRequest::UtxosByAddresses(valid_addresses);
        let response = read_state
            .ready()
            .and_then(|service| service.call(request))
            .await
            .map_misc_error()?;
        let utxos = match response {
            zebra_state::ReadResponse::AddressUtxos(utxos) => utxos,
            _ => unreachable!("unmatched response to a UtxosByAddresses request"),
        };

        let mut last_output_location = OutputLocation::from_usize(Height(0), 0, 0);

        for utxo_data in utxos.utxos() {
            let address = utxo_data.0;
            let txid = *utxo_data.1;
            let height = utxo_data.2.height();
            let output_index = utxo_data.2.output_index();
            let script = utxo_data.3.lock_script.clone();
            let satoshis = u64::from(utxo_data.3.value);

            let output_location = *utxo_data.2;
            // Check that the returned UTXOs are in chain order.
            assert!(
                output_location > last_output_location,
                "UTXOs were not in chain order:\n\
                     {output_location:?} {address:?} {txid:?} was after:\n\
                     {last_output_location:?}",
            );

            let entry = Utxo {
                address,
                txid,
                output_index,
                script,
                satoshis,
                height,
            };
            response_utxos.push(entry);

            last_output_location = output_location;
        }

        Ok(response_utxos)
    }

    fn stop(&self) -> Result<String> {
        #[cfg(not(target_os = "windows"))]
        if self.network.is_regtest() {
            match nix::sys::signal::raise(nix::sys::signal::SIGINT) {
                Ok(_) => Ok("Zebra server stopping".to_string()),
                Err(error) => Err(ErrorObject::owned(
                    ErrorCode::InternalError.code(),
                    format!("Failed to shut down: {}", error).as_str(),
                    None::<()>,
                )),
            }
        } else {
            Err(ErrorObject::borrowed(
                ErrorCode::MethodNotFound.code(),
                "stop is only available on regtest networks",
                None,
            ))
        }
        #[cfg(target_os = "windows")]
        Err(ErrorObject::borrowed(
            ErrorCode::MethodNotFound.code(),
            "stop is not available in windows targets",
            None,
        ))
    }

    fn get_block_count(&self) -> Result<u32> {
        best_chain_tip_height(&self.latest_chain_tip).map(|height| height.0)
    }

<<<<<<< HEAD
    async fn get_block_hash(&self, index: i32) -> Result<GetBlockHashResponse> {
        let mut state = self.state.clone();
=======
    async fn get_block_hash(&self, index: i32) -> Result<GetBlockHash> {
        let mut read_state = self.read_state.clone();
>>>>>>> 744a3db9
        let latest_chain_tip = self.latest_chain_tip.clone();

        // TODO: look up this height as part of the state request?
        let tip_height = best_chain_tip_height(&latest_chain_tip)?;

        let height = height_from_signed_int(index, tip_height)?;

        let request = zebra_state::ReadRequest::BestChainBlockHash(height);
        let response = read_state
            .ready()
            .and_then(|service| service.call(request))
            .await
            .map_error(server::error::LegacyCode::default())?;

        match response {
            zebra_state::ReadResponse::BlockHash(Some(hash)) => Ok(GetBlockHashResponse(hash)),
            zebra_state::ReadResponse::BlockHash(None) => Err(ErrorObject::borrowed(
                server::error::LegacyCode::InvalidParameter.into(),
                "Block not found",
                None,
            )),
            _ => unreachable!("unmatched response to a block request"),
        }
    }

    async fn get_block_template(
        &self,
        parameters: Option<GetBlockTemplateParameters>,
    ) -> Result<GetBlockTemplateResponse> {
        use types::get_block_template::{
            check_parameters, check_synced_to_tip, fetch_mempool_transactions,
            fetch_state_tip_and_local_time, validate_block_proposal,
            zip317::select_mempool_transactions,
        };

        // Clone Configs
        let network = self.network.clone();
        let extra_coinbase_data = self.gbt.extra_coinbase_data();

        // Clone Services
        let mempool = self.mempool.clone();
        let mut latest_chain_tip = self.latest_chain_tip.clone();
        let sync_status = self.gbt.sync_status();
        let read_state = self.read_state.clone();

        if let Some(HexData(block_proposal_bytes)) = parameters
            .as_ref()
            .and_then(GetBlockTemplateParameters::block_proposal_data)
        {
            return validate_block_proposal(
                self.gbt.block_verifier_router(),
                block_proposal_bytes,
                network,
                latest_chain_tip,
                sync_status,
            )
            .await;
        }

        // To implement long polling correctly, we split this RPC into multiple phases.
        check_parameters(&parameters)?;

        let client_long_poll_id = parameters.as_ref().and_then(|params| params.long_poll_id);

        let miner_address = self
            .gbt
            .miner_address()
            .ok_or_misc_error("miner_address not configured")?;

        // - Checks and fetches that can change during long polling
        //
        // Set up the loop.
        let mut max_time_reached = false;

        // The loop returns the server long poll ID,
        // which should be different to the client long poll ID.
        let (
            server_long_poll_id,
            chain_tip_and_local_time,
            mempool_txs,
            mempool_tx_deps,
            submit_old,
        ) = loop {
            // Check if we are synced to the tip.
            // The result of this check can change during long polling.
            //
            // Optional TODO:
            // - add `async changed()` method to ChainSyncStatus (like `ChainTip`)
            check_synced_to_tip(&network, latest_chain_tip.clone(), sync_status.clone())?;
            // TODO: return an error if we have no peers, like `zcashd` does,
            //       and add a developer config that mines regardless of how many peers we have.
            // https://github.com/zcash/zcash/blob/6fdd9f1b81d3b228326c9826fa10696fc516444b/src/miner.cpp#L865-L880

            // We're just about to fetch state data, then maybe wait for any changes.
            // Mark all the changes before the fetch as seen.
            // Changes are also ignored in any clones made after the mark.
            latest_chain_tip.mark_best_tip_seen();

            // Fetch the state data and local time for the block template:
            // - if the tip block hash changes, we must return from long polling,
            // - if the local clock changes on testnet, we might return from long polling
            //
            // We always return after 90 minutes on mainnet, even if we have the same response,
            // because the max time has been reached.
            let chain_tip_and_local_time @ zebra_state::GetBlockTemplateChainInfo {
                tip_hash,
                tip_height,
                max_time,
                cur_time,
                ..
<<<<<<< HEAD
            } = fetch_state_tip_and_local_time(state.clone()).await?;
=======
            } = get_block_template::fetch_state_tip_and_local_time(read_state.clone()).await?;
>>>>>>> 744a3db9

            // Fetch the mempool data for the block template:
            // - if the mempool transactions change, we might return from long polling.
            //
            // If the chain fork has just changed, miners want to get the new block as fast
            // as possible, rather than wait for transactions to re-verify. This increases
            // miner profits (and any delays can cause chain forks). So we don't wait between
            // the chain tip changing and getting mempool transactions.
            //
            // Optional TODO:
            // - add a `MempoolChange` type with an `async changed()` method (like `ChainTip`)
            let Some((mempool_txs, mempool_tx_deps)) =
                fetch_mempool_transactions(mempool.clone(), tip_hash)
                    .await?
                    // If the mempool and state responses are out of sync:
                    // - if we are not long polling, omit mempool transactions from the template,
                    // - if we are long polling, continue to the next iteration of the loop to make fresh state and mempool requests.
                    .or_else(|| client_long_poll_id.is_none().then(Default::default))
            else {
                continue;
            };

            // - Long poll ID calculation
            let server_long_poll_id = LongPollInput::new(
                tip_height,
                tip_hash,
                max_time,
                mempool_txs.iter().map(|tx| tx.transaction.id),
            )
            .generate_id();

            // The loop finishes if:
            // - the client didn't pass a long poll ID,
            // - the server long poll ID is different to the client long poll ID, or
            // - the previous loop iteration waited until the max time.
            if Some(&server_long_poll_id) != client_long_poll_id.as_ref() || max_time_reached {
                let mut submit_old = client_long_poll_id
                    .as_ref()
                    .map(|old_long_poll_id| server_long_poll_id.submit_old(old_long_poll_id));

                // On testnet, the max time changes the block difficulty, so old shares are
                // invalid. On mainnet, this means there has been 90 minutes without a new
                // block or mempool transaction, which is very unlikely. So the miner should
                // probably reset anyway.
                if max_time_reached {
                    submit_old = Some(false);
                }

                break (
                    server_long_poll_id,
                    chain_tip_and_local_time,
                    mempool_txs,
                    mempool_tx_deps,
                    submit_old,
                );
            }

            // - Polling wait conditions
            //
            // TODO: when we're happy with this code, split it into a function.
            //
            // Periodically check the mempool for changes.
            //
            // Optional TODO:
            // Remove this polling wait if we switch to using futures to detect sync status
            // and mempool changes.
            let wait_for_mempool_request =
                tokio::time::sleep(Duration::from_secs(MEMPOOL_LONG_POLL_INTERVAL));

            // Return immediately if the chain tip has changed.
            // The clone preserves the seen status of the chain tip.
            let mut wait_for_best_tip_change = latest_chain_tip.clone();
            let wait_for_best_tip_change = wait_for_best_tip_change.best_tip_changed();

            // Wait for the maximum block time to elapse. This can change the block header
            // on testnet. (On mainnet it can happen due to a network disconnection, or a
            // rapid drop in hash rate.)
            //
            // This duration might be slightly lower than the actual maximum,
            // if cur_time was clamped to min_time. In that case the wait is very long,
            // and it's ok to return early.
            //
            // It can also be zero if cur_time was clamped to max_time. In that case,
            // we want to wait for another change, and ignore this timeout. So we use an
            // `OptionFuture::None`.
            let duration_until_max_time = max_time.saturating_duration_since(cur_time);
            let wait_for_max_time: OptionFuture<_> = if duration_until_max_time.seconds() > 0 {
                Some(tokio::time::sleep(duration_until_max_time.to_std()))
            } else {
                None
            }
            .into();

            // Optional TODO:
            // `zcashd` generates the next coinbase transaction while waiting for changes.
            // When Zebra supports shielded coinbase, we might want to do this in parallel.
            // But the coinbase value depends on the selected transactions, so this needs
            // further analysis to check if it actually saves us any time.

            tokio::select! {
                // Poll the futures in the listed order, for efficiency.
                // We put the most frequent conditions first.
                biased;

                // This timer elapses every few seconds
                _elapsed = wait_for_mempool_request => {
                    tracing::debug!(
                        ?max_time,
                        ?cur_time,
                        ?server_long_poll_id,
                        ?client_long_poll_id,
                        MEMPOOL_LONG_POLL_INTERVAL,
                        "checking for a new mempool change after waiting a few seconds"
                    );
                }

                // The state changes after around a target block interval (75s)
                tip_changed_result = wait_for_best_tip_change => {
                    match tip_changed_result {
                        Ok(()) => {
                            // Spurious updates shouldn't happen in the state, because the
                            // difficulty and hash ordering is a stable total order. But
                            // since they could cause a busy-loop, guard against them here.
                            latest_chain_tip.mark_best_tip_seen();

                            let new_tip_hash = latest_chain_tip.best_tip_hash();
                            if new_tip_hash == Some(tip_hash) {
                                tracing::debug!(
                                    ?max_time,
                                    ?cur_time,
                                    ?server_long_poll_id,
                                    ?client_long_poll_id,
                                    ?tip_hash,
                                    ?tip_height,
                                    "ignoring spurious state change notification"
                                );

                                // Wait for the mempool interval, then check for any changes.
                                tokio::time::sleep(Duration::from_secs(
                                    MEMPOOL_LONG_POLL_INTERVAL,
                                )).await;

                                continue;
                            }

                            tracing::debug!(
                                ?max_time,
                                ?cur_time,
                                ?server_long_poll_id,
                                ?client_long_poll_id,
                                "returning from long poll because state has changed"
                            );
                        }

                        Err(recv_error) => {
                            // This log is rare and helps with debugging, so it's ok to be info.
                            tracing::info!(
                                ?recv_error,
                                ?max_time,
                                ?cur_time,
                                ?server_long_poll_id,
                                ?client_long_poll_id,
                                "returning from long poll due to a state error.\
                                Is Zebra shutting down?"
                            );

                            return Err(recv_error).map_error(server::error::LegacyCode::default());
                        }
                    }
                }

                // The max time does not elapse during normal operation on mainnet,
                // and it rarely elapses on testnet.
                Some(_elapsed) = wait_for_max_time => {
                    // This log is very rare so it's ok to be info.
                    tracing::info!(
                        ?max_time,
                        ?cur_time,
                        ?server_long_poll_id,
                        ?client_long_poll_id,
                        "returning from long poll because max time was reached"
                    );

                    max_time_reached = true;
                }
            }
        };

        // - Processing fetched data to create a transaction template
        //
        // Apart from random weighted transaction selection,
        // the template only depends on the previously fetched data.
        // This processing never fails.

        // Calculate the next block height.
        let next_block_height =
            (chain_tip_and_local_time.tip_height + 1).expect("tip is far below Height::MAX");

        tracing::debug!(
            mempool_tx_hashes = ?mempool_txs
                .iter()
                .map(|tx| tx.transaction.id.mined_id())
                .collect::<Vec<_>>(),
            "selecting transactions for the template from the mempool"
        );

        // Randomly select some mempool transactions.
        let mempool_txs = select_mempool_transactions(
            &network,
            next_block_height,
            &miner_address,
            mempool_txs,
            mempool_tx_deps,
            extra_coinbase_data.clone(),
        );

        tracing::debug!(
            selected_mempool_tx_hashes = ?mempool_txs
                .iter()
                .map(|#[cfg(not(test))] tx, #[cfg(test)] (_, tx)| tx.transaction.id.mined_id())
                .collect::<Vec<_>>(),
            "selected transactions for the template from the mempool"
        );

        // - After this point, the template only depends on the previously fetched data.

        let response = BlockTemplateResponse::new_internal(
            &network,
            &miner_address,
            &chain_tip_and_local_time,
            server_long_poll_id,
            mempool_txs,
            submit_old,
            extra_coinbase_data,
        );

        Ok(response.into())
    }

    async fn submit_block(
        &self,
        HexData(block_bytes): HexData,
        _parameters: Option<SubmitBlockParameters>,
    ) -> Result<SubmitBlockResponse> {
        let mut block_verifier_router = self.gbt.block_verifier_router();

        let block: Block = match block_bytes.zcash_deserialize_into() {
            Ok(block_bytes) => block_bytes,
            Err(error) => {
                tracing::info!(
                    ?error,
                    "submit block failed: block bytes could not be deserialized into a structurally valid block"
                );

                return Ok(SubmitBlockErrorResponse::Rejected.into());
            }
        };

        let height = block
            .coinbase_height()
            .ok_or_error(0, "coinbase height not found")?;
        let block_hash = block.hash();

        let block_verifier_router_response = block_verifier_router
            .ready()
            .await
            .map_err(|error| ErrorObject::owned(0, error.to_string(), None::<()>))?
            .call(zebra_consensus::Request::Commit(Arc::new(block)))
            .await;

        let chain_error = match block_verifier_router_response {
            // Currently, this match arm returns `null` (Accepted) for blocks committed
            // to any chain, but Accepted is only for blocks in the best chain.
            //
            // TODO (#5487):
            // - Inconclusive: check if the block is on a side-chain
            // The difference is important to miners, because they want to mine on the best chain.
            Ok(hash) => {
                tracing::info!(?hash, ?height, "submit block accepted");

                self.gbt
                    .advertise_mined_block(hash, height)
                    .map_error_with_prefix(0, "failed to send mined block")?;

                return Ok(SubmitBlockResponse::Accepted);
            }

            // Turns BoxError into Result<VerifyChainError, BoxError>,
            // by downcasting from Any to VerifyChainError.
            Err(box_error) => {
                let error = box_error
                    .downcast::<RouterError>()
                    .map(|boxed_chain_error| *boxed_chain_error);

                tracing::info!(
                    ?error,
                    ?block_hash,
                    ?height,
                    "submit block failed verification"
                );

                error
            }
        };

        let response = match chain_error {
            Ok(source) if source.is_duplicate_request() => SubmitBlockErrorResponse::Duplicate,

            // Currently, these match arms return Reject for the older duplicate in a queue,
            // but queued duplicates should be DuplicateInconclusive.
            //
            // Optional TODO (#5487):
            // - DuplicateInconclusive: turn these non-finalized state duplicate block errors
            //   into BlockError enum variants, and handle them as DuplicateInconclusive:
            //   - "block already sent to be committed to the state"
            //   - "replaced by newer request"
            // - keep the older request in the queue,
            //   and return a duplicate error for the newer request immediately.
            //   This improves the speed of the RPC response.
            //
            // Checking the download queues and BlockVerifierRouter buffer for duplicates
            // might require architectural changes to Zebra, so we should only do it
            // if mining pools really need it.
            Ok(_verify_chain_error) => SubmitBlockErrorResponse::Rejected,

            // This match arm is currently unreachable, but if future changes add extra error types,
            // we want to turn them into `Rejected`.
            Err(_unknown_error_type) => SubmitBlockErrorResponse::Rejected,
        };

        Ok(response.into())
    }

    async fn get_mining_info(&self) -> Result<GetMiningInfoResponse> {
        let network = self.network.clone();
        let mut read_state = self.read_state.clone();

        let chain_tip = self.latest_chain_tip.clone();
        let tip_height = chain_tip.best_tip_height().unwrap_or(Height(0)).0;

        let mut current_block_tx = None;
        if tip_height > 0 {
            let mined_tx_ids = chain_tip.best_tip_mined_transaction_ids();
            current_block_tx =
                (!mined_tx_ids.is_empty()).then(|| mined_tx_ids.len().saturating_sub(1));
        }

        let solution_rate_fut = self.get_network_sol_ps(None, None);
        // Get the current block size.
        let mut current_block_size = None;
        if tip_height > 0 {
            let request = zebra_state::ReadRequest::TipBlockSize;
            let response: zebra_state::ReadResponse = read_state
                .ready()
                .and_then(|service| service.call(request))
                .await
                .map_error(server::error::LegacyCode::default())?;
            current_block_size = match response {
                zebra_state::ReadResponse::TipBlockSize(Some(block_size)) => Some(block_size),
                _ => None,
            };
        }

        Ok(GetMiningInfoResponse::new_internal(
            tip_height,
            current_block_size,
            current_block_tx,
            network,
            solution_rate_fut.await?,
        ))
    }

    async fn get_network_sol_ps(
        &self,
        num_blocks: Option<i32>,
        height: Option<i32>,
    ) -> Result<u64> {
        // Default number of blocks is 120 if not supplied.
        let mut num_blocks = num_blocks.unwrap_or(DEFAULT_SOLUTION_RATE_WINDOW_SIZE);
        // But if it is 0 or negative, it uses the proof of work averaging window.
        if num_blocks < 1 {
            num_blocks = i32::try_from(POW_AVERAGING_WINDOW).expect("fits in i32");
        }
        let num_blocks =
            usize::try_from(num_blocks).expect("just checked for negatives, i32 fits in usize");

        // Default height is the tip height if not supplied. Negative values also mean the tip
        // height. Since negative values aren't valid heights, we can just use the conversion.
        let height = height.and_then(|height| height.try_into_height().ok());

        let mut read_state = self.read_state.clone();

        let request = ReadRequest::SolutionRate { num_blocks, height };

        let response = read_state
            .ready()
            .and_then(|service| service.call(request))
            .await
            .map_err(|error| ErrorObject::owned(0, error.to_string(), None::<()>))?;

        let solution_rate = match response {
            // zcashd returns a 0 rate when the calculation is invalid
            ReadResponse::SolutionRate(solution_rate) => solution_rate.unwrap_or(0),

            _ => unreachable!("unmatched response to a solution rate request"),
        };

        Ok(solution_rate
            .try_into()
            .expect("per-second solution rate always fits in u64"))
    }

    async fn get_peer_info(&self) -> Result<Vec<PeerInfo>> {
        let address_book = self.address_book.clone();
        Ok(address_book
            .recently_live_peers(chrono::Utc::now())
            .into_iter()
            .map(PeerInfo::from)
            .collect())
    }

    async fn validate_address(&self, raw_address: String) -> Result<ValidateAddressResponse> {
        let network = self.network.clone();

        let Ok(address) = raw_address.parse::<zcash_address::ZcashAddress>() else {
            return Ok(ValidateAddressResponse::invalid());
        };

        let address = match address.convert::<primitives::Address>() {
            Ok(address) => address,
            Err(err) => {
                tracing::debug!(?err, "conversion error");
                return Ok(ValidateAddressResponse::invalid());
            }
        };

        // we want to match zcashd's behaviour
        if !address.is_transparent() {
            return Ok(ValidateAddressResponse::invalid());
        }

        if address.network() == network.kind() {
            Ok(ValidateAddressResponse {
                address: Some(raw_address),
                is_valid: true,
                is_script: Some(address.is_script_hash()),
            })
        } else {
            tracing::info!(
                ?network,
                address_network = ?address.network(),
                "invalid address in validateaddress RPC: Zebra's configured network must match address network"
            );

            Ok(ValidateAddressResponse::invalid())
        }
    }

    async fn z_validate_address(&self, raw_address: String) -> Result<ZValidateAddressResponse> {
        let network = self.network.clone();

        let Ok(address) = raw_address.parse::<zcash_address::ZcashAddress>() else {
            return Ok(ZValidateAddressResponse::invalid());
        };

        let address = match address.convert::<primitives::Address>() {
            Ok(address) => address,
            Err(err) => {
                tracing::debug!(?err, "conversion error");
                return Ok(ZValidateAddressResponse::invalid());
            }
        };

        if address.network() == network.kind() {
            Ok(ZValidateAddressResponse {
                is_valid: true,
                address: Some(raw_address),
                address_type: Some(ZValidateAddressType::from(&address)),
                is_mine: Some(false),
            })
        } else {
            tracing::info!(
                ?network,
                address_network = ?address.network(),
                "invalid address network in z_validateaddress RPC: address is for {:?} but Zebra is on {:?}",
                address.network(),
                network
            );

            Ok(ZValidateAddressResponse::invalid())
        }
    }

    async fn get_block_subsidy(&self, height: Option<u32>) -> Result<GetBlockSubsidyResponse> {
        let latest_chain_tip = self.latest_chain_tip.clone();
        let network = self.network.clone();

        let height = if let Some(height) = height {
            Height(height)
        } else {
            best_chain_tip_height(&latest_chain_tip)?
        };

        if height < network.height_for_first_halving() {
            return Err(ErrorObject::borrowed(
                0,
                "Zebra does not support founders' reward subsidies, \
                        use a block height that is after the first halving",
                None,
            ));
        }

        // Always zero for post-halving blocks
        let founders = Amount::zero();

        let total_block_subsidy =
            block_subsidy(height, &network).map_error(server::error::LegacyCode::default())?;
        let miner_subsidy = miner_subsidy(height, &network, total_block_subsidy)
            .map_error(server::error::LegacyCode::default())?;

        let (lockbox_streams, mut funding_streams): (Vec<_>, Vec<_>) =
            funding_stream_values(height, &network, total_block_subsidy)
                .map_error(server::error::LegacyCode::default())?
                .into_iter()
                // Separate the funding streams into deferred and non-deferred streams
                .partition(|(receiver, _)| matches!(receiver, FundingStreamReceiver::Deferred));

        let is_nu6 = NetworkUpgrade::current(&network, height) == NetworkUpgrade::Nu6;

        let [lockbox_total, funding_streams_total]: [std::result::Result<
            Amount<NonNegative>,
            amount::Error,
        >; 2] = [&lockbox_streams, &funding_streams]
            .map(|streams| streams.iter().map(|&(_, amount)| amount).sum());

        // Use the same funding stream order as zcashd
        funding_streams.sort_by_key(|(receiver, _funding_stream)| {
            ZCASHD_FUNDING_STREAM_ORDER
                .iter()
                .position(|zcashd_receiver| zcashd_receiver == receiver)
        });

        // Format the funding streams and lockbox streams
        let [funding_streams, lockbox_streams]: [Vec<_>; 2] = [funding_streams, lockbox_streams]
            .map(|streams| {
                streams
                    .into_iter()
                    .map(|(receiver, value)| {
                        let address = funding_stream_address(height, &network, receiver);
                        types::subsidy::FundingStream::new_internal(
                            is_nu6, receiver, value, address,
                        )
                    })
                    .collect()
            });

        Ok(GetBlockSubsidyResponse {
            miner: miner_subsidy.into(),
            founders: founders.into(),
            funding_streams,
            lockbox_streams,
            funding_streams_total: funding_streams_total
                .map_error(server::error::LegacyCode::default())?
                .into(),
            lockbox_total: lockbox_total
                .map_error(server::error::LegacyCode::default())?
                .into(),
            total_block_subsidy: total_block_subsidy.into(),
        })
    }

    async fn get_difficulty(&self) -> Result<f64> {
        chain_tip_difficulty(self.network.clone(), self.read_state.clone(), false).await
    }

    async fn z_list_unified_receivers(
        &self,
        address: String,
    ) -> Result<ZListUnifiedReceiversResponse> {
        use zcash_address::unified::Container;

        let (network, unified_address): (
            zcash_protocol::consensus::NetworkType,
            zcash_address::unified::Address,
        ) = zcash_address::unified::Encoding::decode(address.clone().as_str())
            .map_err(|error| ErrorObject::owned(0, error.to_string(), None::<()>))?;

        let mut p2pkh = None;
        let mut p2sh = None;
        let mut orchard = None;
        let mut sapling = None;

        for item in unified_address.items() {
            match item {
                zcash_address::unified::Receiver::Orchard(_data) => {
                    let addr = zcash_address::unified::Address::try_from_items(vec![item])
                        .expect("using data already decoded as valid");
                    orchard = Some(addr.encode(&network));
                }
                zcash_address::unified::Receiver::Sapling(data) => {
                    let addr = zebra_chain::primitives::Address::try_from_sapling(network, data)
                        .expect("using data already decoded as valid");
                    sapling = Some(addr.payment_address().unwrap_or_default());
                }
                zcash_address::unified::Receiver::P2pkh(data) => {
                    let addr =
                        zebra_chain::primitives::Address::try_from_transparent_p2pkh(network, data)
                            .expect("using data already decoded as valid");
                    p2pkh = Some(addr.payment_address().unwrap_or_default());
                }
                zcash_address::unified::Receiver::P2sh(data) => {
                    let addr =
                        zebra_chain::primitives::Address::try_from_transparent_p2sh(network, data)
                            .expect("using data already decoded as valid");
                    p2sh = Some(addr.payment_address().unwrap_or_default());
                }
                _ => (),
            }
        }

        Ok(ZListUnifiedReceiversResponse::new(
            orchard, sapling, p2pkh, p2sh,
        ))
    }

<<<<<<< HEAD
    async fn generate(&self, num_blocks: u32) -> Result<Vec<Hash>> {
=======
    async fn invalidate_block(&self, block_hash: block::Hash) -> Result<()> {
        self.state
            .clone()
            .oneshot(zebra_state::Request::InvalidateBlock(block_hash))
            .await
            .map(|rsp| assert_eq!(rsp, zebra_state::Response::Invalidated(block_hash)))
            .map_misc_error()
    }

    async fn reconsider_block(&self, block_hash: block::Hash) -> Result<Vec<block::Hash>> {
        self.state
            .clone()
            .oneshot(zebra_state::Request::ReconsiderBlock(block_hash))
            .await
            .map(|rsp| match rsp {
                zebra_state::Response::Reconsidered(block_hashes) => block_hashes,
                _ => unreachable!("unmatched response to a reconsider block request"),
            })
            .map_misc_error()
    }

    async fn generate(&self, num_blocks: u32) -> Result<Vec<GetBlockHash>> {
>>>>>>> 744a3db9
        let rpc = self.clone();
        let network = self.network.clone();

        if !network.disable_pow() {
            return Err(ErrorObject::borrowed(
                0,
                "generate is only supported on networks where PoW is disabled",
                None,
            ));
        }

        let mut block_hashes = Vec::new();
        for _ in 0..num_blocks {
            let block_template = rpc
                .get_block_template(None)
                .await
                .map_error(server::error::LegacyCode::default())?;

            let GetBlockTemplateResponse::TemplateMode(block_template) = block_template else {
                return Err(ErrorObject::borrowed(
                    0,
                    "error generating block template",
                    None,
                ));
            };

            let proposal_block = proposal_block_from_template(
                &block_template,
<<<<<<< HEAD
                BlockTemplateTimeSource::CurTime,
                NetworkUpgrade::current(&network, Height(block_template.height)),
=======
                get_block_template::TimeSource::CurTime,
>>>>>>> 744a3db9
            )
            .map_error(server::error::LegacyCode::default())?;
            let hex_proposal_block = HexData(
                proposal_block
                    .zcash_serialize_to_vec()
                    .map_error(server::error::LegacyCode::default())?,
            );

            let _submit = rpc
                .submit_block(hex_proposal_block, None)
                .await
                .map_error(server::error::LegacyCode::default())?;

            block_hashes.push(GetBlockHashResponse(proposal_block.hash()));
        }

        Ok(block_hashes)
    }

    async fn add_node(
        &self,
        addr: zebra_network::PeerSocketAddr,
        command: AddNodeCommand,
    ) -> Result<()> {
        if self.network.is_regtest() {
            match command {
                AddNodeCommand::Add => {
                    tracing::info!(?addr, "adding peer address to the address book");
                    if self.address_book.clone().add_peer(addr) {
                        Ok(())
                    } else {
                        return Err(ErrorObject::owned(
                            ErrorCode::InvalidParams.code(),
                            format!("peer address was already present in the address book: {addr}"),
                            None::<()>,
                        ));
                    }
                }
            }
        } else {
            return Err(ErrorObject::owned(
                ErrorCode::InvalidParams.code(),
                "addnode command is only supported on regtest",
                None::<()>,
            ));
        }
    }
}

// TODO: Move the code below to separate modules.

/// Returns the best chain tip height of `latest_chain_tip`,
/// or an RPC error if there are no blocks in the state.
pub fn best_chain_tip_height<Tip>(latest_chain_tip: &Tip) -> Result<Height>
where
    Tip: ChainTip + Clone + Send + Sync + 'static,
{
    latest_chain_tip
        .best_tip_height()
        .ok_or_misc_error("No blocks in state")
}

/// Response to a `getinfo` RPC request.
///
/// See the notes for the [`Rpc::get_info` method].
#[allow(clippy::too_many_arguments)]
#[derive(Clone, Debug, PartialEq, serde::Serialize, serde::Deserialize, Getters, new)]
pub struct GetInfoResponse {
    /// The node version
    #[getter(rename = "raw_version")]
    version: u64,

    /// The node version build number
    build: String,

    /// The server sub-version identifier, used as the network protocol user-agent
    subversion: String,

    /// The protocol version
    #[serde(rename = "protocolversion")]
    protocol_version: u32,

    /// The current number of blocks processed in the server
    blocks: u32,

    /// The total (inbound and outbound) number of connections the node has
    connections: usize,

    /// The proxy (if any) used by the server. Currently always `None` in Zebra.
    #[serde(skip_serializing_if = "Option::is_none")]
    proxy: Option<String>,

    /// The current network difficulty
    difficulty: f64,

    /// True if the server is running in testnet mode, false otherwise
    testnet: bool,

    /// The minimum transaction fee in ZEC/kB
    #[serde(rename = "paytxfee")]
    pay_tx_fee: f64,

    /// The minimum relay fee for non-free transactions in ZEC/kB
    #[serde(rename = "relayfee")]
    relay_fee: f64,

    /// The last error or warning message, or "no errors" if there are no errors
    errors: String,

    /// The time of the last error or warning message, or "no errors timestamp" if there are no errors
    #[serde(rename = "errorstimestamp")]
    errors_timestamp: String,
}

#[deprecated(note = "Use `GetInfoResponse` instead")]
pub use self::GetInfoResponse as GetInfo;

impl Default for GetInfoResponse {
    fn default() -> Self {
        GetInfoResponse {
            version: 0,
            build: "some build version".to_string(),
            subversion: "some subversion".to_string(),
            protocol_version: 0,
            blocks: 0,
            connections: 0,
            proxy: None,
            difficulty: 0.0,
            testnet: false,
            pay_tx_fee: 0.0,
            relay_fee: 0.0,
            errors: "no errors".to_string(),
            errors_timestamp: "no errors timestamp".to_string(),
        }
    }
}

impl GetInfoResponse {
    /// Constructs [`GetInfo`] from its constituent parts.
    #[allow(clippy::too_many_arguments)]
    #[deprecated(note = "Use `GetInfoResponse::new` instead")]
    pub fn from_parts(
        version: u64,
        build: String,
        subversion: String,
        protocol_version: u32,
        blocks: u32,
        connections: usize,
        proxy: Option<String>,
        difficulty: f64,
        testnet: bool,
        pay_tx_fee: f64,
        relay_fee: f64,
        errors: String,
        errors_timestamp: String,
    ) -> Self {
        Self {
            version,
            build,
            subversion,
            protocol_version,
            blocks,
            connections,
            proxy,
            difficulty,
            testnet,
            pay_tx_fee,
            relay_fee,
            errors,
            errors_timestamp,
        }
    }

    /// Returns the contents of ['GetInfo'].
    pub fn into_parts(
        self,
    ) -> (
        u64,
        String,
        String,
        u32,
        u32,
        usize,
        Option<String>,
        f64,
        bool,
        f64,
        f64,
        String,
        String,
    ) {
        (
            self.version,
            self.build,
            self.subversion,
            self.protocol_version,
            self.blocks,
            self.connections,
            self.proxy,
            self.difficulty,
            self.testnet,
            self.pay_tx_fee,
            self.relay_fee,
            self.errors,
            self.errors_timestamp,
        )
    }

    /// Create the node version number.
    fn version_from_string(build_string: &str) -> Option<u64> {
        let semver_version = semver::Version::parse(build_string.strip_prefix('v')?).ok()?;
        let build_number = semver_version
            .build
            .as_str()
            .split('.')
            .next()
            .and_then(|num_str| num_str.parse::<u64>().ok())
            .unwrap_or_default();

        // https://github.com/zcash/zcash/blob/v6.1.0/src/clientversion.h#L55-L59
        let version_number = 1_000_000 * semver_version.major
            + 10_000 * semver_version.minor
            + 100 * semver_version.patch
            + build_number;

        Some(version_number)
    }
}

/// Response to a `getblockchaininfo` RPC request.
///
/// See the notes for the [`Rpc::get_blockchain_info` method].
#[derive(Clone, Debug, PartialEq, serde::Serialize, serde::Deserialize, Getters)]
pub struct GetBlockchainInfoResponse {
    /// Current network name as defined in BIP70 (main, test, regtest)
    chain: String,

    /// The current number of blocks processed in the server, numeric
    #[getter(copy)]
    blocks: Height,

    /// The current number of headers we have validated in the best chain, that is,
    /// the height of the best chain.
    #[getter(copy)]
    headers: Height,

    /// The estimated network solution rate in Sol/s.
    difficulty: f64,

    /// The verification progress relative to the estimated network chain tip.
    #[serde(rename = "verificationprogress")]
    verification_progress: f64,

    /// The total amount of work in the best chain, hex-encoded.
    #[serde(rename = "chainwork")]
    chain_work: u64,

    /// Whether this node is pruned, currently always false in Zebra.
    pruned: bool,

    /// The estimated size of the block and undo files on disk
    size_on_disk: u64,

    /// The current number of note commitments in the commitment tree
    commitments: u64,

    /// The hash of the currently best block, in big-endian order, hex-encoded
    #[serde(rename = "bestblockhash", with = "hex")]
    #[getter(copy)]
    best_block_hash: block::Hash,

    /// If syncing, the estimated height of the chain, else the current best height, numeric.
    ///
    /// In Zebra, this is always the height estimate, so it might be a little inaccurate.
    #[serde(rename = "estimatedheight")]
    #[getter(copy)]
    estimated_height: Height,

    /// Chain supply balance
    #[serde(rename = "chainSupply")]
    chain_supply: GetBlockchainInfoBalance,

    /// Value pool balances
    #[serde(rename = "valuePools")]
    value_pools: [GetBlockchainInfoBalance; 5],

    /// Status of network upgrades
    upgrades: IndexMap<ConsensusBranchIdHex, NetworkUpgradeInfo>,

    /// Branch IDs of the current and upcoming consensus rules
    #[getter(copy)]
    consensus: TipConsensusBranch,
}

impl Default for GetBlockchainInfoResponse {
    fn default() -> Self {
        Self {
            chain: "main".to_string(),
            blocks: Height(1),
            best_block_hash: block::Hash([0; 32]),
            estimated_height: Height(1),
            chain_supply: GetBlockchainInfoBalance::chain_supply(Default::default()),
            value_pools: GetBlockchainInfoBalance::zero_pools(),
            upgrades: IndexMap::new(),
            consensus: TipConsensusBranch {
                chain_tip: ConsensusBranchIdHex(ConsensusBranchId::default()),
                next_block: ConsensusBranchIdHex(ConsensusBranchId::default()),
            },
            headers: Height(1),
            difficulty: 0.0,
            verification_progress: 0.0,
            chain_work: 0,
            pruned: false,
            size_on_disk: 0,
            commitments: 0,
        }
    }
}

impl GetBlockchainInfoResponse {
    /// Creates a new [`GetBlockchainInfoResponse`] instance.
    // We don't use derive(new) because the method already existed but the arguments
    // have a different order. No reason to unnecessarily break existing code.
    #[allow(clippy::too_many_arguments)]
    pub fn new(
        chain: String,
        blocks: Height,
        best_block_hash: block::Hash,
        estimated_height: Height,
        chain_supply: GetBlockchainInfoBalance,
        value_pools: [GetBlockchainInfoBalance; 5],
        upgrades: IndexMap<ConsensusBranchIdHex, NetworkUpgradeInfo>,
        consensus: TipConsensusBranch,
        headers: Height,
        difficulty: f64,
        verification_progress: f64,
        chain_work: u64,
        pruned: bool,
        size_on_disk: u64,
        commitments: u64,
    ) -> Self {
        Self {
            chain,
            blocks,
            best_block_hash,
            estimated_height,
            chain_supply,
            value_pools,
            upgrades,
            consensus,
            headers,
            difficulty,
            verification_progress,
            chain_work,
            pruned,
            size_on_disk,
            commitments,
        }
    }
}

/// A wrapper type with a list of transparent address strings.
///
/// This is used for the input parameter of [`RpcServer::get_address_balance`],
/// [`RpcServer::get_address_tx_ids`] and [`RpcServer::get_address_utxos`].
#[derive(Clone, Debug, Eq, PartialEq, Hash, serde::Deserialize, serde::Serialize)]
#[serde(from = "DAddressStrings")]
pub struct AddressStrings {
    /// A list of transparent address strings.
    addresses: Vec<String>,
}

impl From<DAddressStrings> for AddressStrings {
    fn from(address_strings: DAddressStrings) -> Self {
        match address_strings {
            DAddressStrings::Addresses { addresses } => AddressStrings { addresses },
            DAddressStrings::Address(address) => AddressStrings {
                addresses: vec![address],
            },
        }
    }
}

/// An intermediate type used to deserialize [`AddressStrings`].
#[derive(Clone, Debug, Eq, PartialEq, Hash, serde::Deserialize)]
#[serde(untagged)]
enum DAddressStrings {
    /// A list of address strings.
    Addresses { addresses: Vec<String> },
    /// A single address string.
    Address(String),
}

/// A request to get the transparent balance of a set of addresses.
pub type GetAddressBalanceRequest = AddressStrings;

impl AddressStrings {
    /// Creates a new `AddressStrings` given a vector.
    pub fn new(addresses: Vec<String>) -> AddressStrings {
        AddressStrings { addresses }
    }

    /// Creates a new [`AddressStrings`] from a given vector, returns an error if any addresses are incorrect.
    #[deprecated(
        note = "Use `AddressStrings::new` instead. Validity will be checked by the server."
    )]
    pub fn new_valid(addresses: Vec<String>) -> Result<AddressStrings> {
        let address_strings = Self { addresses };
        address_strings.clone().valid_addresses()?;
        Ok(address_strings)
    }

    /// Given a list of addresses as strings:
    /// - check if provided list have all valid transparent addresses.
    /// - return valid addresses as a set of `Address`.
    pub fn valid_addresses(self) -> Result<HashSet<Address>> {
        // Reference for the legacy error code:
        // <https://github.com/zcash/zcash/blob/99ad6fdc3a549ab510422820eea5e5ce9f60a5fd/src/rpc/misc.cpp#L783-L784>
        let valid_addresses: HashSet<Address> = self
            .addresses
            .into_iter()
            .map(|address| {
                address
                    .parse()
                    .map_error(server::error::LegacyCode::InvalidAddressOrKey)
            })
            .collect::<Result<_>>()?;

        Ok(valid_addresses)
    }

    /// Given a list of addresses as strings:
    /// - check if provided list have all valid transparent addresses.
    /// - return valid addresses as a vec of strings.
    pub fn valid_address_strings(self) -> Result<Vec<String>> {
        self.clone().valid_addresses()?;
        Ok(self.addresses)
    }
}

/// The transparent balance of a set of addresses.
#[derive(
    Clone,
    Copy,
    Debug,
    Default,
    Eq,
    PartialEq,
    Hash,
    serde::Serialize,
    serde::Deserialize,
    Getters,
    new,
)]
pub struct GetAddressBalanceResponse {
    /// The total transparent balance.
    balance: u64,
    /// The total received balance, including change.
    pub received: u64,
}

#[deprecated(note = "Use `GetAddressBalanceResponse` instead.")]
pub use self::GetAddressBalanceResponse as AddressBalance;

/// A hex-encoded [`ConsensusBranchId`] string.
#[derive(Copy, Clone, Debug, Eq, PartialEq, Hash, serde::Serialize, serde::Deserialize)]
pub struct ConsensusBranchIdHex(#[serde(with = "hex")] ConsensusBranchId);

impl ConsensusBranchIdHex {
    /// Returns a new instance of ['ConsensusBranchIdHex'].
    pub fn new(consensus_branch_id: u32) -> Self {
        ConsensusBranchIdHex(consensus_branch_id.into())
    }

    /// Returns the value of the ['ConsensusBranchId'].
    pub fn inner(&self) -> u32 {
        self.0.into()
    }
}

/// Information about [`NetworkUpgrade`] activation.
#[derive(Copy, Clone, Debug, Eq, PartialEq, serde::Serialize, serde::Deserialize)]
pub struct NetworkUpgradeInfo {
    /// Name of upgrade, string.
    ///
    /// Ignored by lightwalletd, but useful for debugging.
    name: NetworkUpgrade,

    /// Block height of activation, numeric.
    #[serde(rename = "activationheight")]
    activation_height: Height,

    /// Status of upgrade, string.
    status: NetworkUpgradeStatus,
}

impl NetworkUpgradeInfo {
    /// Constructs [`NetworkUpgradeInfo`] from its constituent parts.
    pub fn from_parts(
        name: NetworkUpgrade,
        activation_height: Height,
        status: NetworkUpgradeStatus,
    ) -> Self {
        Self {
            name,
            activation_height,
            status,
        }
    }

    /// Returns the contents of ['NetworkUpgradeInfo'].
    pub fn into_parts(self) -> (NetworkUpgrade, Height, NetworkUpgradeStatus) {
        (self.name, self.activation_height, self.status)
    }
}

/// The activation status of a [`NetworkUpgrade`].
#[derive(Copy, Clone, Debug, Eq, PartialEq, serde::Serialize, serde::Deserialize)]
pub enum NetworkUpgradeStatus {
    /// The network upgrade is currently active.
    ///
    /// Includes all network upgrades that have previously activated,
    /// even if they are not the most recent network upgrade.
    #[serde(rename = "active")]
    Active,

    /// The network upgrade does not have an activation height.
    #[serde(rename = "disabled")]
    Disabled,

    /// The network upgrade has an activation height, but we haven't reached it yet.
    #[serde(rename = "pending")]
    Pending,
}

/// The [`ConsensusBranchId`]s for the tip and the next block.
///
/// These branch IDs are different when the next block is a network upgrade activation block.
#[derive(Copy, Clone, Debug, Eq, PartialEq, serde::Serialize, serde::Deserialize)]
pub struct TipConsensusBranch {
    /// Branch ID used to validate the current chain tip, big-endian, hex-encoded.
    #[serde(rename = "chaintip")]
    chain_tip: ConsensusBranchIdHex,

    /// Branch ID used to validate the next block, big-endian, hex-encoded.
    #[serde(rename = "nextblock")]
    next_block: ConsensusBranchIdHex,
}

impl TipConsensusBranch {
    /// Constructs [`TipConsensusBranch`] from its constituent parts.
    pub fn from_parts(chain_tip: u32, next_block: u32) -> Self {
        Self {
            chain_tip: ConsensusBranchIdHex::new(chain_tip),
            next_block: ConsensusBranchIdHex::new(next_block),
        }
    }

    /// Returns the contents of ['TipConsensusBranch'].
    pub fn into_parts(self) -> (u32, u32) {
        (self.chain_tip.inner(), self.next_block.inner())
    }
}

/// Response to a `sendrawtransaction` RPC request.
///
/// Contains the hex-encoded hash of the sent transaction.
///
/// See the notes for the [`Rpc::send_raw_transaction` method].
#[derive(Copy, Clone, Debug, Eq, PartialEq, serde::Serialize, serde::Deserialize)]
pub struct SendRawTransactionResponse(#[serde(with = "hex")] transaction::Hash);

#[deprecated(note = "Use `SendRawTransactionResponse` instead")]
pub use self::SendRawTransactionResponse as SentTransactionHash;

impl Default for SendRawTransactionResponse {
    fn default() -> Self {
        Self(transaction::Hash::from([0; 32]))
    }
}

impl SendRawTransactionResponse {
    /// Constructs a new [`SentTransactionHash`].
    pub fn new(hash: transaction::Hash) -> Self {
        SendRawTransactionResponse(hash)
    }

    /// Returns the contents of ['SentTransactionHash'].
    #[deprecated(note = "Use `SentTransactionHash::hash` instead")]
    pub fn inner(&self) -> transaction::Hash {
        self.hash()
    }

    /// Returns the contents of ['SentTransactionHash'].
    pub fn hash(&self) -> transaction::Hash {
        self.0
    }
}

/// Response to a `getblock` RPC request.
///
/// See the notes for the [`RpcServer::get_block`] method.
#[derive(Clone, Debug, PartialEq, serde::Serialize, serde::Deserialize)]
#[serde(untagged)]
pub enum GetBlockResponse {
    /// The request block, hex-encoded.
    Raw(#[serde(with = "hex")] SerializedBlock),
    /// The block object.
    Object(Box<BlockObject>),
}

#[deprecated(note = "Use `GetBlockResponse` instead")]
pub use self::GetBlockResponse as GetBlock;

impl Default for GetBlockResponse {
    fn default() -> Self {
        GetBlockResponse::Object(Box::new(BlockObject {
            hash: block::Hash([0; 32]),
            confirmations: 0,
            height: None,
            time: None,
            tx: Vec::new(),
            trees: GetBlockTrees::default(),
            size: None,
            version: None,
            merkle_root: None,
            block_commitments: None,
            final_sapling_root: None,
            final_orchard_root: None,
            nonce: None,
            bits: None,
            difficulty: None,
            previous_block_hash: None,
            next_block_hash: None,
            solution: None,
        }))
    }
}

/// A Block object returned by the `getblock` RPC request.
#[allow(clippy::too_many_arguments)]
#[derive(Clone, Debug, PartialEq, serde::Serialize, serde::Deserialize, Getters, new)]
pub struct BlockObject {
    /// The hash of the requested block.
    #[getter(copy)]
    #[serde(with = "hex")]
    hash: block::Hash,

    /// The number of confirmations of this block in the best chain,
    /// or -1 if it is not in the best chain.
    confirmations: i64,

    /// The block size. TODO: fill it
    #[serde(skip_serializing_if = "Option::is_none")]
    #[getter(copy)]
    size: Option<i64>,

    /// The height of the requested block.
    #[serde(skip_serializing_if = "Option::is_none")]
    #[getter(copy)]
    height: Option<Height>,

    /// The version field of the requested block.
    #[serde(skip_serializing_if = "Option::is_none")]
    #[getter(copy)]
    version: Option<u32>,

    /// The merkle root of the requested block.
    #[serde(with = "opthex", rename = "merkleroot")]
    #[serde(skip_serializing_if = "Option::is_none")]
    #[getter(copy)]
    merkle_root: Option<block::merkle::Root>,

    /// The blockcommitments field of the requested block. Its interpretation changes
    /// depending on the network and height.
    #[serde(with = "opthex", rename = "blockcommitments")]
    #[serde(skip_serializing_if = "Option::is_none")]
    #[getter(copy)]
    block_commitments: Option<[u8; 32]>,

    // `authdataroot` would be here. Undocumented. TODO: decide if we want to support it
    //
    /// The root of the Sapling commitment tree after applying this block.
    #[serde(with = "opthex", rename = "finalsaplingroot")]
    #[serde(skip_serializing_if = "Option::is_none")]
    #[getter(copy)]
    final_sapling_root: Option<[u8; 32]>,

    /// The root of the Orchard commitment tree after applying this block.
    #[serde(with = "opthex", rename = "finalorchardroot")]
    #[serde(skip_serializing_if = "Option::is_none")]
    #[getter(copy)]
    final_orchard_root: Option<[u8; 32]>,

    // `chainhistoryroot` would be here. Undocumented. TODO: decide if we want to support it
    //
    /// List of transactions in block order, hex-encoded if verbosity=1 or
    /// as objects if verbosity=2.
    tx: Vec<GetBlockTransaction>,

    /// The height of the requested block.
    #[serde(skip_serializing_if = "Option::is_none")]
    #[getter(copy)]
    time: Option<i64>,

    /// The nonce of the requested block header.
    #[serde(with = "opthex")]
    #[serde(skip_serializing_if = "Option::is_none")]
    #[getter(copy)]
    nonce: Option<[u8; 32]>,

    /// The Equihash solution in the requested block header.
    /// Note: presence of this field in getblock is not documented in zcashd.
    #[serde(with = "opthex")]
    #[serde(skip_serializing_if = "Option::is_none")]
    #[getter(copy)]
    solution: Option<Solution>,

    /// The difficulty threshold of the requested block header displayed in compact form.
    #[serde(with = "opthex")]
    #[serde(skip_serializing_if = "Option::is_none")]
    #[getter(copy)]
    bits: Option<CompactDifficulty>,

    /// Floating point number that represents the difficulty limit for this block as a multiple
    /// of the minimum difficulty for the network.
    #[serde(skip_serializing_if = "Option::is_none")]
    #[getter(copy)]
    difficulty: Option<f64>,

    // `chainwork` would be here, but we don't plan on supporting it
    // `anchor` would be here. Not planned to be supported.
    // `chainSupply` would be here, TODO: implement
    // `valuePools` would be here, TODO: implement
    //
    /// Information about the note commitment trees.
    #[getter(copy)]
    trees: GetBlockTrees,

    /// The previous block hash of the requested block header.
    #[serde(rename = "previousblockhash", skip_serializing_if = "Option::is_none")]
    #[serde(with = "opthex")]
    #[getter(copy)]
    previous_block_hash: Option<block::Hash>,

    /// The next block hash after the requested block header.
    #[serde(rename = "nextblockhash", skip_serializing_if = "Option::is_none")]
    #[serde(with = "opthex")]
    #[getter(copy)]
    next_block_hash: Option<block::Hash>,
}

#[derive(Clone, Debug, PartialEq, serde::Serialize, serde::Deserialize)]
#[serde(untagged)]
/// The transaction list in a `getblock` call. Can be a list of transaction
/// IDs or the full transaction details depending on verbosity.
pub enum GetBlockTransaction {
    /// The transaction hash, hex-encoded.
    Hash(#[serde(with = "hex")] transaction::Hash),
    /// The block object.
    Object(Box<TransactionObject>),
}

/// Response to a `getblockheader` RPC request.
///
/// See the notes for the [`RpcServer::get_block_header`] method.
#[derive(Clone, Debug, PartialEq, serde::Serialize, serde::Deserialize)]
#[serde(untagged)]
pub enum GetBlockHeaderResponse {
    /// The request block header, hex-encoded.
    Raw(hex_data::HexData),

    /// The block header object.
    Object(Box<BlockHeaderObject>),
}

#[deprecated(note = "Use `GetBlockHeaderResponse` instead")]
pub use self::GetBlockHeaderResponse as GetBlockHeader;

#[allow(clippy::too_many_arguments)]
#[derive(Clone, Debug, PartialEq, serde::Serialize, serde::Deserialize, Getters, new)]
/// Verbose response to a `getblockheader` RPC request.
///
/// See the notes for the [`RpcServer::get_block_header`] method.
pub struct BlockHeaderObject {
    /// The hash of the requested block.
    #[serde(with = "hex")]
    #[getter(copy)]
    hash: block::Hash,

    /// The number of confirmations of this block in the best chain,
    /// or -1 if it is not in the best chain.
    confirmations: i64,

    /// The height of the requested block.
    #[getter(copy)]
    height: Height,

    /// The version field of the requested block.
    version: u32,

    /// The merkle root of the requesteed block.
    #[serde(with = "hex", rename = "merkleroot")]
    #[getter(copy)]
    merkle_root: block::merkle::Root,

    /// The blockcommitments field of the requested block. Its interpretation changes
    /// depending on the network and height.
    #[serde(with = "hex", rename = "blockcommitments")]
    #[getter(copy)]
    block_commitments: [u8; 32],

    /// The root of the Sapling commitment tree after applying this block.
    #[serde(with = "hex", rename = "finalsaplingroot")]
    #[getter(copy)]
    final_sapling_root: [u8; 32],

    /// The number of Sapling notes in the Sapling note commitment tree
    /// after applying this block. Used by the `getblock` RPC method.
    #[serde(skip)]
    sapling_tree_size: u64,

    /// The block time of the requested block header in non-leap seconds since Jan 1 1970 GMT.
    time: i64,

    /// The nonce of the requested block header.
    #[serde(with = "hex")]
    #[getter(copy)]
    nonce: [u8; 32],

    /// The Equihash solution in the requested block header.
    #[serde(with = "hex")]
    #[getter(copy)]
    solution: Solution,

    /// The difficulty threshold of the requested block header displayed in compact form.
    #[serde(with = "hex")]
    #[getter(copy)]
    bits: CompactDifficulty,

    /// Floating point number that represents the difficulty limit for this block as a multiple
    /// of the minimum difficulty for the network.
    difficulty: f64,

    /// The previous block hash of the requested block header.
    #[serde(rename = "previousblockhash")]
    #[serde(with = "hex")]
    #[getter(copy)]
    previous_block_hash: block::Hash,

    /// The next block hash after the requested block header.
    #[serde(rename = "nextblockhash", skip_serializing_if = "Option::is_none")]
    #[getter(copy)]
    #[serde(with = "opthex")]
    next_block_hash: Option<block::Hash>,
}

#[deprecated(note = "Use `BlockHeaderObject` instead")]
pub use BlockHeaderObject as GetBlockHeaderObject;

impl Default for GetBlockHeaderResponse {
    fn default() -> Self {
        GetBlockHeaderResponse::Object(Box::default())
    }
}

impl Default for BlockHeaderObject {
    fn default() -> Self {
        let difficulty: ExpandedDifficulty = zebra_chain::work::difficulty::U256::one().into();

        BlockHeaderObject {
            hash: block::Hash([0; 32]),
            confirmations: 0,
            height: Height::MIN,
            version: 4,
            merkle_root: block::merkle::Root([0; 32]),
            block_commitments: Default::default(),
            final_sapling_root: Default::default(),
            sapling_tree_size: Default::default(),
            time: 0,
            nonce: [0; 32],
            solution: Solution::for_proposal(),
            bits: difficulty.to_compact(),
            difficulty: 1.0,
            previous_block_hash: block::Hash([0; 32]),
            next_block_hash: Some(block::Hash([0; 32])),
        }
    }
}

/// Response to a `getbestblockhash` and `getblockhash` RPC request.
///
/// Contains the hex-encoded hash of the requested block.
///
/// Also see the notes for the [`RpcServer::get_best_block_hash`] and `get_block_hash` methods.
#[derive(Copy, Clone, Debug, Eq, PartialEq, serde::Deserialize, serde::Serialize)]
#[serde(transparent)]
pub struct GetBlockHashResponse(#[serde(with = "hex")] pub(crate) block::Hash);

impl GetBlockHashResponse {
    /// Constructs a new [`GetBlockHashResponse`] from a block hash.
    pub fn new(hash: block::Hash) -> Self {
        GetBlockHashResponse(hash)
    }

    /// Returns the contents of [`GetBlockHashResponse`].
    pub fn hash(&self) -> block::Hash {
        self.0
    }
}

#[deprecated(note = "Use `GetBlockHashResponse` instead")]
pub use self::GetBlockHashResponse as GetBlockHash;

/// A block hash used by this crate that encodes as hex by default.
pub type Hash = GetBlockHashResponse;

/// Response to a `getbestblockheightandhash` RPC request.
#[derive(Copy, Clone, Debug, Eq, PartialEq, serde::Deserialize, serde::Serialize, Getters, new)]
pub struct GetBlockHeightAndHashResponse {
    /// The best chain tip block height
    #[getter(copy)]
    height: block::Height,
    /// The best chain tip block hash
    #[getter(copy)]
    hash: block::Hash,
}

#[deprecated(note = "Use `GetBlockHeightAndHashResponse` instead.")]
pub use GetBlockHeightAndHashResponse as GetBestBlockHeightAndHash;

impl Default for GetBlockHeightAndHashResponse {
    fn default() -> Self {
        Self {
            height: block::Height::MIN,
            hash: block::Hash([0; 32]),
        }
    }
}

impl Default for GetBlockHashResponse {
    fn default() -> Self {
        GetBlockHashResponse(block::Hash([0; 32]))
    }
}

/// Response to a `getrawtransaction` RPC request.
///
/// See the notes for the [`Rpc::get_raw_transaction` method].
#[derive(Clone, Debug, PartialEq, serde::Serialize, serde::Deserialize)]
#[serde(untagged)]
pub enum GetRawTransactionResponse {
    /// The raw transaction, encoded as hex bytes.
    Raw(#[serde(with = "hex")] SerializedTransaction),
    /// The transaction object.
    Object(Box<TransactionObject>),
}

#[deprecated(note = "Use `GetRawTransactionResponse` instead")]
pub use self::GetRawTransactionResponse as GetRawTransaction;

impl Default for GetRawTransactionResponse {
    fn default() -> Self {
        Self::Object(Box::default())
    }
}

/// Response to a `getaddressutxos` RPC request.
pub type GetAddressUtxosResponse = Vec<Utxo>;

/// A UTXO returned by the `getaddressutxos` RPC request.
///
/// See the notes for the [`Rpc::get_address_utxos` method].
#[derive(Clone, Debug, Eq, PartialEq, serde::Serialize, serde::Deserialize, Getters, new)]
pub struct Utxo {
    /// The transparent address, base58check encoded
    address: transparent::Address,

    /// The output txid, in big-endian order, hex-encoded
    #[serde(with = "hex")]
    #[getter(copy)]
    txid: transaction::Hash,

    /// The transparent output index, numeric
    #[serde(rename = "outputIndex")]
    #[getter(copy)]
    output_index: OutputIndex,

    /// The transparent output script, hex encoded
    #[serde(with = "hex")]
    script: transparent::Script,

    /// The amount of zatoshis in the transparent output
    satoshis: u64,

    /// The block height, numeric.
    ///
    /// We put this field last, to match the zcashd order.
    #[getter(copy)]
    height: Height,
}

#[deprecated(note = "Use `Utxo` instead")]
pub use self::Utxo as GetAddressUtxos;

impl Default for Utxo {
    fn default() -> Self {
        Self {
            address: transparent::Address::from_pub_key_hash(
                zebra_chain::parameters::NetworkKind::default(),
                [0u8; 20],
            ),
            txid: transaction::Hash::from([0; 32]),
            output_index: OutputIndex::from_u64(0),
            script: transparent::Script::new(&[0u8; 10]),
            satoshis: u64::default(),
            height: Height(0),
        }
    }
}

impl Utxo {
    /// Constructs a new instance of [`GetAddressUtxos`].
    #[deprecated(note = "Use `Utxo::new` instead")]
    pub fn from_parts(
        address: transparent::Address,
        txid: transaction::Hash,
        output_index: OutputIndex,
        script: transparent::Script,
        satoshis: u64,
        height: Height,
    ) -> Self {
        Utxo {
            address,
            txid,
            output_index,
            script,
            satoshis,
            height,
        }
    }

    /// Returns the contents of [`GetAddressUtxos`].
    pub fn into_parts(
        &self,
    ) -> (
        transparent::Address,
        transaction::Hash,
        OutputIndex,
        transparent::Script,
        u64,
        Height,
    ) {
        (
            self.address.clone(),
            self.txid,
            self.output_index,
            self.script.clone(),
            self.satoshis,
            self.height,
        )
    }
}

/// A struct to use as parameter of the `getaddresstxids`.
///
/// See the notes for the [`Rpc::get_address_tx_ids` method].
#[derive(Clone, Debug, Eq, PartialEq, serde::Deserialize, serde::Serialize, Getters, new)]
pub struct GetAddressTxIdsRequest {
    // A list of addresses to get transactions from.
    addresses: Vec<String>,
    // The height to start looking for transactions.
    start: Option<u32>,
    // The height to end looking for transactions.
    end: Option<u32>,
}

impl GetAddressTxIdsRequest {
    /// Constructs [`GetAddressTxIdsRequest`] from its constituent parts.
    #[deprecated(note = "Use `GetAddressTxIdsRequest::new` instead.")]
    pub fn from_parts(addresses: Vec<String>, start: u32, end: u32) -> Self {
        GetAddressTxIdsRequest {
            addresses,
            start: Some(start),
            end: Some(end),
        }
    }

    /// Returns the contents of [`GetAddressTxIdsRequest`].
    pub fn into_parts(&self) -> (Vec<String>, u32, u32) {
        (
            self.addresses.clone(),
            self.start.unwrap_or(0),
            self.end.unwrap_or(0),
        )
    }
}

/// Information about the sapling and orchard note commitment trees if any.
#[derive(Copy, Clone, Debug, Eq, PartialEq, serde::Deserialize, serde::Serialize)]
pub struct GetBlockTrees {
    #[serde(skip_serializing_if = "SaplingTrees::is_empty")]
    sapling: SaplingTrees,
    #[serde(skip_serializing_if = "OrchardTrees::is_empty")]
    orchard: OrchardTrees,
}

impl Default for GetBlockTrees {
    fn default() -> Self {
        GetBlockTrees {
            sapling: SaplingTrees { size: 0 },
            orchard: OrchardTrees { size: 0 },
        }
    }
}

impl GetBlockTrees {
    /// Constructs a new instance of ['GetBlockTrees'].
    pub fn new(sapling: u64, orchard: u64) -> Self {
        GetBlockTrees {
            sapling: SaplingTrees { size: sapling },
            orchard: OrchardTrees { size: orchard },
        }
    }

    /// Returns sapling data held by ['GetBlockTrees'].
    pub fn sapling(self) -> u64 {
        self.sapling.size
    }

    /// Returns orchard data held by ['GetBlockTrees'].
    pub fn orchard(self) -> u64 {
        self.orchard.size
    }
}

/// Sapling note commitment tree information.
#[derive(Copy, Clone, Debug, Eq, PartialEq, serde::Deserialize, serde::Serialize)]
pub struct SaplingTrees {
    size: u64,
}

impl SaplingTrees {
    fn is_empty(&self) -> bool {
        self.size == 0
    }
}

/// Orchard note commitment tree information.
#[derive(Copy, Clone, Debug, Eq, PartialEq, serde::Deserialize, serde::Serialize)]
pub struct OrchardTrees {
    size: u64,
}

impl OrchardTrees {
    fn is_empty(&self) -> bool {
        self.size == 0
    }
}

/// Build a valid height range from the given optional start and end numbers.
///
/// # Parameters
///
/// - `start`: Optional starting height. If not provided, defaults to 0.
/// - `end`: Optional ending height. A value of 0 or absence of a value indicates to use `chain_height`.
/// - `chain_height`: The maximum permissible height.
///
/// # Returns
///
/// A `RangeInclusive<Height>` from the clamped start to the clamped end.
///
/// # Errors
///
/// Returns an error if the computed start is greater than the computed end.
fn build_height_range(
    start: Option<u32>,
    end: Option<u32>,
    chain_height: Height,
) -> Result<RangeInclusive<Height>> {
    // Convert optional values to Height, using 0 (as Height(0)) when missing.
    // If start is above chain_height, clamp it to chain_height.
    let start = Height(start.unwrap_or(0)).min(chain_height);

    // For `end`, treat a zero value or missing value as `chain_height`:
    let end = match end {
        Some(0) | None => chain_height,
        Some(val) => Height(val).min(chain_height),
    };

    if start > end {
        return Err(ErrorObject::owned(
            ErrorCode::InvalidParams.code(),
            format!("start {start:?} must be less than or equal to end {end:?}"),
            None::<()>,
        ));
    }

    Ok(start..=end)
}

/// Given a potentially negative index, find the corresponding `Height`.
///
/// This function is used to parse the integer index argument of `get_block_hash`.
/// This is based on zcashd's implementation:
/// <https://github.com/zcash/zcash/blob/c267c3ee26510a974554f227d40a89e3ceb5bb4d/src/rpc/blockchain.cpp#L589-L618>
//
// TODO: also use this function in `get_block` and `z_get_treestate`
#[allow(dead_code)]
pub fn height_from_signed_int(index: i32, tip_height: Height) -> Result<Height> {
    if index >= 0 {
        let height = index.try_into().expect("Positive i32 always fits in u32");
        if height > tip_height.0 {
            return Err(ErrorObject::borrowed(
                ErrorCode::InvalidParams.code(),
                "Provided index is greater than the current tip",
                None,
            ));
        }
        Ok(Height(height))
    } else {
        // `index + 1` can't overflow, because `index` is always negative here.
        let height = i32::try_from(tip_height.0)
            .expect("tip height fits in i32, because Height::MAX fits in i32")
            .checked_add(index + 1);

        let sanitized_height = match height {
            None => {
                return Err(ErrorObject::borrowed(
                    ErrorCode::InvalidParams.code(),
                    "Provided index is not valid",
                    None,
                ));
            }
            Some(h) => {
                if h < 0 {
                    return Err(ErrorObject::borrowed(
                        ErrorCode::InvalidParams.code(),
                        "Provided negative index ends up with a negative height",
                        None,
                    ));
                }
                let h: u32 = h.try_into().expect("Positive i32 always fits in u32");
                if h > tip_height.0 {
                    return Err(ErrorObject::borrowed(
                        ErrorCode::InvalidParams.code(),
                        "Provided index is greater than the current tip",
                        None,
                    ));
                }

                h
            }
        };

        Ok(Height(sanitized_height))
    }
}

/// A helper module to serialize and deserialize `Option<T: ToHex>` as a hex string.
pub mod opthex {
    use hex::{FromHex, ToHex};
    use serde::{de, Deserialize, Deserializer, Serializer};

    #[allow(missing_docs)]
    pub fn serialize<S, T>(data: &Option<T>, serializer: S) -> Result<S::Ok, S::Error>
    where
        S: Serializer,
        T: ToHex,
    {
        match data {
            Some(data) => {
                let s = data.encode_hex::<String>();
                serializer.serialize_str(&s)
            }
            None => serializer.serialize_none(),
        }
    }

    #[allow(missing_docs)]
    pub fn deserialize<'de, D, T>(deserializer: D) -> Result<Option<T>, D::Error>
    where
        D: Deserializer<'de>,
        T: FromHex,
    {
        let opt = Option::<String>::deserialize(deserializer)?;
        match opt {
            Some(s) => T::from_hex(&s)
                .map(Some)
                .map_err(|_e| de::Error::custom("failed to convert hex string")),
            None => Ok(None),
        }
    }
}

/// A helper module to serialize and deserialize `[u8; N]` as a hex string.
pub mod arrayhex {
    use serde::{Deserializer, Serializer};
    use std::fmt;

    #[allow(missing_docs)]
    pub fn serialize<S, const N: usize>(data: &[u8; N], serializer: S) -> Result<S::Ok, S::Error>
    where
        S: Serializer,
    {
        let hex_string = hex::encode(data);
        serializer.serialize_str(&hex_string)
    }

    #[allow(missing_docs)]
    pub fn deserialize<'de, D, const N: usize>(deserializer: D) -> Result<[u8; N], D::Error>
    where
        D: Deserializer<'de>,
    {
        struct HexArrayVisitor<const N: usize>;

        impl<const N: usize> serde::de::Visitor<'_> for HexArrayVisitor<N> {
            type Value = [u8; N];

            fn expecting(&self, formatter: &mut fmt::Formatter) -> fmt::Result {
                write!(formatter, "a hex string representing exactly {} bytes", N)
            }

            fn visit_str<E>(self, v: &str) -> Result<Self::Value, E>
            where
                E: serde::de::Error,
            {
                let vec = hex::decode(v).map_err(E::custom)?;
                vec.clone().try_into().map_err(|_| {
                    E::invalid_length(vec.len(), &format!("expected {} bytes", N).as_str())
                })
            }
        }

        deserializer.deserialize_str(HexArrayVisitor::<N>)
    }
}

/// Returns the proof-of-work difficulty as a multiple of the minimum difficulty.
pub async fn chain_tip_difficulty<State>(
    network: Network,
    mut state: State,
    should_use_default: bool,
) -> Result<f64>
where
    State: Service<
            zebra_state::ReadRequest,
            Response = zebra_state::ReadResponse,
            Error = zebra_state::BoxError,
        > + Clone
        + Send
        + Sync
        + 'static,
    State::Future: Send,
{
    let request = ReadRequest::ChainInfo;

    // # TODO
    // - add a separate request like BestChainNextMedianTimePast, but skipping the
    //   consistency check, because any block's difficulty is ok for display
    // - return 1.0 for a "not enough blocks in the state" error, like `zcashd`:
    // <https://github.com/zcash/zcash/blob/7b28054e8b46eb46a9589d0bdc8e29f9fa1dc82d/src/rpc/blockchain.cpp#L40-L41>
    let response = state
        .ready()
        .and_then(|service| service.call(request))
        .await;

    let response = match (should_use_default, response) {
        (_, Ok(res)) => res,
        (true, Err(_)) => {
            return Ok((U256::from(network.target_difficulty_limit()) >> 128).as_u128() as f64)
        }
        (false, Err(error)) => return Err(ErrorObject::owned(0, error.to_string(), None::<()>)),
    };

    let chain_info = match response {
        ReadResponse::ChainInfo(info) => info,
        _ => unreachable!("unmatched response to a chain info request"),
    };

    // This RPC is typically used for display purposes, so it is not consensus-critical.
    // But it uses the difficulty consensus rules for its calculations.
    //
    // Consensus:
    // https://zips.z.cash/protocol/protocol.pdf#nbits
    //
    // The zcashd implementation performs to_expanded() on f64,
    // and then does an inverse division:
    // https://github.com/zcash/zcash/blob/d6e2fada844373a8554ee085418e68de4b593a6c/src/rpc/blockchain.cpp#L46-L73
    //
    // But in Zebra we divide the high 128 bits of each expanded difficulty. This gives
    // a similar result, because the lower 128 bits are insignificant after conversion
    // to `f64` with a 53-bit mantissa.
    //
    // `pow_limit >> 128 / difficulty >> 128` is the same as the work calculation
    // `(2^256 / pow_limit) / (2^256 / difficulty)`, but it's a bit more accurate.
    //
    // To simplify the calculation, we don't scale for leading zeroes. (Bitcoin's
    // difficulty currently uses 68 bits, so even it would still have full precision
    // using this calculation.)

    // Get expanded difficulties (256 bits), these are the inverse of the work
    let pow_limit: U256 = network.target_difficulty_limit().into();
    let Some(difficulty) = chain_info.expected_difficulty.to_expanded() else {
        return Ok(0.0);
    };

    // Shift out the lower 128 bits (256 bits, but the top 128 are all zeroes)
    let pow_limit = pow_limit >> 128;
    let difficulty = U256::from(difficulty) >> 128;

    // Convert to u128 then f64.
    // We could also convert U256 to String, then parse as f64, but that's slower.
    let pow_limit = pow_limit.as_u128() as f64;
    let difficulty = difficulty.as_u128() as f64;

    // Invert the division to give approximately: `work(difficulty) / work(pow_limit)`
    Ok(pow_limit / difficulty)
}

/// Commands for the `addnode` RPC method.
#[derive(Clone, Debug, PartialEq, serde::Serialize, serde::Deserialize)]
pub enum AddNodeCommand {
    /// Add a node to the address book.
    #[serde(rename = "add")]
    Add,
}<|MERGE_RESOLUTION|>--- conflicted
+++ resolved
@@ -1131,16 +1131,10 @@
         Ok(response)
     }
 
-<<<<<<< HEAD
     async fn get_address_balance(
         &self,
         address_strings: GetAddressBalanceRequest,
     ) -> Result<GetAddressBalanceResponse> {
-        let state = self.state.clone();
-
-=======
-    async fn get_address_balance(&self, address_strings: AddressStrings) -> Result<AddressBalance> {
->>>>>>> 744a3db9
         let valid_addresses = address_strings.valid_addresses()?;
 
         let request = zebra_state::ReadRequest::AddressBalance(valid_addresses);
@@ -1229,16 +1223,11 @@
     // TODO:
     // - use `height_from_signed_int()` to handle negative heights
     //   (this might be better in the state request, because it needs the state height)
-<<<<<<< HEAD
     async fn get_block(
         &self,
         hash_or_height: String,
         verbosity: Option<u8>,
     ) -> Result<GetBlockResponse> {
-        let mut state = self.state.clone();
-=======
-    async fn get_block(&self, hash_or_height: String, verbosity: Option<u8>) -> Result<GetBlock> {
->>>>>>> 744a3db9
         let verbosity = verbosity.unwrap_or(1);
         let network = self.network.clone();
         let original_hash_or_height = hash_or_height.clone();
@@ -1425,12 +1414,7 @@
         &self,
         hash_or_height: String,
         verbose: Option<bool>,
-<<<<<<< HEAD
     ) -> Result<GetBlockHeaderResponse> {
-        let state = self.state.clone();
-=======
-    ) -> Result<GetBlockHeader> {
->>>>>>> 744a3db9
         let verbose = verbose.unwrap_or(true);
         let network = self.network.clone();
 
@@ -1653,12 +1637,7 @@
         &self,
         txid: String,
         verbose: Option<u8>,
-<<<<<<< HEAD
     ) -> Result<GetRawTransactionResponse> {
-        let mut state = self.state.clone();
-=======
-    ) -> Result<GetRawTransaction> {
->>>>>>> 744a3db9
         let mut mempool = self.mempool.clone();
         let verbose = verbose.unwrap_or(0) != 0;
 
@@ -1733,13 +1712,8 @@
     // TODO:
     // - use `height_from_signed_int()` to handle negative heights
     //   (this might be better in the state request, because it needs the state height)
-<<<<<<< HEAD
     async fn z_get_treestate(&self, hash_or_height: String) -> Result<GetTreestateResponse> {
-        let mut state = self.state.clone();
-=======
-    async fn z_get_treestate(&self, hash_or_height: String) -> Result<GetTreestate> {
         let mut read_state = self.read_state.clone();
->>>>>>> 744a3db9
         let network = self.network.clone();
 
         let hash_or_height =
@@ -1827,13 +1801,8 @@
         pool: String,
         start_index: NoteCommitmentSubtreeIndex,
         limit: Option<NoteCommitmentSubtreeIndex>,
-<<<<<<< HEAD
     ) -> Result<GetSubtreesByIndexResponse> {
-        let mut state = self.state.clone();
-=======
-    ) -> Result<GetSubtrees> {
         let mut read_state = self.read_state.clone();
->>>>>>> 744a3db9
 
         const POOL_LIST: &[&str] = &["sapling", "orchard"];
 
@@ -1953,13 +1922,8 @@
     async fn get_address_utxos(
         &self,
         address_strings: AddressStrings,
-<<<<<<< HEAD
     ) -> Result<GetAddressUtxosResponse> {
-        let mut state = self.state.clone();
-=======
-    ) -> Result<Vec<GetAddressUtxos>> {
         let mut read_state = self.read_state.clone();
->>>>>>> 744a3db9
         let mut response_utxos = vec![];
 
         let valid_addresses = address_strings.valid_addresses()?;
@@ -2041,13 +2005,8 @@
         best_chain_tip_height(&self.latest_chain_tip).map(|height| height.0)
     }
 
-<<<<<<< HEAD
     async fn get_block_hash(&self, index: i32) -> Result<GetBlockHashResponse> {
-        let mut state = self.state.clone();
-=======
-    async fn get_block_hash(&self, index: i32) -> Result<GetBlockHash> {
         let mut read_state = self.read_state.clone();
->>>>>>> 744a3db9
         let latest_chain_tip = self.latest_chain_tip.clone();
 
         // TODO: look up this height as part of the state request?
@@ -2158,11 +2117,7 @@
                 max_time,
                 cur_time,
                 ..
-<<<<<<< HEAD
-            } = fetch_state_tip_and_local_time(state.clone()).await?;
-=======
-            } = get_block_template::fetch_state_tip_and_local_time(read_state.clone()).await?;
->>>>>>> 744a3db9
+            } = fetch_state_tip_and_local_time(read_state.clone()).await?;
 
             // Fetch the mempool data for the block template:
             // - if the mempool transactions change, we might return from long polling.
@@ -2788,9 +2743,6 @@
         ))
     }
 
-<<<<<<< HEAD
-    async fn generate(&self, num_blocks: u32) -> Result<Vec<Hash>> {
-=======
     async fn invalidate_block(&self, block_hash: block::Hash) -> Result<()> {
         self.state
             .clone()
@@ -2812,8 +2764,7 @@
             .map_misc_error()
     }
 
-    async fn generate(&self, num_blocks: u32) -> Result<Vec<GetBlockHash>> {
->>>>>>> 744a3db9
+    async fn generate(&self, num_blocks: u32) -> Result<Vec<Hash>> {
         let rpc = self.clone();
         let network = self.network.clone();
 
@@ -2840,16 +2791,9 @@
                 ));
             };
 
-            let proposal_block = proposal_block_from_template(
-                &block_template,
-<<<<<<< HEAD
-                BlockTemplateTimeSource::CurTime,
-                NetworkUpgrade::current(&network, Height(block_template.height)),
-=======
-                get_block_template::TimeSource::CurTime,
->>>>>>> 744a3db9
-            )
-            .map_error(server::error::LegacyCode::default())?;
+            let proposal_block =
+                proposal_block_from_template(&block_template, BlockTemplateTimeSource::CurTime)
+                    .map_error(server::error::LegacyCode::default())?;
             let hex_proposal_block = HexData(
                 proposal_block
                     .zcash_serialize_to_vec()
