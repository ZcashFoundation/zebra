//! Zebra supported RPC methods.
//!
//! Based on the [`zcashd` RPC methods](https://zcash.github.io/rpc/)
//! as used by `lightwalletd.`
//!
//! Some parts of the `zcashd` RPC documentation are outdated.
//! So this implementation follows the `zcashd` server and `lightwalletd` client implementations.

use std::{collections::HashSet, fmt::Debug};

use chrono::Utc;
use futures::{stream::FuturesOrdered, FutureExt, StreamExt, TryFutureExt};
use hex::{FromHex, ToHex};
use hex_data::HexData;
use indexmap::IndexMap;
use jsonrpc_core::{self, BoxFuture, Error, ErrorCode, Result};
use jsonrpc_derive::rpc;
use tokio::{sync::broadcast, task::JoinHandle};
use tower::{Service, ServiceExt};
use tracing::Instrument;

use zcash_primitives::consensus::Parameters;
use zebra_chain::{
    block::{self, Height, SerializedBlock},
    chain_tip::{ChainTip, NetworkChainTipHeightEstimator},
    parameters::{ConsensusBranchId, Network, NetworkUpgrade},
    serialization::{ZcashDeserialize, ZcashSerialize},
    subtree::NoteCommitmentSubtreeIndex,
    transaction::{self, SerializedTransaction, Transaction, UnminedTx},
    transparent::{self, Address},
    work::{
        difficulty::{CompactDifficulty, ExpandedDifficulty},
        equihash::Solution,
    },
};
use zebra_node_services::mempool;
use zebra_state::{HashOrHeight, OutputIndex, OutputLocation, TransactionLocation};

use crate::{
<<<<<<< HEAD
=======
    constants::{
        INVALID_ADDRESS_OR_KEY_ERROR_CODE, INVALID_PARAMETERS_ERROR_CODE, MISSING_BLOCK_ERROR_CODE,
    },
>>>>>>> be50f7ce
    methods::trees::{GetSubtrees, GetTreestate, SubtreeRpcData},
    queue::Queue,
    server::{
        self,
        error::{MapError, OkOrError},
    },
};

pub mod hex_data;

// We don't use a types/ module here, because it is redundant.
pub mod trees;

pub mod types;

#[cfg(feature = "getblocktemplate-rpcs")]
pub mod get_block_template_rpcs;

#[cfg(feature = "getblocktemplate-rpcs")]
pub use get_block_template_rpcs::{GetBlockTemplateRpc, GetBlockTemplateRpcImpl};

#[cfg(test)]
mod tests;

#[rpc(server)]
/// RPC method signatures.
pub trait Rpc {
    #[rpc(name = "getinfo")]
    /// Returns software information from the RPC server, as a [`GetInfo`] JSON struct.
    ///
    /// zcashd reference: [`getinfo`](https://zcash.github.io/rpc/getinfo.html)
    /// method: post
    /// tags: control
    ///
    /// # Notes
    ///
    /// [The zcashd reference](https://zcash.github.io/rpc/getinfo.html) might not show some fields
    /// in Zebra's [`GetInfo`]. Zebra uses the field names and formats from the
    /// [zcashd code](https://github.com/zcash/zcash/blob/v4.6.0-1/src/rpc/misc.cpp#L86-L87).
    ///
    /// Some fields from the zcashd reference are missing from Zebra's [`GetInfo`]. It only contains the fields
    /// [required for lightwalletd support.](https://github.com/zcash/lightwalletd/blob/v0.4.9/common/common.go#L91-L95)
    fn get_info(&self) -> Result<GetInfo>;

    /// Returns blockchain state information, as a [`GetBlockChainInfo`] JSON struct.
    ///
    /// zcashd reference: [`getblockchaininfo`](https://zcash.github.io/rpc/getblockchaininfo.html)
    /// method: post
    /// tags: blockchain
    ///
    /// # Notes
    ///
    /// Some fields from the zcashd reference are missing from Zebra's [`GetBlockChainInfo`]. It only contains the fields
    /// [required for lightwalletd support.](https://github.com/zcash/lightwalletd/blob/v0.4.9/common/common.go#L72-L89)
    #[rpc(name = "getblockchaininfo")]
    fn get_blockchain_info(&self) -> BoxFuture<Result<GetBlockChainInfo>>;

    /// Returns the total balance of a provided `addresses` in an [`AddressBalance`] instance.
    ///
    /// zcashd reference: [`getaddressbalance`](https://zcash.github.io/rpc/getaddressbalance.html)
    /// method: post
    /// tags: address
    ///
    /// # Parameters
    ///
    /// - `address_strings`: (object, example={"addresses": ["tmYXBYJj1K7vhejSec5osXK2QsGa5MTisUQ"]}) A JSON map with a single entry
    ///     - `addresses`: (array of strings) A list of base-58 encoded addresses.
    ///
    /// # Notes
    ///
    /// zcashd also accepts a single string parameter instead of an array of strings, but Zebra
    /// doesn't because lightwalletd always calls this RPC with an array of addresses.
    ///
    /// zcashd also returns the total amount of Zatoshis received by the addresses, but Zebra
    /// doesn't because lightwalletd doesn't use that information.
    ///
    /// The RPC documentation says that the returned object has a string `balance` field, but
    /// zcashd actually [returns an
    /// integer](https://github.com/zcash/lightwalletd/blob/bdaac63f3ee0dbef62bde04f6817a9f90d483b00/common/common.go#L128-L130).
    #[rpc(name = "getaddressbalance")]
    fn get_address_balance(
        &self,
        address_strings: AddressStrings,
    ) -> BoxFuture<Result<AddressBalance>>;

    /// Sends the raw bytes of a signed transaction to the local node's mempool, if the transaction is valid.
    /// Returns the [`SentTransactionHash`] for the transaction, as a JSON string.
    ///
    /// zcashd reference: [`sendrawtransaction`](https://zcash.github.io/rpc/sendrawtransaction.html)
    /// method: post
    /// tags: transaction
    ///
    /// # Parameters
    ///
    /// - `raw_transaction_hex`: (string, required, example="signedhex") The hex-encoded raw transaction bytes.
    ///
    /// # Notes
    ///
    /// zcashd accepts an optional `allowhighfees` parameter. Zebra doesn't support this parameter,
    /// because lightwalletd doesn't use it.
    #[rpc(name = "sendrawtransaction")]
    fn send_raw_transaction(
        &self,
        raw_transaction_hex: String,
    ) -> BoxFuture<Result<SentTransactionHash>>;

    /// Returns the requested block by hash or height, as a [`GetBlock`] JSON string.
    /// If the block is not in Zebra's state, returns
    /// [error code `-8`.](https://github.com/zcash/zcash/issues/5758) if a height was
    /// passed or -5 if a hash was passed.
    ///
    /// zcashd reference: [`getblock`](https://zcash.github.io/rpc/getblock.html)
    /// method: post
    /// tags: blockchain
    ///
    /// # Parameters
    ///
    /// - `hash_or_height`: (string, required, example="1") The hash or height for the block to be returned.
    /// - `verbosity`: (number, optional, default=1, example=1) 0 for hex encoded data, 1 for a json object, and 2 for json object with transaction data.
    ///
    /// # Notes
    ///
    /// Zebra previously partially supported verbosity=1 by returning only the
    /// fields required by lightwalletd ([`lightwalletd` only reads the `tx`
    /// field of the result](https://github.com/zcash/lightwalletd/blob/dfac02093d85fb31fb9a8475b884dd6abca966c7/common/common.go#L152)).
    /// That verbosity level was migrated to "3"; so while lightwalletd will
    /// still work by using verbosity=1, it will sync faster if it is changed to
    /// use verbosity=3.
    ///
    /// The undocumented `chainwork` field is not returned.
    #[rpc(name = "getblock")]
    fn get_block(
        &self,
        hash_or_height: String,
        verbosity: Option<u8>,
    ) -> BoxFuture<Result<GetBlock>>;

    /// Returns the requested block header by hash or height, as a [`GetBlockHeader`] JSON string.
    /// If the block is not in Zebra's state,
    /// returns [error code `-8`.](https://github.com/zcash/zcash/issues/5758)
    /// if a height was passed or -5 if a hash was passed.
    ///
    /// zcashd reference: [`getblockheader`](https://zcash.github.io/rpc/getblockheader.html)
    /// method: post
    /// tags: blockchain
    ///
    /// # Parameters
    ///
    /// - `hash_or_height`: (string, required, example="1") The hash or height for the block to be returned.
    /// - `verbose`: (bool, optional, default=false, example=true) false for hex encoded data, true for a json object
    ///
    /// # Notes
    ///
    /// The undocumented `chainwork` field is not returned.
    #[rpc(name = "getblockheader")]
    fn get_block_header(
        &self,
        hash_or_height: String,
        verbose: Option<bool>,
    ) -> BoxFuture<Result<GetBlockHeader>>;

    /// Returns the hash of the current best blockchain tip block, as a [`GetBlockHash`] JSON string.
    ///
    /// zcashd reference: [`getbestblockhash`](https://zcash.github.io/rpc/getbestblockhash.html)
    /// method: post
    /// tags: blockchain
    #[rpc(name = "getbestblockhash")]
    fn get_best_block_hash(&self) -> Result<GetBlockHash>;

    /// Returns the height and hash of the current best blockchain tip block, as a [`GetBlockHeightAndHash`] JSON struct.
    ///
    /// zcashd reference: none
    /// method: post
    /// tags: blockchain
    #[rpc(name = "getbestblockheightandhash")]
    fn get_best_block_height_and_hash(&self) -> Result<GetBlockHeightAndHash>;

    /// Returns all transaction ids in the memory pool, as a JSON array.
    ///
    /// zcashd reference: [`getrawmempool`](https://zcash.github.io/rpc/getrawmempool.html)
    /// method: post
    /// tags: blockchain
    #[rpc(name = "getrawmempool")]
    fn get_raw_mempool(&self) -> BoxFuture<Result<Vec<String>>>;

    /// Returns information about the given block's Sapling & Orchard tree state.
    ///
    /// zcashd reference: [`z_gettreestate`](https://zcash.github.io/rpc/z_gettreestate.html)
    /// method: post
    /// tags: blockchain
    ///
    /// # Parameters
    ///
    /// - `hash | height`: (string, required, example="00000000febc373a1da2bd9f887b105ad79ddc26ac26c2b28652d64e5207c5b5") The block hash or height.
    ///
    /// # Notes
    ///
    /// The zcashd doc reference above says that the parameter "`height` can be
    /// negative where -1 is the last known valid block". On the other hand,
    /// `lightwalletd` only uses positive heights, so Zebra does not support
    /// negative heights.
    #[rpc(name = "z_gettreestate")]
    fn z_get_treestate(&self, hash_or_height: String) -> BoxFuture<Result<GetTreestate>>;

    /// Returns information about a range of Sapling or Orchard subtrees.
    ///
    /// zcashd reference: [`z_getsubtreesbyindex`](https://zcash.github.io/rpc/z_getsubtreesbyindex.html) - TODO: fix link
    /// method: post
    /// tags: blockchain
    ///
    /// # Parameters
    ///
    /// - `pool`: (string, required) The pool from which subtrees should be returned. Either "sapling" or "orchard".
    /// - `start_index`: (number, required) The index of the first 2^16-leaf subtree to return.
    /// - `limit`: (number, optional) The maximum number of subtree values to return.
    ///
    /// # Notes
    ///
    /// While Zebra is doing its initial subtree index rebuild, subtrees will become available
    /// starting at the chain tip. This RPC will return an empty list if the `start_index` subtree
    /// exists, but has not been rebuilt yet. This matches `zcashd`'s behaviour when subtrees aren't
    /// available yet. (But `zcashd` does its rebuild before syncing any blocks.)
    #[rpc(name = "z_getsubtreesbyindex")]
    fn z_get_subtrees_by_index(
        &self,
        pool: String,
        start_index: NoteCommitmentSubtreeIndex,
        limit: Option<NoteCommitmentSubtreeIndex>,
    ) -> BoxFuture<Result<GetSubtrees>>;

    /// Returns the raw transaction data, as a [`GetRawTransaction`] JSON string or structure.
    ///
    /// zcashd reference: [`getrawtransaction`](https://zcash.github.io/rpc/getrawtransaction.html)
    /// method: post
    /// tags: transaction
    ///
    /// # Parameters
    ///
    /// - `txid`: (string, required, example="mytxid") The transaction ID of the transaction to be returned.
    /// - `verbose`: (number, optional, default=0, example=1) If 0, return a string of hex-encoded data, otherwise return a JSON object.
    ///
    /// # Notes
    ///
    /// We don't currently support the `blockhash` parameter since lightwalletd does not
    /// use it.
    ///
    /// In verbose mode, we only expose the `hex` and `height` fields since
    /// lightwalletd uses only those:
    /// <https://github.com/zcash/lightwalletd/blob/631bb16404e3d8b045e74a7c5489db626790b2f6/common/common.go#L119>
    #[rpc(name = "getrawtransaction")]
    fn get_raw_transaction(
        &self,
        txid: HexData,
        verbose: Option<u8>,
    ) -> BoxFuture<Result<GetRawTransaction>>;

    /// Returns the transaction ids made by the provided transparent addresses.
    ///
    /// zcashd reference: [`getaddresstxids`](https://zcash.github.io/rpc/getaddresstxids.html)
    /// method: post
    /// tags: address
    ///
    /// # Parameters
    ///
    /// - `request`: (object, required, example={\"addresses\": [\"tmYXBYJj1K7vhejSec5osXK2QsGa5MTisUQ\"], \"start\": 1000, \"end\": 2000}) A struct with the following named fields:
    ///     - `addresses`: (json array of string, required) The addresses to get transactions from.
    ///     - `start`: (numeric, required) The lower height to start looking for transactions (inclusive).
    ///     - `end`: (numeric, required) The top height to stop looking for transactions (inclusive).
    ///
    /// # Notes
    ///
    /// Only the multi-argument format is used by lightwalletd and this is what we currently support:
    /// <https://github.com/zcash/lightwalletd/blob/631bb16404e3d8b045e74a7c5489db626790b2f6/common/common.go#L97-L102>
    #[rpc(name = "getaddresstxids")]
    fn get_address_tx_ids(&self, request: GetAddressTxIdsRequest)
        -> BoxFuture<Result<Vec<String>>>;

    /// Returns all unspent outputs for a list of addresses.
    ///
    /// zcashd reference: [`getaddressutxos`](https://zcash.github.io/rpc/getaddressutxos.html)
    /// method: post
    /// tags: address
    ///
    /// # Parameters
    ///
    /// - `addresses`: (array, required, example={\"addresses\": [\"tmYXBYJj1K7vhejSec5osXK2QsGa5MTisUQ\"]}) The addresses to get outputs from.
    ///
    /// # Notes
    ///
    /// lightwalletd always uses the multi-address request, without chaininfo:
    /// <https://github.com/zcash/lightwalletd/blob/master/frontend/service.go#L402>
    #[rpc(name = "getaddressutxos")]
    fn get_address_utxos(
        &self,
        address_strings: AddressStrings,
    ) -> BoxFuture<Result<Vec<GetAddressUtxos>>>;

    /// Stop the running zebrad process.
    ///
    /// # Notes
    ///
    /// - Works for non windows targets only.
    /// - Works only if the network of the running zebrad process is `Regtest`.
    ///
    /// zcashd reference: [`stop`](https://zcash.github.io/rpc/stop.html)
    /// method: post
    /// tags: control
    #[rpc(name = "stop")]
    fn stop(&self) -> Result<String>;
}

/// RPC method implementations.
#[derive(Clone)]
pub struct RpcImpl<Mempool, State, Tip>
where
    Mempool: Service<
            mempool::Request,
            Response = mempool::Response,
            Error = zebra_node_services::BoxError,
        > + Clone
        + Send
        + Sync
        + 'static,
    Mempool::Future: Send,
    State: Service<
            zebra_state::ReadRequest,
            Response = zebra_state::ReadResponse,
            Error = zebra_state::BoxError,
        > + Clone
        + Send
        + Sync
        + 'static,
    State::Future: Send,
    Tip: ChainTip + Clone + Send + Sync + 'static,
{
    // Configuration
    //
    /// Zebra's application version, with build metadata.
    build_version: String,

    /// Zebra's RPC user agent.
    user_agent: String,

    /// The configured network for this RPC service.
    network: Network,

    /// Test-only option that makes Zebra say it is at the chain tip,
    /// no matter what the estimated height or local clock is.
    debug_force_finished_sync: bool,

    /// Test-only option that makes RPC responses more like `zcashd`.
    #[allow(dead_code)]
    debug_like_zcashd: bool,

    // Services
    //
    /// A handle to the mempool service.
    mempool: Mempool,

    /// A handle to the state service.
    state: State,

    /// Allows efficient access to the best tip of the blockchain.
    latest_chain_tip: Tip,

    // Tasks
    //
    /// A sender component of a channel used to send transactions to the mempool queue.
    queue_sender: broadcast::Sender<UnminedTx>,
}

impl<Mempool, State, Tip> Debug for RpcImpl<Mempool, State, Tip>
where
    Mempool: Service<
            mempool::Request,
            Response = mempool::Response,
            Error = zebra_node_services::BoxError,
        > + Clone
        + Send
        + Sync
        + 'static,
    Mempool::Future: Send,
    State: Service<
            zebra_state::ReadRequest,
            Response = zebra_state::ReadResponse,
            Error = zebra_state::BoxError,
        > + Clone
        + Send
        + Sync
        + 'static,
    State::Future: Send,
    Tip: ChainTip + Clone + Send + Sync + 'static,
{
    fn fmt(&self, f: &mut std::fmt::Formatter<'_>) -> std::fmt::Result {
        // Skip fields without Debug impls, and skip channels
        f.debug_struct("RpcImpl")
            .field("build_version", &self.build_version)
            .field("user_agent", &self.user_agent)
            .field("network", &self.network)
            .field("debug_force_finished_sync", &self.debug_force_finished_sync)
            .field("debug_like_zcashd", &self.debug_like_zcashd)
            .finish()
    }
}

impl<Mempool, State, Tip> RpcImpl<Mempool, State, Tip>
where
    Mempool: Service<
            mempool::Request,
            Response = mempool::Response,
            Error = zebra_node_services::BoxError,
        > + Clone
        + Send
        + Sync
        + 'static,
    Mempool::Future: Send,
    State: Service<
            zebra_state::ReadRequest,
            Response = zebra_state::ReadResponse,
            Error = zebra_state::BoxError,
        > + Clone
        + Send
        + Sync
        + 'static,
    State::Future: Send,
    Tip: ChainTip + Clone + Send + Sync + 'static,
{
    /// Create a new instance of the RPC handler.
    //
    // TODO:
    // - put some of the configs or services in their own struct?
    #[allow(clippy::too_many_arguments)]
    pub fn new<VersionString, UserAgentString>(
        build_version: VersionString,
        user_agent: UserAgentString,
        network: Network,
        debug_force_finished_sync: bool,
        debug_like_zcashd: bool,
        mempool: Mempool,
        state: State,
        latest_chain_tip: Tip,
    ) -> (Self, JoinHandle<()>)
    where
        VersionString: ToString + Clone + Send + 'static,
        UserAgentString: ToString + Clone + Send + 'static,
    {
        let (runner, queue_sender) = Queue::start();

        let mut build_version = build_version.to_string();
        let user_agent = user_agent.to_string();

        // Match zcashd's version format, if the version string has anything in it
        if !build_version.is_empty() && !build_version.starts_with('v') {
            build_version.insert(0, 'v');
        }

        let rpc_impl = RpcImpl {
            build_version,
            user_agent,
            network: network.clone(),
            debug_force_finished_sync,
            debug_like_zcashd,
            mempool: mempool.clone(),
            state: state.clone(),
            latest_chain_tip: latest_chain_tip.clone(),
            queue_sender,
        };

        // run the process queue
        let rpc_tx_queue_task_handle = tokio::spawn(
            runner
                .run(mempool, state, latest_chain_tip, network)
                .in_current_span(),
        );

        (rpc_impl, rpc_tx_queue_task_handle)
    }
}

impl<Mempool, State, Tip> Rpc for RpcImpl<Mempool, State, Tip>
where
    Mempool: Service<
            mempool::Request,
            Response = mempool::Response,
            Error = zebra_node_services::BoxError,
        > + Clone
        + Send
        + Sync
        + 'static,
    Mempool::Future: Send,
    State: Service<
            zebra_state::ReadRequest,
            Response = zebra_state::ReadResponse,
            Error = zebra_state::BoxError,
        > + Clone
        + Send
        + Sync
        + 'static,
    State::Future: Send,
    Tip: ChainTip + Clone + Send + Sync + 'static,
{
    fn get_info(&self) -> Result<GetInfo> {
        let response = GetInfo {
            build: self.build_version.clone(),
            subversion: self.user_agent.clone(),
        };

        Ok(response)
    }

    #[allow(clippy::unwrap_in_result)]
    fn get_blockchain_info(&self) -> BoxFuture<Result<GetBlockChainInfo>> {
        let network = self.network.clone();
        let debug_force_finished_sync = self.debug_force_finished_sync;
        let mut state = self.state.clone();

        async move {
            // `chain` field
            let chain = network.bip70_network_name();

            let request = zebra_state::ReadRequest::TipPoolValues;
            let response: zebra_state::ReadResponse = state
                .ready()
                .and_then(|service| service.call(request))
                .await
                .map_error(server::error::LegacyCode::default())?;

            let zebra_state::ReadResponse::TipPoolValues {
                tip_height,
                tip_hash,
                value_balance,
            } = response
            else {
                unreachable!("unmatched response to a TipPoolValues request")
            };

            let request = zebra_state::ReadRequest::BlockHeader(tip_hash.into());
            let response: zebra_state::ReadResponse = state
                .ready()
                .and_then(|service| service.call(request))
                .await
                .map_error(server::error::LegacyCode::default())?;

            let zebra_state::ReadResponse::BlockHeader { header, .. } = response else {
                unreachable!("unmatched response to a BlockHeader request")
            };

            let tip_block_time = header.time;

            let now = Utc::now();
            let zebra_estimated_height =
                NetworkChainTipHeightEstimator::new(tip_block_time, tip_height, &network)
                    .estimate_height_at(now);

            // If we're testing the mempool, force the estimated height to be the actual tip height, otherwise,
            // check if the estimated height is below Zebra's latest tip height, or if the latest tip's block time is
            // later than the current time on the local clock.
            let estimated_height = if tip_block_time > now
                || zebra_estimated_height < tip_height
                || debug_force_finished_sync
            {
                tip_height
            } else {
                zebra_estimated_height
            };

            // `upgrades` object
            //
            // Get the network upgrades in height order, like `zcashd`.
            let mut upgrades = IndexMap::new();
            for (activation_height, network_upgrade) in network.full_activation_list() {
                // Zebra defines network upgrades based on incompatible consensus rule changes,
                // but zcashd defines them based on ZIPs.
                //
                // All the network upgrades with a consensus branch ID are the same in Zebra and zcashd.
                if let Some(branch_id) = network_upgrade.branch_id() {
                    // zcashd's RPC seems to ignore Disabled network upgrades, so Zebra does too.
                    let status = if tip_height >= activation_height {
                        NetworkUpgradeStatus::Active
                    } else {
                        NetworkUpgradeStatus::Pending
                    };

                    let upgrade = NetworkUpgradeInfo {
                        name: network_upgrade,
                        activation_height,
                        status,
                    };
                    upgrades.insert(ConsensusBranchIdHex(branch_id), upgrade);
                }
            }

            // `consensus` object
            let next_block_height =
                (tip_height + 1).expect("valid chain tips are a lot less than Height::MAX");
            let consensus = TipConsensusBranch {
                chain_tip: ConsensusBranchIdHex(
                    NetworkUpgrade::current(&network, tip_height)
                        .branch_id()
                        .unwrap_or(ConsensusBranchId::RPC_MISSING_ID),
                ),
                next_block: ConsensusBranchIdHex(
                    NetworkUpgrade::current(&network, next_block_height)
                        .branch_id()
                        .unwrap_or(ConsensusBranchId::RPC_MISSING_ID),
                ),
            };

            let response = GetBlockChainInfo {
                chain,
                blocks: tip_height,
                best_block_hash: tip_hash,
                estimated_height,
                value_pools: types::ValuePoolBalance::from_value_balance(value_balance),
                upgrades,
                consensus,
            };

            Ok(response)
        }
        .boxed()
    }
    fn get_address_balance(
        &self,
        address_strings: AddressStrings,
    ) -> BoxFuture<Result<AddressBalance>> {
        let state = self.state.clone();

        async move {
            let valid_addresses = address_strings.valid_addresses()?;

            let request = zebra_state::ReadRequest::AddressBalance(valid_addresses);
            let response = state
                .oneshot(request)
                .await
                .map_error(server::error::LegacyCode::default())?;

            match response {
                zebra_state::ReadResponse::AddressBalance(balance) => Ok(AddressBalance {
                    balance: u64::from(balance),
                }),
                _ => unreachable!("Unexpected response from state service: {response:?}"),
            }
        }
        .boxed()
    }

    // TODO: use HexData or GetRawTransaction::Bytes to handle the transaction data argument
    fn send_raw_transaction(
        &self,
        raw_transaction_hex: String,
    ) -> BoxFuture<Result<SentTransactionHash>> {
        let mempool = self.mempool.clone();
        let queue_sender = self.queue_sender.clone();

        async move {
            // Reference for the legacy error code:
            // <https://github.com/zcash/zcash/blob/99ad6fdc3a549ab510422820eea5e5ce9f60a5fd/src/rpc/rawtransaction.cpp#L1259-L1260>
            let raw_transaction_bytes = Vec::from_hex(raw_transaction_hex)
                .map_error(server::error::LegacyCode::Deserialization)?;
            let raw_transaction = Transaction::zcash_deserialize(&*raw_transaction_bytes)
                .map_error(server::error::LegacyCode::Deserialization)?;

            let transaction_hash = raw_transaction.hash();

            // send transaction to the rpc queue, ignore any error.
            let unmined_transaction = UnminedTx::from(raw_transaction.clone());
            let _ = queue_sender.send(unmined_transaction);

            let transaction_parameter = mempool::Gossip::Tx(raw_transaction.into());
            let request = mempool::Request::Queue(vec![transaction_parameter]);

            let response = mempool
                .oneshot(request)
                .await
                .map_error(server::error::LegacyCode::default())?;

            let mut queue_results = match response {
                mempool::Response::Queued(results) => results,
                _ => unreachable!("incorrect response variant from mempool service"),
            };

            assert_eq!(
                queue_results.len(),
                1,
                "mempool service returned more results than expected"
            );

            let queue_result = queue_results
                .pop()
                .expect("there should be exactly one item in Vec")
                .inspect_err(|err| tracing::debug!("sent transaction to mempool: {:?}", &err))
                .map_error(server::error::LegacyCode::default())?
                .await
                .map_error(server::error::LegacyCode::default())?;

            tracing::debug!("sent transaction to mempool: {:?}", &queue_result);

            queue_result
                .map(|_| SentTransactionHash(transaction_hash))
                // Reference for the legacy error code:
                // <https://github.com/zcash/zcash/blob/99ad6fdc3a549ab510422820eea5e5ce9f60a5fd/src/rpc/rawtransaction.cpp#L1290-L1301>
                // Note that this error code might not exactly match the one returned by zcashd
                // since zcashd's error code selection logic is more granular. We'd need to
                // propagate the error coming from the verifier to be able to return more specific
                // error codes.
                .map_error(server::error::LegacyCode::Verify)
        }
        .boxed()
    }

    // TODO:
    // - use `height_from_signed_int()` to handle negative heights
    //   (this might be better in the state request, because it needs the state height)
    fn get_block(
        &self,
        hash_or_height: String,
        verbosity: Option<u8>,
    ) -> BoxFuture<Result<GetBlock>> {
        let mut state = self.state.clone();
<<<<<<< HEAD

        async move {
            let hash_or_height: HashOrHeight = hash_or_height
                .parse()
                // Reference for the legacy error code:
                // <https://github.com/zcash/zcash/blob/99ad6fdc3a549ab510422820eea5e5ce9f60a5fd/src/rpc/blockchain.cpp#L629>
                .map_error(server::error::LegacyCode::InvalidParameter)?;

            match verbosity.unwrap_or(1) {
                0 => {
                    // # Performance
                    //
                    // This RPC is used in `lightwalletd`'s initial sync of 2 million blocks,
                    // so it needs to load block data very efficiently.
                    let request = zebra_state::ReadRequest::Block(hash_or_height);
                    let response = state
                        .ready()
                        .and_then(|service| service.call(request))
                        .await
                        .map_error(server::error::LegacyCode::default())?;

                    match response {
                        zebra_state::ReadResponse::Block(Some(block)) => {
                            Ok(GetBlock::Raw(block.into()))
                        }
                        zebra_state::ReadResponse::Block(None) => Err("Block not found")
                            // `lightwalletd` expects error code `-8` when a block is not found:
                            // <https://github.com/zcash/lightwalletd/blob/v0.4.16/common/common.go#L287-L290>
                            // This is because `lightwalletd` requests blocks by height, and
                            // `zcashd` returns `-8` for invalid heights:
                            // <https://github.com/zcash/zcash/blob/99ad6fdc3a549ab510422820eea5e5ce9f60a5fd/src/rpc/blockchain.cpp#L629>
                            .map_error(server::error::LegacyCode::InvalidParameter),
                        _ => unreachable!("unmatched response to a block request"),
                    }
                }
                verbosity @ 1 | verbosity @ 2 => {
                    // # Performance
                    //
                    // This RPC is used in `lightwalletd`'s initial sync of 2 million blocks,
                    // so it needs to load all its fields very efficiently.
                    //
                    // Currently, we get the block hash and transaction IDs from indexes,
                    // which is much more efficient than loading all the block data,
                    // then hashing the block header and all the transactions.

                    // Get the block hash from the height -> hash index, if needed
                    //
                    // # Concurrency
                    //
                    // For consistency, this lookup must be performed first, then all the other
                    // lookups must be based on the hash.
                    //
                    // All possible responses are valid, even if the best chain changes. Clients
                    // must be able to handle chain forks, including a hash for a block that is
                    // later discovered to be on a side chain.

                    let should_read_block_header = verbosity == 2;

                    let hash = match hash_or_height {
                        HashOrHeight::Hash(hash) => hash,
                        HashOrHeight::Height(height) => {
                            let request = zebra_state::ReadRequest::BestChainBlockHash(height);
                            let response = state
                                .ready()
                                .and_then(|service| service.call(request))
                                .await
                                .map_error(server::error::LegacyCode::default())?;

                            match response {
                                zebra_state::ReadResponse::BlockHash(Some(hash)) => hash,
                                zebra_state::ReadResponse::BlockHash(None) => {
                                    return Err("block height not in best chain")
                                        // `lightwalletd` expects error code `-8` when a block is not found:
                                        // <https://github.com/zcash/lightwalletd/blob/v0.4.16/common/common.go#L287-L290>
                                        // This is because `lightwalletd` requests blocks by height, and
                                        // `zcashd` returns `-8` for invalid heights:
                                        // <https://github.com/zcash/zcash/blob/99ad6fdc3a549ab510422820eea5e5ce9f60a5fd/src/rpc/blockchain.cpp#L629>
                                        .map_error(server::error::LegacyCode::InvalidParameter);
                                }
                                _ => unreachable!("unmatched response to a block hash request"),
                            }
                        }
                    };

                    // # Concurrency
                    //
                    // We look up by block hash so the hash, transaction IDs, and confirmations
                    // are consistent.
                    let mut requests = vec![
                        // Get transaction IDs from the transaction index by block hash
                        //
                        // # Concurrency
                        //
                        // A block's transaction IDs are never modified, so all possible responses are
                        // valid. Clients that query block heights must be able to handle chain forks,
                        // including getting transaction IDs from any chain fork.
                        zebra_state::ReadRequest::TransactionIdsForBlock(hash.into()),
                        // Sapling trees
                        zebra_state::ReadRequest::SaplingTree(hash.into()),
                        // Orchard trees
                        zebra_state::ReadRequest::OrchardTree(hash.into()),
                        // Get block confirmations from the block height index
                        //
                        // # Concurrency
                        //
                        // All possible responses are valid, even if a block is added to the chain, or
                        // the best chain changes. Clients must be able to handle chain forks, including
                        // different confirmation values before or after added blocks, and switching
                        // between -1 and multiple different confirmation values.
                        zebra_state::ReadRequest::Depth(hash),
                    ];

                    if should_read_block_header {
                        // Block header
                        requests.push(zebra_state::ReadRequest::BlockHeader(hash.into()))
                    }

                    let mut futs = FuturesOrdered::new();
=======
        let verbosity = verbosity.unwrap_or(DEFAULT_GETBLOCK_VERBOSITY);
        let network = self.network.clone();
        let original_hash_or_height = hash_or_height.clone();

        // If verbosity requires a call to `get_block_header`, resolve it here
        let get_block_header_future = if matches!(verbosity, 1 | 2) {
            Some(self.get_block_header(original_hash_or_height.clone(), Some(true)))
        } else {
            None
        };

        async move {
            let hash_or_height: HashOrHeight = hash_or_height.parse().map_server_error()?;

            if verbosity == 0 {
                // # Performance
                //
                // This RPC is used in `lightwalletd`'s initial sync of 2 million blocks,
                // so it needs to load block data very efficiently.
                let request = zebra_state::ReadRequest::Block(hash_or_height);
                let response = state
                    .ready()
                    .and_then(|service| service.call(request))
                    .await
                    .map_server_error()?;

                match response {
                    zebra_state::ReadResponse::Block(Some(block)) => {
                        Ok(GetBlock::Raw(block.into()))
                    }
                    zebra_state::ReadResponse::Block(None) => Err(Error {
                        code: MISSING_BLOCK_ERROR_CODE,
                        message: "Block not found".to_string(),
                        data: None,
                    }),
                    _ => unreachable!("unmatched response to a block request"),
                }
            } else if let Some(get_block_header_future) = get_block_header_future {
                let get_block_header_result: Result<GetBlockHeader> = get_block_header_future.await;

                let GetBlockHeader::Object(block_header) = get_block_header_result? else {
                    panic!("must return Object")
                };

                let GetBlockHeaderObject {
                    hash,
                    confirmations,
                    height,
                    version,
                    merkle_root,
                    final_sapling_root,
                    sapling_tree_size,
                    time,
                    nonce,
                    solution,
                    bits,
                    difficulty,
                    previous_block_hash,
                    next_block_hash,
                } = *block_header;

                // # Concurrency
                //
                // We look up by block hash so the hash, transaction IDs, and confirmations
                // are consistent.
                let hash_or_height = hash.0.into();
                let requests = vec![
                    // Get transaction IDs from the transaction index by block hash
                    //
                    // # Concurrency
                    //
                    // A block's transaction IDs are never modified, so all possible responses are
                    // valid. Clients that query block heights must be able to handle chain forks,
                    // including getting transaction IDs from any chain fork.
                    zebra_state::ReadRequest::TransactionIdsForBlock(hash_or_height),
                    // Orchard trees
                    zebra_state::ReadRequest::OrchardTree(hash_or_height),
                ];

                let mut futs = FuturesOrdered::new();
>>>>>>> be50f7ce

                    for request in requests {
                        futs.push_back(state.clone().oneshot(request));
                    }

                    let tx_ids_response = futs.next().await.expect("`futs` should not be empty");
                    let tx = match tx_ids_response.map_error(server::error::LegacyCode::default())?
                    {
                        zebra_state::ReadResponse::TransactionIdsForBlock(tx_ids) => tx_ids
                            .ok_or_error(server::error::LegacyCode::default(), "Block not found")?
                            .iter()
                            .map(|tx_id| tx_id.encode_hex())
                            .collect(),
                        _ => unreachable!(
                            "unmatched response to a transaction_ids_for_block request"
                        ),
                    };

<<<<<<< HEAD
                    let sapling_tree_response =
                        futs.next().await.expect("`futs` should not be empty");
                    let sapling_note_commitment_tree_count = match sapling_tree_response
                        .map_error(server::error::LegacyCode::default())?
                    {
                        zebra_state::ReadResponse::SaplingTree(Some(nct)) => nct.count(),
                        zebra_state::ReadResponse::SaplingTree(None) => 0,
                        _ => unreachable!("unmatched response to a SaplingTree request"),
                    };

                    let orchard_tree_response =
                        futs.next().await.expect("`futs` should not be empty");
                    let orchard_note_commitment_tree_count = match orchard_tree_response
                        .map_error(server::error::LegacyCode::default())?
                    {
                        zebra_state::ReadResponse::OrchardTree(Some(nct)) => nct.count(),
                        zebra_state::ReadResponse::OrchardTree(None) => 0,
                        _ => unreachable!("unmatched response to a OrchardTree request"),
                    };

                    // From <https://zcash.github.io/rpc/getblock.html>
                    const NOT_IN_BEST_CHAIN_CONFIRMATIONS: i64 = -1;

                    let depth_response = futs.next().await.expect("`futs` should not be empty");
                    let confirmations = match depth_response
                        .map_error(server::error::LegacyCode::default())?
                    {
                        // Confirmations are one more than the depth.
                        // Depth is limited by height, so it will never overflow an i64.
                        zebra_state::ReadResponse::Depth(Some(depth)) => i64::from(depth) + 1,
                        zebra_state::ReadResponse::Depth(None) => NOT_IN_BEST_CHAIN_CONFIRMATIONS,
                        _ => unreachable!("unmatched response to a depth request"),
                    };

                    let (time, height) = if should_read_block_header {
                        let block_header_response =
                            futs.next().await.expect("`futs` should not be empty");

                        match block_header_response.map_error(server::error::LegacyCode::Misc)? {
                            zebra_state::ReadResponse::BlockHeader { header, height, .. } => {
                                (Some(header.time.timestamp()), Some(height))
                            }
                            _ => unreachable!("unmatched response to a BlockHeader request"),
                        }
                    } else {
                        (None, hash_or_height.height())
                    };

                    let sapling = SaplingTrees {
                        size: sapling_note_commitment_tree_count,
                    };

                    let orchard = OrchardTrees {
                        size: orchard_note_commitment_tree_count,
                    };
=======
                let orchard_tree_response = futs.next().await.expect("`futs` should not be empty");
                let zebra_state::ReadResponse::OrchardTree(orchard_tree) =
                    orchard_tree_response.map_server_error()?
                else {
                    unreachable!("unmatched response to a OrchardTree request");
                };

                let nu5_activation = NetworkUpgrade::Nu5.activation_height(&network);

                // This could be `None` if there's a chain reorg between state queries.
                let orchard_tree =
                    orchard_tree.ok_or_server_error("missing orchard tree for block")?;

                let final_orchard_root = match nu5_activation {
                    Some(activation_height) if height >= activation_height => {
                        Some(orchard_tree.root().into())
                    }
                    _other => None,
                };

                let sapling = SaplingTrees {
                    size: sapling_tree_size,
                };

                let orchard_tree_size = orchard_tree.count();
                let orchard = OrchardTrees {
                    size: orchard_tree_size,
                };
>>>>>>> be50f7ce

                    let trees = GetBlockTrees { sapling, orchard };

<<<<<<< HEAD
                    Ok(GetBlock::Object {
                        hash: GetBlockHash(hash),
                        confirmations,
                        height,
                        time,
                        tx,
                        trees,
                    })
                }
                _ => Err("Verbosity must be in range from 0 to 2".to_string())
                    .map_error(server::error::LegacyCode::InvalidParameter),
=======
                Ok(GetBlock::Object {
                    hash,
                    confirmations,
                    height: Some(height),
                    version: Some(version),
                    merkle_root: Some(merkle_root),
                    time: Some(time),
                    nonce: Some(nonce),
                    solution: Some(solution),
                    bits: Some(bits),
                    difficulty: Some(difficulty),
                    tx,
                    trees,
                    size: None,
                    final_sapling_root: Some(final_sapling_root),
                    final_orchard_root,
                    previous_block_hash: Some(previous_block_hash),
                    next_block_hash,
                })
            } else {
                Err(Error {
                    code: ErrorCode::InvalidParams,
                    message: "Invalid verbosity value".to_string(),
                    data: None,
                })
>>>>>>> be50f7ce
            }
        }
        .boxed()
    }

    fn get_block_header(
        &self,
        hash_or_height: String,
        verbose: Option<bool>,
    ) -> BoxFuture<Result<GetBlockHeader>> {
        let state = self.state.clone();
        let verbose = verbose.unwrap_or(true);
        let network = self.network.clone();

        async move {
            let hash_or_height: HashOrHeight = hash_or_height
                .parse()
                .map_error(server::error::LegacyCode::InvalidAddressOrKey)?;
            let zebra_state::ReadResponse::BlockHeader {
                header,
                hash,
                height,
                next_block_hash,
            } = state
                .clone()
                .oneshot(zebra_state::ReadRequest::BlockHeader(hash_or_height))
                .await
<<<<<<< HEAD
                .map_error(server::error::LegacyCode::Misc)?
=======
                .map_err(|_| Error {
                    // Compatibility with zcashd. Note that since this function
                    // is reused by getblock(), we return the errors expected
                    // by it (they differ whether a hash or a height was passed)
                    code: if hash_or_height.hash().is_some() {
                        INVALID_ADDRESS_OR_KEY_ERROR_CODE
                    } else {
                        MISSING_BLOCK_ERROR_CODE
                    },
                    message: "block height not in best chain".to_string(),
                    data: None,
                })?
>>>>>>> be50f7ce
            else {
                panic!("unexpected response to BlockHeader request")
            };

            let response = if !verbose {
                GetBlockHeader::Raw(HexData(
                    header
                        .zcash_serialize_to_vec()
                        .map_error(server::error::LegacyCode::Misc)?,
                ))
            } else {
                let zebra_state::ReadResponse::SaplingTree(sapling_tree) = state
                    .clone()
                    .oneshot(zebra_state::ReadRequest::SaplingTree(hash_or_height))
                    .await
                    .map_error(server::error::LegacyCode::Misc)?
                else {
                    panic!("unexpected response to SaplingTree request")
                };

                // This could be `None` if there's a chain reorg between state queries.
                let sapling_tree = sapling_tree.ok_or_error(
                    server::error::LegacyCode::Misc,
                    "missing sapling tree for block",
                )?;

                let zebra_state::ReadResponse::Depth(depth) = state
                    .clone()
                    .oneshot(zebra_state::ReadRequest::Depth(hash))
                    .await
                    .map_error(server::error::LegacyCode::Misc)?
                else {
                    panic!("unexpected response to SaplingTree request")
                };

                // From <https://zcash.github.io/rpc/getblock.html>
                // TODO: Deduplicate const definition, consider refactoring this to avoid duplicate logic
                const NOT_IN_BEST_CHAIN_CONFIRMATIONS: i64 = -1;

                // Confirmations are one more than the depth.
                // Depth is limited by height, so it will never overflow an i64.
                let confirmations = depth
                    .map(|depth| i64::from(depth) + 1)
                    .unwrap_or(NOT_IN_BEST_CHAIN_CONFIRMATIONS);

                let mut nonce = *header.nonce;
                nonce.reverse();

                let sapling_activation = NetworkUpgrade::Sapling.activation_height(&network);
                let sapling_tree_size = sapling_tree.count();
                let final_sapling_root: [u8; 32] =
                    if sapling_activation.is_some() && height >= sapling_activation.unwrap() {
                        let mut root: [u8; 32] = sapling_tree.root().into();
                        root.reverse();
                        root
                    } else {
                        [0; 32]
                    };

                let difficulty = header.difficulty_threshold.relative_to_network(&network);

                let block_header = GetBlockHeaderObject {
                    hash: GetBlockHash(hash),
                    confirmations,
                    height,
                    version: header.version,
                    merkle_root: header.merkle_root,
                    final_sapling_root,
                    sapling_tree_size,
                    time: header.time.timestamp(),
                    nonce,
                    solution: header.solution,
                    bits: header.difficulty_threshold,
                    difficulty,
                    previous_block_hash: GetBlockHash(header.previous_block_hash),
                    next_block_hash: next_block_hash.map(GetBlockHash),
                };

                GetBlockHeader::Object(Box::new(block_header))
            };

            Ok(response)
        }
        .boxed()
    }

    fn get_best_block_hash(&self) -> Result<GetBlockHash> {
        self.latest_chain_tip
            .best_tip_hash()
            .map(GetBlockHash)
            .ok_or_error(server::error::LegacyCode::default(), "No blocks in state")
    }

    fn get_best_block_height_and_hash(&self) -> Result<GetBlockHeightAndHash> {
        self.latest_chain_tip
            .best_tip_height_and_hash()
            .map(|(height, hash)| GetBlockHeightAndHash { height, hash })
            .ok_or_error(server::error::LegacyCode::default(), "No blocks in state")
    }

    fn get_raw_mempool(&self) -> BoxFuture<Result<Vec<String>>> {
        #[cfg(feature = "getblocktemplate-rpcs")]
        use zebra_chain::block::MAX_BLOCK_BYTES;

        #[cfg(feature = "getblocktemplate-rpcs")]
        // Determines whether the output of this RPC is sorted like zcashd
        let should_use_zcashd_order = self.debug_like_zcashd;

        let mut mempool = self.mempool.clone();

        async move {
            #[cfg(feature = "getblocktemplate-rpcs")]
            let request = if should_use_zcashd_order {
                mempool::Request::FullTransactions
            } else {
                mempool::Request::TransactionIds
            };

            #[cfg(not(feature = "getblocktemplate-rpcs"))]
            let request = mempool::Request::TransactionIds;

            // `zcashd` doesn't check if it is synced to the tip here, so we don't either.
            let response = mempool
                .ready()
                .and_then(|service| service.call(request))
                .await
                .map_error(server::error::LegacyCode::default())?;

            match response {
                #[cfg(feature = "getblocktemplate-rpcs")]
                mempool::Response::FullTransactions {
                    mut transactions,
                    transaction_dependencies: _,
                    last_seen_tip_hash: _,
                } => {
                    // Sort transactions in descending order by fee/size, using hash in serialized byte order as a tie-breaker
                    transactions.sort_by_cached_key(|tx| {
                        // zcashd uses modified fee here but Zebra doesn't currently
                        // support prioritizing transactions
                        std::cmp::Reverse((
                            i64::from(tx.miner_fee) as u128 * MAX_BLOCK_BYTES as u128
                                / tx.transaction.size as u128,
                            // transaction hashes are compared in their serialized byte-order.
                            tx.transaction.id.mined_id(),
                        ))
                    });

                    let tx_ids: Vec<String> = transactions
                        .iter()
                        .map(|unmined_tx| unmined_tx.transaction.id.mined_id().encode_hex())
                        .collect();

                    Ok(tx_ids)
                }

                mempool::Response::TransactionIds(unmined_transaction_ids) => {
                    let mut tx_ids: Vec<String> = unmined_transaction_ids
                        .iter()
                        .map(|id| id.mined_id().encode_hex())
                        .collect();

                    // Sort returned transaction IDs in numeric/string order.
                    tx_ids.sort();

                    Ok(tx_ids)
                }

                _ => unreachable!("unmatched response to a transactionids request"),
            }
        }
        .boxed()
    }

    fn get_raw_transaction(
        &self,
        HexData(txid): HexData,
        verbose: Option<u8>,
    ) -> BoxFuture<Result<GetRawTransaction>> {
        let mut state = self.state.clone();
        let mut mempool = self.mempool.clone();
        let verbose = verbose.unwrap_or(0) != 0;

        async move {
            // Reference for the legacy error code:
            // <https://github.com/zcash/zcash/blob/99ad6fdc3a549ab510422820eea5e5ce9f60a5fd/src/rpc/rawtransaction.cpp#L544>
            let txid = transaction::Hash::from_bytes_in_display_order(
                &txid
                    .try_into()
                    .map_err(|_| "invalid TXID length")
                    .map_error(server::error::LegacyCode::InvalidAddressOrKey)?,
            );

            // Check the mempool first.
            match mempool
                .ready()
                .and_then(|service| {
                    service.call(mempool::Request::TransactionsByMinedId([txid].into()))
                })
                .await
                .map_error(server::error::LegacyCode::default())?
            {
                mempool::Response::Transactions(txns) => {
                    if let Some(tx) = txns.first() {
                        let hex = tx.transaction.clone().into();

                        return Ok(if verbose {
                            GetRawTransaction::Object {
                                hex,
                                height: None,
                                confirmations: None,
                            }
                        } else {
                            GetRawTransaction::Raw(hex)
                        });
                    }
                }

                _ => unreachable!("unmatched response to a `TransactionsByMinedId` request"),
            };

            // If the tx wasn't in the mempool, check the state.
            match state
                .ready()
                .and_then(|service| service.call(zebra_state::ReadRequest::Transaction(txid)))
                .await
                .map_error(server::error::LegacyCode::default())?
            {
                zebra_state::ReadResponse::Transaction(Some(tx)) => {
                    let hex = tx.tx.into();

                    Ok(if verbose {
                        GetRawTransaction::Object {
                            hex,
                            height: Some(tx.height.0),
                            confirmations: Some(tx.confirmations),
                        }
                    } else {
                        GetRawTransaction::Raw(hex)
                    })
                }

                zebra_state::ReadResponse::Transaction(None) => {
                    Err("No such mempool or main chain transaction")
                        .map_error(server::error::LegacyCode::InvalidAddressOrKey)
                }

                _ => unreachable!("unmatched response to a `Transaction` read request"),
            }
        }
        .boxed()
    }

    // TODO:
    // - use `height_from_signed_int()` to handle negative heights
    //   (this might be better in the state request, because it needs the state height)
    fn z_get_treestate(&self, hash_or_height: String) -> BoxFuture<Result<GetTreestate>> {
        let mut state = self.state.clone();
        let network = self.network.clone();

        async move {
            // Reference for the legacy error code:
            // <https://github.com/zcash/zcash/blob/99ad6fdc3a549ab510422820eea5e5ce9f60a5fd/src/rpc/blockchain.cpp#L629>
            let hash_or_height = hash_or_height
                .parse()
                .map_error(server::error::LegacyCode::InvalidParameter)?;

            // Fetch the block referenced by [`hash_or_height`] from the state.
            //
            // # Concurrency
            //
            // For consistency, this lookup must be performed first, then all the other lookups must
            // be based on the hash.
            //
            // TODO: If this RPC is called a lot, just get the block header, rather than the whole block.
            let block = match state
                .ready()
                .and_then(|service| service.call(zebra_state::ReadRequest::Block(hash_or_height)))
                .await
                .map_error(server::error::LegacyCode::default())?
            {
                zebra_state::ReadResponse::Block(Some(block)) => block,
                zebra_state::ReadResponse::Block(None) => {
                    // Reference for the legacy error code:
                    // <https://github.com/zcash/zcash/blob/99ad6fdc3a549ab510422820eea5e5ce9f60a5fd/src/rpc/blockchain.cpp#L629>
                    return Err("the requested block is not in the main chain")
                        .map_error(server::error::LegacyCode::InvalidParameter);
                }
                _ => unreachable!("unmatched response to a block request"),
            };

            let hash = hash_or_height
                .hash_or_else(|_| Some(block.hash()))
                .expect("block hash");

            let height = hash_or_height
                .height_or_else(|_| block.coinbase_height())
                .expect("verified blocks have a coinbase height");

            let time = u32::try_from(block.header.time.timestamp())
                .expect("Timestamps of valid blocks always fit into u32.");

            let sapling_nu = zcash_primitives::consensus::NetworkUpgrade::Sapling;
            let sapling = if network.is_nu_active(sapling_nu, height.into()) {
                match state
                    .ready()
                    .and_then(|service| {
                        service.call(zebra_state::ReadRequest::SaplingTree(hash.into()))
                    })
                    .await
                    .map_error(server::error::LegacyCode::default())?
                {
                    zebra_state::ReadResponse::SaplingTree(tree) => tree.map(|t| t.to_rpc_bytes()),
                    _ => unreachable!("unmatched response to a Sapling tree request"),
                }
            } else {
                None
            };

            let orchard_nu = zcash_primitives::consensus::NetworkUpgrade::Nu5;
            let orchard = if network.is_nu_active(orchard_nu, height.into()) {
                match state
                    .ready()
                    .and_then(|service| {
                        service.call(zebra_state::ReadRequest::OrchardTree(hash.into()))
                    })
                    .await
                    .map_error(server::error::LegacyCode::default())?
                {
                    zebra_state::ReadResponse::OrchardTree(tree) => tree.map(|t| t.to_rpc_bytes()),
                    _ => unreachable!("unmatched response to an Orchard tree request"),
                }
            } else {
                None
            };

            Ok(GetTreestate::from_parts(
                hash, height, time, sapling, orchard,
            ))
        }
        .boxed()
    }

    fn z_get_subtrees_by_index(
        &self,
        pool: String,
        start_index: NoteCommitmentSubtreeIndex,
        limit: Option<NoteCommitmentSubtreeIndex>,
    ) -> BoxFuture<Result<GetSubtrees>> {
        let mut state = self.state.clone();

        async move {
            const POOL_LIST: &[&str] = &["sapling", "orchard"];

            if pool == "sapling" {
                let request = zebra_state::ReadRequest::SaplingSubtrees { start_index, limit };
                let response = state
                    .ready()
                    .and_then(|service| service.call(request))
                    .await
                    .map_error(server::error::LegacyCode::default())?;

                let subtrees = match response {
                    zebra_state::ReadResponse::SaplingSubtrees(subtrees) => subtrees,
                    _ => unreachable!("unmatched response to a subtrees request"),
                };

                let subtrees = subtrees
                    .values()
                    .map(|subtree| SubtreeRpcData {
                        root: subtree.root.encode_hex(),
                        end_height: subtree.end_height,
                    })
                    .collect();

                Ok(GetSubtrees {
                    pool,
                    start_index,
                    subtrees,
                })
            } else if pool == "orchard" {
                let request = zebra_state::ReadRequest::OrchardSubtrees { start_index, limit };
                let response = state
                    .ready()
                    .and_then(|service| service.call(request))
                    .await
                    .map_error(server::error::LegacyCode::default())?;

                let subtrees = match response {
                    zebra_state::ReadResponse::OrchardSubtrees(subtrees) => subtrees,
                    _ => unreachable!("unmatched response to a subtrees request"),
                };

                let subtrees = subtrees
                    .values()
                    .map(|subtree| SubtreeRpcData {
                        root: subtree.root.encode_hex(),
                        end_height: subtree.end_height,
                    })
                    .collect();

                Ok(GetSubtrees {
                    pool,
                    start_index,
                    subtrees,
                })
            } else {
                Err(Error {
                    code: server::error::LegacyCode::Misc.into(),
                    message: format!("invalid pool name, must be one of: {:?}", POOL_LIST),
                    data: None,
                })
            }
        }
        .boxed()
    }

    fn get_address_tx_ids(
        &self,
        request: GetAddressTxIdsRequest,
    ) -> BoxFuture<Result<Vec<String>>> {
        let mut state = self.state.clone();
        let latest_chain_tip = self.latest_chain_tip.clone();

        let start = Height(request.start);
        let end = Height(request.end);

        async move {
            let chain_height = best_chain_tip_height(&latest_chain_tip)?;

            // height range checks
            check_height_range(start, end, chain_height)?;

            let valid_addresses = AddressStrings {
                addresses: request.addresses,
            }
            .valid_addresses()?;

            let request = zebra_state::ReadRequest::TransactionIdsByAddresses {
                addresses: valid_addresses,
                height_range: start..=end,
            };
            let response = state
                .ready()
                .and_then(|service| service.call(request))
                .await
                .map_error(server::error::LegacyCode::default())?;

            let hashes = match response {
                zebra_state::ReadResponse::AddressesTransactionIds(hashes) => {
                    let mut last_tx_location = TransactionLocation::from_usize(Height(0), 0);

                    hashes
                        .iter()
                        .map(|(tx_loc, tx_id)| {
                            // Check that the returned transactions are in chain order.
                            assert!(
                                *tx_loc > last_tx_location,
                                "Transactions were not in chain order:\n\
                                 {tx_loc:?} {tx_id:?} was after:\n\
                                 {last_tx_location:?}",
                            );

                            last_tx_location = *tx_loc;

                            tx_id.to_string()
                        })
                        .collect()
                }
                _ => unreachable!("unmatched response to a TransactionsByAddresses request"),
            };

            Ok(hashes)
        }
        .boxed()
    }

    fn get_address_utxos(
        &self,
        address_strings: AddressStrings,
    ) -> BoxFuture<Result<Vec<GetAddressUtxos>>> {
        let mut state = self.state.clone();
        let mut response_utxos = vec![];

        async move {
            let valid_addresses = address_strings.valid_addresses()?;

            // get utxos data for addresses
            let request = zebra_state::ReadRequest::UtxosByAddresses(valid_addresses);
            let response = state
                .ready()
                .and_then(|service| service.call(request))
                .await
                .map_error(server::error::LegacyCode::default())?;
            let utxos = match response {
                zebra_state::ReadResponse::AddressUtxos(utxos) => utxos,
                _ => unreachable!("unmatched response to a UtxosByAddresses request"),
            };

            let mut last_output_location = OutputLocation::from_usize(Height(0), 0, 0);

            for utxo_data in utxos.utxos() {
                let address = utxo_data.0;
                let txid = *utxo_data.1;
                let height = utxo_data.2.height();
                let output_index = utxo_data.2.output_index();
                let script = utxo_data.3.lock_script.clone();
                let satoshis = u64::from(utxo_data.3.value);

                let output_location = *utxo_data.2;
                // Check that the returned UTXOs are in chain order.
                assert!(
                    output_location > last_output_location,
                    "UTXOs were not in chain order:\n\
                     {output_location:?} {address:?} {txid:?} was after:\n\
                     {last_output_location:?}",
                );

                let entry = GetAddressUtxos {
                    address,
                    txid,
                    output_index,
                    script,
                    satoshis,
                    height,
                };
                response_utxos.push(entry);

                last_output_location = output_location;
            }

            Ok(response_utxos)
        }
        .boxed()
    }

    fn stop(&self) -> Result<String> {
        #[cfg(not(target_os = "windows"))]
        if self.network.is_regtest() {
            match nix::sys::signal::raise(nix::sys::signal::SIGINT) {
                Ok(_) => Ok("Zebra server stopping".to_string()),
                Err(error) => Err(Error {
                    code: ErrorCode::InternalError,
                    message: format!("Failed to shut down: {}", error),
                    data: None,
                }),
            }
        } else {
            Err(Error {
                code: ErrorCode::MethodNotFound,
                message: "stop is only available on regtest networks".to_string(),
                data: None,
            })
        }
        #[cfg(target_os = "windows")]
        Err(Error {
            code: ErrorCode::MethodNotFound,
            message: "stop is not available in windows targets".to_string(),
            data: None,
        })
    }
}

/// Returns the best chain tip height of `latest_chain_tip`,
/// or an RPC error if there are no blocks in the state.
pub fn best_chain_tip_height<Tip>(latest_chain_tip: &Tip) -> Result<Height>
where
    Tip: ChainTip + Clone + Send + Sync + 'static,
{
    latest_chain_tip
        .best_tip_height()
        .ok_or_error(server::error::LegacyCode::default(), "No blocks in state")
}

/// Response to a `getinfo` RPC request.
///
/// See the notes for the [`Rpc::get_info` method].
#[derive(Clone, Debug, Eq, PartialEq, serde::Serialize, serde::Deserialize)]
pub struct GetInfo {
    /// The node version build number
    build: String,

    /// The server sub-version identifier, used as the network protocol user-agent
    subversion: String,
}

impl Default for GetInfo {
    fn default() -> Self {
        GetInfo {
            build: "some build version".to_string(),
            subversion: "some subversion".to_string(),
        }
    }
}

/// Response to a `getblockchaininfo` RPC request.
///
/// See the notes for the [`Rpc::get_blockchain_info` method].
#[derive(Clone, Debug, Eq, PartialEq, serde::Serialize, serde::Deserialize)]
pub struct GetBlockChainInfo {
    /// Current network name as defined in BIP70 (main, test, regtest)
    chain: String,

    /// The current number of blocks processed in the server, numeric
    blocks: Height,

    /// The hash of the currently best block, in big-endian order, hex-encoded
    #[serde(rename = "bestblockhash", with = "hex")]
    best_block_hash: block::Hash,

    /// If syncing, the estimated height of the chain, else the current best height, numeric.
    ///
    /// In Zebra, this is always the height estimate, so it might be a little inaccurate.
    #[serde(rename = "estimatedheight")]
    estimated_height: Height,

    /// Value pool balances
    #[serde(rename = "valuePools")]
    value_pools: [types::ValuePoolBalance; 5],

    /// Status of network upgrades
    upgrades: IndexMap<ConsensusBranchIdHex, NetworkUpgradeInfo>,

    /// Branch IDs of the current and upcoming consensus rules
    consensus: TipConsensusBranch,
}

impl Default for GetBlockChainInfo {
    fn default() -> Self {
        GetBlockChainInfo {
            chain: "main".to_string(),
            blocks: Height(1),
            best_block_hash: block::Hash([0; 32]),
            estimated_height: Height(1),
            value_pools: types::ValuePoolBalance::zero_pools(),
            upgrades: IndexMap::new(),
            consensus: TipConsensusBranch {
                chain_tip: ConsensusBranchIdHex(ConsensusBranchId::default()),
                next_block: ConsensusBranchIdHex(ConsensusBranchId::default()),
            },
        }
    }
}

/// A wrapper type with a list of transparent address strings.
///
/// This is used for the input parameter of [`Rpc::get_address_balance`],
/// [`Rpc::get_address_tx_ids`] and [`Rpc::get_address_utxos`].
#[derive(Clone, Debug, Eq, PartialEq, Hash, serde::Deserialize)]
pub struct AddressStrings {
    /// A list of transparent address strings.
    addresses: Vec<String>,
}

impl AddressStrings {
    /// Creates a new `AddressStrings` given a vector.
    #[cfg(test)]
    pub fn new(addresses: Vec<String>) -> AddressStrings {
        AddressStrings { addresses }
    }

    /// Given a list of addresses as strings:
    /// - check if provided list have all valid transparent addresses.
    /// - return valid addresses as a set of `Address`.
    pub fn valid_addresses(self) -> Result<HashSet<Address>> {
        // Reference for the legacy error code:
        // <https://github.com/zcash/zcash/blob/99ad6fdc3a549ab510422820eea5e5ce9f60a5fd/src/rpc/misc.cpp#L783-L784>
        let valid_addresses: HashSet<Address> = self
            .addresses
            .into_iter()
            .map(|address| {
                address
                    .parse()
                    .map_error(server::error::LegacyCode::InvalidAddressOrKey)
            })
            .collect::<Result<_>>()?;

        Ok(valid_addresses)
    }
}

/// The transparent balance of a set of addresses.
#[derive(Clone, Copy, Debug, Default, Eq, PartialEq, Hash, serde::Serialize)]
pub struct AddressBalance {
    /// The total transparent balance.
    balance: u64,
}

/// A hex-encoded [`ConsensusBranchId`] string.
#[derive(Copy, Clone, Debug, Eq, PartialEq, Hash, serde::Serialize, serde::Deserialize)]
pub struct ConsensusBranchIdHex(#[serde(with = "hex")] ConsensusBranchId);

impl ConsensusBranchIdHex {
    /// Returns a new instance of ['ConsensusBranchIdHex'].
    pub fn new(consensus_branch_id: u32) -> Self {
        ConsensusBranchIdHex(consensus_branch_id.into())
    }

    /// Returns the value of the ['ConsensusBranchId'].
    pub fn inner(&self) -> u32 {
        self.0.into()
    }
}

/// Information about [`NetworkUpgrade`] activation.
#[derive(Copy, Clone, Debug, Eq, PartialEq, serde::Serialize, serde::Deserialize)]
pub struct NetworkUpgradeInfo {
    /// Name of upgrade, string.
    ///
    /// Ignored by lightwalletd, but useful for debugging.
    name: NetworkUpgrade,

    /// Block height of activation, numeric.
    #[serde(rename = "activationheight")]
    activation_height: Height,

    /// Status of upgrade, string.
    status: NetworkUpgradeStatus,
}

impl NetworkUpgradeInfo {
    /// Constructs [`NetworkUpgradeInfo`] from its constituent parts.
    pub fn from_parts(
        name: NetworkUpgrade,
        activation_height: Height,
        status: NetworkUpgradeStatus,
    ) -> Self {
        Self {
            name,
            activation_height,
            status,
        }
    }

    /// Returns the contents of ['NetworkUpgradeInfo'].
    pub fn into_parts(self) -> (NetworkUpgrade, Height, NetworkUpgradeStatus) {
        (self.name, self.activation_height, self.status)
    }
}

/// The activation status of a [`NetworkUpgrade`].
#[derive(Copy, Clone, Debug, Eq, PartialEq, serde::Serialize, serde::Deserialize)]
pub enum NetworkUpgradeStatus {
    /// The network upgrade is currently active.
    ///
    /// Includes all network upgrades that have previously activated,
    /// even if they are not the most recent network upgrade.
    #[serde(rename = "active")]
    Active,

    /// The network upgrade does not have an activation height.
    #[serde(rename = "disabled")]
    Disabled,

    /// The network upgrade has an activation height, but we haven't reached it yet.
    #[serde(rename = "pending")]
    Pending,
}

/// The [`ConsensusBranchId`]s for the tip and the next block.
///
/// These branch IDs are different when the next block is a network upgrade activation block.
#[derive(Copy, Clone, Debug, Eq, PartialEq, serde::Serialize, serde::Deserialize)]
pub struct TipConsensusBranch {
    /// Branch ID used to validate the current chain tip, big-endian, hex-encoded.
    #[serde(rename = "chaintip")]
    chain_tip: ConsensusBranchIdHex,

    /// Branch ID used to validate the next block, big-endian, hex-encoded.
    #[serde(rename = "nextblock")]
    next_block: ConsensusBranchIdHex,
}

impl TipConsensusBranch {
    /// Constructs [`TipConsensusBranch`] from its constituent parts.
    pub fn from_parts(chain_tip: u32, next_block: u32) -> Self {
        Self {
            chain_tip: ConsensusBranchIdHex::new(chain_tip),
            next_block: ConsensusBranchIdHex::new(next_block),
        }
    }

    /// Returns the contents of ['TipConsensusBranch'].
    pub fn into_parts(self) -> (u32, u32) {
        (self.chain_tip.inner(), self.next_block.inner())
    }
}

/// Response to a `sendrawtransaction` RPC request.
///
/// Contains the hex-encoded hash of the sent transaction.
///
/// See the notes for the [`Rpc::send_raw_transaction` method].
#[derive(Copy, Clone, Debug, Eq, PartialEq, serde::Serialize, serde::Deserialize)]
pub struct SentTransactionHash(#[serde(with = "hex")] transaction::Hash);

impl Default for SentTransactionHash {
    fn default() -> Self {
        Self(transaction::Hash::from([0; 32]))
    }
}

/// Response to a `getblock` RPC request.
///
/// See the notes for the [`Rpc::get_block`] method.
#[derive(Clone, Debug, PartialEq, serde::Serialize)]
#[serde(untagged)]
#[allow(clippy::large_enum_variant)] //TODO: create a struct for the Object and Box it
pub enum GetBlock {
    /// The request block, hex-encoded.
    Raw(#[serde(with = "hex")] SerializedBlock),
    /// The block object.
    Object {
        /// The hash of the requested block.
        hash: GetBlockHash,

        /// The number of confirmations of this block in the best chain,
        /// or -1 if it is not in the best chain.
        confirmations: i64,

        /// The block size. TODO: fill it
        #[serde(skip_serializing_if = "Option::is_none")]
        size: Option<i64>,

        /// The height of the requested block.
        #[serde(skip_serializing_if = "Option::is_none")]
        height: Option<Height>,

        /// The version field of the requested block.
        #[serde(skip_serializing_if = "Option::is_none")]
        version: Option<u32>,

        /// The merkle root of the requested block.
        #[serde(with = "opthex", rename = "merkleroot")]
        #[serde(skip_serializing_if = "Option::is_none")]
        merkle_root: Option<block::merkle::Root>,

        // `blockcommitments` would be here. Undocumented. TODO: decide if we want to support it
        // `authdataroot` would be here. Undocumented. TODO: decide if we want to support it
        //
        /// The root of the Sapling commitment tree after applying this block.
        #[serde(with = "opthex", rename = "finalsaplingroot")]
        #[serde(skip_serializing_if = "Option::is_none")]
        final_sapling_root: Option<[u8; 32]>,

        /// The root of the Orchard commitment tree after applying this block.
        #[serde(with = "opthex", rename = "finalorchardroot")]
        #[serde(skip_serializing_if = "Option::is_none")]
        final_orchard_root: Option<[u8; 32]>,

        // `chainhistoryroot` would be here. Undocumented. TODO: decide if we want to support it
        //
        /// List of transaction IDs in block order, hex-encoded.
        //
        // TODO: use a typed Vec<transaction::Hash> here
        // TODO: support Objects
        tx: Vec<String>,

        /// The height of the requested block.
        #[serde(skip_serializing_if = "Option::is_none")]
        time: Option<i64>,

        /// The nonce of the requested block header.
        #[serde(with = "opthex")]
        #[serde(skip_serializing_if = "Option::is_none")]
        nonce: Option<[u8; 32]>,

        /// The Equihash solution in the requested block header.
        /// Note: presence of this field in getblock is not documented in zcashd.
        #[serde(with = "opthex")]
        #[serde(skip_serializing_if = "Option::is_none")]
        solution: Option<Solution>,

        /// The difficulty threshold of the requested block header displayed in compact form.
        #[serde(with = "opthex")]
        #[serde(skip_serializing_if = "Option::is_none")]
        bits: Option<CompactDifficulty>,

        /// Floating point number that represents the difficulty limit for this block as a multiple
        /// of the minimum difficulty for the network.
        #[serde(skip_serializing_if = "Option::is_none")]
        difficulty: Option<f64>,

        // `chainwork` would be here, but we don't plan on supporting it
        // `anchor` would be here. Undocumented. TODO: decide if we want to support it
        // `chainSupply` would be here, TODO: implement
        // `valuePools` would be here, TODO: implement
        //
        /// Information about the note commitment trees.
        trees: GetBlockTrees,

        /// The previous block hash of the requested block header.
        #[serde(rename = "previousblockhash", skip_serializing_if = "Option::is_none")]
        previous_block_hash: Option<GetBlockHash>,

        /// The next block hash after the requested block header.
        #[serde(rename = "nextblockhash", skip_serializing_if = "Option::is_none")]
        next_block_hash: Option<GetBlockHash>,
    },
}

impl Default for GetBlock {
    fn default() -> Self {
        GetBlock::Object {
            hash: GetBlockHash::default(),
            confirmations: 0,
            height: None,
            time: None,
            tx: Vec::new(),
            trees: GetBlockTrees::default(),
            size: None,
            version: None,
            merkle_root: None,
            final_sapling_root: None,
            final_orchard_root: None,
            nonce: None,
            bits: None,
            difficulty: None,
            previous_block_hash: None,
            next_block_hash: None,
            solution: None,
        }
    }
}

/// Response to a `getblockheader` RPC request.
///
/// See the notes for the [`Rpc::get_block_header`] method.
#[derive(Clone, Debug, PartialEq, serde::Serialize)]
#[serde(untagged)]
pub enum GetBlockHeader {
    /// The request block header, hex-encoded.
    Raw(hex_data::HexData),

    /// The block header object.
    Object(Box<GetBlockHeaderObject>),
}

#[derive(Clone, Debug, PartialEq, serde::Serialize)]
/// Verbose response to a `getblockheader` RPC request.
///
/// See the notes for the [`Rpc::get_block_header`] method.
pub struct GetBlockHeaderObject {
    /// The hash of the requested block.
    pub hash: GetBlockHash,

    /// The number of confirmations of this block in the best chain,
    /// or -1 if it is not in the best chain.
    pub confirmations: i64,

    /// The height of the requested block.
    pub height: Height,

    /// The version field of the requested block.
    pub version: u32,

    /// The merkle root of the requesteed block.
    #[serde(with = "hex", rename = "merkleroot")]
    pub merkle_root: block::merkle::Root,

    /// The root of the Sapling commitment tree after applying this block.
    #[serde(with = "hex", rename = "finalsaplingroot")]
    pub final_sapling_root: [u8; 32],

    /// The number of Sapling notes in the Sapling note commitment tree
    /// after applying this block. Used by the `getblock` RPC method.
    #[serde(skip)]
    pub sapling_tree_size: u64,

    /// The block time of the requested block header in non-leap seconds since Jan 1 1970 GMT.
    pub time: i64,

    /// The nonce of the requested block header.
    #[serde(with = "hex")]
    pub nonce: [u8; 32],

    /// The Equihash solution in the requested block header.
    #[serde(with = "hex")]
    solution: Solution,

    /// The difficulty threshold of the requested block header displayed in compact form.
    #[serde(with = "hex")]
    pub bits: CompactDifficulty,

    /// Floating point number that represents the difficulty limit for this block as a multiple
    /// of the minimum difficulty for the network.
    pub difficulty: f64,

    /// The previous block hash of the requested block header.
    #[serde(rename = "previousblockhash")]
    pub previous_block_hash: GetBlockHash,

    /// The next block hash after the requested block header.
    #[serde(rename = "nextblockhash", skip_serializing_if = "Option::is_none")]
    pub next_block_hash: Option<GetBlockHash>,
}

impl Default for GetBlockHeader {
    fn default() -> Self {
        GetBlockHeader::Object(Box::default())
    }
}

impl Default for GetBlockHeaderObject {
    fn default() -> Self {
        let difficulty: ExpandedDifficulty = zebra_chain::work::difficulty::U256::one().into();

        GetBlockHeaderObject {
            hash: GetBlockHash::default(),
            confirmations: 0,
            height: Height::MIN,
            version: 4,
            merkle_root: block::merkle::Root([0; 32]),
            final_sapling_root: Default::default(),
            sapling_tree_size: Default::default(),
            time: 0,
            nonce: [0; 32],
            solution: Solution::for_proposal(),
            bits: difficulty.to_compact(),
            difficulty: 1.0,
            previous_block_hash: Default::default(),
            next_block_hash: Default::default(),
        }
    }
}

/// Response to a `getbestblockhash` and `getblockhash` RPC request.
///
/// Contains the hex-encoded hash of the requested block.
///
/// Also see the notes for the [`Rpc::get_best_block_hash`] and `get_block_hash` methods.
#[derive(Copy, Clone, Debug, Eq, PartialEq, serde::Deserialize, serde::Serialize)]
#[serde(transparent)]
pub struct GetBlockHash(#[serde(with = "hex")] pub block::Hash);

/// Response to a `getbestblockheightandhash` RPC request.
#[derive(Copy, Clone, Debug, Eq, PartialEq, serde::Deserialize, serde::Serialize)]
pub struct GetBlockHeightAndHash {
    /// The best chain tip block height
    pub height: block::Height,
    /// The best chain tip block hash
    pub hash: block::Hash,
}

impl Default for GetBlockHeightAndHash {
    fn default() -> Self {
        Self {
            height: block::Height::MIN,
            hash: block::Hash([0; 32]),
        }
    }
}

impl Default for GetBlockHash {
    fn default() -> Self {
        GetBlockHash(block::Hash([0; 32]))
    }
}

/// Response to a `getrawtransaction` RPC request.
///
/// See the notes for the [`Rpc::get_raw_transaction` method].
#[derive(Clone, Debug, Eq, PartialEq, serde::Serialize)]
#[serde(untagged)]
pub enum GetRawTransaction {
    /// The raw transaction, encoded as hex bytes.
    Raw(#[serde(with = "hex")] SerializedTransaction),
    /// The transaction object.
    Object {
        /// The raw transaction, encoded as hex bytes.
        #[serde(with = "hex")]
        hex: SerializedTransaction,
        /// The height of the block in the best chain that contains the tx or `None` if the tx is in
        /// the mempool.
        #[serde(skip_serializing_if = "Option::is_none")]
        height: Option<u32>,
        /// The height diff between the block containing the tx and the best chain tip + 1 or `None`
        /// if the tx is in the mempool.
        #[serde(skip_serializing_if = "Option::is_none")]
        confirmations: Option<u32>,
    },
}

impl Default for GetRawTransaction {
    fn default() -> Self {
        Self::Object {
            hex: SerializedTransaction::from(
                [0u8; zebra_chain::transaction::MIN_TRANSPARENT_TX_SIZE as usize].to_vec(),
            ),
            height: Option::default(),
            confirmations: Option::default(),
        }
    }
}

/// Response to a `getaddressutxos` RPC request.
///
/// See the notes for the [`Rpc::get_address_utxos` method].
#[derive(Clone, Debug, Eq, PartialEq, serde::Serialize)]
pub struct GetAddressUtxos {
    /// The transparent address, base58check encoded
    address: transparent::Address,

    /// The output txid, in big-endian order, hex-encoded
    #[serde(with = "hex")]
    txid: transaction::Hash,

    /// The transparent output index, numeric
    #[serde(rename = "outputIndex")]
    output_index: OutputIndex,

    /// The transparent output script, hex encoded
    #[serde(with = "hex")]
    script: transparent::Script,

    /// The amount of zatoshis in the transparent output
    satoshis: u64,

    /// The block height, numeric.
    ///
    /// We put this field last, to match the zcashd order.
    height: Height,
}

impl Default for GetAddressUtxos {
    fn default() -> Self {
        Self {
            address: transparent::Address::from_pub_key_hash(
                zebra_chain::parameters::NetworkKind::default(),
                [0u8; 20],
            ),
            txid: transaction::Hash::from([0; 32]),
            output_index: OutputIndex::from_u64(0),
            script: transparent::Script::new(&[0u8; 10]),
            satoshis: u64::default(),
            height: Height(0),
        }
    }
}

/// A struct to use as parameter of the `getaddresstxids`.
///
/// See the notes for the [`Rpc::get_address_tx_ids` method].
#[derive(Clone, Debug, Eq, PartialEq, serde::Deserialize)]
pub struct GetAddressTxIdsRequest {
    // A list of addresses to get transactions from.
    addresses: Vec<String>,
    // The height to start looking for transactions.
    start: u32,
    // The height to end looking for transactions.
    end: u32,
}

/// Information about the sapling and orchard note commitment trees if any.
#[derive(Copy, Clone, Debug, Eq, PartialEq, serde::Deserialize, serde::Serialize)]
pub struct GetBlockTrees {
    #[serde(skip_serializing_if = "SaplingTrees::is_empty")]
    sapling: SaplingTrees,
    #[serde(skip_serializing_if = "OrchardTrees::is_empty")]
    orchard: OrchardTrees,
}

impl Default for GetBlockTrees {
    fn default() -> Self {
        GetBlockTrees {
            sapling: SaplingTrees { size: 0 },
            orchard: OrchardTrees { size: 0 },
        }
    }
}

impl GetBlockTrees {
    /// Constructs a new instance of ['GetBlockTrees'].
    pub fn new(sapling: u64, orchard: u64) -> Self {
        GetBlockTrees {
            sapling: SaplingTrees { size: sapling },
            orchard: OrchardTrees { size: orchard },
        }
    }

    /// Returns sapling data held by ['GetBlockTrees'].
    pub fn sapling(self) -> u64 {
        self.sapling.size
    }

    /// Returns orchard data held by ['GetBlockTrees'].
    pub fn orchard(self) -> u64 {
        self.orchard.size
    }
}

/// Sapling note commitment tree information.
#[derive(Copy, Clone, Debug, Eq, PartialEq, serde::Deserialize, serde::Serialize)]
pub struct SaplingTrees {
    size: u64,
}

impl SaplingTrees {
    fn is_empty(&self) -> bool {
        self.size == 0
    }
}

/// Orchard note commitment tree information.
#[derive(Copy, Clone, Debug, Eq, PartialEq, serde::Deserialize, serde::Serialize)]
pub struct OrchardTrees {
    size: u64,
}

impl OrchardTrees {
    fn is_empty(&self) -> bool {
        self.size == 0
    }
}

/// Check if provided height range is valid for address indexes.
fn check_height_range(start: Height, end: Height, chain_height: Height) -> Result<()> {
    if start == Height(0) || end == Height(0) {
        return Err(Error::invalid_params(format!(
            "start {start:?} and end {end:?} must both be greater than zero"
        )));
    }
    if start > end {
        return Err(Error::invalid_params(format!(
            "start {start:?} must be less than or equal to end {end:?}"
        )));
    }
    if start > chain_height || end > chain_height {
        return Err(Error::invalid_params(format!(
            "start {start:?} and end {end:?} must both be less than or equal to the chain tip {chain_height:?}"
        )));
    }

    Ok(())
}

/// Given a potentially negative index, find the corresponding `Height`.
///
/// This function is used to parse the integer index argument of `get_block_hash`.
/// This is based on zcashd's implementation:
/// <https://github.com/zcash/zcash/blob/c267c3ee26510a974554f227d40a89e3ceb5bb4d/src/rpc/blockchain.cpp#L589-L618>
//
// TODO: also use this function in `get_block` and `z_get_treestate`
#[allow(dead_code)]
pub fn height_from_signed_int(index: i32, tip_height: Height) -> Result<Height> {
    if index >= 0 {
        let height = index.try_into().expect("Positive i32 always fits in u32");
        if height > tip_height.0 {
            return Err(Error::invalid_params(
                "Provided index is greater than the current tip",
            ));
        }
        Ok(Height(height))
    } else {
        // `index + 1` can't overflow, because `index` is always negative here.
        let height = i32::try_from(tip_height.0)
            .expect("tip height fits in i32, because Height::MAX fits in i32")
            .checked_add(index + 1);

        let sanitized_height = match height {
            None => return Err(Error::invalid_params("Provided index is not valid")),
            Some(h) => {
                if h < 0 {
                    return Err(Error::invalid_params(
                        "Provided negative index ends up with a negative height",
                    ));
                }
                let h: u32 = h.try_into().expect("Positive i32 always fits in u32");
                if h > tip_height.0 {
                    return Err(Error::invalid_params(
                        "Provided index is greater than the current tip",
                    ));
                }

                h
            }
        };

        Ok(Height(sanitized_height))
    }
}

/// A helper module to serialize `Option<T: ToHex>` as a hex string.
mod opthex {
    use hex::ToHex;
    use serde::Serializer;

    pub fn serialize<S, T>(data: &Option<T>, serializer: S) -> Result<S::Ok, S::Error>
    where
        S: Serializer,
        T: ToHex,
    {
        match data {
            Some(data) => {
                let s = data.encode_hex::<String>();
                serializer.serialize_str(&s)
            }
            None => serializer.serialize_none(),
        }
    }
}<|MERGE_RESOLUTION|>--- conflicted
+++ resolved
@@ -37,12 +37,6 @@
 use zebra_state::{HashOrHeight, OutputIndex, OutputLocation, TransactionLocation};
 
 use crate::{
-<<<<<<< HEAD
-=======
-    constants::{
-        INVALID_ADDRESS_OR_KEY_ERROR_CODE, INVALID_PARAMETERS_ERROR_CODE, MISSING_BLOCK_ERROR_CODE,
-    },
->>>>>>> be50f7ce
     methods::trees::{GetSubtrees, GetTreestate, SubtreeRpcData},
     queue::Queue,
     server::{
@@ -763,7 +757,16 @@
         verbosity: Option<u8>,
     ) -> BoxFuture<Result<GetBlock>> {
         let mut state = self.state.clone();
-<<<<<<< HEAD
+        let verbosity = verbosity.unwrap_or(1);
+        let network = self.network.clone();
+        let original_hash_or_height = hash_or_height.clone();
+
+        // If verbosity requires a call to `get_block_header`, resolve it here
+        let get_block_header_future = if matches!(verbosity, 1 | 2) {
+            Some(self.get_block_header(original_hash_or_height.clone(), Some(true)))
+        } else {
+            None
+        };
 
         async move {
             let hash_or_height: HashOrHeight = hash_or_height
@@ -771,131 +774,6 @@
                 // Reference for the legacy error code:
                 // <https://github.com/zcash/zcash/blob/99ad6fdc3a549ab510422820eea5e5ce9f60a5fd/src/rpc/blockchain.cpp#L629>
                 .map_error(server::error::LegacyCode::InvalidParameter)?;
-
-            match verbosity.unwrap_or(1) {
-                0 => {
-                    // # Performance
-                    //
-                    // This RPC is used in `lightwalletd`'s initial sync of 2 million blocks,
-                    // so it needs to load block data very efficiently.
-                    let request = zebra_state::ReadRequest::Block(hash_or_height);
-                    let response = state
-                        .ready()
-                        .and_then(|service| service.call(request))
-                        .await
-                        .map_error(server::error::LegacyCode::default())?;
-
-                    match response {
-                        zebra_state::ReadResponse::Block(Some(block)) => {
-                            Ok(GetBlock::Raw(block.into()))
-                        }
-                        zebra_state::ReadResponse::Block(None) => Err("Block not found")
-                            // `lightwalletd` expects error code `-8` when a block is not found:
-                            // <https://github.com/zcash/lightwalletd/blob/v0.4.16/common/common.go#L287-L290>
-                            // This is because `lightwalletd` requests blocks by height, and
-                            // `zcashd` returns `-8` for invalid heights:
-                            // <https://github.com/zcash/zcash/blob/99ad6fdc3a549ab510422820eea5e5ce9f60a5fd/src/rpc/blockchain.cpp#L629>
-                            .map_error(server::error::LegacyCode::InvalidParameter),
-                        _ => unreachable!("unmatched response to a block request"),
-                    }
-                }
-                verbosity @ 1 | verbosity @ 2 => {
-                    // # Performance
-                    //
-                    // This RPC is used in `lightwalletd`'s initial sync of 2 million blocks,
-                    // so it needs to load all its fields very efficiently.
-                    //
-                    // Currently, we get the block hash and transaction IDs from indexes,
-                    // which is much more efficient than loading all the block data,
-                    // then hashing the block header and all the transactions.
-
-                    // Get the block hash from the height -> hash index, if needed
-                    //
-                    // # Concurrency
-                    //
-                    // For consistency, this lookup must be performed first, then all the other
-                    // lookups must be based on the hash.
-                    //
-                    // All possible responses are valid, even if the best chain changes. Clients
-                    // must be able to handle chain forks, including a hash for a block that is
-                    // later discovered to be on a side chain.
-
-                    let should_read_block_header = verbosity == 2;
-
-                    let hash = match hash_or_height {
-                        HashOrHeight::Hash(hash) => hash,
-                        HashOrHeight::Height(height) => {
-                            let request = zebra_state::ReadRequest::BestChainBlockHash(height);
-                            let response = state
-                                .ready()
-                                .and_then(|service| service.call(request))
-                                .await
-                                .map_error(server::error::LegacyCode::default())?;
-
-                            match response {
-                                zebra_state::ReadResponse::BlockHash(Some(hash)) => hash,
-                                zebra_state::ReadResponse::BlockHash(None) => {
-                                    return Err("block height not in best chain")
-                                        // `lightwalletd` expects error code `-8` when a block is not found:
-                                        // <https://github.com/zcash/lightwalletd/blob/v0.4.16/common/common.go#L287-L290>
-                                        // This is because `lightwalletd` requests blocks by height, and
-                                        // `zcashd` returns `-8` for invalid heights:
-                                        // <https://github.com/zcash/zcash/blob/99ad6fdc3a549ab510422820eea5e5ce9f60a5fd/src/rpc/blockchain.cpp#L629>
-                                        .map_error(server::error::LegacyCode::InvalidParameter);
-                                }
-                                _ => unreachable!("unmatched response to a block hash request"),
-                            }
-                        }
-                    };
-
-                    // # Concurrency
-                    //
-                    // We look up by block hash so the hash, transaction IDs, and confirmations
-                    // are consistent.
-                    let mut requests = vec![
-                        // Get transaction IDs from the transaction index by block hash
-                        //
-                        // # Concurrency
-                        //
-                        // A block's transaction IDs are never modified, so all possible responses are
-                        // valid. Clients that query block heights must be able to handle chain forks,
-                        // including getting transaction IDs from any chain fork.
-                        zebra_state::ReadRequest::TransactionIdsForBlock(hash.into()),
-                        // Sapling trees
-                        zebra_state::ReadRequest::SaplingTree(hash.into()),
-                        // Orchard trees
-                        zebra_state::ReadRequest::OrchardTree(hash.into()),
-                        // Get block confirmations from the block height index
-                        //
-                        // # Concurrency
-                        //
-                        // All possible responses are valid, even if a block is added to the chain, or
-                        // the best chain changes. Clients must be able to handle chain forks, including
-                        // different confirmation values before or after added blocks, and switching
-                        // between -1 and multiple different confirmation values.
-                        zebra_state::ReadRequest::Depth(hash),
-                    ];
-
-                    if should_read_block_header {
-                        // Block header
-                        requests.push(zebra_state::ReadRequest::BlockHeader(hash.into()))
-                    }
-
-                    let mut futs = FuturesOrdered::new();
-=======
-        let verbosity = verbosity.unwrap_or(DEFAULT_GETBLOCK_VERBOSITY);
-        let network = self.network.clone();
-        let original_hash_or_height = hash_or_height.clone();
-
-        // If verbosity requires a call to `get_block_header`, resolve it here
-        let get_block_header_future = if matches!(verbosity, 1 | 2) {
-            Some(self.get_block_header(original_hash_or_height.clone(), Some(true)))
-        } else {
-            None
-        };
-
-        async move {
-            let hash_or_height: HashOrHeight = hash_or_height.parse().map_server_error()?;
 
             if verbosity == 0 {
                 // # Performance
@@ -907,17 +785,14 @@
                     .ready()
                     .and_then(|service| service.call(request))
                     .await
-                    .map_server_error()?;
+                    .map_error(server::error::LegacyCode::default())?;
 
                 match response {
                     zebra_state::ReadResponse::Block(Some(block)) => {
                         Ok(GetBlock::Raw(block.into()))
                     }
-                    zebra_state::ReadResponse::Block(None) => Err(Error {
-                        code: MISSING_BLOCK_ERROR_CODE,
-                        message: "Block not found".to_string(),
-                        data: None,
-                    }),
+                    zebra_state::ReadResponse::Block(None) => Err("block not found")
+                        .map_error(server::error::LegacyCode::InvalidParameter),
                     _ => unreachable!("unmatched response to a block request"),
                 }
             } else if let Some(get_block_header_future) = get_block_header_future {
@@ -963,85 +838,24 @@
                 ];
 
                 let mut futs = FuturesOrdered::new();
->>>>>>> be50f7ce
-
-                    for request in requests {
-                        futs.push_back(state.clone().oneshot(request));
-                    }
-
-                    let tx_ids_response = futs.next().await.expect("`futs` should not be empty");
-                    let tx = match tx_ids_response.map_error(server::error::LegacyCode::default())?
-                    {
-                        zebra_state::ReadResponse::TransactionIdsForBlock(tx_ids) => tx_ids
-                            .ok_or_error(server::error::LegacyCode::default(), "Block not found")?
-                            .iter()
-                            .map(|tx_id| tx_id.encode_hex())
-                            .collect(),
-                        _ => unreachable!(
-                            "unmatched response to a transaction_ids_for_block request"
-                        ),
-                    };
-
-<<<<<<< HEAD
-                    let sapling_tree_response =
-                        futs.next().await.expect("`futs` should not be empty");
-                    let sapling_note_commitment_tree_count = match sapling_tree_response
-                        .map_error(server::error::LegacyCode::default())?
-                    {
-                        zebra_state::ReadResponse::SaplingTree(Some(nct)) => nct.count(),
-                        zebra_state::ReadResponse::SaplingTree(None) => 0,
-                        _ => unreachable!("unmatched response to a SaplingTree request"),
-                    };
-
-                    let orchard_tree_response =
-                        futs.next().await.expect("`futs` should not be empty");
-                    let orchard_note_commitment_tree_count = match orchard_tree_response
-                        .map_error(server::error::LegacyCode::default())?
-                    {
-                        zebra_state::ReadResponse::OrchardTree(Some(nct)) => nct.count(),
-                        zebra_state::ReadResponse::OrchardTree(None) => 0,
-                        _ => unreachable!("unmatched response to a OrchardTree request"),
-                    };
-
-                    // From <https://zcash.github.io/rpc/getblock.html>
-                    const NOT_IN_BEST_CHAIN_CONFIRMATIONS: i64 = -1;
-
-                    let depth_response = futs.next().await.expect("`futs` should not be empty");
-                    let confirmations = match depth_response
-                        .map_error(server::error::LegacyCode::default())?
-                    {
-                        // Confirmations are one more than the depth.
-                        // Depth is limited by height, so it will never overflow an i64.
-                        zebra_state::ReadResponse::Depth(Some(depth)) => i64::from(depth) + 1,
-                        zebra_state::ReadResponse::Depth(None) => NOT_IN_BEST_CHAIN_CONFIRMATIONS,
-                        _ => unreachable!("unmatched response to a depth request"),
-                    };
-
-                    let (time, height) = if should_read_block_header {
-                        let block_header_response =
-                            futs.next().await.expect("`futs` should not be empty");
-
-                        match block_header_response.map_error(server::error::LegacyCode::Misc)? {
-                            zebra_state::ReadResponse::BlockHeader { header, height, .. } => {
-                                (Some(header.time.timestamp()), Some(height))
-                            }
-                            _ => unreachable!("unmatched response to a BlockHeader request"),
-                        }
-                    } else {
-                        (None, hash_or_height.height())
-                    };
-
-                    let sapling = SaplingTrees {
-                        size: sapling_note_commitment_tree_count,
-                    };
-
-                    let orchard = OrchardTrees {
-                        size: orchard_note_commitment_tree_count,
-                    };
-=======
+
+                for request in requests {
+                    futs.push_back(state.clone().oneshot(request));
+                }
+
+                let tx_ids_response = futs.next().await.expect("`futs` should not be empty");
+                let tx = match tx_ids_response.map_error(server::error::LegacyCode::default())? {
+                    zebra_state::ReadResponse::TransactionIdsForBlock(tx_ids) => tx_ids
+                        .ok_or_error(server::error::LegacyCode::default(), "block not found")?
+                        .iter()
+                        .map(|tx_id| tx_id.encode_hex())
+                        .collect(),
+                    _ => unreachable!("unmatched response to a transaction_ids_for_block request"),
+                };
+
                 let orchard_tree_response = futs.next().await.expect("`futs` should not be empty");
                 let zebra_state::ReadResponse::OrchardTree(orchard_tree) =
-                    orchard_tree_response.map_server_error()?
+                    orchard_tree_response.map_misc_error()?
                 else {
                     unreachable!("unmatched response to a OrchardTree request");
                 };
@@ -1050,7 +864,7 @@
 
                 // This could be `None` if there's a chain reorg between state queries.
                 let orchard_tree =
-                    orchard_tree.ok_or_server_error("missing orchard tree for block")?;
+                    orchard_tree.ok_or_misc_error("missing orchard tree for block")?;
 
                 let final_orchard_root = match nu5_activation {
                     Some(activation_height) if height >= activation_height => {
@@ -1067,23 +881,9 @@
                 let orchard = OrchardTrees {
                     size: orchard_tree_size,
                 };
->>>>>>> be50f7ce
-
-                    let trees = GetBlockTrees { sapling, orchard };
-
-<<<<<<< HEAD
-                    Ok(GetBlock::Object {
-                        hash: GetBlockHash(hash),
-                        confirmations,
-                        height,
-                        time,
-                        tx,
-                        trees,
-                    })
-                }
-                _ => Err("Verbosity must be in range from 0 to 2".to_string())
-                    .map_error(server::error::LegacyCode::InvalidParameter),
-=======
+
+                let trees = GetBlockTrees { sapling, orchard };
+
                 Ok(GetBlock::Object {
                     hash,
                     confirmations,
@@ -1104,12 +904,8 @@
                     next_block_hash,
                 })
             } else {
-                Err(Error {
-                    code: ErrorCode::InvalidParams,
-                    message: "Invalid verbosity value".to_string(),
-                    data: None,
-                })
->>>>>>> be50f7ce
+                Err("invalid verbosity value")
+                    .map_error(server::error::LegacyCode::InvalidParameter)
             }
         }
         .boxed()
@@ -1137,22 +933,19 @@
                 .clone()
                 .oneshot(zebra_state::ReadRequest::BlockHeader(hash_or_height))
                 .await
-<<<<<<< HEAD
-                .map_error(server::error::LegacyCode::Misc)?
-=======
                 .map_err(|_| Error {
-                    // Compatibility with zcashd. Note that since this function
-                    // is reused by getblock(), we return the errors expected
-                    // by it (they differ whether a hash or a height was passed)
+                    // ## Compatibility with `zcashd`.
+                    //
+                    // Since this function is reused by getblock(), we return the errors
+                    // expected by it (they differ whether a hash or a height was passed).
                     code: if hash_or_height.hash().is_some() {
-                        INVALID_ADDRESS_OR_KEY_ERROR_CODE
+                        server::error::LegacyCode::InvalidAddressOrKey.into()
                     } else {
-                        MISSING_BLOCK_ERROR_CODE
+                        server::error::LegacyCode::InvalidParameter.into()
                     },
-                    message: "block height not in best chain".to_string(),
+                    message: "block height not in best chain".to_owned(),
                     data: None,
                 })?
->>>>>>> be50f7ce
             else {
                 panic!("unexpected response to BlockHeader request")
             };
