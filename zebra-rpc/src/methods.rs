//! Zebra supported RPC methods.
//!
//! Based on the [`zcashd` RPC methods](https://zcash.github.io/rpc/)
//! as used by `lightwalletd.`
//!
//! Some parts of the `zcashd` RPC documentation are outdated.
//! So this implementation follows the `lightwalletd` client implementation.

use futures::{FutureExt, TryFutureExt};
use hex::FromHex;
use jsonrpc_core::{self, BoxFuture, Error, ErrorCode, Result};
use jsonrpc_derive::rpc;
use tower::{buffer::Buffer, Service, ServiceExt};

use zebra_chain::{
<<<<<<< HEAD
    block::{Height, SerializedBlock},
    serialization::ZcashDeserialize,
    transaction::Transaction,
=======
    serialization::ZcashDeserialize,
    transaction::{self, Transaction},
>>>>>>> 0e0aefaa
};
use zebra_network::constants::USER_AGENT;
use zebra_node_services::{mempool, BoxError};

#[cfg(test)]
mod tests;

#[rpc(server)]
/// RPC method signatures.
pub trait Rpc {
    /// getinfo
    ///
    /// Returns software information from the RPC server running Zebra.
    ///
    /// zcashd reference: <https://zcash.github.io/rpc/getinfo.html>
    ///
    /// Result:
    /// {
    ///      "build": String, // Full application version
    ///      "subversion", String, // Zebra user agent
    /// }
    ///
    /// Note 1: We only expose 2 fields as they are the only ones needed for
    /// lightwalletd: <https://github.com/zcash/lightwalletd/blob/v0.4.9/common/common.go#L91-L95>
    ///
    /// Note 2: <https://zcash.github.io/rpc/getinfo.html> is outdated so it does not
    /// show the fields we are exposing. However, this fields are part of the output
    /// as shown in the following zcashd code:
    /// <https://github.com/zcash/zcash/blob/v4.6.0-1/src/rpc/misc.cpp#L86-L87>
    /// Zcash open ticket to add this fields to the docs: <https://github.com/zcash/zcash/issues/5606>
    #[rpc(name = "getinfo")]
    fn get_info(&self) -> Result<GetInfo>;

    /// getblockchaininfo
    ///
    /// TODO: explain what the method does
    ///       link to the zcashd RPC reference
    ///       list the arguments and fields that lightwalletd uses
    ///       note any other lightwalletd changes
    #[rpc(name = "getblockchaininfo")]
    fn get_blockchain_info(&self) -> Result<GetBlockChainInfo>;

    /// sendrawtransaction
    ///
    /// Sends the raw bytes of a signed transaction to the network, if the transaction is valid.
    ///
    /// zcashd reference: <https://zcash.github.io/rpc/sendrawtransaction.html>
    ///
    /// Result: a hexadecimal string of the hash of the sent transaction.
    ///
    /// Note: zcashd provides an extra `allowhighfees` parameter, but we don't yet because
    /// lightwalletd doesn't use it.
    #[rpc(name = "sendrawtransaction")]
    fn send_raw_transaction(
        &self,
        raw_transaction_hex: String,
    ) -> BoxFuture<Result<SentTransactionHash>>;

    /// getblock
    ///
    /// Returns requested block by height, encoded as hex.
    ///
    /// zcashd reference: <https://zcash.github.io/rpc/getblock.html>
    ///
    /// Result:
    /// {
    ///      "data": String, // The block encoded as hex
    /// }
    ///
    /// Note 1: We only expose the `data` field as lightwalletd uses the non-verbose
    /// mode for all getblock calls: <https://github.com/zcash/lightwalletd/blob/v0.4.9/common/common.go#L232>
    ///
    /// Note 2: `lightwalletd` only requests blocks by height, so we don't support
    /// getting blocks by hash.
    ///
    /// Note 3: The `verbosity` parameter is ignored but required in the call.
    #[rpc(name = "getblock")]
    fn get_block(&self, height: String, verbosity: u8) -> BoxFuture<Result<GetBlock>>;
}

/// RPC method implementations.
pub struct RpcImpl<Mempool, State>
where
    Mempool: Service<mempool::Request, Response = mempool::Response, Error = BoxError>,
    State: Service<
        zebra_state::Request,
        Response = zebra_state::Response,
        Error = zebra_state::BoxError,
    >,
{
    /// Zebra's application version.
    app_version: String,
    /// A handle to the mempool service.
    mempool: Buffer<Mempool, mempool::Request>,
    /// A handle to the state service.
    state: Buffer<State, zebra_state::Request>,
}

impl<Mempool, State> RpcImpl<Mempool, State>
where
    Mempool: Service<mempool::Request, Response = mempool::Response, Error = BoxError>,
    State: Service<
            zebra_state::Request,
            Response = zebra_state::Response,
            Error = zebra_state::BoxError,
        > + 'static,
    State::Future: Send,
{
    /// Create a new instance of the RPC handler.
    pub fn new(
        app_version: String,
        mempool: Buffer<Mempool, mempool::Request>,
        state: Buffer<State, zebra_state::Request>,
    ) -> Self {
        RpcImpl {
            app_version,
            mempool,
            state,
        }
    }
}

impl<Mempool, State> Rpc for RpcImpl<Mempool, State>
where
    Mempool:
        tower::Service<mempool::Request, Response = mempool::Response, Error = BoxError> + 'static,
    Mempool::Future: Send,
    State: Service<
            zebra_state::Request,
            Response = zebra_state::Response,
            Error = zebra_state::BoxError,
        > + 'static,
    State::Future: Send,
{
    fn get_info(&self) -> Result<GetInfo> {
        let response = GetInfo {
            build: self.app_version.clone(),
            subversion: USER_AGENT.into(),
        };

        Ok(response)
    }

    fn get_blockchain_info(&self) -> Result<GetBlockChainInfo> {
        // TODO: dummy output data, fix in the context of #3143
        let response = GetBlockChainInfo {
            chain: "TODO: main".to_string(),
        };

        Ok(response)
    }

    fn send_raw_transaction(
        &self,
        raw_transaction_hex: String,
    ) -> BoxFuture<Result<SentTransactionHash>> {
        let mempool = self.mempool.clone();

        async move {
            let raw_transaction_bytes = Vec::from_hex(raw_transaction_hex).map_err(|_| {
                Error::invalid_params("raw transaction is not specified as a hex string")
            })?;
            let raw_transaction = Transaction::zcash_deserialize(&*raw_transaction_bytes)
                .map_err(|_| Error::invalid_params("raw transaction is structurally invalid"))?;

            let transaction_hash = raw_transaction.hash();

            let transaction_parameter = mempool::Gossip::Tx(raw_transaction.into());
            let request = mempool::Request::Queue(vec![transaction_parameter]);

            let response = mempool.oneshot(request).await.map_err(|error| Error {
                code: ErrorCode::ServerError(0),
                message: error.to_string(),
                data: None,
            })?;

            let queue_results = match response {
                mempool::Response::Queued(results) => results,
                _ => unreachable!("incorrect response variant from mempool service"),
            };

            assert_eq!(
                queue_results.len(),
                1,
                "mempool service returned more results than expected"
            );

            match &queue_results[0] {
                Ok(()) => Ok(SentTransactionHash(transaction_hash)),
                Err(error) => Err(Error {
                    code: ErrorCode::ServerError(0),
                    message: error.to_string(),
                    data: None,
                }),
            }
        }
        .boxed()
    }

    fn get_block(&self, height: String, _verbosity: u8) -> BoxFuture<Result<GetBlock>> {
        let mut state = self.state.clone();
        let height = Height(
            height
                .parse::<u32>()
                .expect("Height as string should parse"),
        );

        async move {
            let request = zebra_state::Request::Block(zebra_state::HashOrHeight::Height(height));
            let response = state
                .ready()
                .and_then(|service| service.call(request))
                .await
                .map_err(|error| Error {
                    code: ErrorCode::ServerError(0),
                    message: error.to_string(),
                    data: None,
                })?;

            match response {
                zebra_state::Response::Block(Some(block)) => Ok(GetBlock { data: block.into() }),
                zebra_state::Response::Block(None) => Err(Error {
                    code: ErrorCode::ServerError(0),
                    message: "Block not found".to_string(),
                    data: None,
                }),
                _ => unreachable!("unmatched response to a block request"),
            }
        }
        .boxed()
    }
}

#[derive(serde::Serialize, serde::Deserialize)]
/// Response to a `getinfo` RPC request.
pub struct GetInfo {
    build: String,
    subversion: String,
}

#[derive(serde::Serialize, serde::Deserialize)]
/// Response to a `getblockchaininfo` RPC request.
pub struct GetBlockChainInfo {
    chain: String,
    // TODO: add other fields used by lightwalletd (#3143)
}

#[derive(Debug, Eq, PartialEq, serde::Serialize, serde::Deserialize)]
/// Response to a `sendrawtransaction` RPC request.
///
/// A JSON string with the transaction hash in hexadecimal.
<<<<<<< HEAD
pub struct SentTransactionHash(String);

#[derive(serde::Serialize)]
/// Response to a `getblock` RPC request.
pub struct GetBlock {
    #[serde(with = "hex")]
    data: SerializedBlock,
}
=======
pub struct SentTransactionHash(#[serde(with = "hex")] transaction::Hash);
>>>>>>> 0e0aefaa
<|MERGE_RESOLUTION|>--- conflicted
+++ resolved
@@ -13,14 +13,9 @@
 use tower::{buffer::Buffer, Service, ServiceExt};
 
 use zebra_chain::{
-<<<<<<< HEAD
     block::{Height, SerializedBlock},
     serialization::ZcashDeserialize,
-    transaction::Transaction,
-=======
-    serialization::ZcashDeserialize,
     transaction::{self, Transaction},
->>>>>>> 0e0aefaa
 };
 use zebra_network::constants::USER_AGENT;
 use zebra_node_services::{mempool, BoxError};
@@ -272,15 +267,11 @@
 /// Response to a `sendrawtransaction` RPC request.
 ///
 /// A JSON string with the transaction hash in hexadecimal.
-<<<<<<< HEAD
-pub struct SentTransactionHash(String);
+pub struct SentTransactionHash(#[serde(with = "hex")] transaction::Hash);
 
 #[derive(serde::Serialize)]
 /// Response to a `getblock` RPC request.
 pub struct GetBlock {
     #[serde(with = "hex")]
     data: SerializedBlock,
-}
-=======
-pub struct SentTransactionHash(#[serde(with = "hex")] transaction::Hash);
->>>>>>> 0e0aefaa
+}