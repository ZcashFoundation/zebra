--- conflicted
+++ resolved
@@ -306,21 +306,12 @@
     ///
     /// method: post
     /// tags: blockchain
-<<<<<<< HEAD
-    // #[rpc(name = "getassetstate")]
-    // fn get_asset_state(
-    //     &self,
-    //     asset_base: String,
-    //     include_non_finalized: Option<bool>,
-    // ) -> BoxFuture<Result<zebra_chain::orchard_zsa::AssetState>>;
-=======
     #[rpc(name = "getassetstate")]
     fn get_asset_state(
         &self,
         asset_base: String,
         include_non_finalized: Option<bool>,
     ) -> BoxFuture<Result<zebra_chain::orchard_zsa::AssetState>>;
->>>>>>> 47287e36
 
     /// Stop the running zebrad process.
     ///
@@ -1378,37 +1369,6 @@
         .boxed()
     }
 
-<<<<<<< HEAD
-    // fn get_asset_state(
-    //     &self,
-    //     asset_base: String,
-    //     include_non_finalized: Option<bool>,
-    // ) -> BoxFuture<Result<zebra_chain::orchard_zsa::AssetState>> {
-    //     let state = self.state.clone();
-    //     let include_non_finalized = include_non_finalized.unwrap_or(true);
-    //
-    //     async move {
-    //         let asset_base = hex::decode(asset_base)
-    //             .map_server_error()?
-    //             .zcash_deserialize_into()
-    //             .map_server_error()?;
-    //
-    //         let request = zebra_state::ReadRequest::AssetState {
-    //             asset_base,
-    //             include_non_finalized,
-    //         };
-    //
-    //         let zebra_state::ReadResponse::AssetState(asset_state) =
-    //             state.oneshot(request).await.map_server_error()?
-    //         else {
-    //             unreachable!("unexpected response from state service");
-    //         };
-    //
-    //         asset_state.ok_or_server_error("asset base not found")
-    //     }
-    //     .boxed()
-    // }
-=======
     fn get_asset_state(
         &self,
         asset_base: String,
@@ -1438,7 +1398,6 @@
         }
         .boxed()
     }
->>>>>>> 47287e36
 
     fn stop(&self) -> Result<String> {
         #[cfg(not(target_os = "windows"))]
