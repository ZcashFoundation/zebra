--- conflicted
+++ resolved
@@ -19,12 +19,8 @@
 use zebra_chain::{
     block::{self, Height, SerializedBlock},
     chain_tip::ChainTip,
-<<<<<<< HEAD
-    parameters::Network,
+    parameters::{ConsensusBranchId, Network, NetworkUpgrade},
     sapling,
-=======
-    parameters::{ConsensusBranchId, Network, NetworkUpgrade},
->>>>>>> 53bf4c6b
     serialization::{SerializationError, ZcashDeserialize},
     transaction::{self, SerializedTransaction, Transaction},
 };
@@ -114,7 +110,6 @@
     #[rpc(name = "getrawmempool")]
     fn get_raw_mempool(&self) -> BoxFuture<Result<Vec<String>>>;
 
-<<<<<<< HEAD
     /// Returns information about the given block's Sapling & Orchard tree state.
     ///
     /// zcashd reference: [`z_gettreestate`](https://zcash.github.io/rpc/z_gettreestate.html)
@@ -130,10 +125,12 @@
     // TODO: implement the negative heights and remove the note above.
     #[rpc(name = "z_gettreestate")]
     fn z_get_treestate(&self, hash_or_height: String) -> BoxFuture<Result<GetTreestate>>;
-=======
+
     /// Returns the raw transaction data, as a [`GetRawTransaction`] JSON string or structure.
     ///
     /// zcashd reference: [`getrawtransaction`](https://zcash.github.io/rpc/getrawtransaction.html)
+    /// We don't currently support the `blockhash` parameter since lightwalletd does not
+    /// use it.
     ///
     /// # Parameters
     ///
@@ -141,9 +138,6 @@
     /// - `verbose`: (numeric, optional, default=0) If 0, return a string of hex-encoded data, otherwise return a JSON object.
     ///
     /// # Notes
-    ///
-    /// We don't currently support the `blockhash` parameter since lightwalletd does not
-    /// use it.
     ///
     /// In verbose mode, we only expose the `hex` and `height` fields since
     /// lightwalletd uses only those:
@@ -154,7 +148,6 @@
         txid_hex: String,
         verbose: u8,
     ) -> BoxFuture<Result<GetRawTransaction>>;
->>>>>>> 53bf4c6b
 }
 
 /// RPC method implementations.
@@ -459,16 +452,7 @@
         .boxed()
     }
 
-<<<<<<< HEAD
-    fn z_get_treestate(&self, hash_or_height: String) -> BoxFuture<Result<GetTreestate>> {
-        let mut state = self.state.clone();
-
-        async move {
-            let hash_or_height = hash_or_height
-                .parse()
-                .map_err(|error: SerializationError| Error {
-=======
-    fn get_raw_transaction(
+        fn get_raw_transaction(
         &self,
         txid_hex: String,
         verbose: u8,
@@ -498,15 +482,11 @@
                 .and_then(|service| service.call(request))
                 .await
                 .map_err(|error| Error {
->>>>>>> 53bf4c6b
                     code: ErrorCode::ServerError(0),
                     message: error.to_string(),
                     data: None,
                 })?;
 
-<<<<<<< HEAD
-            let request = zebra_state::ReadRequest::SaplingTree(hash_or_height);
-=======
             match response {
                 mempool::Response::Transactions(unmined_transactions) => {
                     if !unmined_transactions.is_empty() {
@@ -524,7 +504,6 @@
 
             // Now check the state
             let request = zebra_state::ReadRequest::Transaction(txid);
->>>>>>> 53bf4c6b
             let response = state
                 .ready()
                 .and_then(|service| service.call(request))
@@ -536,17 +515,6 @@
                 })?;
 
             match response {
-<<<<<<< HEAD
-                zebra_state::ReadResponse::SaplingTree(Some(tree)) => {
-                    Ok(GetTreestate((*tree).clone()))
-                }
-                zebra_state::ReadResponse::SaplingTree(None) => Err(Error {
-                    code: ErrorCode::ServerError(0),
-                    message: "Tree not found".to_string(),
-                    data: None,
-                }),
-                _ => unreachable!("unmatched response to a block request"),
-=======
                 zebra_state::ReadResponse::Transaction(Some((tx, height))) => Ok(
                     GetRawTransaction::from_transaction(tx, Some(height), verbose != 0).map_err(
                         |error| Error {
@@ -562,7 +530,45 @@
                     data: None,
                 }),
                 _ => unreachable!("unmatched response to a transaction request"),
->>>>>>> 53bf4c6b
+            }
+        }
+        .boxed()
+    }
+}
+
+    fn z_get_treestate(&self, hash_or_height: String) -> BoxFuture<Result<GetTreestate>> {
+        let mut state = self.state.clone();
+
+        async move {
+            let hash_or_height = hash_or_height
+                .parse()
+                .map_err(|error: SerializationError| Error {
+                    code: ErrorCode::ServerError(0),
+                    message: error.to_string(),
+                    data: None,
+                })?;
+
+            let request = zebra_state::ReadRequest::SaplingTree(hash_or_height);
+            let response = state
+                .ready()
+                .and_then(|service| service.call(request))
+                .await
+                .map_err(|error| Error {
+                    code: ErrorCode::ServerError(0),
+                    message: error.to_string(),
+                    data: None,
+                })?;
+
+            match response {
+                zebra_state::ReadResponse::SaplingTree(Some(tree)) => {
+                    Ok(GetTreestate((*tree).clone()))
+                }
+                zebra_state::ReadResponse::SaplingTree(None) => Err(Error {
+                    code: ErrorCode::ServerError(0),
+                    message: "Tree not found".to_string(),
+                    data: None,
+                }),
+                _ => unreachable!("unmatched response to a block request"),
             }
         }
         .boxed()
@@ -647,19 +653,19 @@
 /// Contains the hex-encoded hash of the tip block.
 ///
 /// Also see the notes for the [`Rpc::get_best_block_hash` method].
-<<<<<<< HEAD
+#[derive(Copy, Clone, Debug, Eq, PartialEq, serde::Deserialize, serde::Serialize)]
 pub struct GetBestBlockHash(#[serde(with = "hex")] block::Hash);
 
 #[derive(serde::Serialize)]
 /// Response to a `z_gettreestate` RPC request.
 ///
-/// Contains the hex-encoded Sapling & Orchard note commitment trees.
-// TODO: adjust the description above so that it reflects the new fields once
-// they are added.
-pub struct GetTreestate(sapling::tree::NoteCommitmentTree);
-=======
-#[derive(Copy, Clone, Debug, Eq, PartialEq, serde::Deserialize, serde::Serialize)]
-pub struct GetBestBlockHash(#[serde(with = "hex")] block::Hash);
+    /// Contains the hex-encoded Sapling & Orchard note commitment trees.
+    // TODO: adjust the description above so that it reflects the new fields once
+    // they are added.
+    pub struct GetTreestate(sapling::tree::NoteCommitmentTree);
+
+
+
 
 /// Response to a `getrawtransaction` RPC request.
 ///
@@ -701,5 +707,4 @@
             Ok(GetRawTransaction::Raw(tx.into()))
         }
     }
-}
->>>>>>> 53bf4c6b
+}