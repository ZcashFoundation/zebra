--- conflicted
+++ resolved
@@ -1964,7 +1964,7 @@
         parameters: Option<GetBlockTemplateParameters>,
     ) -> Result<GetBlockTemplateResponse> {
         use types::get_block_template::{
-            check_miner_address, check_parameters, check_synced_to_tip, fetch_mempool_transactions,
+            check_parameters, check_synced_to_tip, fetch_mempool_transactions,
             fetch_state_tip_and_local_time, validate_block_proposal,
             zip317::select_mempool_transactions,
         };
@@ -1999,18 +1999,10 @@
 
         let client_long_poll_id = parameters.as_ref().and_then(|params| params.long_poll_id);
 
-<<<<<<< HEAD
-        // - One-off checks
-
-        // Check config and parameters.
-        // These checks always have the same result during long polling.
-        let miner_address = check_miner_address(miner_address)?;
-=======
         let miner_address = self
             .gbt
             .miner_address()
             .ok_or_misc_error("miner_address not configured")?;
->>>>>>> 89fc7132
 
         // - Checks and fetches that can change during long polling
         //
