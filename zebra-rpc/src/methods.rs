//! Zebra supported RPC methods.
//!
//! Based on the [`zcashd` RPC methods](https://zcash.github.io/rpc/)
//! as used by `lightwalletd.`
//!
//! Some parts of the `zcashd` RPC documentation are outdated.
//! So this implementation follows the `zcashd` server and `lightwalletd` client implementations.
//!
//! # Developing this module
//!
//! If RPCs are added or changed, ensure the following:
//!
//! - Request types can be instantiated from dependent crates, and
//!   response types are fully-readable (up to each leaf component), meaning
//!   every field on response types can be read, and any types used in response
//!   types has an appropriate API for either directly accessing their fields, or
//!   has an appropriate API for accessing any relevant data.
//!
//!   This should be achieved, wherever possible, by:
//!   - Using `derive(Getters, new)` to keep new code succinct and consistent.
//!     Ensure that fields on response types that implement `Copy` are tagged
//!     with `#[getter(copy)]` field attributes to avoid unnecessary references.
//!     This should be easily noticeable in the `serialization_tests` test crate, where
//!     any fields implementing `Copy` but not tagged with `#[getter(Copy)]` will
//!     be returned by reference, and will require dereferencing with the dereference
//!     operator, `*`. If a value returned by a getter method requires dereferencing,
//!     the associated field in the response type should likely be tagged with `#[getter(Copy)]`.
//!   - If a field is added, use `#[new(...)]` so that it's not added to the
//!     constructor. If that is unavoidable, then it will require a major
//!     version bump.
//!
//! - A test has been added to the `serialization_tests` test crate to ensure the above.

use std::{
    cmp,
    collections::{HashMap, HashSet},
    fmt,
    ops::RangeInclusive,
    sync::Arc,
    time::Duration,
};

use chrono::Utc;
use derive_getters::Getters;
use derive_new::new;
use futures::{future::OptionFuture, stream::FuturesOrdered, StreamExt, TryFutureExt};
use hex::{FromHex, ToHex};
use indexmap::IndexMap;
use jsonrpsee::core::{async_trait, RpcResult as Result};
use jsonrpsee_proc_macros::rpc;
use jsonrpsee_types::{ErrorCode, ErrorObject};
use tokio::{
    sync::{broadcast, watch},
    task::JoinHandle,
};
use tower::{Service, ServiceExt};
use tracing::Instrument;

use zcash_address::{unified::Encoding, TryFromAddress};
use zcash_primitives::consensus::Parameters;

use zebra_chain::{
    amount::{self, Amount, NegativeAllowed, NonNegative},
    block::{self, Block, Commitment, Height, SerializedBlock, TryIntoHeight},
    chain_sync_status::ChainSyncStatus,
    chain_tip::{ChainTip, NetworkChainTipHeightEstimator},
    parameters::{
        subsidy::{
            block_subsidy, funding_stream_values, miner_subsidy, FundingStreamReceiver,
            ParameterSubsidy,
        },
        ConsensusBranchId, Network, NetworkUpgrade, POW_AVERAGING_WINDOW,
    },
    primitives,
    serialization::{ZcashDeserialize, ZcashDeserializeInto, ZcashSerialize},
    subtree::NoteCommitmentSubtreeIndex,
    transaction::{self, SerializedTransaction, Transaction, UnminedTx},
<<<<<<< HEAD
    transparent::{self, Address, OutputIndex},
=======
    transparent::{self, Address},
    value_balance::ValueBalance,
>>>>>>> 9caa717d
    work::{
        difficulty::{CompactDifficulty, ExpandedDifficulty, ParameterDifficulty, U256},
        equihash::Solution,
    },
};
use zebra_consensus::{funding_stream_address, ParameterCheckpoint, RouterError};
use zebra_network::{address_book_peers::AddressBookPeers, PeerSocketAddr};
use zebra_node_services::mempool;
use zebra_state::{HashOrHeight, OutputLocation, ReadRequest, ReadResponse, TransactionLocation};

use crate::{
    config,
    queue::Queue,
    server::{
        self,
        error::{MapError, OkOrError},
    },
};

pub(crate) mod hex_data;
pub(crate) mod trees;
pub(crate) mod types;

use hex_data::HexData;
use trees::{GetSubtreesByIndexResponse, GetTreestateResponse, SubtreeRpcData};
use types::{
    get_block_template::{
        constants::{
            DEFAULT_SOLUTION_RATE_WINDOW_SIZE, MEMPOOL_LONG_POLL_INTERVAL,
            ZCASHD_FUNDING_STREAM_ORDER,
        },
        proposal::proposal_block_from_template,
        BlockTemplateResponse, BlockTemplateTimeSource, GetBlockTemplateHandler,
        GetBlockTemplateParameters, GetBlockTemplateResponse,
    },
    get_blockchain_info::GetBlockchainInfoBalance,
    get_mining_info::GetMiningInfoResponse,
    get_raw_mempool::{self, GetRawMempoolResponse},
    long_poll::LongPollInput,
    peer_info::PeerInfo,
    submit_block::{SubmitBlockErrorResponse, SubmitBlockParameters, SubmitBlockResponse},
    subsidy::GetBlockSubsidyResponse,
    transaction::TransactionObject,
    unified_address::ZListUnifiedReceiversResponse,
    validate_address::ValidateAddressResponse,
    z_validate_address::{ZValidateAddressResponse, ZValidateAddressType},
};

#[cfg(test)]
mod tests;

#[rpc(server)]
/// RPC method signatures.
pub trait Rpc {
    /// Returns software information from the RPC server, as a [`GetInfo`] JSON struct.
    ///
    /// zcashd reference: [`getinfo`](https://zcash.github.io/rpc/getinfo.html)
    /// method: post
    /// tags: control
    ///
    /// # Notes
    ///
    /// [The zcashd reference](https://zcash.github.io/rpc/getinfo.html) might not show some fields
    /// in Zebra's [`GetInfo`]. Zebra uses the field names and formats from the
    /// [zcashd code](https://github.com/zcash/zcash/blob/v4.6.0-1/src/rpc/misc.cpp#L86-L87).
    ///
    /// Some fields from the zcashd reference are missing from Zebra's [`GetInfo`]. It only contains the fields
    /// [required for lightwalletd support.](https://github.com/zcash/lightwalletd/blob/v0.4.9/common/common.go#L91-L95)
    #[method(name = "getinfo")]
    async fn get_info(&self) -> Result<GetInfoResponse>;

    /// Returns blockchain state information, as a [`GetBlockchainInfoResponse`] JSON struct.
    ///
    /// zcashd reference: [`getblockchaininfo`](https://zcash.github.io/rpc/getblockchaininfo.html)
    /// method: post
    /// tags: blockchain
    ///
    /// # Notes
    ///
    /// Some fields from the zcashd reference are missing from Zebra's [`GetBlockchainInfoResponse`]. It only contains the fields
    /// [required for lightwalletd support.](https://github.com/zcash/lightwalletd/blob/v0.4.9/common/common.go#L72-L89)
    #[method(name = "getblockchaininfo")]
    async fn get_blockchain_info(&self) -> Result<GetBlockchainInfoResponse>;

    /// Returns the total balance of a provided `addresses` in an [`AddressBalance`] instance.
    ///
    /// zcashd reference: [`getaddressbalance`](https://zcash.github.io/rpc/getaddressbalance.html)
    /// method: post
    /// tags: address
    ///
    /// # Parameters
    ///
    /// - `address_strings`: (object, example={"addresses": ["tmYXBYJj1K7vhejSec5osXK2QsGa5MTisUQ"]}) A JSON map with a single entry
    ///     - `addresses`: (array of strings) A list of base-58 encoded addresses.
    ///
    /// # Notes
    ///
    /// zcashd also accepts a single string parameter instead of an array of strings, but Zebra
    /// doesn't because lightwalletd always calls this RPC with an array of addresses.
    ///
    /// zcashd also returns the total amount of Zatoshis received by the addresses, but Zebra
    /// doesn't because lightwalletd doesn't use that information.
    ///
    /// The RPC documentation says that the returned object has a string `balance` field, but
    /// zcashd actually [returns an
    /// integer](https://github.com/zcash/lightwalletd/blob/bdaac63f3ee0dbef62bde04f6817a9f90d483b00/common/common.go#L128-L130).
    #[method(name = "getaddressbalance")]
    async fn get_address_balance(
        &self,
        address_strings: GetAddressBalanceRequest,
    ) -> Result<GetAddressBalanceResponse>;

    /// Sends the raw bytes of a signed transaction to the local node's mempool, if the transaction is valid.
    /// Returns the [`SentTransactionHash`] for the transaction, as a JSON string.
    ///
    /// zcashd reference: [`sendrawtransaction`](https://zcash.github.io/rpc/sendrawtransaction.html)
    /// method: post
    /// tags: transaction
    ///
    /// # Parameters
    ///
    /// - `raw_transaction_hex`: (string, required, example="signedhex") The hex-encoded raw transaction bytes.
    /// - `allow_high_fees`: (bool, optional) A legacy parameter accepted by zcashd but ignored by Zebra.
    ///
    /// # Notes
    ///
    /// zcashd accepts an optional `allowhighfees` parameter. Zebra doesn't support this parameter,
    /// because lightwalletd doesn't use it.
    #[method(name = "sendrawtransaction")]
    async fn send_raw_transaction(
        &self,
        raw_transaction_hex: String,
        _allow_high_fees: Option<bool>,
    ) -> Result<SendRawTransactionResponse>;

    /// Returns the requested block by hash or height, as a [`GetBlock`] JSON string.
    /// If the block is not in Zebra's state, returns
    /// [error code `-8`.](https://github.com/zcash/zcash/issues/5758) if a height was
    /// passed or -5 if a hash was passed.
    ///
    /// zcashd reference: [`getblock`](https://zcash.github.io/rpc/getblock.html)
    /// method: post
    /// tags: blockchain
    ///
    /// # Parameters
    ///
    /// - `hash_or_height`: (string, required, example="1") The hash or height for the block to be returned.
    /// - `verbosity`: (number, optional, default=1, example=1) 0 for hex encoded data, 1 for a json object, and 2 for json object with transaction data.
    ///
    /// # Notes
    ///
    /// The `size` field is only returned with verbosity=2.
    ///
    /// The undocumented `chainwork` field is not returned.
    #[method(name = "getblock")]
    async fn get_block(
        &self,
        hash_or_height: String,
        verbosity: Option<u8>,
    ) -> Result<GetBlockResponse>;

    /// Returns the requested block header by hash or height, as a [`GetBlockHeader`] JSON string.
    /// If the block is not in Zebra's state,
    /// returns [error code `-8`.](https://github.com/zcash/zcash/issues/5758)
    /// if a height was passed or -5 if a hash was passed.
    ///
    /// zcashd reference: [`getblockheader`](https://zcash.github.io/rpc/getblockheader.html)
    /// method: post
    /// tags: blockchain
    ///
    /// # Parameters
    ///
    /// - `hash_or_height`: (string, required, example="1") The hash or height for the block to be returned.
    /// - `verbose`: (bool, optional, default=false, example=true) false for hex encoded data, true for a json object
    ///
    /// # Notes
    ///
    /// The undocumented `chainwork` field is not returned.
    #[method(name = "getblockheader")]
    async fn get_block_header(
        &self,
        hash_or_height: String,
        verbose: Option<bool>,
    ) -> Result<GetBlockHeaderResponse>;

    /// Returns the hash of the current best blockchain tip block, as a [`GetBlockHash`] JSON string.
    ///
    /// zcashd reference: [`getbestblockhash`](https://zcash.github.io/rpc/getbestblockhash.html)
    /// method: post
    /// tags: blockchain
    #[method(name = "getbestblockhash")]
    fn get_best_block_hash(&self) -> Result<GetBlockHashResponse>;

    /// Returns the height and hash of the current best blockchain tip block, as a [`GetBlockHeightAndHashResponse`] JSON struct.
    ///
    /// zcashd reference: none
    /// method: post
    /// tags: blockchain
    #[method(name = "getbestblockheightandhash")]
    fn get_best_block_height_and_hash(&self) -> Result<GetBlockHeightAndHashResponse>;

    /// Returns all transaction ids in the memory pool, as a JSON array.
    ///
    /// # Parameters
    ///
    /// - `verbose`: (boolean, optional, default=false) true for a json object, false for array of transaction ids.
    ///
    /// zcashd reference: [`getrawmempool`](https://zcash.github.io/rpc/getrawmempool.html)
    /// method: post
    /// tags: blockchain
    #[method(name = "getrawmempool")]
    async fn get_raw_mempool(&self, verbose: Option<bool>) -> Result<GetRawMempoolResponse>;

    /// Returns information about the given block's Sapling & Orchard tree state.
    ///
    /// zcashd reference: [`z_gettreestate`](https://zcash.github.io/rpc/z_gettreestate.html)
    /// method: post
    /// tags: blockchain
    ///
    /// # Parameters
    ///
    /// - `hash | height`: (string, required, example="00000000febc373a1da2bd9f887b105ad79ddc26ac26c2b28652d64e5207c5b5") The block hash or height.
    ///
    /// # Notes
    ///
    /// The zcashd doc reference above says that the parameter "`height` can be
    /// negative where -1 is the last known valid block". On the other hand,
    /// `lightwalletd` only uses positive heights, so Zebra does not support
    /// negative heights.
    #[method(name = "z_gettreestate")]
    async fn z_get_treestate(&self, hash_or_height: String) -> Result<GetTreestateResponse>;

    /// Returns information about a range of Sapling or Orchard subtrees.
    ///
    /// zcashd reference: [`z_getsubtreesbyindex`](https://zcash.github.io/rpc/z_getsubtreesbyindex.html) - TODO: fix link
    /// method: post
    /// tags: blockchain
    ///
    /// # Parameters
    ///
    /// - `pool`: (string, required) The pool from which subtrees should be returned. Either "sapling" or "orchard".
    /// - `start_index`: (number, required) The index of the first 2^16-leaf subtree to return.
    /// - `limit`: (number, optional) The maximum number of subtree values to return.
    ///
    /// # Notes
    ///
    /// While Zebra is doing its initial subtree index rebuild, subtrees will become available
    /// starting at the chain tip. This RPC will return an empty list if the `start_index` subtree
    /// exists, but has not been rebuilt yet. This matches `zcashd`'s behaviour when subtrees aren't
    /// available yet. (But `zcashd` does its rebuild before syncing any blocks.)
    #[method(name = "z_getsubtreesbyindex")]
    async fn z_get_subtrees_by_index(
        &self,
        pool: String,
        start_index: NoteCommitmentSubtreeIndex,
        limit: Option<NoteCommitmentSubtreeIndex>,
    ) -> Result<GetSubtreesByIndexResponse>;

    /// Returns the raw transaction data, as a [`GetRawTransaction`] JSON string or structure.
    ///
    /// zcashd reference: [`getrawtransaction`](https://zcash.github.io/rpc/getrawtransaction.html)
    /// method: post
    /// tags: transaction
    ///
    /// # Parameters
    ///
    /// - `txid`: (string, required, example="mytxid") The transaction ID of the transaction to be returned.
    /// - `verbose`: (number, optional, default=0, example=1) If 0, return a string of hex-encoded data, otherwise return a JSON object.
    /// - `blockhash` (string, optional) The block in which to look for the transaction
    #[method(name = "getrawtransaction")]
    async fn get_raw_transaction(
        &self,
        txid: String,
        verbose: Option<u8>,
<<<<<<< HEAD
    ) -> Result<GetRawTransactionResponse>;
=======
        block_hash: Option<String>,
    ) -> Result<GetRawTransaction>;
>>>>>>> 9caa717d

    /// Returns the transaction ids made by the provided transparent addresses.
    ///
    /// zcashd reference: [`getaddresstxids`](https://zcash.github.io/rpc/getaddresstxids.html)
    /// method: post
    /// tags: address
    ///
    /// # Parameters
    ///
    /// - `request`: (object, required, example={\"addresses\": [\"tmYXBYJj1K7vhejSec5osXK2QsGa5MTisUQ\"], \"start\": 1000, \"end\": 2000}) A struct with the following named fields:
    ///     - `addresses`: (json array of string, required) The addresses to get transactions from.
    ///     - `start`: (numeric, optional) The lower height to start looking for transactions (inclusive).
    ///     - `end`: (numeric, optional) The top height to stop looking for transactions (inclusive).
    ///
    /// # Notes
    ///
    /// Only the multi-argument format is used by lightwalletd and this is what we currently support:
    /// <https://github.com/zcash/lightwalletd/blob/631bb16404e3d8b045e74a7c5489db626790b2f6/common/common.go#L97-L102>
    #[method(name = "getaddresstxids")]
    async fn get_address_tx_ids(&self, request: GetAddressTxIdsRequest) -> Result<Vec<String>>;

    /// Returns all unspent outputs for a list of addresses.
    ///
    /// zcashd reference: [`getaddressutxos`](https://zcash.github.io/rpc/getaddressutxos.html)
    /// method: post
    /// tags: address
    ///
    /// # Parameters
    ///
    /// - `addresses`: (array, required, example={\"addresses\": [\"tmYXBYJj1K7vhejSec5osXK2QsGa5MTisUQ\"]}) The addresses to get outputs from.
    ///
    /// # Notes
    ///
    /// lightwalletd always uses the multi-address request, without chaininfo:
    /// <https://github.com/zcash/lightwalletd/blob/master/frontend/service.go#L402>
    #[method(name = "getaddressutxos")]
    async fn get_address_utxos(
        &self,
        address_strings: AddressStrings,
    ) -> Result<GetAddressUtxosResponse>;

    /// Stop the running zebrad process.
    ///
    /// # Notes
    ///
    /// - Works for non windows targets only.
    /// - Works only if the network of the running zebrad process is `Regtest`.
    ///
    /// zcashd reference: [`stop`](https://zcash.github.io/rpc/stop.html)
    /// method: post
    /// tags: control
    #[method(name = "stop")]
    fn stop(&self) -> Result<String>;

    /// Returns the height of the most recent block in the best valid block chain (equivalently,
    /// the number of blocks in this chain excluding the genesis block).
    ///
    /// zcashd reference: [`getblockcount`](https://zcash.github.io/rpc/getblockcount.html)
    /// method: post
    /// tags: blockchain
    #[method(name = "getblockcount")]
    fn get_block_count(&self) -> Result<u32>;

    /// Returns the hash of the block of a given height iff the index argument correspond
    /// to a block in the best chain.
    ///
    /// zcashd reference: [`getblockhash`](https://zcash-rpc.github.io/getblockhash.html)
    /// method: post
    /// tags: blockchain
    ///
    /// # Parameters
    ///
    /// - `index`: (numeric, required, example=1) The block index.
    ///
    /// # Notes
    ///
    /// - If `index` is positive then index = block height.
    /// - If `index` is negative then -1 is the last known valid block.
    #[method(name = "getblockhash")]
    async fn get_block_hash(&self, index: i32) -> Result<GetBlockHashResponse>;

    /// Returns a block template for mining new Zcash blocks.
    ///
    /// # Parameters
    ///
    /// - `jsonrequestobject`: (string, optional) A JSON object containing arguments.
    ///
    /// zcashd reference: [`getblocktemplate`](https://zcash-rpc.github.io/getblocktemplate.html)
    /// method: post
    /// tags: mining
    ///
    /// # Notes
    ///
    /// Arguments to this RPC are currently ignored.
    /// Long polling, block proposals, server lists, and work IDs are not supported.
    ///
    /// Miners can make arbitrary changes to blocks, as long as:
    /// - the data sent to `submitblock` is a valid Zcash block, and
    /// - the parent block is a valid block that Zebra already has, or will receive soon.
    ///
    /// Zebra verifies blocks in parallel, and keeps recent chains in parallel,
    /// so moving between chains and forking chains is very cheap.
    #[method(name = "getblocktemplate")]
    async fn get_block_template(
        &self,
        parameters: Option<GetBlockTemplateParameters>,
    ) -> Result<GetBlockTemplateResponse>;

    /// Submits block to the node to be validated and committed.
    /// Returns the [`SubmitBlockResponse`] for the operation, as a JSON string.
    ///
    /// zcashd reference: [`submitblock`](https://zcash.github.io/rpc/submitblock.html)
    /// method: post
    /// tags: mining
    ///
    /// # Parameters
    ///
    /// - `hexdata`: (string, required)
    /// - `jsonparametersobject`: (string, optional) - currently ignored
    ///
    /// # Notes
    ///
    ///  - `jsonparametersobject` holds a single field, workid, that must be included in submissions if provided by the server.
    #[method(name = "submitblock")]
    async fn submit_block(
        &self,
        hex_data: HexData,
        _parameters: Option<SubmitBlockParameters>,
    ) -> Result<SubmitBlockResponse>;

    /// Returns mining-related information.
    ///
    /// zcashd reference: [`getmininginfo`](https://zcash.github.io/rpc/getmininginfo.html)
    /// method: post
    /// tags: mining
    #[method(name = "getmininginfo")]
    async fn get_mining_info(&self) -> Result<GetMiningInfoResponse>;

    /// Returns the estimated network solutions per second based on the last `num_blocks` before
    /// `height`.
    ///
    /// If `num_blocks` is not supplied, uses 120 blocks. If it is 0 or -1, uses the difficulty
    /// averaging window.
    /// If `height` is not supplied or is -1, uses the tip height.
    ///
    /// zcashd reference: [`getnetworksolps`](https://zcash.github.io/rpc/getnetworksolps.html)
    /// method: post
    /// tags: mining
    #[method(name = "getnetworksolps")]
    async fn get_network_sol_ps(&self, num_blocks: Option<i32>, height: Option<i32>)
        -> Result<u64>;

    /// Returns the estimated network solutions per second based on the last `num_blocks` before
    /// `height`.
    ///
    /// This method name is deprecated, use [`getnetworksolps`](Self::get_network_sol_ps) instead.
    /// See that method for details.
    ///
    /// zcashd reference: [`getnetworkhashps`](https://zcash.github.io/rpc/getnetworkhashps.html)
    /// method: post
    /// tags: mining
    #[method(name = "getnetworkhashps")]
    async fn get_network_hash_ps(
        &self,
        num_blocks: Option<i32>,
        height: Option<i32>,
    ) -> Result<u64> {
        self.get_network_sol_ps(num_blocks, height).await
    }

    /// Returns data about each connected network node.
    ///
    /// zcashd reference: [`getpeerinfo`](https://zcash.github.io/rpc/getpeerinfo.html)
    /// method: post
    /// tags: network
    #[method(name = "getpeerinfo")]
    async fn get_peer_info(&self) -> Result<Vec<PeerInfo>>;

    /// Checks if a zcash transparent address of type P2PKH, P2SH or TEX is valid.
    /// Returns information about the given address if valid.
    ///
    /// zcashd reference: [`validateaddress`](https://zcash.github.io/rpc/validateaddress.html)
    /// method: post
    /// tags: util
    ///
    /// # Parameters
    ///
    /// - `address`: (string, required) The zcash address to validate.
    #[method(name = "validateaddress")]
    async fn validate_address(&self, address: String) -> Result<ValidateAddressResponse>;

    /// Checks if a zcash address of type P2PKH, P2SH, TEX, SAPLING or UNIFIED is valid.
    /// Returns information about the given address if valid.
    ///
    /// zcashd reference: [`z_validateaddress`](https://zcash.github.io/rpc/z_validateaddress.html)
    /// method: post
    /// tags: util
    ///
    /// # Parameters
    ///
    /// - `address`: (string, required) The zcash address to validate.
    ///
    /// # Notes
    ///
    /// - No notes
    #[method(name = "z_validateaddress")]
    async fn z_validate_address(&self, address: String) -> Result<ZValidateAddressResponse>;

    /// Returns the block subsidy reward of the block at `height`, taking into account the mining slow start.
    /// Returns an error if `height` is less than the height of the first halving for the current network.
    ///
    /// zcashd reference: [`getblocksubsidy`](https://zcash.github.io/rpc/getblocksubsidy.html)
    /// method: post
    /// tags: mining
    ///
    /// # Parameters
    ///
    /// - `height`: (numeric, optional, example=1) Can be any valid current or future height.
    ///
    /// # Notes
    ///
    /// If `height` is not supplied, uses the tip height.
    #[method(name = "getblocksubsidy")]
    async fn get_block_subsidy(&self, height: Option<u32>) -> Result<GetBlockSubsidyResponse>;

    /// Returns the proof-of-work difficulty as a multiple of the minimum difficulty.
    ///
    /// zcashd reference: [`getdifficulty`](https://zcash.github.io/rpc/getdifficulty.html)
    /// method: post
    /// tags: blockchain
    #[method(name = "getdifficulty")]
    async fn get_difficulty(&self) -> Result<f64>;

    /// Returns the list of individual payment addresses given a unified address.
    ///
    /// zcashd reference: [`z_listunifiedreceivers`](https://zcash.github.io/rpc/z_listunifiedreceivers.html)
    /// method: post
    /// tags: wallet
    ///
    /// # Parameters
    ///
    /// - `address`: (string, required) The zcash unified address to get the list from.
    ///
    /// # Notes
    ///
    /// - No notes
    #[method(name = "z_listunifiedreceivers")]
    async fn z_list_unified_receivers(
        &self,
        address: String,
    ) -> Result<ZListUnifiedReceiversResponse>;

    /// Invalidates a block if it is not yet finalized, removing it from the non-finalized
    /// state if it is present and rejecting it during contextual validation if it is submitted.
    ///
    /// # Parameters
    ///
    /// - `block_hash`: (hex-encoded block hash, required) The block hash to invalidate.
    // TODO: Invalidate block hashes even if they're not present in the non-finalized state (#9553).
    #[method(name = "invalidateblock")]
    async fn invalidate_block(&self, block_hash: block::Hash) -> Result<()>;

    /// Reconsiders a previously invalidated block if it exists in the cache of previously invalidated blocks.
    ///
    /// # Parameters
    ///
    /// - `block_hash`: (hex-encoded block hash, required) The block hash to reconsider.
    #[method(name = "reconsiderblock")]
    async fn reconsider_block(&self, block_hash: block::Hash) -> Result<Vec<block::Hash>>;

    #[method(name = "generate")]
    /// Mine blocks immediately. Returns the block hashes of the generated blocks.
    ///
    /// # Parameters
    ///
    /// - `num_blocks`: (numeric, required, example=1) Number of blocks to be generated.
    ///
    /// # Notes
    ///
    /// Only works if the network of the running zebrad process is `Regtest`.
    ///
    /// zcashd reference: [`generate`](https://zcash.github.io/rpc/generate.html)
    /// method: post
    /// tags: generating
    async fn generate(&self, num_blocks: u32) -> Result<Vec<GetBlockHashResponse>>;

    #[method(name = "addnode")]
    /// Add or remove a node from the address book.
    ///
    /// # Parameters
    ///
    /// - `addr`: (string, required) The address of the node to add or remove.
    /// - `command`: (string, required) The command to execute, either "add", "onetry", or "remove".
    ///
    /// # Notes
    ///
    /// Only the "add" command is currently supported.
    ///
    /// zcashd reference: [`addnode`](https://zcash.github.io/rpc/addnode.html)
    /// method: post
    /// tags: network
    async fn add_node(&self, addr: PeerSocketAddr, command: AddNodeCommand) -> Result<()>;
}

/// RPC method implementations.
#[derive(Clone)]
pub struct RpcImpl<Mempool, State, ReadState, Tip, AddressBook, BlockVerifierRouter, SyncStatus>
where
    Mempool: Service<
            mempool::Request,
            Response = mempool::Response,
            Error = zebra_node_services::BoxError,
        > + Clone
        + Send
        + Sync
        + 'static,
    Mempool::Future: Send,
    State: Service<
            zebra_state::Request,
            Response = zebra_state::Response,
            Error = zebra_state::BoxError,
        > + Clone
        + Send
        + Sync
        + 'static,
    State::Future: Send,
    ReadState: Service<
            zebra_state::ReadRequest,
            Response = zebra_state::ReadResponse,
            Error = zebra_state::BoxError,
        > + Clone
        + Send
        + Sync
        + 'static,
    ReadState::Future: Send,
    Tip: ChainTip + Clone + Send + Sync + 'static,
    AddressBook: AddressBookPeers + Clone + Send + Sync + 'static,
    BlockVerifierRouter: Service<zebra_consensus::Request, Response = block::Hash, Error = zebra_consensus::BoxError>
        + Clone
        + Send
        + Sync
        + 'static,
    <BlockVerifierRouter as Service<zebra_consensus::Request>>::Future: Send,
    SyncStatus: ChainSyncStatus + Clone + Send + Sync + 'static,
{
    // Configuration
    //
    /// Zebra's application version, with build metadata.
    build_version: String,

    /// Zebra's RPC user agent.
    user_agent: String,

    /// The configured network for this RPC service.
    network: Network,

    /// Test-only option that makes Zebra say it is at the chain tip,
    /// no matter what the estimated height or local clock is.
    debug_force_finished_sync: bool,

    // Services
    //
    /// A handle to the mempool service.
    mempool: Mempool,

    /// A handle to the state service.
    state: State,

    /// A handle to the state service.
    read_state: ReadState,

    /// Allows efficient access to the best tip of the blockchain.
    latest_chain_tip: Tip,

    // Tasks
    //
    /// A sender component of a channel used to send transactions to the mempool queue.
    queue_sender: broadcast::Sender<UnminedTx>,

    /// Peer address book.
    address_book: AddressBook,

    /// The last warning or error event logged by the server.
    last_warn_error_log_rx: LoggedLastEvent,

    /// Handler for the `getblocktemplate` RPC.
    gbt: GetBlockTemplateHandler<BlockVerifierRouter, SyncStatus>,
}

/// A type alias for the last event logged by the server.
pub type LoggedLastEvent = watch::Receiver<Option<(String, tracing::Level, chrono::DateTime<Utc>)>>;

impl<Mempool, State, ReadState, Tip, AddressBook, BlockVerifierRouter, SyncStatus> fmt::Debug
    for RpcImpl<Mempool, State, ReadState, Tip, AddressBook, BlockVerifierRouter, SyncStatus>
where
    Mempool: Service<
            mempool::Request,
            Response = mempool::Response,
            Error = zebra_node_services::BoxError,
        > + Clone
        + Send
        + Sync
        + 'static,
    Mempool::Future: Send,
    State: Service<
            zebra_state::Request,
            Response = zebra_state::Response,
            Error = zebra_state::BoxError,
        > + Clone
        + Send
        + Sync
        + 'static,
    State::Future: Send,
    ReadState: Service<
            zebra_state::ReadRequest,
            Response = zebra_state::ReadResponse,
            Error = zebra_state::BoxError,
        > + Clone
        + Send
        + Sync
        + 'static,
    ReadState::Future: Send,
    Tip: ChainTip + Clone + Send + Sync + 'static,
    AddressBook: AddressBookPeers + Clone + Send + Sync + 'static,
    BlockVerifierRouter: Service<zebra_consensus::Request, Response = block::Hash, Error = zebra_consensus::BoxError>
        + Clone
        + Send
        + Sync
        + 'static,
    <BlockVerifierRouter as Service<zebra_consensus::Request>>::Future: Send,
    SyncStatus: ChainSyncStatus + Clone + Send + Sync + 'static,
{
    fn fmt(&self, f: &mut fmt::Formatter<'_>) -> fmt::Result {
        // Skip fields without Debug impls, and skip channels
        f.debug_struct("RpcImpl")
            .field("build_version", &self.build_version)
            .field("user_agent", &self.user_agent)
            .field("network", &self.network)
            .field("debug_force_finished_sync", &self.debug_force_finished_sync)
            .field("getblocktemplate", &self.gbt)
            .finish()
    }
}

impl<Mempool, State, ReadState, Tip, AddressBook, BlockVerifierRouter, SyncStatus>
    RpcImpl<Mempool, State, ReadState, Tip, AddressBook, BlockVerifierRouter, SyncStatus>
where
    Mempool: Service<
            mempool::Request,
            Response = mempool::Response,
            Error = zebra_node_services::BoxError,
        > + Clone
        + Send
        + Sync
        + 'static,
    Mempool::Future: Send,
    State: Service<
            zebra_state::Request,
            Response = zebra_state::Response,
            Error = zebra_state::BoxError,
        > + Clone
        + Send
        + Sync
        + 'static,
    State::Future: Send,
    ReadState: Service<
            zebra_state::ReadRequest,
            Response = zebra_state::ReadResponse,
            Error = zebra_state::BoxError,
        > + Clone
        + Send
        + Sync
        + 'static,
    ReadState::Future: Send,
    Tip: ChainTip + Clone + Send + Sync + 'static,
    AddressBook: AddressBookPeers + Clone + Send + Sync + 'static,
    BlockVerifierRouter: Service<zebra_consensus::Request, Response = block::Hash, Error = zebra_consensus::BoxError>
        + Clone
        + Send
        + Sync
        + 'static,
    <BlockVerifierRouter as Service<zebra_consensus::Request>>::Future: Send,
    SyncStatus: ChainSyncStatus + Clone + Send + Sync + 'static,
{
    /// Create a new instance of the RPC handler.
    //
    // TODO:
    // - put some of the configs or services in their own struct?
    #[allow(clippy::too_many_arguments)]
    pub fn new<VersionString, UserAgentString>(
        network: Network,
        mining_config: config::mining::Config,
        debug_force_finished_sync: bool,
        build_version: VersionString,
        user_agent: UserAgentString,
        mempool: Mempool,
        state: State,
        read_state: ReadState,
        block_verifier_router: BlockVerifierRouter,
        sync_status: SyncStatus,
        latest_chain_tip: Tip,
        address_book: AddressBook,
        last_warn_error_log_rx: LoggedLastEvent,
        mined_block_sender: Option<watch::Sender<(block::Hash, block::Height)>>,
    ) -> (Self, JoinHandle<()>)
    where
        VersionString: ToString + Clone + Send + 'static,
        UserAgentString: ToString + Clone + Send + 'static,
    {
        let (runner, queue_sender) = Queue::start();

        let mut build_version = build_version.to_string();
        let user_agent = user_agent.to_string();

        // Match zcashd's version format, if the version string has anything in it
        if !build_version.is_empty() && !build_version.starts_with('v') {
            build_version.insert(0, 'v');
        }

        let gbt = GetBlockTemplateHandler::new(
            &network,
            mining_config.clone(),
            block_verifier_router,
            sync_status,
            mined_block_sender,
        );

        let rpc_impl = RpcImpl {
            build_version,
            user_agent,
            network: network.clone(),
            debug_force_finished_sync,
            mempool: mempool.clone(),
            state: state.clone(),
            read_state: read_state.clone(),
            latest_chain_tip: latest_chain_tip.clone(),
            queue_sender,
            address_book,
            last_warn_error_log_rx,
            gbt,
        };

        // run the process queue
        let rpc_tx_queue_task_handle = tokio::spawn(
            runner
                .run(mempool, read_state, latest_chain_tip, network)
                .in_current_span(),
        );

        (rpc_impl, rpc_tx_queue_task_handle)
    }
}

#[async_trait]
impl<Mempool, State, ReadState, Tip, AddressBook, BlockVerifierRouter, SyncStatus> RpcServer
    for RpcImpl<Mempool, State, ReadState, Tip, AddressBook, BlockVerifierRouter, SyncStatus>
where
    Mempool: Service<
            mempool::Request,
            Response = mempool::Response,
            Error = zebra_node_services::BoxError,
        > + Clone
        + Send
        + Sync
        + 'static,
    Mempool::Future: Send,
    State: Service<
            zebra_state::Request,
            Response = zebra_state::Response,
            Error = zebra_state::BoxError,
        > + Clone
        + Send
        + Sync
        + 'static,
    State::Future: Send,
    ReadState: Service<
            zebra_state::ReadRequest,
            Response = zebra_state::ReadResponse,
            Error = zebra_state::BoxError,
        > + Clone
        + Send
        + Sync
        + 'static,
    ReadState::Future: Send,
    Tip: ChainTip + Clone + Send + Sync + 'static,
    AddressBook: AddressBookPeers + Clone + Send + Sync + 'static,
    BlockVerifierRouter: Service<zebra_consensus::Request, Response = block::Hash, Error = zebra_consensus::BoxError>
        + Clone
        + Send
        + Sync
        + 'static,
    <BlockVerifierRouter as Service<zebra_consensus::Request>>::Future: Send,
    SyncStatus: ChainSyncStatus + Clone + Send + Sync + 'static,
{
    async fn get_info(&self) -> Result<GetInfoResponse> {
        let version = GetInfoResponse::version_from_string(&self.build_version)
            .expect("invalid version string");

        let connections = self.address_book.recently_live_peers(Utc::now()).len();

        let last_error_recorded = self.last_warn_error_log_rx.borrow().clone();
        let (last_error_log, _level, last_error_log_time) = last_error_recorded.unwrap_or((
            GetInfoResponse::default().errors,
            tracing::Level::INFO,
            Utc::now(),
        ));

        let tip_height = self
            .latest_chain_tip
            .best_tip_height()
            .unwrap_or(Height::MIN);
        let testnet = self.network.is_a_test_network();

        // This field is behind the `ENABLE_WALLET` feature flag in zcashd:
        // https://github.com/zcash/zcash/blob/v6.1.0/src/rpc/misc.cpp#L113
        // However it is not documented as optional:
        // https://github.com/zcash/zcash/blob/v6.1.0/src/rpc/misc.cpp#L70
        // For compatibility, we keep the field in the response, but always return 0.
        let pay_tx_fee = 0.0;

        let relay_fee = zebra_chain::transaction::zip317::MIN_MEMPOOL_TX_FEE_RATE as f64
            / (zebra_chain::amount::COIN as f64);
        let difficulty = chain_tip_difficulty(self.network.clone(), self.read_state.clone(), true)
            .await
            .expect("should always be Ok when `should_use_default` is true");

        let response = GetInfoResponse {
            version,
            build: self.build_version.clone(),
            subversion: self.user_agent.clone(),
            protocol_version: zebra_network::constants::CURRENT_NETWORK_PROTOCOL_VERSION.0,
            blocks: tip_height.0,
            connections,
            proxy: None,
            difficulty,
            testnet,
            pay_tx_fee,
            relay_fee,
            errors: last_error_log,
            errors_timestamp: last_error_log_time.to_string(),
        };

        Ok(response)
    }

    #[allow(clippy::unwrap_in_result)]
    async fn get_blockchain_info(&self) -> Result<GetBlockchainInfoResponse> {
        let debug_force_finished_sync = self.debug_force_finished_sync;
        let network = &self.network;

        let (usage_info_rsp, tip_pool_values_rsp, chain_tip_difficulty) = {
            use zebra_state::ReadRequest::*;
            let state_call = |request| self.read_state.clone().oneshot(request);
            tokio::join!(
                state_call(UsageInfo),
                state_call(TipPoolValues),
                chain_tip_difficulty(network.clone(), self.read_state.clone(), true)
            )
        };

        let (size_on_disk, (tip_height, tip_hash), value_balance, difficulty) = {
            use zebra_state::ReadResponse::*;

            let UsageInfo(size_on_disk) = usage_info_rsp.map_misc_error()? else {
                unreachable!("unmatched response to a TipPoolValues request")
            };

            let (tip, value_balance) = match tip_pool_values_rsp {
                Ok(TipPoolValues {
                    tip_height,
                    tip_hash,
                    value_balance,
                }) => ((tip_height, tip_hash), value_balance),
                Ok(_) => unreachable!("unmatched response to a TipPoolValues request"),
                Err(_) => ((Height::MIN, network.genesis_hash()), Default::default()),
            };

            let difficulty = chain_tip_difficulty
                .expect("should always be Ok when `should_use_default` is true");

            (size_on_disk, tip, value_balance, difficulty)
        };

        let now = Utc::now();
        let (estimated_height, verification_progress) = self
            .latest_chain_tip
            .best_tip_height_and_block_time()
            .map(|(tip_height, tip_block_time)| {
                let height =
                    NetworkChainTipHeightEstimator::new(tip_block_time, tip_height, network)
                        .estimate_height_at(now);

                // If we're testing the mempool, force the estimated height to be the actual tip height, otherwise,
                // check if the estimated height is below Zebra's latest tip height, or if the latest tip's block time is
                // later than the current time on the local clock.
                let height =
                    if tip_block_time > now || height < tip_height || debug_force_finished_sync {
                        tip_height
                    } else {
                        height
                    };

                (height, f64::from(tip_height.0) / f64::from(height.0))
            })
            // TODO: Add a `genesis_block_time()` method on `Network` to use here.
            .unwrap_or((Height::MIN, 0.0));

        // `upgrades` object
        //
        // Get the network upgrades in height order, like `zcashd`.
        let mut upgrades = IndexMap::new();
        for (activation_height, network_upgrade) in network.full_activation_list() {
            // Zebra defines network upgrades based on incompatible consensus rule changes,
            // but zcashd defines them based on ZIPs.
            //
            // All the network upgrades with a consensus branch ID are the same in Zebra and zcashd.
            if let Some(branch_id) = network_upgrade.branch_id() {
                // zcashd's RPC seems to ignore Disabled network upgrades, so Zebra does too.
                let status = if tip_height >= activation_height {
                    NetworkUpgradeStatus::Active
                } else {
                    NetworkUpgradeStatus::Pending
                };

                let upgrade = NetworkUpgradeInfo {
                    name: network_upgrade,
                    activation_height,
                    status,
                };
                upgrades.insert(ConsensusBranchIdHex(branch_id), upgrade);
            }
        }

        // `consensus` object
        let next_block_height =
            (tip_height + 1).expect("valid chain tips are a lot less than Height::MAX");
        let consensus = TipConsensusBranch {
            chain_tip: ConsensusBranchIdHex(
                NetworkUpgrade::current(network, tip_height)
                    .branch_id()
                    .unwrap_or(ConsensusBranchId::RPC_MISSING_ID),
            ),
            next_block: ConsensusBranchIdHex(
                NetworkUpgrade::current(network, next_block_height)
                    .branch_id()
                    .unwrap_or(ConsensusBranchId::RPC_MISSING_ID),
            ),
        };

        let response = GetBlockchainInfoResponse {
            chain: network.bip70_network_name(),
            blocks: tip_height,
            best_block_hash: tip_hash,
            estimated_height,
<<<<<<< HEAD
            chain_supply: GetBlockchainInfoBalance::chain_supply(value_balance),
            value_pools: GetBlockchainInfoBalance::value_pools(value_balance),
=======
            chain_supply: get_blockchain_info::Balance::chain_supply(value_balance),
            value_pools: get_blockchain_info::Balance::value_pools(value_balance, None),
>>>>>>> 9caa717d
            upgrades,
            consensus,
            headers: tip_height,
            difficulty,
            verification_progress,
            // TODO: store work in the finalized state for each height (#7109)
            chain_work: 0,
            pruned: false,
            size_on_disk,
            // TODO: Investigate whether this needs to be implemented (it's sprout-only in zcashd)
            commitments: 0,
        };

        Ok(response)
    }

    async fn get_address_balance(
        &self,
        address_strings: GetAddressBalanceRequest,
    ) -> Result<GetAddressBalanceResponse> {
        let valid_addresses = address_strings.valid_addresses()?;

        let request = zebra_state::ReadRequest::AddressBalance(valid_addresses);
        let response = self
            .read_state
            .clone()
            .oneshot(request)
            .await
            .map_misc_error()?;

        match response {
            zebra_state::ReadResponse::AddressBalance { balance, received } => {
                Ok(GetAddressBalanceResponse {
                    balance: u64::from(balance),
                    received,
                })
            }
            _ => unreachable!("Unexpected response from state service: {response:?}"),
        }
    }

    // TODO: use HexData or GetRawTransaction::Bytes to handle the transaction data argument
    async fn send_raw_transaction(
        &self,
        raw_transaction_hex: String,
        _allow_high_fees: Option<bool>,
    ) -> Result<SendRawTransactionResponse> {
        let mempool = self.mempool.clone();
        let queue_sender = self.queue_sender.clone();

        // Reference for the legacy error code:
        // <https://github.com/zcash/zcash/blob/99ad6fdc3a549ab510422820eea5e5ce9f60a5fd/src/rpc/rawtransaction.cpp#L1259-L1260>
        let raw_transaction_bytes = Vec::from_hex(raw_transaction_hex)
            .map_error(server::error::LegacyCode::Deserialization)?;
        let raw_transaction = Transaction::zcash_deserialize(&*raw_transaction_bytes)
            .map_error(server::error::LegacyCode::Deserialization)?;

        let transaction_hash = raw_transaction.hash();

        // send transaction to the rpc queue, ignore any error.
        let unmined_transaction = UnminedTx::from(raw_transaction.clone());
        let _ = queue_sender.send(unmined_transaction);

        let transaction_parameter = mempool::Gossip::Tx(raw_transaction.into());
        let request = mempool::Request::Queue(vec![transaction_parameter]);

        let response = mempool.oneshot(request).await.map_misc_error()?;

        let mut queue_results = match response {
            mempool::Response::Queued(results) => results,
            _ => unreachable!("incorrect response variant from mempool service"),
        };

        assert_eq!(
            queue_results.len(),
            1,
            "mempool service returned more results than expected"
        );

        let queue_result = queue_results
            .pop()
            .expect("there should be exactly one item in Vec")
            .inspect_err(|err| tracing::debug!("sent transaction to mempool: {:?}", &err))
            .map_misc_error()?
            .await
            .map_misc_error()?;

        tracing::debug!("sent transaction to mempool: {:?}", &queue_result);

        queue_result
            .map(|_| SendRawTransactionResponse(transaction_hash))
            // Reference for the legacy error code:
            // <https://github.com/zcash/zcash/blob/99ad6fdc3a549ab510422820eea5e5ce9f60a5fd/src/rpc/rawtransaction.cpp#L1290-L1301>
            // Note that this error code might not exactly match the one returned by zcashd
            // since zcashd's error code selection logic is more granular. We'd need to
            // propagate the error coming from the verifier to be able to return more specific
            // error codes.
            .map_error(server::error::LegacyCode::Verify)
    }

    // # Performance
    //
    // `lightwalletd` calls this RPC with verosity 1 for its initial sync of 2 million blocks, the
    // performance of this RPC with verbosity 1 significantly affects `lightwalletd`s sync time.
    //
    // TODO:
    // - use `height_from_signed_int()` to handle negative heights
    //   (this might be better in the state request, because it needs the state height)
    async fn get_block(
        &self,
        hash_or_height: String,
        verbosity: Option<u8>,
    ) -> Result<GetBlockResponse> {
        let verbosity = verbosity.unwrap_or(1);
        let network = self.network.clone();
        let original_hash_or_height = hash_or_height.clone();

        // If verbosity requires a call to `get_block_header`, resolve it here
        let get_block_header_future = if matches!(verbosity, 1 | 2) {
            Some(self.get_block_header(original_hash_or_height.clone(), Some(true)))
        } else {
            None
        };

        let hash_or_height =
            HashOrHeight::new(&hash_or_height, self.latest_chain_tip.best_tip_height())
                // Reference for the legacy error code:
                // <https://github.com/zcash/zcash/blob/99ad6fdc3a549ab510422820eea5e5ce9f60a5fd/src/rpc/blockchain.cpp#L629>
                .map_error(server::error::LegacyCode::InvalidParameter)?;

        if verbosity == 0 {
            let request = zebra_state::ReadRequest::Block(hash_or_height);
            let response = self
                .read_state
                .clone()
                .oneshot(request)
                .await
                .map_misc_error()?;

            match response {
                zebra_state::ReadResponse::Block(Some(block)) => {
                    Ok(GetBlockResponse::Raw(block.into()))
                }
                zebra_state::ReadResponse::Block(None) => {
                    Err("Block not found").map_error(server::error::LegacyCode::InvalidParameter)
                }
                _ => unreachable!("unmatched response to a block request"),
            }
        } else if let Some(get_block_header_future) = get_block_header_future {
            let get_block_header_result: Result<GetBlockHeaderResponse> =
                get_block_header_future.await;

            let GetBlockHeaderResponse::Object(block_header) = get_block_header_result? else {
                panic!("must return Object")
            };

            let BlockHeaderObject {
                hash,
                confirmations,
                height,
                version,
                merkle_root,
                block_commitments,
                final_sapling_root,
                sapling_tree_size,
                time,
                nonce,
                solution,
                bits,
                difficulty,
                previous_block_hash,
                next_block_hash,
            } = *block_header;

            let transactions_request = match verbosity {
                1 => zebra_state::ReadRequest::TransactionIdsForBlock(hash_or_height),
                2 => zebra_state::ReadRequest::BlockAndSize(hash_or_height),
                _other => panic!("get_block_header_fut should be none"),
            };

            // # Concurrency
            //
            // We look up by block hash so the hash, transaction IDs, and confirmations
            // are consistent.
            let hash_or_height = hash.into();
            let requests = vec![
                // Get transaction IDs from the transaction index by block hash
                //
                // # Concurrency
                //
                // A block's transaction IDs are never modified, so all possible responses are
                // valid. Clients that query block heights must be able to handle chain forks,
                // including getting transaction IDs from any chain fork.
                transactions_request,
                // Orchard trees
                zebra_state::ReadRequest::OrchardTree(hash_or_height),
                // Block info
                zebra_state::ReadRequest::BlockInfo(previous_block_hash.0.into()),
                zebra_state::ReadRequest::BlockInfo(hash_or_height),
            ];

            let mut futs = FuturesOrdered::new();

            for request in requests {
                futs.push_back(self.read_state.clone().oneshot(request));
            }

            let tx_ids_response = futs.next().await.expect("`futs` should not be empty");
            let (tx, size): (Vec<_>, Option<usize>) = match tx_ids_response.map_misc_error()? {
                zebra_state::ReadResponse::TransactionIdsForBlock(tx_ids) => (
                    tx_ids
                        .ok_or_misc_error("block not found")?
                        .iter()
                        .map(|tx_id| GetBlockTransaction::Hash(*tx_id))
                        .collect(),
                    None,
                ),
                zebra_state::ReadResponse::BlockAndSize(block_and_size) => {
                    let (block, size) = block_and_size.ok_or_misc_error("Block not found")?;
                    let block_time = block.header.time;
                    let transactions =
                        block
                            .transactions
                            .iter()
                            .map(|tx| {
                                GetBlockTransaction::Object(Box::new(
                                    TransactionObject::from_transaction(
                                        tx.clone(),
                                        Some(height),
                                        Some(confirmations.try_into().expect(
                                            "should be less than max block height, i32::MAX",
                                        )),
                                        &network,
                                        Some(block_time),
                                        Some(hash.0),
                                        Some(true),
                                        tx.hash(),
                                    ),
                                ))
                            })
                            .collect();
                    (transactions, Some(size))
                }
                _ => unreachable!("unmatched response to a transaction_ids_for_block request"),
            };

            let orchard_tree_response = futs.next().await.expect("`futs` should not be empty");
            let zebra_state::ReadResponse::OrchardTree(orchard_tree) =
                orchard_tree_response.map_misc_error()?
            else {
                unreachable!("unmatched response to a OrchardTree request");
            };

            let nu5_activation = NetworkUpgrade::Nu5.activation_height(&network);

            // This could be `None` if there's a chain reorg between state queries.
            let orchard_tree = orchard_tree.ok_or_misc_error("missing Orchard tree")?;

            let final_orchard_root = match nu5_activation {
                Some(activation_height) if height >= activation_height => {
                    Some(orchard_tree.root().into())
                }
                _other => None,
            };

            let sapling = SaplingTrees {
                size: sapling_tree_size,
            };

            let orchard_tree_size = orchard_tree.count();
            let orchard = OrchardTrees {
                size: orchard_tree_size,
            };

            let trees = GetBlockTrees { sapling, orchard };

<<<<<<< HEAD
            Ok(GetBlockResponse::Object(Box::new(BlockObject {
=======
            let block_info_response = futs.next().await.expect("`futs` should not be empty");
            let zebra_state::ReadResponse::BlockInfo(prev_block_info) =
                block_info_response.map_misc_error()?
            else {
                unreachable!("unmatched response to a BlockInfo request");
            };
            let block_info_response = futs.next().await.expect("`futs` should not be empty");
            let zebra_state::ReadResponse::BlockInfo(block_info) =
                block_info_response.map_misc_error()?
            else {
                unreachable!("unmatched response to a BlockInfo request");
            };

            let delta = block_info.as_ref().and_then(|d| {
                let value_pools = d.value_pools().constrain::<NegativeAllowed>().ok()?;
                let prev_value_pools = prev_block_info
                    .map(|d| d.value_pools().constrain::<NegativeAllowed>())
                    .unwrap_or(Ok(ValueBalance::<NegativeAllowed>::zero()))
                    .ok()?;
                (value_pools - prev_value_pools).ok()
            });
            let size = size.or(block_info.as_ref().map(|d| d.size() as usize));

            Ok(GetBlock::Object {
>>>>>>> 9caa717d
                hash,
                confirmations,
                height: Some(height),
                version: Some(version),
                merkle_root: Some(merkle_root),
                time: Some(time),
                nonce: Some(nonce),
                solution: Some(solution),
                bits: Some(bits),
                difficulty: Some(difficulty),
                tx,
                trees,
                chain_supply: block_info
                    .as_ref()
                    .map(|d| get_blockchain_info::Balance::chain_supply(*d.value_pools())),
                value_pools: block_info
                    .map(|d| get_blockchain_info::Balance::value_pools(*d.value_pools(), delta)),
                size: size.map(|size| size as i64),
                block_commitments: Some(block_commitments),
                final_sapling_root: Some(final_sapling_root),
                final_orchard_root,
                previous_block_hash: Some(previous_block_hash),
                next_block_hash,
            })))
        } else {
            Err("invalid verbosity value").map_error(server::error::LegacyCode::InvalidParameter)
        }
    }

    async fn get_block_header(
        &self,
        hash_or_height: String,
        verbose: Option<bool>,
    ) -> Result<GetBlockHeaderResponse> {
        let verbose = verbose.unwrap_or(true);
        let network = self.network.clone();

        let hash_or_height =
            HashOrHeight::new(&hash_or_height, self.latest_chain_tip.best_tip_height())
                // Reference for the legacy error code:
                // <https://github.com/zcash/zcash/blob/99ad6fdc3a549ab510422820eea5e5ce9f60a5fd/src/rpc/blockchain.cpp#L629>
                .map_error(server::error::LegacyCode::InvalidParameter)?;
        let zebra_state::ReadResponse::BlockHeader {
            header,
            hash,
            height,
            next_block_hash,
        } = self
            .read_state
            .clone()
            .oneshot(zebra_state::ReadRequest::BlockHeader(hash_or_height))
            .await
            .map_err(|_| "block height not in best chain")
            .map_error(
                // ## Compatibility with `zcashd`.
                //
                // Since this function is reused by getblock(), we return the errors
                // expected by it (they differ whether a hash or a height was passed).
                if hash_or_height.hash().is_some() {
                    server::error::LegacyCode::InvalidAddressOrKey
                } else {
                    server::error::LegacyCode::InvalidParameter
                },
            )?
        else {
            panic!("unexpected response to BlockHeader request")
        };

        let response = if !verbose {
            GetBlockHeaderResponse::Raw(HexData(header.zcash_serialize_to_vec().map_misc_error()?))
        } else {
            let zebra_state::ReadResponse::SaplingTree(sapling_tree) = self
                .read_state
                .clone()
                .oneshot(zebra_state::ReadRequest::SaplingTree(hash_or_height))
                .await
                .map_misc_error()?
            else {
                panic!("unexpected response to SaplingTree request")
            };

            // This could be `None` if there's a chain reorg between state queries.
            let sapling_tree = sapling_tree.ok_or_misc_error("missing Sapling tree")?;

            let zebra_state::ReadResponse::Depth(depth) = self
                .read_state
                .clone()
                .oneshot(zebra_state::ReadRequest::Depth(hash))
                .await
                .map_misc_error()?
            else {
                panic!("unexpected response to SaplingTree request")
            };

            // From <https://zcash.github.io/rpc/getblock.html>
            // TODO: Deduplicate const definition, consider refactoring this to avoid duplicate logic
            const NOT_IN_BEST_CHAIN_CONFIRMATIONS: i64 = -1;

            // Confirmations are one more than the depth.
            // Depth is limited by height, so it will never overflow an i64.
            let confirmations = depth
                .map(|depth| i64::from(depth) + 1)
                .unwrap_or(NOT_IN_BEST_CHAIN_CONFIRMATIONS);

            let mut nonce = *header.nonce;
            nonce.reverse();

            let sapling_activation = NetworkUpgrade::Sapling.activation_height(&network);
            let sapling_tree_size = sapling_tree.count();
            let final_sapling_root: [u8; 32] =
                if sapling_activation.is_some() && height >= sapling_activation.unwrap() {
                    let mut root: [u8; 32] = sapling_tree.root().into();
                    root.reverse();
                    root
                } else {
                    [0; 32]
                };

            let difficulty = header.difficulty_threshold.relative_to_network(&network);

            let block_commitments = match header.commitment(&network, height).expect(
                "Unexpected failure while parsing the blockcommitments field in get_block_header",
            ) {
                Commitment::PreSaplingReserved(bytes) => bytes,
                Commitment::FinalSaplingRoot(_) => final_sapling_root,
                Commitment::ChainHistoryActivationReserved => [0; 32],
                Commitment::ChainHistoryRoot(root) => root.bytes_in_display_order(),
                Commitment::ChainHistoryBlockTxAuthCommitment(hash) => {
                    hash.bytes_in_display_order()
                }
            };

            let block_header = BlockHeaderObject {
                hash,
                confirmations,
                height,
                version: header.version,
                merkle_root: header.merkle_root,
                block_commitments,
                final_sapling_root,
                sapling_tree_size,
                time: header.time.timestamp(),
                nonce,
                solution: header.solution,
                bits: header.difficulty_threshold,
                difficulty,
                previous_block_hash: header.previous_block_hash,
                next_block_hash,
            };

            GetBlockHeaderResponse::Object(Box::new(block_header))
        };

        Ok(response)
    }

    fn get_best_block_hash(&self) -> Result<GetBlockHashResponse> {
        self.latest_chain_tip
            .best_tip_hash()
            .map(GetBlockHashResponse)
            .ok_or_misc_error("No blocks in state")
    }

    fn get_best_block_height_and_hash(&self) -> Result<GetBlockHeightAndHashResponse> {
        self.latest_chain_tip
            .best_tip_height_and_hash()
            .map(|(height, hash)| GetBlockHeightAndHashResponse { height, hash })
            .ok_or_misc_error("No blocks in state")
    }

    async fn get_raw_mempool(&self, verbose: Option<bool>) -> Result<GetRawMempoolResponse> {
        #[allow(unused)]
        let verbose = verbose.unwrap_or(false);

        use zebra_chain::block::MAX_BLOCK_BYTES;

        let mut mempool = self.mempool.clone();

        let request = if verbose {
            mempool::Request::FullTransactions
        } else {
            mempool::Request::TransactionIds
        };

        // `zcashd` doesn't check if it is synced to the tip here, so we don't either.
        let response = mempool
            .ready()
            .and_then(|service| service.call(request))
            .await
            .map_misc_error()?;

        match response {
            mempool::Response::FullTransactions {
                mut transactions,
                transaction_dependencies,
                last_seen_tip_hash: _,
            } => {
                if verbose {
                    let map = transactions
                        .iter()
                        .map(|unmined_tx| {
                            (
                                unmined_tx.transaction.id.mined_id().encode_hex(),
                                get_raw_mempool::MempoolObject::from_verified_unmined_tx(
                                    unmined_tx,
                                    &transactions,
                                    &transaction_dependencies,
                                ),
                            )
                        })
                        .collect::<HashMap<_, _>>();
                    Ok(GetRawMempoolResponse::Verbose(map))
                } else {
                    // Sort transactions in descending order by fee/size, using
                    // hash in serialized byte order as a tie-breaker. Note that
                    // this is only done in not verbose because in verbose mode
                    // a dictionary is returned, where order does not matter.
                    transactions.sort_by_cached_key(|tx| {
                        // zcashd uses modified fee here but Zebra doesn't currently
                        // support prioritizing transactions
                        cmp::Reverse((
                            i64::from(tx.miner_fee) as u128 * MAX_BLOCK_BYTES as u128
                                / tx.transaction.size as u128,
                            // transaction hashes are compared in their serialized byte-order.
                            tx.transaction.id.mined_id(),
                        ))
                    });
                    let tx_ids: Vec<String> = transactions
                        .iter()
                        .map(|unmined_tx| unmined_tx.transaction.id.mined_id().encode_hex())
                        .collect();

                    Ok(GetRawMempoolResponse::TxIds(tx_ids))
                }
            }

            mempool::Response::TransactionIds(unmined_transaction_ids) => {
                let mut tx_ids: Vec<String> = unmined_transaction_ids
                    .iter()
                    .map(|id| id.mined_id().encode_hex())
                    .collect();

                // Sort returned transaction IDs in numeric/string order.
                tx_ids.sort();

                Ok(GetRawMempoolResponse::TxIds(tx_ids))
            }

            _ => unreachable!("unmatched response to a transactionids request"),
        }
    }

    async fn get_raw_transaction(
        &self,
        txid: String,
        verbose: Option<u8>,
<<<<<<< HEAD
    ) -> Result<GetRawTransactionResponse> {
=======
        block_hash: Option<String>,
    ) -> Result<GetRawTransaction> {
>>>>>>> 9caa717d
        let mut mempool = self.mempool.clone();
        let verbose = verbose.unwrap_or(0) != 0;

        // Reference for the legacy error code:
        // <https://github.com/zcash/zcash/blob/99ad6fdc3a549ab510422820eea5e5ce9f60a5fd/src/rpc/rawtransaction.cpp#L544>
        let txid = transaction::Hash::from_hex(txid)
            .map_error(server::error::LegacyCode::InvalidAddressOrKey)?;

        // Check the mempool first.
<<<<<<< HEAD
        match mempool
            .ready()
            .and_then(|service| {
                service.call(mempool::Request::TransactionsByMinedId([txid].into()))
            })
            .await
            .map_misc_error()?
        {
            mempool::Response::Transactions(txns) => {
                if let Some(tx) = txns.first() {
                    return Ok(if verbose {
                        GetRawTransactionResponse::Object(Box::new(
                            TransactionObject::from_transaction(
                                tx.transaction.clone(),
                                None,
                                None,
                                &self.network,
                                None,
                            ),
                        ))
                    } else {
                        let hex = tx.transaction.clone().into();
                        GetRawTransactionResponse::Raw(hex)
                    });
=======
        if block_hash.is_none() {
            match mempool
                .ready()
                .and_then(|service| {
                    service.call(mempool::Request::TransactionsByMinedId([txid].into()))
                })
                .await
                .map_misc_error()?
            {
                mempool::Response::Transactions(txns) => {
                    if let Some(tx) = txns.first() {
                        return Ok(if verbose {
                            GetRawTransaction::Object(Box::new(
                                TransactionObject::from_transaction(
                                    tx.transaction.clone(),
                                    None,
                                    None,
                                    &self.network,
                                    None,
                                    None,
                                    Some(false),
                                    txid,
                                ),
                            ))
                        } else {
                            let hex = tx.transaction.clone().into();
                            GetRawTransaction::Raw(hex)
                        });
                    }
>>>>>>> 9caa717d
                }

                _ => unreachable!("unmatched response to a `TransactionsByMinedId` request"),
            };
        }

        // TODO: this should work for blocks in side chains
        let txid = if let Some(block_hash) = block_hash {
            let block_hash = block::Hash::from_hex(block_hash)
                .map_error(server::error::LegacyCode::InvalidAddressOrKey)?;
            match self
                .read_state
                .clone()
                .oneshot(zebra_state::ReadRequest::TransactionIdsForBlock(
                    block_hash.into(),
                ))
                .await
                .map_misc_error()?
            {
                zebra_state::ReadResponse::TransactionIdsForBlock(tx_ids) => *tx_ids
                    .ok_or_error(
                        server::error::LegacyCode::InvalidAddressOrKey,
                        "block not found",
                    )?
                    .iter()
                    .find(|id| **id == txid)
                    .ok_or_error(
                        server::error::LegacyCode::InvalidAddressOrKey,
                        "txid not found",
                    )?,
                _ => unreachable!("unmatched response to a `TransactionsByMinedId` request"),
            }
        } else {
            txid
        };

        // If the tx wasn't in the mempool, check the state.
        match self
            .read_state
            .clone()
            .oneshot(zebra_state::ReadRequest::Transaction(txid))
            .await
            .map_misc_error()?
        {
            zebra_state::ReadResponse::Transaction(Some(tx)) => Ok(if verbose {
<<<<<<< HEAD
                GetRawTransactionResponse::Object(Box::new(TransactionObject::from_transaction(
=======
                let block_hash = match self
                    .read_state
                    .clone()
                    .oneshot(zebra_state::ReadRequest::BestChainBlockHash(tx.height))
                    .await
                    .map_misc_error()?
                {
                    zebra_state::ReadResponse::BlockHash(block_hash) => block_hash,
                    _ => unreachable!("unmatched response to a `TransactionsByMinedId` request"),
                };

                GetRawTransaction::Object(Box::new(TransactionObject::from_transaction(
>>>>>>> 9caa717d
                    tx.tx.clone(),
                    Some(tx.height),
                    Some(tx.confirmations),
                    &self.network,
                    // TODO: Performance gain:
                    // https://github.com/ZcashFoundation/zebra/pull/9458#discussion_r2059352752
                    Some(tx.block_time),
                    block_hash,
                    Some(true),
                    txid,
                )))
            } else {
                let hex = tx.tx.into();
                GetRawTransactionResponse::Raw(hex)
            }),

            zebra_state::ReadResponse::Transaction(None) => {
                Err("No such mempool or main chain transaction")
                    .map_error(server::error::LegacyCode::InvalidAddressOrKey)
            }

            _ => unreachable!("unmatched response to a `Transaction` read request"),
        }
    }

    // TODO:
    // - use `height_from_signed_int()` to handle negative heights
    //   (this might be better in the state request, because it needs the state height)
    async fn z_get_treestate(&self, hash_or_height: String) -> Result<GetTreestateResponse> {
        let mut read_state = self.read_state.clone();
        let network = self.network.clone();

        let hash_or_height =
            HashOrHeight::new(&hash_or_height, self.latest_chain_tip.best_tip_height())
                // Reference for the legacy error code:
                // <https://github.com/zcash/zcash/blob/99ad6fdc3a549ab510422820eea5e5ce9f60a5fd/src/rpc/blockchain.cpp#L629>
                .map_error(server::error::LegacyCode::InvalidParameter)?;

        // Fetch the block referenced by [`hash_or_height`] from the state.
        //
        // # Concurrency
        //
        // For consistency, this lookup must be performed first, then all the other lookups must
        // be based on the hash.
        //
        // TODO: If this RPC is called a lot, just get the block header, rather than the whole block.
        let block = match read_state
            .ready()
            .and_then(|service| service.call(zebra_state::ReadRequest::Block(hash_or_height)))
            .await
            .map_misc_error()?
        {
            zebra_state::ReadResponse::Block(Some(block)) => block,
            zebra_state::ReadResponse::Block(None) => {
                // Reference for the legacy error code:
                // <https://github.com/zcash/zcash/blob/99ad6fdc3a549ab510422820eea5e5ce9f60a5fd/src/rpc/blockchain.cpp#L629>
                return Err("the requested block is not in the main chain")
                    .map_error(server::error::LegacyCode::InvalidParameter);
            }
            _ => unreachable!("unmatched response to a block request"),
        };

        let hash = hash_or_height
            .hash_or_else(|_| Some(block.hash()))
            .expect("block hash");

        let height = hash_or_height
            .height_or_else(|_| block.coinbase_height())
            .expect("verified blocks have a coinbase height");

        let time = u32::try_from(block.header.time.timestamp())
            .expect("Timestamps of valid blocks always fit into u32.");

        let sapling_nu = zcash_primitives::consensus::NetworkUpgrade::Sapling;
        let sapling = if network.is_nu_active(sapling_nu, height.into()) {
            match read_state
                .ready()
                .and_then(|service| {
                    service.call(zebra_state::ReadRequest::SaplingTree(hash.into()))
                })
                .await
                .map_misc_error()?
            {
                zebra_state::ReadResponse::SaplingTree(tree) => tree.map(|t| t.to_rpc_bytes()),
                _ => unreachable!("unmatched response to a Sapling tree request"),
            }
        } else {
            None
        };

        let orchard_nu = zcash_primitives::consensus::NetworkUpgrade::Nu5;
        let orchard = if network.is_nu_active(orchard_nu, height.into()) {
            match read_state
                .ready()
                .and_then(|service| {
                    service.call(zebra_state::ReadRequest::OrchardTree(hash.into()))
                })
                .await
                .map_misc_error()?
            {
                zebra_state::ReadResponse::OrchardTree(tree) => tree.map(|t| t.to_rpc_bytes()),
                _ => unreachable!("unmatched response to an Orchard tree request"),
            }
        } else {
            None
        };

        Ok(GetTreestateResponse::from_parts(
            hash, height, time, sapling, orchard,
        ))
    }

    async fn z_get_subtrees_by_index(
        &self,
        pool: String,
        start_index: NoteCommitmentSubtreeIndex,
        limit: Option<NoteCommitmentSubtreeIndex>,
    ) -> Result<GetSubtreesByIndexResponse> {
        let mut read_state = self.read_state.clone();

        const POOL_LIST: &[&str] = &["sapling", "orchard"];

        if pool == "sapling" {
            let request = zebra_state::ReadRequest::SaplingSubtrees { start_index, limit };
            let response = read_state
                .ready()
                .and_then(|service| service.call(request))
                .await
                .map_misc_error()?;

            let subtrees = match response {
                zebra_state::ReadResponse::SaplingSubtrees(subtrees) => subtrees,
                _ => unreachable!("unmatched response to a subtrees request"),
            };

            let subtrees = subtrees
                .values()
                .map(|subtree| SubtreeRpcData {
                    root: subtree.root.encode_hex(),
                    end_height: subtree.end_height,
                })
                .collect();

            Ok(GetSubtreesByIndexResponse {
                pool,
                start_index,
                subtrees,
            })
        } else if pool == "orchard" {
            let request = zebra_state::ReadRequest::OrchardSubtrees { start_index, limit };
            let response = read_state
                .ready()
                .and_then(|service| service.call(request))
                .await
                .map_misc_error()?;

            let subtrees = match response {
                zebra_state::ReadResponse::OrchardSubtrees(subtrees) => subtrees,
                _ => unreachable!("unmatched response to a subtrees request"),
            };

            let subtrees = subtrees
                .values()
                .map(|subtree| SubtreeRpcData {
                    root: subtree.root.encode_hex(),
                    end_height: subtree.end_height,
                })
                .collect();

            Ok(GetSubtreesByIndexResponse {
                pool,
                start_index,
                subtrees,
            })
        } else {
            Err(ErrorObject::owned(
                server::error::LegacyCode::Misc.into(),
                format!("invalid pool name, must be one of: {:?}", POOL_LIST).as_str(),
                None::<()>,
            ))
        }
    }

    async fn get_address_tx_ids(&self, request: GetAddressTxIdsRequest) -> Result<Vec<String>> {
        let mut read_state = self.read_state.clone();
        let latest_chain_tip = self.latest_chain_tip.clone();

        let height_range = build_height_range(
            request.start,
            request.end,
            best_chain_tip_height(&latest_chain_tip)?,
        )?;

        let valid_addresses = AddressStrings {
            addresses: request.addresses,
        }
        .valid_addresses()?;

        let request = zebra_state::ReadRequest::TransactionIdsByAddresses {
            addresses: valid_addresses,
            height_range,
        };
        let response = read_state
            .ready()
            .and_then(|service| service.call(request))
            .await
            .map_misc_error()?;

        let hashes = match response {
            zebra_state::ReadResponse::AddressesTransactionIds(hashes) => {
                let mut last_tx_location = TransactionLocation::from_usize(Height(0), 0);

                hashes
                    .iter()
                    .map(|(tx_loc, tx_id)| {
                        // Check that the returned transactions are in chain order.
                        assert!(
                            *tx_loc > last_tx_location,
                            "Transactions were not in chain order:\n\
                                 {tx_loc:?} {tx_id:?} was after:\n\
                                 {last_tx_location:?}",
                        );

                        last_tx_location = *tx_loc;

                        tx_id.to_string()
                    })
                    .collect()
            }
            _ => unreachable!("unmatched response to a TransactionsByAddresses request"),
        };

        Ok(hashes)
    }

    async fn get_address_utxos(
        &self,
        address_strings: AddressStrings,
    ) -> Result<GetAddressUtxosResponse> {
        let mut read_state = self.read_state.clone();
        let mut response_utxos = vec![];

        let valid_addresses = address_strings.valid_addresses()?;

        // get utxos data for addresses
        let request = zebra_state::ReadRequest::UtxosByAddresses(valid_addresses);
        let response = read_state
            .ready()
            .and_then(|service| service.call(request))
            .await
            .map_misc_error()?;
        let utxos = match response {
            zebra_state::ReadResponse::AddressUtxos(utxos) => utxos,
            _ => unreachable!("unmatched response to a UtxosByAddresses request"),
        };

        let mut last_output_location = OutputLocation::from_usize(Height(0), 0, 0);

        for utxo_data in utxos.utxos() {
            let address = utxo_data.0;
            let txid = *utxo_data.1;
            let height = utxo_data.2.height();
            let output_index = utxo_data.2.output_index();
            let script = utxo_data.3.lock_script.clone();
            let satoshis = u64::from(utxo_data.3.value);

            let output_location = *utxo_data.2;
            // Check that the returned UTXOs are in chain order.
            assert!(
                output_location > last_output_location,
                "UTXOs were not in chain order:\n\
                     {output_location:?} {address:?} {txid:?} was after:\n\
                     {last_output_location:?}",
            );

            let entry = Utxo {
                address,
                txid,
                output_index,
                script,
                satoshis,
                height,
            };
            response_utxos.push(entry);

            last_output_location = output_location;
        }

        Ok(response_utxos)
    }

    fn stop(&self) -> Result<String> {
        #[cfg(not(target_os = "windows"))]
        if self.network.is_regtest() {
            match nix::sys::signal::raise(nix::sys::signal::SIGINT) {
                Ok(_) => Ok("Zebra server stopping".to_string()),
                Err(error) => Err(ErrorObject::owned(
                    ErrorCode::InternalError.code(),
                    format!("Failed to shut down: {}", error).as_str(),
                    None::<()>,
                )),
            }
        } else {
            Err(ErrorObject::borrowed(
                ErrorCode::MethodNotFound.code(),
                "stop is only available on regtest networks",
                None,
            ))
        }
        #[cfg(target_os = "windows")]
        Err(ErrorObject::borrowed(
            ErrorCode::MethodNotFound.code(),
            "stop is not available in windows targets",
            None,
        ))
    }

    fn get_block_count(&self) -> Result<u32> {
        best_chain_tip_height(&self.latest_chain_tip).map(|height| height.0)
    }

    async fn get_block_hash(&self, index: i32) -> Result<GetBlockHashResponse> {
        let mut read_state = self.read_state.clone();
        let latest_chain_tip = self.latest_chain_tip.clone();

        // TODO: look up this height as part of the state request?
        let tip_height = best_chain_tip_height(&latest_chain_tip)?;

        let height = height_from_signed_int(index, tip_height)?;

        let request = zebra_state::ReadRequest::BestChainBlockHash(height);
        let response = read_state
            .ready()
            .and_then(|service| service.call(request))
            .await
            .map_error(server::error::LegacyCode::default())?;

        match response {
            zebra_state::ReadResponse::BlockHash(Some(hash)) => Ok(GetBlockHashResponse(hash)),
            zebra_state::ReadResponse::BlockHash(None) => Err(ErrorObject::borrowed(
                server::error::LegacyCode::InvalidParameter.into(),
                "Block not found",
                None,
            )),
            _ => unreachable!("unmatched response to a block request"),
        }
    }

    async fn get_block_template(
        &self,
        parameters: Option<GetBlockTemplateParameters>,
    ) -> Result<GetBlockTemplateResponse> {
        use types::get_block_template::{
            check_parameters, check_synced_to_tip, fetch_mempool_transactions,
            fetch_state_tip_and_local_time, validate_block_proposal,
            zip317::select_mempool_transactions,
        };

        // Clone Configs
        let network = self.network.clone();
        let extra_coinbase_data = self.gbt.extra_coinbase_data();

        // Clone Services
        let mempool = self.mempool.clone();
        let mut latest_chain_tip = self.latest_chain_tip.clone();
        let sync_status = self.gbt.sync_status();
        let read_state = self.read_state.clone();

        if let Some(HexData(block_proposal_bytes)) = parameters
            .as_ref()
            .and_then(GetBlockTemplateParameters::block_proposal_data)
        {
            return validate_block_proposal(
                self.gbt.block_verifier_router(),
                block_proposal_bytes,
                network,
                latest_chain_tip,
                sync_status,
            )
            .await;
        }

        // To implement long polling correctly, we split this RPC into multiple phases.
        check_parameters(&parameters)?;

        let client_long_poll_id = parameters.as_ref().and_then(|params| params.long_poll_id);

        let miner_address = self
            .gbt
            .miner_address()
            .ok_or_misc_error("miner_address not configured")?;

        // - Checks and fetches that can change during long polling
        //
        // Set up the loop.
        let mut max_time_reached = false;

        // The loop returns the server long poll ID,
        // which should be different to the client long poll ID.
        let (
            server_long_poll_id,
            chain_tip_and_local_time,
            mempool_txs,
            mempool_tx_deps,
            submit_old,
        ) = loop {
            // Check if we are synced to the tip.
            // The result of this check can change during long polling.
            //
            // Optional TODO:
            // - add `async changed()` method to ChainSyncStatus (like `ChainTip`)
            check_synced_to_tip(&network, latest_chain_tip.clone(), sync_status.clone())?;
            // TODO: return an error if we have no peers, like `zcashd` does,
            //       and add a developer config that mines regardless of how many peers we have.
            // https://github.com/zcash/zcash/blob/6fdd9f1b81d3b228326c9826fa10696fc516444b/src/miner.cpp#L865-L880

            // We're just about to fetch state data, then maybe wait for any changes.
            // Mark all the changes before the fetch as seen.
            // Changes are also ignored in any clones made after the mark.
            latest_chain_tip.mark_best_tip_seen();

            // Fetch the state data and local time for the block template:
            // - if the tip block hash changes, we must return from long polling,
            // - if the local clock changes on testnet, we might return from long polling
            //
            // We always return after 90 minutes on mainnet, even if we have the same response,
            // because the max time has been reached.
            let chain_tip_and_local_time @ zebra_state::GetBlockTemplateChainInfo {
                tip_hash,
                tip_height,
                max_time,
                cur_time,
                ..
            } = fetch_state_tip_and_local_time(read_state.clone()).await?;

            // Fetch the mempool data for the block template:
            // - if the mempool transactions change, we might return from long polling.
            //
            // If the chain fork has just changed, miners want to get the new block as fast
            // as possible, rather than wait for transactions to re-verify. This increases
            // miner profits (and any delays can cause chain forks). So we don't wait between
            // the chain tip changing and getting mempool transactions.
            //
            // Optional TODO:
            // - add a `MempoolChange` type with an `async changed()` method (like `ChainTip`)
            let Some((mempool_txs, mempool_tx_deps)) =
                fetch_mempool_transactions(mempool.clone(), tip_hash)
                    .await?
                    // If the mempool and state responses are out of sync:
                    // - if we are not long polling, omit mempool transactions from the template,
                    // - if we are long polling, continue to the next iteration of the loop to make fresh state and mempool requests.
                    .or_else(|| client_long_poll_id.is_none().then(Default::default))
            else {
                continue;
            };

            // - Long poll ID calculation
            let server_long_poll_id = LongPollInput::new(
                tip_height,
                tip_hash,
                max_time,
                mempool_txs.iter().map(|tx| tx.transaction.id),
            )
            .generate_id();

            // The loop finishes if:
            // - the client didn't pass a long poll ID,
            // - the server long poll ID is different to the client long poll ID, or
            // - the previous loop iteration waited until the max time.
            if Some(&server_long_poll_id) != client_long_poll_id.as_ref() || max_time_reached {
                let mut submit_old = client_long_poll_id
                    .as_ref()
                    .map(|old_long_poll_id| server_long_poll_id.submit_old(old_long_poll_id));

                // On testnet, the max time changes the block difficulty, so old shares are
                // invalid. On mainnet, this means there has been 90 minutes without a new
                // block or mempool transaction, which is very unlikely. So the miner should
                // probably reset anyway.
                if max_time_reached {
                    submit_old = Some(false);
                }

                break (
                    server_long_poll_id,
                    chain_tip_and_local_time,
                    mempool_txs,
                    mempool_tx_deps,
                    submit_old,
                );
            }

            // - Polling wait conditions
            //
            // TODO: when we're happy with this code, split it into a function.
            //
            // Periodically check the mempool for changes.
            //
            // Optional TODO:
            // Remove this polling wait if we switch to using futures to detect sync status
            // and mempool changes.
            let wait_for_mempool_request =
                tokio::time::sleep(Duration::from_secs(MEMPOOL_LONG_POLL_INTERVAL));

            // Return immediately if the chain tip has changed.
            // The clone preserves the seen status of the chain tip.
            let mut wait_for_best_tip_change = latest_chain_tip.clone();
            let wait_for_best_tip_change = wait_for_best_tip_change.best_tip_changed();

            // Wait for the maximum block time to elapse. This can change the block header
            // on testnet. (On mainnet it can happen due to a network disconnection, or a
            // rapid drop in hash rate.)
            //
            // This duration might be slightly lower than the actual maximum,
            // if cur_time was clamped to min_time. In that case the wait is very long,
            // and it's ok to return early.
            //
            // It can also be zero if cur_time was clamped to max_time. In that case,
            // we want to wait for another change, and ignore this timeout. So we use an
            // `OptionFuture::None`.
            let duration_until_max_time = max_time.saturating_duration_since(cur_time);
            let wait_for_max_time: OptionFuture<_> = if duration_until_max_time.seconds() > 0 {
                Some(tokio::time::sleep(duration_until_max_time.to_std()))
            } else {
                None
            }
            .into();

            // Optional TODO:
            // `zcashd` generates the next coinbase transaction while waiting for changes.
            // When Zebra supports shielded coinbase, we might want to do this in parallel.
            // But the coinbase value depends on the selected transactions, so this needs
            // further analysis to check if it actually saves us any time.

            tokio::select! {
                // Poll the futures in the listed order, for efficiency.
                // We put the most frequent conditions first.
                biased;

                // This timer elapses every few seconds
                _elapsed = wait_for_mempool_request => {
                    tracing::debug!(
                        ?max_time,
                        ?cur_time,
                        ?server_long_poll_id,
                        ?client_long_poll_id,
                        MEMPOOL_LONG_POLL_INTERVAL,
                        "checking for a new mempool change after waiting a few seconds"
                    );
                }

                // The state changes after around a target block interval (75s)
                tip_changed_result = wait_for_best_tip_change => {
                    match tip_changed_result {
                        Ok(()) => {
                            // Spurious updates shouldn't happen in the state, because the
                            // difficulty and hash ordering is a stable total order. But
                            // since they could cause a busy-loop, guard against them here.
                            latest_chain_tip.mark_best_tip_seen();

                            let new_tip_hash = latest_chain_tip.best_tip_hash();
                            if new_tip_hash == Some(tip_hash) {
                                tracing::debug!(
                                    ?max_time,
                                    ?cur_time,
                                    ?server_long_poll_id,
                                    ?client_long_poll_id,
                                    ?tip_hash,
                                    ?tip_height,
                                    "ignoring spurious state change notification"
                                );

                                // Wait for the mempool interval, then check for any changes.
                                tokio::time::sleep(Duration::from_secs(
                                    MEMPOOL_LONG_POLL_INTERVAL,
                                )).await;

                                continue;
                            }

                            tracing::debug!(
                                ?max_time,
                                ?cur_time,
                                ?server_long_poll_id,
                                ?client_long_poll_id,
                                "returning from long poll because state has changed"
                            );
                        }

                        Err(recv_error) => {
                            // This log is rare and helps with debugging, so it's ok to be info.
                            tracing::info!(
                                ?recv_error,
                                ?max_time,
                                ?cur_time,
                                ?server_long_poll_id,
                                ?client_long_poll_id,
                                "returning from long poll due to a state error.\
                                Is Zebra shutting down?"
                            );

                            return Err(recv_error).map_error(server::error::LegacyCode::default());
                        }
                    }
                }

                // The max time does not elapse during normal operation on mainnet,
                // and it rarely elapses on testnet.
                Some(_elapsed) = wait_for_max_time => {
                    // This log is very rare so it's ok to be info.
                    tracing::info!(
                        ?max_time,
                        ?cur_time,
                        ?server_long_poll_id,
                        ?client_long_poll_id,
                        "returning from long poll because max time was reached"
                    );

                    max_time_reached = true;
                }
            }
        };

        // - Processing fetched data to create a transaction template
        //
        // Apart from random weighted transaction selection,
        // the template only depends on the previously fetched data.
        // This processing never fails.

        // Calculate the next block height.
        let next_block_height =
            (chain_tip_and_local_time.tip_height + 1).expect("tip is far below Height::MAX");

        tracing::debug!(
            mempool_tx_hashes = ?mempool_txs
                .iter()
                .map(|tx| tx.transaction.id.mined_id())
                .collect::<Vec<_>>(),
            "selecting transactions for the template from the mempool"
        );

        // Randomly select some mempool transactions.
        let mempool_txs = select_mempool_transactions(
            &network,
            next_block_height,
            &miner_address,
            mempool_txs,
            mempool_tx_deps,
            extra_coinbase_data.clone(),
        );

        tracing::debug!(
            selected_mempool_tx_hashes = ?mempool_txs
                .iter()
                .map(|#[cfg(not(test))] tx, #[cfg(test)] (_, tx)| tx.transaction.id.mined_id())
                .collect::<Vec<_>>(),
            "selected transactions for the template from the mempool"
        );

        // - After this point, the template only depends on the previously fetched data.

        let response = BlockTemplateResponse::new_internal(
            &network,
            &miner_address,
            &chain_tip_and_local_time,
            server_long_poll_id,
            mempool_txs,
            submit_old,
            extra_coinbase_data,
        );

        Ok(response.into())
    }

    async fn submit_block(
        &self,
        HexData(block_bytes): HexData,
        _parameters: Option<SubmitBlockParameters>,
    ) -> Result<SubmitBlockResponse> {
        let mut block_verifier_router = self.gbt.block_verifier_router();

        let block: Block = match block_bytes.zcash_deserialize_into() {
            Ok(block_bytes) => block_bytes,
            Err(error) => {
                tracing::info!(
                    ?error,
                    "submit block failed: block bytes could not be deserialized into a structurally valid block"
                );

                return Ok(SubmitBlockErrorResponse::Rejected.into());
            }
        };

        let height = block
            .coinbase_height()
            .ok_or_error(0, "coinbase height not found")?;
        let block_hash = block.hash();

        let block_verifier_router_response = block_verifier_router
            .ready()
            .await
            .map_err(|error| ErrorObject::owned(0, error.to_string(), None::<()>))?
            .call(zebra_consensus::Request::Commit(Arc::new(block)))
            .await;

        let chain_error = match block_verifier_router_response {
            // Currently, this match arm returns `null` (Accepted) for blocks committed
            // to any chain, but Accepted is only for blocks in the best chain.
            //
            // TODO (#5487):
            // - Inconclusive: check if the block is on a side-chain
            // The difference is important to miners, because they want to mine on the best chain.
            Ok(hash) => {
                tracing::info!(?hash, ?height, "submit block accepted");

                self.gbt
                    .advertise_mined_block(hash, height)
                    .map_error_with_prefix(0, "failed to send mined block")?;

                return Ok(SubmitBlockResponse::Accepted);
            }

            // Turns BoxError into Result<VerifyChainError, BoxError>,
            // by downcasting from Any to VerifyChainError.
            Err(box_error) => {
                let error = box_error
                    .downcast::<RouterError>()
                    .map(|boxed_chain_error| *boxed_chain_error);

                tracing::info!(
                    ?error,
                    ?block_hash,
                    ?height,
                    "submit block failed verification"
                );

                error
            }
        };

        let response = match chain_error {
            Ok(source) if source.is_duplicate_request() => SubmitBlockErrorResponse::Duplicate,

            // Currently, these match arms return Reject for the older duplicate in a queue,
            // but queued duplicates should be DuplicateInconclusive.
            //
            // Optional TODO (#5487):
            // - DuplicateInconclusive: turn these non-finalized state duplicate block errors
            //   into BlockError enum variants, and handle them as DuplicateInconclusive:
            //   - "block already sent to be committed to the state"
            //   - "replaced by newer request"
            // - keep the older request in the queue,
            //   and return a duplicate error for the newer request immediately.
            //   This improves the speed of the RPC response.
            //
            // Checking the download queues and BlockVerifierRouter buffer for duplicates
            // might require architectural changes to Zebra, so we should only do it
            // if mining pools really need it.
            Ok(_verify_chain_error) => SubmitBlockErrorResponse::Rejected,

            // This match arm is currently unreachable, but if future changes add extra error types,
            // we want to turn them into `Rejected`.
            Err(_unknown_error_type) => SubmitBlockErrorResponse::Rejected,
        };

        Ok(response.into())
    }

    async fn get_mining_info(&self) -> Result<GetMiningInfoResponse> {
        let network = self.network.clone();
        let mut read_state = self.read_state.clone();

        let chain_tip = self.latest_chain_tip.clone();
        let tip_height = chain_tip.best_tip_height().unwrap_or(Height(0)).0;

        let mut current_block_tx = None;
        if tip_height > 0 {
            let mined_tx_ids = chain_tip.best_tip_mined_transaction_ids();
            current_block_tx =
                (!mined_tx_ids.is_empty()).then(|| mined_tx_ids.len().saturating_sub(1));
        }

        let solution_rate_fut = self.get_network_sol_ps(None, None);
        // Get the current block size.
        let mut current_block_size = None;
        if tip_height > 0 {
            let request = zebra_state::ReadRequest::TipBlockSize;
            let response: zebra_state::ReadResponse = read_state
                .ready()
                .and_then(|service| service.call(request))
                .await
                .map_error(server::error::LegacyCode::default())?;
            current_block_size = match response {
                zebra_state::ReadResponse::TipBlockSize(Some(block_size)) => Some(block_size),
                _ => None,
            };
        }

        Ok(GetMiningInfoResponse::new_internal(
            tip_height,
            current_block_size,
            current_block_tx,
            network,
            solution_rate_fut.await?,
        ))
    }

    async fn get_network_sol_ps(
        &self,
        num_blocks: Option<i32>,
        height: Option<i32>,
    ) -> Result<u64> {
        // Default number of blocks is 120 if not supplied.
        let mut num_blocks = num_blocks.unwrap_or(DEFAULT_SOLUTION_RATE_WINDOW_SIZE);
        // But if it is 0 or negative, it uses the proof of work averaging window.
        if num_blocks < 1 {
            num_blocks = i32::try_from(POW_AVERAGING_WINDOW).expect("fits in i32");
        }
        let num_blocks =
            usize::try_from(num_blocks).expect("just checked for negatives, i32 fits in usize");

        // Default height is the tip height if not supplied. Negative values also mean the tip
        // height. Since negative values aren't valid heights, we can just use the conversion.
        let height = height.and_then(|height| height.try_into_height().ok());

        let mut read_state = self.read_state.clone();

        let request = ReadRequest::SolutionRate { num_blocks, height };

        let response = read_state
            .ready()
            .and_then(|service| service.call(request))
            .await
            .map_err(|error| ErrorObject::owned(0, error.to_string(), None::<()>))?;

        let solution_rate = match response {
            // zcashd returns a 0 rate when the calculation is invalid
            ReadResponse::SolutionRate(solution_rate) => solution_rate.unwrap_or(0),

            _ => unreachable!("unmatched response to a solution rate request"),
        };

        Ok(solution_rate
            .try_into()
            .expect("per-second solution rate always fits in u64"))
    }

    async fn get_peer_info(&self) -> Result<Vec<PeerInfo>> {
        let address_book = self.address_book.clone();
        Ok(address_book
            .recently_live_peers(chrono::Utc::now())
            .into_iter()
            .map(PeerInfo::from)
            .collect())
    }

    async fn validate_address(&self, raw_address: String) -> Result<ValidateAddressResponse> {
        let network = self.network.clone();

        let Ok(address) = raw_address.parse::<zcash_address::ZcashAddress>() else {
            return Ok(ValidateAddressResponse::invalid());
        };

        let address = match address.convert::<primitives::Address>() {
            Ok(address) => address,
            Err(err) => {
                tracing::debug!(?err, "conversion error");
                return Ok(ValidateAddressResponse::invalid());
            }
        };

        // we want to match zcashd's behaviour
        if !address.is_transparent() {
            return Ok(ValidateAddressResponse::invalid());
        }

        if address.network() == network.kind() {
            Ok(ValidateAddressResponse {
                address: Some(raw_address),
                is_valid: true,
                is_script: Some(address.is_script_hash()),
            })
        } else {
            tracing::info!(
                ?network,
                address_network = ?address.network(),
                "invalid address in validateaddress RPC: Zebra's configured network must match address network"
            );

            Ok(ValidateAddressResponse::invalid())
        }
    }

    async fn z_validate_address(&self, raw_address: String) -> Result<ZValidateAddressResponse> {
        let network = self.network.clone();

        let Ok(address) = raw_address.parse::<zcash_address::ZcashAddress>() else {
            return Ok(ZValidateAddressResponse::invalid());
        };

        let address = match address.convert::<primitives::Address>() {
            Ok(address) => address,
            Err(err) => {
                tracing::debug!(?err, "conversion error");
                return Ok(ZValidateAddressResponse::invalid());
            }
        };

        if address.network() == network.kind() {
            Ok(ZValidateAddressResponse {
                is_valid: true,
                address: Some(raw_address),
                address_type: Some(ZValidateAddressType::from(&address)),
                is_mine: Some(false),
            })
        } else {
            tracing::info!(
                ?network,
                address_network = ?address.network(),
                "invalid address network in z_validateaddress RPC: address is for {:?} but Zebra is on {:?}",
                address.network(),
                network
            );

            Ok(ZValidateAddressResponse::invalid())
        }
    }

    async fn get_block_subsidy(&self, height: Option<u32>) -> Result<GetBlockSubsidyResponse> {
        let latest_chain_tip = self.latest_chain_tip.clone();
        let network = self.network.clone();

        let height = if let Some(height) = height {
            Height(height)
        } else {
            best_chain_tip_height(&latest_chain_tip)?
        };

        if height < network.height_for_first_halving() {
            return Err(ErrorObject::borrowed(
                0,
                "Zebra does not support founders' reward subsidies, \
                        use a block height that is after the first halving",
                None,
            ));
        }

        // Always zero for post-halving blocks
        let founders = Amount::zero();

        let total_block_subsidy =
            block_subsidy(height, &network).map_error(server::error::LegacyCode::default())?;
        let miner_subsidy = miner_subsidy(height, &network, total_block_subsidy)
            .map_error(server::error::LegacyCode::default())?;

        let (lockbox_streams, mut funding_streams): (Vec<_>, Vec<_>) =
            funding_stream_values(height, &network, total_block_subsidy)
                .map_error(server::error::LegacyCode::default())?
                .into_iter()
                // Separate the funding streams into deferred and non-deferred streams
                .partition(|(receiver, _)| matches!(receiver, FundingStreamReceiver::Deferred));

        let is_nu6 = NetworkUpgrade::current(&network, height) == NetworkUpgrade::Nu6;

        let [lockbox_total, funding_streams_total]: [std::result::Result<
            Amount<NonNegative>,
            amount::Error,
        >; 2] = [&lockbox_streams, &funding_streams]
            .map(|streams| streams.iter().map(|&(_, amount)| amount).sum());

        // Use the same funding stream order as zcashd
        funding_streams.sort_by_key(|(receiver, _funding_stream)| {
            ZCASHD_FUNDING_STREAM_ORDER
                .iter()
                .position(|zcashd_receiver| zcashd_receiver == receiver)
        });

        // Format the funding streams and lockbox streams
        let [funding_streams, lockbox_streams]: [Vec<_>; 2] = [funding_streams, lockbox_streams]
            .map(|streams| {
                streams
                    .into_iter()
                    .map(|(receiver, value)| {
                        let address = funding_stream_address(height, &network, receiver);
                        types::subsidy::FundingStream::new_internal(
                            is_nu6, receiver, value, address,
                        )
                    })
                    .collect()
            });

        Ok(GetBlockSubsidyResponse {
            miner: miner_subsidy.into(),
            founders: founders.into(),
            funding_streams,
            lockbox_streams,
            funding_streams_total: funding_streams_total
                .map_error(server::error::LegacyCode::default())?
                .into(),
            lockbox_total: lockbox_total
                .map_error(server::error::LegacyCode::default())?
                .into(),
            total_block_subsidy: total_block_subsidy.into(),
        })
    }

    async fn get_difficulty(&self) -> Result<f64> {
        chain_tip_difficulty(self.network.clone(), self.read_state.clone(), false).await
    }

    async fn z_list_unified_receivers(
        &self,
        address: String,
    ) -> Result<ZListUnifiedReceiversResponse> {
        use zcash_address::unified::Container;

        let (network, unified_address): (
            zcash_protocol::consensus::NetworkType,
            zcash_address::unified::Address,
        ) = zcash_address::unified::Encoding::decode(address.clone().as_str())
            .map_err(|error| ErrorObject::owned(0, error.to_string(), None::<()>))?;

        let mut p2pkh = None;
        let mut p2sh = None;
        let mut orchard = None;
        let mut sapling = None;

        for item in unified_address.items() {
            match item {
                zcash_address::unified::Receiver::Orchard(_data) => {
                    let addr = zcash_address::unified::Address::try_from_items(vec![item])
                        .expect("using data already decoded as valid");
                    orchard = Some(addr.encode(&network));
                }
                zcash_address::unified::Receiver::Sapling(data) => {
                    let addr = zebra_chain::primitives::Address::try_from_sapling(network, data)
                        .expect("using data already decoded as valid");
                    sapling = Some(addr.payment_address().unwrap_or_default());
                }
                zcash_address::unified::Receiver::P2pkh(data) => {
                    let addr =
                        zebra_chain::primitives::Address::try_from_transparent_p2pkh(network, data)
                            .expect("using data already decoded as valid");
                    p2pkh = Some(addr.payment_address().unwrap_or_default());
                }
                zcash_address::unified::Receiver::P2sh(data) => {
                    let addr =
                        zebra_chain::primitives::Address::try_from_transparent_p2sh(network, data)
                            .expect("using data already decoded as valid");
                    p2sh = Some(addr.payment_address().unwrap_or_default());
                }
                _ => (),
            }
        }

        Ok(ZListUnifiedReceiversResponse::new(
            orchard, sapling, p2pkh, p2sh,
        ))
    }

    async fn invalidate_block(&self, block_hash: block::Hash) -> Result<()> {
        self.state
            .clone()
            .oneshot(zebra_state::Request::InvalidateBlock(block_hash))
            .await
            .map(|rsp| assert_eq!(rsp, zebra_state::Response::Invalidated(block_hash)))
            .map_misc_error()
    }

    async fn reconsider_block(&self, block_hash: block::Hash) -> Result<Vec<block::Hash>> {
        self.state
            .clone()
            .oneshot(zebra_state::Request::ReconsiderBlock(block_hash))
            .await
            .map(|rsp| match rsp {
                zebra_state::Response::Reconsidered(block_hashes) => block_hashes,
                _ => unreachable!("unmatched response to a reconsider block request"),
            })
            .map_misc_error()
    }

    async fn generate(&self, num_blocks: u32) -> Result<Vec<Hash>> {
        let rpc = self.clone();
        let network = self.network.clone();

        if !network.disable_pow() {
            return Err(ErrorObject::borrowed(
                0,
                "generate is only supported on networks where PoW is disabled",
                None,
            ));
        }

        let mut block_hashes = Vec::new();
        for _ in 0..num_blocks {
            let block_template = rpc
                .get_block_template(None)
                .await
                .map_error(server::error::LegacyCode::default())?;

            let GetBlockTemplateResponse::TemplateMode(block_template) = block_template else {
                return Err(ErrorObject::borrowed(
                    0,
                    "error generating block template",
                    None,
                ));
            };

            let proposal_block =
                proposal_block_from_template(&block_template, BlockTemplateTimeSource::CurTime)
                    .map_error(server::error::LegacyCode::default())?;
            let hex_proposal_block = HexData(
                proposal_block
                    .zcash_serialize_to_vec()
                    .map_error(server::error::LegacyCode::default())?,
            );

            let _submit = rpc
                .submit_block(hex_proposal_block, None)
                .await
                .map_error(server::error::LegacyCode::default())?;

            block_hashes.push(GetBlockHashResponse(proposal_block.hash()));
        }

        Ok(block_hashes)
    }

    async fn add_node(
        &self,
        addr: zebra_network::PeerSocketAddr,
        command: AddNodeCommand,
    ) -> Result<()> {
        if self.network.is_regtest() {
            match command {
                AddNodeCommand::Add => {
                    tracing::info!(?addr, "adding peer address to the address book");
                    if self.address_book.clone().add_peer(addr) {
                        Ok(())
                    } else {
                        return Err(ErrorObject::owned(
                            ErrorCode::InvalidParams.code(),
                            format!("peer address was already present in the address book: {addr}"),
                            None::<()>,
                        ));
                    }
                }
            }
        } else {
            return Err(ErrorObject::owned(
                ErrorCode::InvalidParams.code(),
                "addnode command is only supported on regtest",
                None::<()>,
            ));
        }
    }
}

// TODO: Move the code below to separate modules.

/// Returns the best chain tip height of `latest_chain_tip`,
/// or an RPC error if there are no blocks in the state.
pub fn best_chain_tip_height<Tip>(latest_chain_tip: &Tip) -> Result<Height>
where
    Tip: ChainTip + Clone + Send + Sync + 'static,
{
    latest_chain_tip
        .best_tip_height()
        .ok_or_misc_error("No blocks in state")
}

/// Response to a `getinfo` RPC request.
///
/// See the notes for the [`Rpc::get_info` method].
#[allow(clippy::too_many_arguments)]
#[derive(Clone, Debug, PartialEq, serde::Serialize, serde::Deserialize, Getters, new)]
pub struct GetInfoResponse {
    /// The node version
    #[getter(rename = "raw_version")]
    version: u64,

    /// The node version build number
    build: String,

    /// The server sub-version identifier, used as the network protocol user-agent
    subversion: String,

    /// The protocol version
    #[serde(rename = "protocolversion")]
    protocol_version: u32,

    /// The current number of blocks processed in the server
    blocks: u32,

    /// The total (inbound and outbound) number of connections the node has
    connections: usize,

    /// The proxy (if any) used by the server. Currently always `None` in Zebra.
    #[serde(skip_serializing_if = "Option::is_none")]
    proxy: Option<String>,

    /// The current network difficulty
    difficulty: f64,

    /// True if the server is running in testnet mode, false otherwise
    testnet: bool,

    /// The minimum transaction fee in ZEC/kB
    #[serde(rename = "paytxfee")]
    pay_tx_fee: f64,

    /// The minimum relay fee for non-free transactions in ZEC/kB
    #[serde(rename = "relayfee")]
    relay_fee: f64,

    /// The last error or warning message, or "no errors" if there are no errors
    errors: String,

    /// The time of the last error or warning message, or "no errors timestamp" if there are no errors
    #[serde(rename = "errorstimestamp")]
    errors_timestamp: String,
}

#[deprecated(note = "Use `GetInfoResponse` instead")]
pub use self::GetInfoResponse as GetInfo;

impl Default for GetInfoResponse {
    fn default() -> Self {
        GetInfoResponse {
            version: 0,
            build: "some build version".to_string(),
            subversion: "some subversion".to_string(),
            protocol_version: 0,
            blocks: 0,
            connections: 0,
            proxy: None,
            difficulty: 0.0,
            testnet: false,
            pay_tx_fee: 0.0,
            relay_fee: 0.0,
            errors: "no errors".to_string(),
            errors_timestamp: "no errors timestamp".to_string(),
        }
    }
}

impl GetInfoResponse {
    /// Constructs [`GetInfo`] from its constituent parts.
    #[allow(clippy::too_many_arguments)]
    #[deprecated(note = "Use `GetInfoResponse::new` instead")]
    pub fn from_parts(
        version: u64,
        build: String,
        subversion: String,
        protocol_version: u32,
        blocks: u32,
        connections: usize,
        proxy: Option<String>,
        difficulty: f64,
        testnet: bool,
        pay_tx_fee: f64,
        relay_fee: f64,
        errors: String,
        errors_timestamp: String,
    ) -> Self {
        Self {
            version,
            build,
            subversion,
            protocol_version,
            blocks,
            connections,
            proxy,
            difficulty,
            testnet,
            pay_tx_fee,
            relay_fee,
            errors,
            errors_timestamp,
        }
    }

    /// Returns the contents of ['GetInfo'].
    pub fn into_parts(
        self,
    ) -> (
        u64,
        String,
        String,
        u32,
        u32,
        usize,
        Option<String>,
        f64,
        bool,
        f64,
        f64,
        String,
        String,
    ) {
        (
            self.version,
            self.build,
            self.subversion,
            self.protocol_version,
            self.blocks,
            self.connections,
            self.proxy,
            self.difficulty,
            self.testnet,
            self.pay_tx_fee,
            self.relay_fee,
            self.errors,
            self.errors_timestamp,
        )
    }

    /// Create the node version number.
    fn version_from_string(build_string: &str) -> Option<u64> {
        let semver_version = semver::Version::parse(build_string.strip_prefix('v')?).ok()?;
        let build_number = semver_version
            .build
            .as_str()
            .split('.')
            .next()
            .and_then(|num_str| num_str.parse::<u64>().ok())
            .unwrap_or_default();

        // https://github.com/zcash/zcash/blob/v6.1.0/src/clientversion.h#L55-L59
        let version_number = 1_000_000 * semver_version.major
            + 10_000 * semver_version.minor
            + 100 * semver_version.patch
            + build_number;

        Some(version_number)
    }
}

/// Response to a `getblockchaininfo` RPC request.
///
/// See the notes for the [`Rpc::get_blockchain_info` method].
#[derive(Clone, Debug, PartialEq, serde::Serialize, serde::Deserialize, Getters)]
pub struct GetBlockchainInfoResponse {
    /// Current network name as defined in BIP70 (main, test, regtest)
    chain: String,

    /// The current number of blocks processed in the server, numeric
    #[getter(copy)]
    blocks: Height,

    /// The current number of headers we have validated in the best chain, that is,
    /// the height of the best chain.
    #[getter(copy)]
    headers: Height,

    /// The estimated network solution rate in Sol/s.
    difficulty: f64,

    /// The verification progress relative to the estimated network chain tip.
    #[serde(rename = "verificationprogress")]
    verification_progress: f64,

    /// The total amount of work in the best chain, hex-encoded.
    #[serde(rename = "chainwork")]
    chain_work: u64,

    /// Whether this node is pruned, currently always false in Zebra.
    pruned: bool,

    /// The estimated size of the block and undo files on disk
    size_on_disk: u64,

    /// The current number of note commitments in the commitment tree
    commitments: u64,

    /// The hash of the currently best block, in big-endian order, hex-encoded
    #[serde(rename = "bestblockhash", with = "hex")]
    #[getter(copy)]
    best_block_hash: block::Hash,

    /// If syncing, the estimated height of the chain, else the current best height, numeric.
    ///
    /// In Zebra, this is always the height estimate, so it might be a little inaccurate.
    #[serde(rename = "estimatedheight")]
    #[getter(copy)]
    estimated_height: Height,

    /// Chain supply balance
    #[serde(rename = "chainSupply")]
    chain_supply: GetBlockchainInfoBalance,

    /// Value pool balances
    #[serde(rename = "valuePools")]
    value_pools: [GetBlockchainInfoBalance; 5],

    /// Status of network upgrades
    upgrades: IndexMap<ConsensusBranchIdHex, NetworkUpgradeInfo>,

    /// Branch IDs of the current and upcoming consensus rules
    #[getter(copy)]
    consensus: TipConsensusBranch,
}

impl Default for GetBlockchainInfoResponse {
    fn default() -> Self {
        Self {
            chain: "main".to_string(),
            blocks: Height(1),
            best_block_hash: block::Hash([0; 32]),
            estimated_height: Height(1),
            chain_supply: GetBlockchainInfoBalance::chain_supply(Default::default()),
            value_pools: GetBlockchainInfoBalance::zero_pools(),
            upgrades: IndexMap::new(),
            consensus: TipConsensusBranch {
                chain_tip: ConsensusBranchIdHex(ConsensusBranchId::default()),
                next_block: ConsensusBranchIdHex(ConsensusBranchId::default()),
            },
            headers: Height(1),
            difficulty: 0.0,
            verification_progress: 0.0,
            chain_work: 0,
            pruned: false,
            size_on_disk: 0,
            commitments: 0,
        }
    }
}

impl GetBlockchainInfoResponse {
    /// Creates a new [`GetBlockchainInfoResponse`] instance.
    // We don't use derive(new) because the method already existed but the arguments
    // have a different order. No reason to unnecessarily break existing code.
    #[allow(clippy::too_many_arguments)]
    pub fn new(
        chain: String,
        blocks: Height,
        best_block_hash: block::Hash,
        estimated_height: Height,
        chain_supply: GetBlockchainInfoBalance,
        value_pools: [GetBlockchainInfoBalance; 5],
        upgrades: IndexMap<ConsensusBranchIdHex, NetworkUpgradeInfo>,
        consensus: TipConsensusBranch,
        headers: Height,
        difficulty: f64,
        verification_progress: f64,
        chain_work: u64,
        pruned: bool,
        size_on_disk: u64,
        commitments: u64,
    ) -> Self {
        Self {
            chain,
            blocks,
            best_block_hash,
            estimated_height,
            chain_supply,
            value_pools,
            upgrades,
            consensus,
            headers,
            difficulty,
            verification_progress,
            chain_work,
            pruned,
            size_on_disk,
            commitments,
        }
    }
}

/// A wrapper type with a list of transparent address strings.
///
/// This is used for the input parameter of [`RpcServer::get_address_balance`],
/// [`RpcServer::get_address_tx_ids`] and [`RpcServer::get_address_utxos`].
#[derive(Clone, Debug, Eq, PartialEq, Hash, serde::Deserialize, serde::Serialize)]
#[serde(from = "DAddressStrings")]
pub struct AddressStrings {
    /// A list of transparent address strings.
    addresses: Vec<String>,
}

impl From<DAddressStrings> for AddressStrings {
    fn from(address_strings: DAddressStrings) -> Self {
        match address_strings {
            DAddressStrings::Addresses { addresses } => AddressStrings { addresses },
            DAddressStrings::Address(address) => AddressStrings {
                addresses: vec![address],
            },
        }
    }
}

/// An intermediate type used to deserialize [`AddressStrings`].
#[derive(Clone, Debug, Eq, PartialEq, Hash, serde::Deserialize)]
#[serde(untagged)]
enum DAddressStrings {
    /// A list of address strings.
    Addresses { addresses: Vec<String> },
    /// A single address string.
    Address(String),
}

/// A request to get the transparent balance of a set of addresses.
pub type GetAddressBalanceRequest = AddressStrings;

impl AddressStrings {
    /// Creates a new `AddressStrings` given a vector.
    pub fn new(addresses: Vec<String>) -> AddressStrings {
        AddressStrings { addresses }
    }

    /// Creates a new [`AddressStrings`] from a given vector, returns an error if any addresses are incorrect.
    #[deprecated(
        note = "Use `AddressStrings::new` instead. Validity will be checked by the server."
    )]
    pub fn new_valid(addresses: Vec<String>) -> Result<AddressStrings> {
        let address_strings = Self { addresses };
        address_strings.clone().valid_addresses()?;
        Ok(address_strings)
    }

    /// Given a list of addresses as strings:
    /// - check if provided list have all valid transparent addresses.
    /// - return valid addresses as a set of `Address`.
    pub fn valid_addresses(self) -> Result<HashSet<Address>> {
        // Reference for the legacy error code:
        // <https://github.com/zcash/zcash/blob/99ad6fdc3a549ab510422820eea5e5ce9f60a5fd/src/rpc/misc.cpp#L783-L784>
        let valid_addresses: HashSet<Address> = self
            .addresses
            .into_iter()
            .map(|address| {
                address
                    .parse()
                    .map_error(server::error::LegacyCode::InvalidAddressOrKey)
            })
            .collect::<Result<_>>()?;

        Ok(valid_addresses)
    }

    /// Given a list of addresses as strings:
    /// - check if provided list have all valid transparent addresses.
    /// - return valid addresses as a vec of strings.
    pub fn valid_address_strings(self) -> Result<Vec<String>> {
        self.clone().valid_addresses()?;
        Ok(self.addresses)
    }
}

/// The transparent balance of a set of addresses.
#[derive(
    Clone,
    Copy,
    Debug,
    Default,
    Eq,
    PartialEq,
    Hash,
    serde::Serialize,
    serde::Deserialize,
    Getters,
    new,
)]
pub struct GetAddressBalanceResponse {
    /// The total transparent balance.
    balance: u64,
    /// The total received balance, including change.
    pub received: u64,
}

#[deprecated(note = "Use `GetAddressBalanceResponse` instead.")]
pub use self::GetAddressBalanceResponse as AddressBalance;

/// A hex-encoded [`ConsensusBranchId`] string.
#[derive(Copy, Clone, Debug, Eq, PartialEq, Hash, serde::Serialize, serde::Deserialize)]
pub struct ConsensusBranchIdHex(#[serde(with = "hex")] ConsensusBranchId);

impl ConsensusBranchIdHex {
    /// Returns a new instance of ['ConsensusBranchIdHex'].
    pub fn new(consensus_branch_id: u32) -> Self {
        ConsensusBranchIdHex(consensus_branch_id.into())
    }

    /// Returns the value of the ['ConsensusBranchId'].
    pub fn inner(&self) -> u32 {
        self.0.into()
    }
}

/// Information about [`NetworkUpgrade`] activation.
#[derive(Copy, Clone, Debug, Eq, PartialEq, serde::Serialize, serde::Deserialize)]
pub struct NetworkUpgradeInfo {
    /// Name of upgrade, string.
    ///
    /// Ignored by lightwalletd, but useful for debugging.
    name: NetworkUpgrade,

    /// Block height of activation, numeric.
    #[serde(rename = "activationheight")]
    activation_height: Height,

    /// Status of upgrade, string.
    status: NetworkUpgradeStatus,
}

impl NetworkUpgradeInfo {
    /// Constructs [`NetworkUpgradeInfo`] from its constituent parts.
    pub fn from_parts(
        name: NetworkUpgrade,
        activation_height: Height,
        status: NetworkUpgradeStatus,
    ) -> Self {
        Self {
            name,
            activation_height,
            status,
        }
    }

    /// Returns the contents of ['NetworkUpgradeInfo'].
    pub fn into_parts(self) -> (NetworkUpgrade, Height, NetworkUpgradeStatus) {
        (self.name, self.activation_height, self.status)
    }
}

/// The activation status of a [`NetworkUpgrade`].
#[derive(Copy, Clone, Debug, Eq, PartialEq, serde::Serialize, serde::Deserialize)]
pub enum NetworkUpgradeStatus {
    /// The network upgrade is currently active.
    ///
    /// Includes all network upgrades that have previously activated,
    /// even if they are not the most recent network upgrade.
    #[serde(rename = "active")]
    Active,

    /// The network upgrade does not have an activation height.
    #[serde(rename = "disabled")]
    Disabled,

    /// The network upgrade has an activation height, but we haven't reached it yet.
    #[serde(rename = "pending")]
    Pending,
}

/// The [`ConsensusBranchId`]s for the tip and the next block.
///
/// These branch IDs are different when the next block is a network upgrade activation block.
#[derive(Copy, Clone, Debug, Eq, PartialEq, serde::Serialize, serde::Deserialize)]
pub struct TipConsensusBranch {
    /// Branch ID used to validate the current chain tip, big-endian, hex-encoded.
    #[serde(rename = "chaintip")]
    chain_tip: ConsensusBranchIdHex,

    /// Branch ID used to validate the next block, big-endian, hex-encoded.
    #[serde(rename = "nextblock")]
    next_block: ConsensusBranchIdHex,
}

impl TipConsensusBranch {
    /// Constructs [`TipConsensusBranch`] from its constituent parts.
    pub fn from_parts(chain_tip: u32, next_block: u32) -> Self {
        Self {
            chain_tip: ConsensusBranchIdHex::new(chain_tip),
            next_block: ConsensusBranchIdHex::new(next_block),
        }
    }

    /// Returns the contents of ['TipConsensusBranch'].
    pub fn into_parts(self) -> (u32, u32) {
        (self.chain_tip.inner(), self.next_block.inner())
    }
}

/// Response to a `sendrawtransaction` RPC request.
///
/// Contains the hex-encoded hash of the sent transaction.
///
/// See the notes for the [`Rpc::send_raw_transaction` method].
#[derive(Copy, Clone, Debug, Eq, PartialEq, serde::Serialize, serde::Deserialize)]
pub struct SendRawTransactionResponse(#[serde(with = "hex")] transaction::Hash);

#[deprecated(note = "Use `SendRawTransactionResponse` instead")]
pub use self::SendRawTransactionResponse as SentTransactionHash;

impl Default for SendRawTransactionResponse {
    fn default() -> Self {
        Self(transaction::Hash::from([0; 32]))
    }
}

impl SendRawTransactionResponse {
    /// Constructs a new [`SentTransactionHash`].
    pub fn new(hash: transaction::Hash) -> Self {
        SendRawTransactionResponse(hash)
    }

    /// Returns the contents of ['SentTransactionHash'].
    #[deprecated(note = "Use `SentTransactionHash::hash` instead")]
    pub fn inner(&self) -> transaction::Hash {
        self.hash()
    }

    /// Returns the contents of ['SentTransactionHash'].
    pub fn hash(&self) -> transaction::Hash {
        self.0
    }
}

/// Response to a `getblock` RPC request.
///
/// See the notes for the [`RpcServer::get_block`] method.
#[derive(Clone, Debug, PartialEq, serde::Serialize, serde::Deserialize)]
#[serde(untagged)]
pub enum GetBlockResponse {
    /// The request block, hex-encoded.
    Raw(#[serde(with = "hex")] SerializedBlock),
    /// The block object.
<<<<<<< HEAD
    Object(Box<BlockObject>),
=======
    Object {
        /// The hash of the requested block.
        hash: GetBlockHash,

        /// The number of confirmations of this block in the best chain,
        /// or -1 if it is not in the best chain.
        confirmations: i64,

        /// The block size. TODO: fill it
        #[serde(skip_serializing_if = "Option::is_none")]
        size: Option<i64>,

        /// The height of the requested block.
        #[serde(skip_serializing_if = "Option::is_none")]
        height: Option<Height>,

        /// The version field of the requested block.
        #[serde(skip_serializing_if = "Option::is_none")]
        version: Option<u32>,

        /// The merkle root of the requested block.
        #[serde(with = "opthex", rename = "merkleroot")]
        #[serde(skip_serializing_if = "Option::is_none", default)]
        merkle_root: Option<block::merkle::Root>,

        /// The blockcommitments field of the requested block. Its interpretation changes
        /// depending on the network and height.
        #[serde(with = "opthex", rename = "blockcommitments")]
        #[serde(skip_serializing_if = "Option::is_none", default)]
        block_commitments: Option<[u8; 32]>,

        // `authdataroot` would be here. Undocumented. TODO: decide if we want to support it
        //
        /// The root of the Sapling commitment tree after applying this block.
        #[serde(with = "opthex", rename = "finalsaplingroot")]
        #[serde(skip_serializing_if = "Option::is_none", default)]
        final_sapling_root: Option<[u8; 32]>,

        /// The root of the Orchard commitment tree after applying this block.
        #[serde(with = "opthex", rename = "finalorchardroot")]
        #[serde(skip_serializing_if = "Option::is_none", default)]
        final_orchard_root: Option<[u8; 32]>,

        // `chainhistoryroot` would be here. Undocumented. TODO: decide if we want to support it
        //
        /// List of transactions in block order, hex-encoded if verbosity=1 or
        /// as objects if verbosity=2.
        tx: Vec<GetBlockTransaction>,

        /// The height of the requested block.
        #[serde(skip_serializing_if = "Option::is_none")]
        time: Option<i64>,

        /// The nonce of the requested block header.
        #[serde(with = "opthex")]
        #[serde(skip_serializing_if = "Option::is_none", default)]
        nonce: Option<[u8; 32]>,

        /// The Equihash solution in the requested block header.
        /// Note: presence of this field in getblock is not documented in zcashd.
        #[serde(with = "opthex")]
        #[serde(skip_serializing_if = "Option::is_none", default)]
        solution: Option<Solution>,

        /// The difficulty threshold of the requested block header displayed in compact form.
        #[serde(with = "opthex")]
        #[serde(skip_serializing_if = "Option::is_none", default)]
        bits: Option<CompactDifficulty>,

        /// Floating point number that represents the difficulty limit for this block as a multiple
        /// of the minimum difficulty for the network.
        #[serde(skip_serializing_if = "Option::is_none")]
        difficulty: Option<f64>,

        // `chainwork` would be here, but we don't plan on supporting it
        // `anchor` would be here. Not planned to be supported.
        //
        /// Chain supply balance
        #[serde(rename = "chainSupply")]
        #[serde(skip_serializing_if = "Option::is_none")]
        chain_supply: Option<get_blockchain_info::Balance>,

        /// Value pool balances
        #[serde(rename = "valuePools")]
        #[serde(skip_serializing_if = "Option::is_none")]
        value_pools: Option<[get_blockchain_info::Balance; 5]>,

        /// Information about the note commitment trees.
        trees: GetBlockTrees,

        /// The previous block hash of the requested block header.
        #[serde(rename = "previousblockhash", skip_serializing_if = "Option::is_none")]
        previous_block_hash: Option<GetBlockHash>,

        /// The next block hash after the requested block header.
        #[serde(rename = "nextblockhash", skip_serializing_if = "Option::is_none")]
        next_block_hash: Option<GetBlockHash>,
    },
>>>>>>> 9caa717d
}

#[deprecated(note = "Use `GetBlockResponse` instead")]
pub use self::GetBlockResponse as GetBlock;

impl Default for GetBlockResponse {
    fn default() -> Self {
        GetBlockResponse::Object(Box::new(BlockObject {
            hash: block::Hash([0; 32]),
            confirmations: 0,
            height: None,
            time: None,
            tx: Vec::new(),
            trees: GetBlockTrees::default(),
            size: None,
            version: None,
            merkle_root: None,
            block_commitments: None,
            final_sapling_root: None,
            final_orchard_root: None,
            nonce: None,
            bits: None,
            difficulty: None,
            chain_supply: None,
            value_pools: None,
            previous_block_hash: None,
            next_block_hash: None,
            solution: None,
        }))
    }
}

/// A Block object returned by the `getblock` RPC request.
#[allow(clippy::too_many_arguments)]
#[derive(Clone, Debug, PartialEq, serde::Serialize, serde::Deserialize, Getters, new)]
pub struct BlockObject {
    /// The hash of the requested block.
    #[getter(copy)]
    #[serde(with = "hex")]
    hash: block::Hash,

    /// The number of confirmations of this block in the best chain,
    /// or -1 if it is not in the best chain.
    confirmations: i64,

    /// The block size. TODO: fill it
    #[serde(skip_serializing_if = "Option::is_none")]
    #[getter(copy)]
    size: Option<i64>,

    /// The height of the requested block.
    #[serde(skip_serializing_if = "Option::is_none")]
    #[getter(copy)]
    height: Option<Height>,

    /// The version field of the requested block.
    #[serde(skip_serializing_if = "Option::is_none")]
    #[getter(copy)]
    version: Option<u32>,

    /// The merkle root of the requested block.
    #[serde(with = "opthex", rename = "merkleroot")]
    #[serde(skip_serializing_if = "Option::is_none")]
    #[getter(copy)]
    merkle_root: Option<block::merkle::Root>,

    /// The blockcommitments field of the requested block. Its interpretation changes
    /// depending on the network and height.
    #[serde(with = "opthex", rename = "blockcommitments")]
    #[serde(skip_serializing_if = "Option::is_none")]
    #[getter(copy)]
    block_commitments: Option<[u8; 32]>,

    // `authdataroot` would be here. Undocumented. TODO: decide if we want to support it
    //
    /// The root of the Sapling commitment tree after applying this block.
    #[serde(with = "opthex", rename = "finalsaplingroot")]
    #[serde(skip_serializing_if = "Option::is_none")]
    #[getter(copy)]
    final_sapling_root: Option<[u8; 32]>,

    /// The root of the Orchard commitment tree after applying this block.
    #[serde(with = "opthex", rename = "finalorchardroot")]
    #[serde(skip_serializing_if = "Option::is_none")]
    #[getter(copy)]
    final_orchard_root: Option<[u8; 32]>,

    // `chainhistoryroot` would be here. Undocumented. TODO: decide if we want to support it
    //
    /// List of transactions in block order, hex-encoded if verbosity=1 or
    /// as objects if verbosity=2.
    tx: Vec<GetBlockTransaction>,

    /// The height of the requested block.
    #[serde(skip_serializing_if = "Option::is_none")]
    #[getter(copy)]
    time: Option<i64>,

    /// The nonce of the requested block header.
    #[serde(with = "opthex")]
    #[serde(skip_serializing_if = "Option::is_none")]
    #[getter(copy)]
    nonce: Option<[u8; 32]>,

    /// The Equihash solution in the requested block header.
    /// Note: presence of this field in getblock is not documented in zcashd.
    #[serde(with = "opthex")]
    #[serde(skip_serializing_if = "Option::is_none")]
    #[getter(copy)]
    solution: Option<Solution>,

    /// The difficulty threshold of the requested block header displayed in compact form.
    #[serde(with = "opthex")]
    #[serde(skip_serializing_if = "Option::is_none")]
    #[getter(copy)]
    bits: Option<CompactDifficulty>,

    /// Floating point number that represents the difficulty limit for this block as a multiple
    /// of the minimum difficulty for the network.
    #[serde(skip_serializing_if = "Option::is_none")]
    #[getter(copy)]
    difficulty: Option<f64>,

    // `chainwork` would be here, but we don't plan on supporting it
    // `anchor` would be here. Not planned to be supported.
    // `chainSupply` would be here, TODO: implement
    // `valuePools` would be here, TODO: implement
    //
    /// Information about the note commitment trees.
    #[getter(copy)]
    trees: GetBlockTrees,

    /// The previous block hash of the requested block header.
    #[serde(rename = "previousblockhash", skip_serializing_if = "Option::is_none")]
    #[serde(with = "opthex")]
    #[getter(copy)]
    previous_block_hash: Option<block::Hash>,

    /// The next block hash after the requested block header.
    #[serde(rename = "nextblockhash", skip_serializing_if = "Option::is_none")]
    #[serde(with = "opthex")]
    #[getter(copy)]
    next_block_hash: Option<block::Hash>,
}

#[derive(Clone, Debug, PartialEq, serde::Serialize, serde::Deserialize)]
#[serde(untagged)]
/// The transaction list in a `getblock` call. Can be a list of transaction
/// IDs or the full transaction details depending on verbosity.
pub enum GetBlockTransaction {
    /// The transaction hash, hex-encoded.
    Hash(#[serde(with = "hex")] transaction::Hash),
    /// The block object.
    Object(Box<TransactionObject>),
}

/// Response to a `getblockheader` RPC request.
///
/// See the notes for the [`RpcServer::get_block_header`] method.
#[derive(Clone, Debug, PartialEq, serde::Serialize, serde::Deserialize)]
#[serde(untagged)]
pub enum GetBlockHeaderResponse {
    /// The request block header, hex-encoded.
    Raw(hex_data::HexData),

    /// The block header object.
    Object(Box<BlockHeaderObject>),
}

#[deprecated(note = "Use `GetBlockHeaderResponse` instead")]
pub use self::GetBlockHeaderResponse as GetBlockHeader;

#[allow(clippy::too_many_arguments)]
#[derive(Clone, Debug, PartialEq, serde::Serialize, serde::Deserialize, Getters, new)]
/// Verbose response to a `getblockheader` RPC request.
///
/// See the notes for the [`RpcServer::get_block_header`] method.
pub struct BlockHeaderObject {
    /// The hash of the requested block.
    #[serde(with = "hex")]
    #[getter(copy)]
    hash: block::Hash,

    /// The number of confirmations of this block in the best chain,
    /// or -1 if it is not in the best chain.
    confirmations: i64,

    /// The height of the requested block.
    #[getter(copy)]
    height: Height,

    /// The version field of the requested block.
    version: u32,

    /// The merkle root of the requesteed block.
    #[serde(with = "hex", rename = "merkleroot")]
    #[getter(copy)]
    merkle_root: block::merkle::Root,

    /// The blockcommitments field of the requested block. Its interpretation changes
    /// depending on the network and height.
    #[serde(with = "hex", rename = "blockcommitments")]
    #[getter(copy)]
    block_commitments: [u8; 32],

    /// The root of the Sapling commitment tree after applying this block.
    #[serde(with = "hex", rename = "finalsaplingroot")]
    #[getter(copy)]
    final_sapling_root: [u8; 32],

    /// The number of Sapling notes in the Sapling note commitment tree
    /// after applying this block. Used by the `getblock` RPC method.
    #[serde(skip)]
    sapling_tree_size: u64,

    /// The block time of the requested block header in non-leap seconds since Jan 1 1970 GMT.
    time: i64,

    /// The nonce of the requested block header.
    #[serde(with = "hex")]
    #[getter(copy)]
    nonce: [u8; 32],

    /// The Equihash solution in the requested block header.
    #[serde(with = "hex")]
    #[getter(copy)]
    solution: Solution,

    /// The difficulty threshold of the requested block header displayed in compact form.
    #[serde(with = "hex")]
    #[getter(copy)]
    bits: CompactDifficulty,

    /// Floating point number that represents the difficulty limit for this block as a multiple
    /// of the minimum difficulty for the network.
    difficulty: f64,

    /// The previous block hash of the requested block header.
    #[serde(rename = "previousblockhash")]
    #[serde(with = "hex")]
    #[getter(copy)]
    previous_block_hash: block::Hash,

    /// The next block hash after the requested block header.
    #[serde(rename = "nextblockhash", skip_serializing_if = "Option::is_none")]
    #[getter(copy)]
    #[serde(with = "opthex")]
    next_block_hash: Option<block::Hash>,
}

#[deprecated(note = "Use `BlockHeaderObject` instead")]
pub use BlockHeaderObject as GetBlockHeaderObject;

impl Default for GetBlockHeaderResponse {
    fn default() -> Self {
        GetBlockHeaderResponse::Object(Box::default())
    }
}

impl Default for BlockHeaderObject {
    fn default() -> Self {
        let difficulty: ExpandedDifficulty = zebra_chain::work::difficulty::U256::one().into();

        BlockHeaderObject {
            hash: block::Hash([0; 32]),
            confirmations: 0,
            height: Height::MIN,
            version: 4,
            merkle_root: block::merkle::Root([0; 32]),
            block_commitments: Default::default(),
            final_sapling_root: Default::default(),
            sapling_tree_size: Default::default(),
            time: 0,
            nonce: [0; 32],
            solution: Solution::for_proposal(),
            bits: difficulty.to_compact(),
            difficulty: 1.0,
            previous_block_hash: block::Hash([0; 32]),
            next_block_hash: Some(block::Hash([0; 32])),
        }
    }
}

/// Response to a `getbestblockhash` and `getblockhash` RPC request.
///
/// Contains the hex-encoded hash of the requested block.
///
/// Also see the notes for the [`RpcServer::get_best_block_hash`] and `get_block_hash` methods.
#[derive(Copy, Clone, Debug, Eq, PartialEq, serde::Deserialize, serde::Serialize)]
#[serde(transparent)]
pub struct GetBlockHashResponse(#[serde(with = "hex")] pub(crate) block::Hash);

impl GetBlockHashResponse {
    /// Constructs a new [`GetBlockHashResponse`] from a block hash.
    pub fn new(hash: block::Hash) -> Self {
        GetBlockHashResponse(hash)
    }

    /// Returns the contents of [`GetBlockHashResponse`].
    pub fn hash(&self) -> block::Hash {
        self.0
    }
}

#[deprecated(note = "Use `GetBlockHashResponse` instead")]
pub use self::GetBlockHashResponse as GetBlockHash;

/// A block hash used by this crate that encodes as hex by default.
pub type Hash = GetBlockHashResponse;

/// Response to a `getbestblockheightandhash` RPC request.
#[derive(Copy, Clone, Debug, Eq, PartialEq, serde::Deserialize, serde::Serialize, Getters, new)]
pub struct GetBlockHeightAndHashResponse {
    /// The best chain tip block height
    #[getter(copy)]
    height: block::Height,
    /// The best chain tip block hash
    #[getter(copy)]
    hash: block::Hash,
}

#[deprecated(note = "Use `GetBlockHeightAndHashResponse` instead.")]
pub use GetBlockHeightAndHashResponse as GetBestBlockHeightAndHash;

impl Default for GetBlockHeightAndHashResponse {
    fn default() -> Self {
        Self {
            height: block::Height::MIN,
            hash: block::Hash([0; 32]),
        }
    }
}

impl Default for GetBlockHashResponse {
    fn default() -> Self {
        GetBlockHashResponse(block::Hash([0; 32]))
    }
}

/// Response to a `getrawtransaction` RPC request.
///
/// See the notes for the [`Rpc::get_raw_transaction` method].
#[derive(Clone, Debug, PartialEq, serde::Serialize, serde::Deserialize)]
#[serde(untagged)]
pub enum GetRawTransactionResponse {
    /// The raw transaction, encoded as hex bytes.
    Raw(#[serde(with = "hex")] SerializedTransaction),
    /// The transaction object.
    Object(Box<TransactionObject>),
}

#[deprecated(note = "Use `GetRawTransactionResponse` instead")]
pub use self::GetRawTransactionResponse as GetRawTransaction;

impl Default for GetRawTransactionResponse {
    fn default() -> Self {
        Self::Object(Box::default())
    }
}

/// Response to a `getaddressutxos` RPC request.
pub type GetAddressUtxosResponse = Vec<Utxo>;

/// A UTXO returned by the `getaddressutxos` RPC request.
///
/// See the notes for the [`Rpc::get_address_utxos` method].
#[derive(Clone, Debug, Eq, PartialEq, serde::Serialize, serde::Deserialize, Getters, new)]
pub struct Utxo {
    /// The transparent address, base58check encoded
    address: transparent::Address,

    /// The output txid, in big-endian order, hex-encoded
    #[serde(with = "hex")]
    #[getter(copy)]
    txid: transaction::Hash,

    /// The transparent output index, numeric
    #[serde(rename = "outputIndex")]
    #[getter(copy)]
    output_index: OutputIndex,

    /// The transparent output script, hex encoded
    #[serde(with = "hex")]
    script: transparent::Script,

    /// The amount of zatoshis in the transparent output
    satoshis: u64,

    /// The block height, numeric.
    ///
    /// We put this field last, to match the zcashd order.
    #[getter(copy)]
    height: Height,
}

#[deprecated(note = "Use `Utxo` instead")]
pub use self::Utxo as GetAddressUtxos;

impl Default for Utxo {
    fn default() -> Self {
        Self {
            address: transparent::Address::from_pub_key_hash(
                zebra_chain::parameters::NetworkKind::default(),
                [0u8; 20],
            ),
            txid: transaction::Hash::from([0; 32]),
            output_index: OutputIndex::from_u64(0),
            script: transparent::Script::new(&[0u8; 10]),
            satoshis: u64::default(),
            height: Height(0),
        }
    }
}

impl Utxo {
    /// Constructs a new instance of [`GetAddressUtxos`].
    #[deprecated(note = "Use `Utxo::new` instead")]
    pub fn from_parts(
        address: transparent::Address,
        txid: transaction::Hash,
        output_index: OutputIndex,
        script: transparent::Script,
        satoshis: u64,
        height: Height,
    ) -> Self {
        Utxo {
            address,
            txid,
            output_index,
            script,
            satoshis,
            height,
        }
    }

    /// Returns the contents of [`GetAddressUtxos`].
    pub fn into_parts(
        &self,
    ) -> (
        transparent::Address,
        transaction::Hash,
        OutputIndex,
        transparent::Script,
        u64,
        Height,
    ) {
        (
            self.address.clone(),
            self.txid,
            self.output_index,
            self.script.clone(),
            self.satoshis,
            self.height,
        )
    }
}

/// A struct to use as parameter of the `getaddresstxids`.
///
/// See the notes for the [`Rpc::get_address_tx_ids` method].
#[derive(Clone, Debug, Eq, PartialEq, serde::Deserialize, serde::Serialize, Getters, new)]
pub struct GetAddressTxIdsRequest {
    // A list of addresses to get transactions from.
    addresses: Vec<String>,
    // The height to start looking for transactions.
    start: Option<u32>,
    // The height to end looking for transactions.
    end: Option<u32>,
}

impl GetAddressTxIdsRequest {
    /// Constructs [`GetAddressTxIdsRequest`] from its constituent parts.
    #[deprecated(note = "Use `GetAddressTxIdsRequest::new` instead.")]
    pub fn from_parts(addresses: Vec<String>, start: u32, end: u32) -> Self {
        GetAddressTxIdsRequest {
            addresses,
            start: Some(start),
            end: Some(end),
        }
    }

    /// Returns the contents of [`GetAddressTxIdsRequest`].
    pub fn into_parts(&self) -> (Vec<String>, u32, u32) {
        (
            self.addresses.clone(),
            self.start.unwrap_or(0),
            self.end.unwrap_or(0),
        )
    }
}

/// Information about the sapling and orchard note commitment trees if any.
#[derive(Copy, Clone, Debug, Eq, PartialEq, serde::Deserialize, serde::Serialize)]
pub struct GetBlockTrees {
    #[serde(skip_serializing_if = "SaplingTrees::is_empty")]
    sapling: SaplingTrees,
    #[serde(skip_serializing_if = "OrchardTrees::is_empty")]
    orchard: OrchardTrees,
}

impl Default for GetBlockTrees {
    fn default() -> Self {
        GetBlockTrees {
            sapling: SaplingTrees { size: 0 },
            orchard: OrchardTrees { size: 0 },
        }
    }
}

impl GetBlockTrees {
    /// Constructs a new instance of ['GetBlockTrees'].
    pub fn new(sapling: u64, orchard: u64) -> Self {
        GetBlockTrees {
            sapling: SaplingTrees { size: sapling },
            orchard: OrchardTrees { size: orchard },
        }
    }

    /// Returns sapling data held by ['GetBlockTrees'].
    pub fn sapling(self) -> u64 {
        self.sapling.size
    }

    /// Returns orchard data held by ['GetBlockTrees'].
    pub fn orchard(self) -> u64 {
        self.orchard.size
    }
}

/// Sapling note commitment tree information.
#[derive(Copy, Clone, Debug, Eq, PartialEq, serde::Deserialize, serde::Serialize)]
pub struct SaplingTrees {
    size: u64,
}

impl SaplingTrees {
    fn is_empty(&self) -> bool {
        self.size == 0
    }
}

/// Orchard note commitment tree information.
#[derive(Copy, Clone, Debug, Eq, PartialEq, serde::Deserialize, serde::Serialize)]
pub struct OrchardTrees {
    size: u64,
}

impl OrchardTrees {
    fn is_empty(&self) -> bool {
        self.size == 0
    }
}

/// Build a valid height range from the given optional start and end numbers.
///
/// # Parameters
///
/// - `start`: Optional starting height. If not provided, defaults to 0.
/// - `end`: Optional ending height. A value of 0 or absence of a value indicates to use `chain_height`.
/// - `chain_height`: The maximum permissible height.
///
/// # Returns
///
/// A `RangeInclusive<Height>` from the clamped start to the clamped end.
///
/// # Errors
///
/// Returns an error if the computed start is greater than the computed end.
fn build_height_range(
    start: Option<u32>,
    end: Option<u32>,
    chain_height: Height,
) -> Result<RangeInclusive<Height>> {
    // Convert optional values to Height, using 0 (as Height(0)) when missing.
    // If start is above chain_height, clamp it to chain_height.
    let start = Height(start.unwrap_or(0)).min(chain_height);

    // For `end`, treat a zero value or missing value as `chain_height`:
    let end = match end {
        Some(0) | None => chain_height,
        Some(val) => Height(val).min(chain_height),
    };

    if start > end {
        return Err(ErrorObject::owned(
            ErrorCode::InvalidParams.code(),
            format!("start {start:?} must be less than or equal to end {end:?}"),
            None::<()>,
        ));
    }

    Ok(start..=end)
}

/// Given a potentially negative index, find the corresponding `Height`.
///
/// This function is used to parse the integer index argument of `get_block_hash`.
/// This is based on zcashd's implementation:
/// <https://github.com/zcash/zcash/blob/c267c3ee26510a974554f227d40a89e3ceb5bb4d/src/rpc/blockchain.cpp#L589-L618>
//
// TODO: also use this function in `get_block` and `z_get_treestate`
#[allow(dead_code)]
pub fn height_from_signed_int(index: i32, tip_height: Height) -> Result<Height> {
    if index >= 0 {
        let height = index.try_into().expect("Positive i32 always fits in u32");
        if height > tip_height.0 {
            return Err(ErrorObject::borrowed(
                ErrorCode::InvalidParams.code(),
                "Provided index is greater than the current tip",
                None,
            ));
        }
        Ok(Height(height))
    } else {
        // `index + 1` can't overflow, because `index` is always negative here.
        let height = i32::try_from(tip_height.0)
            .expect("tip height fits in i32, because Height::MAX fits in i32")
            .checked_add(index + 1);

        let sanitized_height = match height {
            None => {
                return Err(ErrorObject::borrowed(
                    ErrorCode::InvalidParams.code(),
                    "Provided index is not valid",
                    None,
                ));
            }
            Some(h) => {
                if h < 0 {
                    return Err(ErrorObject::borrowed(
                        ErrorCode::InvalidParams.code(),
                        "Provided negative index ends up with a negative height",
                        None,
                    ));
                }
                let h: u32 = h.try_into().expect("Positive i32 always fits in u32");
                if h > tip_height.0 {
                    return Err(ErrorObject::borrowed(
                        ErrorCode::InvalidParams.code(),
                        "Provided index is greater than the current tip",
                        None,
                    ));
                }

                h
            }
        };

        Ok(Height(sanitized_height))
    }
}

/// A helper module to serialize and deserialize `Option<T: ToHex>` as a hex string.
pub mod opthex {
    use hex::{FromHex, ToHex};
    use serde::{de, Deserialize, Deserializer, Serializer};

    #[allow(missing_docs)]
    pub fn serialize<S, T>(data: &Option<T>, serializer: S) -> Result<S::Ok, S::Error>
    where
        S: Serializer,
        T: ToHex,
    {
        match data {
            Some(data) => {
                let s = data.encode_hex::<String>();
                serializer.serialize_str(&s)
            }
            None => serializer.serialize_none(),
        }
    }

    #[allow(missing_docs)]
    pub fn deserialize<'de, D, T>(deserializer: D) -> Result<Option<T>, D::Error>
    where
        D: Deserializer<'de>,
        T: FromHex,
    {
        let opt = Option::<String>::deserialize(deserializer)?;
        match opt {
            Some(s) => T::from_hex(&s)
                .map(Some)
                .map_err(|_e| de::Error::custom("failed to convert hex string")),
            None => Ok(None),
        }
    }
}

/// A helper module to serialize and deserialize `[u8; N]` as a hex string.
pub mod arrayhex {
    use serde::{Deserializer, Serializer};
    use std::fmt;

    #[allow(missing_docs)]
    pub fn serialize<S, const N: usize>(data: &[u8; N], serializer: S) -> Result<S::Ok, S::Error>
    where
        S: Serializer,
    {
        let hex_string = hex::encode(data);
        serializer.serialize_str(&hex_string)
    }

    #[allow(missing_docs)]
    pub fn deserialize<'de, D, const N: usize>(deserializer: D) -> Result<[u8; N], D::Error>
    where
        D: Deserializer<'de>,
    {
        struct HexArrayVisitor<const N: usize>;

        impl<const N: usize> serde::de::Visitor<'_> for HexArrayVisitor<N> {
            type Value = [u8; N];

            fn expecting(&self, formatter: &mut fmt::Formatter) -> fmt::Result {
                write!(formatter, "a hex string representing exactly {} bytes", N)
            }

            fn visit_str<E>(self, v: &str) -> Result<Self::Value, E>
            where
                E: serde::de::Error,
            {
                let vec = hex::decode(v).map_err(E::custom)?;
                vec.clone().try_into().map_err(|_| {
                    E::invalid_length(vec.len(), &format!("expected {} bytes", N).as_str())
                })
            }
        }

        deserializer.deserialize_str(HexArrayVisitor::<N>)
    }
}

/// Returns the proof-of-work difficulty as a multiple of the minimum difficulty.
pub async fn chain_tip_difficulty<State>(
    network: Network,
    mut state: State,
    should_use_default: bool,
) -> Result<f64>
where
    State: Service<
            zebra_state::ReadRequest,
            Response = zebra_state::ReadResponse,
            Error = zebra_state::BoxError,
        > + Clone
        + Send
        + Sync
        + 'static,
    State::Future: Send,
{
    let request = ReadRequest::ChainInfo;

    // # TODO
    // - add a separate request like BestChainNextMedianTimePast, but skipping the
    //   consistency check, because any block's difficulty is ok for display
    // - return 1.0 for a "not enough blocks in the state" error, like `zcashd`:
    // <https://github.com/zcash/zcash/blob/7b28054e8b46eb46a9589d0bdc8e29f9fa1dc82d/src/rpc/blockchain.cpp#L40-L41>
    let response = state
        .ready()
        .and_then(|service| service.call(request))
        .await;

    let response = match (should_use_default, response) {
        (_, Ok(res)) => res,
        (true, Err(_)) => {
            return Ok((U256::from(network.target_difficulty_limit()) >> 128).as_u128() as f64)
        }
        (false, Err(error)) => return Err(ErrorObject::owned(0, error.to_string(), None::<()>)),
    };

    let chain_info = match response {
        ReadResponse::ChainInfo(info) => info,
        _ => unreachable!("unmatched response to a chain info request"),
    };

    // This RPC is typically used for display purposes, so it is not consensus-critical.
    // But it uses the difficulty consensus rules for its calculations.
    //
    // Consensus:
    // https://zips.z.cash/protocol/protocol.pdf#nbits
    //
    // The zcashd implementation performs to_expanded() on f64,
    // and then does an inverse division:
    // https://github.com/zcash/zcash/blob/d6e2fada844373a8554ee085418e68de4b593a6c/src/rpc/blockchain.cpp#L46-L73
    //
    // But in Zebra we divide the high 128 bits of each expanded difficulty. This gives
    // a similar result, because the lower 128 bits are insignificant after conversion
    // to `f64` with a 53-bit mantissa.
    //
    // `pow_limit >> 128 / difficulty >> 128` is the same as the work calculation
    // `(2^256 / pow_limit) / (2^256 / difficulty)`, but it's a bit more accurate.
    //
    // To simplify the calculation, we don't scale for leading zeroes. (Bitcoin's
    // difficulty currently uses 68 bits, so even it would still have full precision
    // using this calculation.)

    // Get expanded difficulties (256 bits), these are the inverse of the work
    let pow_limit: U256 = network.target_difficulty_limit().into();
    let Some(difficulty) = chain_info.expected_difficulty.to_expanded() else {
        return Ok(0.0);
    };

    // Shift out the lower 128 bits (256 bits, but the top 128 are all zeroes)
    let pow_limit = pow_limit >> 128;
    let difficulty = U256::from(difficulty) >> 128;

    // Convert to u128 then f64.
    // We could also convert U256 to String, then parse as f64, but that's slower.
    let pow_limit = pow_limit.as_u128() as f64;
    let difficulty = difficulty.as_u128() as f64;

    // Invert the division to give approximately: `work(difficulty) / work(pow_limit)`
    Ok(pow_limit / difficulty)
}

/// Commands for the `addnode` RPC method.
#[derive(Clone, Debug, PartialEq, serde::Serialize, serde::Deserialize)]
pub enum AddNodeCommand {
    /// Add a node to the address book.
    #[serde(rename = "add")]
    Add,
}<|MERGE_RESOLUTION|>--- conflicted
+++ resolved
@@ -75,12 +75,8 @@
     serialization::{ZcashDeserialize, ZcashDeserializeInto, ZcashSerialize},
     subtree::NoteCommitmentSubtreeIndex,
     transaction::{self, SerializedTransaction, Transaction, UnminedTx},
-<<<<<<< HEAD
     transparent::{self, Address, OutputIndex},
-=======
-    transparent::{self, Address},
     value_balance::ValueBalance,
->>>>>>> 9caa717d
     work::{
         difficulty::{CompactDifficulty, ExpandedDifficulty, ParameterDifficulty, U256},
         equihash::Solution,
@@ -355,12 +351,8 @@
         &self,
         txid: String,
         verbose: Option<u8>,
-<<<<<<< HEAD
+        block_hash: Option<String>,
     ) -> Result<GetRawTransactionResponse>;
-=======
-        block_hash: Option<String>,
-    ) -> Result<GetRawTransaction>;
->>>>>>> 9caa717d
 
     /// Returns the transaction ids made by the provided transparent addresses.
     ///
@@ -1115,13 +1107,8 @@
             blocks: tip_height,
             best_block_hash: tip_hash,
             estimated_height,
-<<<<<<< HEAD
             chain_supply: GetBlockchainInfoBalance::chain_supply(value_balance),
-            value_pools: GetBlockchainInfoBalance::value_pools(value_balance),
-=======
-            chain_supply: get_blockchain_info::Balance::chain_supply(value_balance),
-            value_pools: get_blockchain_info::Balance::value_pools(value_balance, None),
->>>>>>> 9caa717d
+            value_pools: GetBlockchainInfoBalance::value_pools(value_balance, None),
             upgrades,
             consensus,
             headers: tip_height,
@@ -1319,7 +1306,7 @@
                 // Orchard trees
                 zebra_state::ReadRequest::OrchardTree(hash_or_height),
                 // Block info
-                zebra_state::ReadRequest::BlockInfo(previous_block_hash.0.into()),
+                zebra_state::ReadRequest::BlockInfo(previous_block_hash.into()),
                 zebra_state::ReadRequest::BlockInfo(hash_or_height),
             ];
 
@@ -1356,7 +1343,7 @@
                                         )),
                                         &network,
                                         Some(block_time),
-                                        Some(hash.0),
+                                        Some(hash),
                                         Some(true),
                                         tx.hash(),
                                     ),
@@ -1398,9 +1385,6 @@
 
             let trees = GetBlockTrees { sapling, orchard };
 
-<<<<<<< HEAD
-            Ok(GetBlockResponse::Object(Box::new(BlockObject {
-=======
             let block_info_response = futs.next().await.expect("`futs` should not be empty");
             let zebra_state::ReadResponse::BlockInfo(prev_block_info) =
                 block_info_response.map_misc_error()?
@@ -1424,8 +1408,7 @@
             });
             let size = size.or(block_info.as_ref().map(|d| d.size() as usize));
 
-            Ok(GetBlock::Object {
->>>>>>> 9caa717d
+            Ok(GetBlockResponse::Object(Box::new(BlockObject {
                 hash,
                 confirmations,
                 height: Some(height),
@@ -1440,9 +1423,9 @@
                 trees,
                 chain_supply: block_info
                     .as_ref()
-                    .map(|d| get_blockchain_info::Balance::chain_supply(*d.value_pools())),
+                    .map(|d| GetBlockchainInfoBalance::chain_supply(*d.value_pools())),
                 value_pools: block_info
-                    .map(|d| get_blockchain_info::Balance::value_pools(*d.value_pools(), delta)),
+                    .map(|d| GetBlockchainInfoBalance::value_pools(*d.value_pools(), delta)),
                 size: size.map(|size| size as i64),
                 block_commitments: Some(block_commitments),
                 final_sapling_root: Some(final_sapling_root),
@@ -1682,12 +1665,8 @@
         &self,
         txid: String,
         verbose: Option<u8>,
-<<<<<<< HEAD
+        block_hash: Option<String>,
     ) -> Result<GetRawTransactionResponse> {
-=======
-        block_hash: Option<String>,
-    ) -> Result<GetRawTransaction> {
->>>>>>> 9caa717d
         let mut mempool = self.mempool.clone();
         let verbose = verbose.unwrap_or(0) != 0;
 
@@ -1697,32 +1676,6 @@
             .map_error(server::error::LegacyCode::InvalidAddressOrKey)?;
 
         // Check the mempool first.
-<<<<<<< HEAD
-        match mempool
-            .ready()
-            .and_then(|service| {
-                service.call(mempool::Request::TransactionsByMinedId([txid].into()))
-            })
-            .await
-            .map_misc_error()?
-        {
-            mempool::Response::Transactions(txns) => {
-                if let Some(tx) = txns.first() {
-                    return Ok(if verbose {
-                        GetRawTransactionResponse::Object(Box::new(
-                            TransactionObject::from_transaction(
-                                tx.transaction.clone(),
-                                None,
-                                None,
-                                &self.network,
-                                None,
-                            ),
-                        ))
-                    } else {
-                        let hex = tx.transaction.clone().into();
-                        GetRawTransactionResponse::Raw(hex)
-                    });
-=======
         if block_hash.is_none() {
             match mempool
                 .ready()
@@ -1735,7 +1688,7 @@
                 mempool::Response::Transactions(txns) => {
                     if let Some(tx) = txns.first() {
                         return Ok(if verbose {
-                            GetRawTransaction::Object(Box::new(
+                            GetRawTransactionResponse::Object(Box::new(
                                 TransactionObject::from_transaction(
                                     tx.transaction.clone(),
                                     None,
@@ -1749,10 +1702,9 @@
                             ))
                         } else {
                             let hex = tx.transaction.clone().into();
-                            GetRawTransaction::Raw(hex)
+                            GetRawTransactionResponse::Raw(hex)
                         });
                     }
->>>>>>> 9caa717d
                 }
 
                 _ => unreachable!("unmatched response to a `TransactionsByMinedId` request"),
@@ -1798,9 +1750,6 @@
             .map_misc_error()?
         {
             zebra_state::ReadResponse::Transaction(Some(tx)) => Ok(if verbose {
-<<<<<<< HEAD
-                GetRawTransactionResponse::Object(Box::new(TransactionObject::from_transaction(
-=======
                 let block_hash = match self
                     .read_state
                     .clone()
@@ -1812,8 +1761,7 @@
                     _ => unreachable!("unmatched response to a `TransactionsByMinedId` request"),
                 };
 
-                GetRawTransaction::Object(Box::new(TransactionObject::from_transaction(
->>>>>>> 9caa717d
+                GetRawTransactionResponse::Object(Box::new(TransactionObject::from_transaction(
                     tx.tx.clone(),
                     Some(tx.height),
                     Some(tx.confirmations),
@@ -3530,108 +3478,7 @@
     /// The request block, hex-encoded.
     Raw(#[serde(with = "hex")] SerializedBlock),
     /// The block object.
-<<<<<<< HEAD
     Object(Box<BlockObject>),
-=======
-    Object {
-        /// The hash of the requested block.
-        hash: GetBlockHash,
-
-        /// The number of confirmations of this block in the best chain,
-        /// or -1 if it is not in the best chain.
-        confirmations: i64,
-
-        /// The block size. TODO: fill it
-        #[serde(skip_serializing_if = "Option::is_none")]
-        size: Option<i64>,
-
-        /// The height of the requested block.
-        #[serde(skip_serializing_if = "Option::is_none")]
-        height: Option<Height>,
-
-        /// The version field of the requested block.
-        #[serde(skip_serializing_if = "Option::is_none")]
-        version: Option<u32>,
-
-        /// The merkle root of the requested block.
-        #[serde(with = "opthex", rename = "merkleroot")]
-        #[serde(skip_serializing_if = "Option::is_none", default)]
-        merkle_root: Option<block::merkle::Root>,
-
-        /// The blockcommitments field of the requested block. Its interpretation changes
-        /// depending on the network and height.
-        #[serde(with = "opthex", rename = "blockcommitments")]
-        #[serde(skip_serializing_if = "Option::is_none", default)]
-        block_commitments: Option<[u8; 32]>,
-
-        // `authdataroot` would be here. Undocumented. TODO: decide if we want to support it
-        //
-        /// The root of the Sapling commitment tree after applying this block.
-        #[serde(with = "opthex", rename = "finalsaplingroot")]
-        #[serde(skip_serializing_if = "Option::is_none", default)]
-        final_sapling_root: Option<[u8; 32]>,
-
-        /// The root of the Orchard commitment tree after applying this block.
-        #[serde(with = "opthex", rename = "finalorchardroot")]
-        #[serde(skip_serializing_if = "Option::is_none", default)]
-        final_orchard_root: Option<[u8; 32]>,
-
-        // `chainhistoryroot` would be here. Undocumented. TODO: decide if we want to support it
-        //
-        /// List of transactions in block order, hex-encoded if verbosity=1 or
-        /// as objects if verbosity=2.
-        tx: Vec<GetBlockTransaction>,
-
-        /// The height of the requested block.
-        #[serde(skip_serializing_if = "Option::is_none")]
-        time: Option<i64>,
-
-        /// The nonce of the requested block header.
-        #[serde(with = "opthex")]
-        #[serde(skip_serializing_if = "Option::is_none", default)]
-        nonce: Option<[u8; 32]>,
-
-        /// The Equihash solution in the requested block header.
-        /// Note: presence of this field in getblock is not documented in zcashd.
-        #[serde(with = "opthex")]
-        #[serde(skip_serializing_if = "Option::is_none", default)]
-        solution: Option<Solution>,
-
-        /// The difficulty threshold of the requested block header displayed in compact form.
-        #[serde(with = "opthex")]
-        #[serde(skip_serializing_if = "Option::is_none", default)]
-        bits: Option<CompactDifficulty>,
-
-        /// Floating point number that represents the difficulty limit for this block as a multiple
-        /// of the minimum difficulty for the network.
-        #[serde(skip_serializing_if = "Option::is_none")]
-        difficulty: Option<f64>,
-
-        // `chainwork` would be here, but we don't plan on supporting it
-        // `anchor` would be here. Not planned to be supported.
-        //
-        /// Chain supply balance
-        #[serde(rename = "chainSupply")]
-        #[serde(skip_serializing_if = "Option::is_none")]
-        chain_supply: Option<get_blockchain_info::Balance>,
-
-        /// Value pool balances
-        #[serde(rename = "valuePools")]
-        #[serde(skip_serializing_if = "Option::is_none")]
-        value_pools: Option<[get_blockchain_info::Balance; 5]>,
-
-        /// Information about the note commitment trees.
-        trees: GetBlockTrees,
-
-        /// The previous block hash of the requested block header.
-        #[serde(rename = "previousblockhash", skip_serializing_if = "Option::is_none")]
-        previous_block_hash: Option<GetBlockHash>,
-
-        /// The next block hash after the requested block header.
-        #[serde(rename = "nextblockhash", skip_serializing_if = "Option::is_none")]
-        next_block_hash: Option<GetBlockHash>,
-    },
->>>>>>> 9caa717d
 }
 
 #[deprecated(note = "Use `GetBlockResponse` instead")]
@@ -3757,9 +3604,17 @@
 
     // `chainwork` would be here, but we don't plan on supporting it
     // `anchor` would be here. Not planned to be supported.
-    // `chainSupply` would be here, TODO: implement
-    // `valuePools` would be here, TODO: implement
     //
+    /// Chain supply balance
+    #[serde(rename = "chainSupply")]
+    #[serde(skip_serializing_if = "Option::is_none")]
+    chain_supply: Option<GetBlockchainInfoBalance>,
+
+    /// Value pool balances
+    #[serde(rename = "valuePools")]
+    #[serde(skip_serializing_if = "Option::is_none")]
+    value_pools: Option<[GetBlockchainInfoBalance; 5]>,
+
     /// Information about the note commitment trees.
     #[getter(copy)]
     trees: GetBlockTrees,
