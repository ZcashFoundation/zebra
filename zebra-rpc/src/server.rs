//! A JSON-RPC 1.0 & 2.0 endpoint for Zebra.
//!
//! This endpoint is compatible with clients that incorrectly send
//! `"jsonrpc" = 1.0` fields in JSON-RPC 1.0 requests,
//! such as `lightwalletd`.
//!
//! See the full list of
//! [Differences between JSON-RPC 1.0 and 2.0.](https://www.simple-is-better.org/rpc/#differences-between-1-0-and-2-0)

use std::{fmt, panic};

use cookie::Cookie;
use jsonrpsee::server::middleware::rpc::RpcServiceBuilder;
use jsonrpsee::server::{Server, ServerHandle};
use tokio::{sync::watch, task::JoinHandle};
use tower::Service;
use tracing::*;

use zebra_chain::{
    block, chain_sync_status::ChainSyncStatus, chain_tip::ChainTip, parameters::Network,
};
use zebra_network::AddressBookPeers;
use zebra_node_services::mempool;

use crate::{
    config::Config,
    methods::{LoggedLastEvent, RpcImpl, RpcServer as _},
    server::{
        http_request_compatibility::HttpRequestMiddlewareLayer,
        rpc_call_compatibility::FixRpcResponseMiddleware,
    },
};

use crate::methods::{GetBlockTemplateRpcImpl, GetBlockTemplateRpcServer};

pub mod cookie;
pub mod error;
pub mod http_request_compatibility;
pub mod rpc_call_compatibility;

#[cfg(test)]
mod tests;

/// Zebra RPC Server
#[derive(Clone)]
pub struct RpcServer {
    /// The RPC config.
    config: Config,

    /// The configured network.
    network: Network,

    /// Zebra's application version, with build metadata.
    build_version: String,

    /// A server handle used to shuts down the RPC server.
    close_handle: ServerHandle,
}

impl fmt::Debug for RpcServer {
    fn fmt(&self, f: &mut fmt::Formatter<'_>) -> fmt::Result {
        f.debug_struct("RpcServer")
            .field("config", &self.config)
            .field("network", &self.network)
            .field("build_version", &self.build_version)
            .field(
                "close_handle",
                // TODO: when it stabilises, use std::any::type_name_of_val(&self.close_handle)
                &"ServerHandle",
            )
            .finish()
    }
}

/// The message to log when logging the RPC server's listen address
pub const OPENED_RPC_ENDPOINT_MSG: &str = "Opened RPC endpoint at ";

type ServerTask = JoinHandle<Result<(), tower::BoxError>>;

impl RpcServer {
    /// Start a new RPC server endpoint using the supplied configs and services.
    ///
    /// `build_version` and `user_agent` are version strings for the application,
    /// which are used in RPC responses.
    ///
    /// Returns [`JoinHandle`]s for the RPC server and `sendrawtransaction` queue tasks,
    /// and a [`RpcServer`] handle, which can be used to shut down the RPC server task.
    ///
    /// # Panics
    ///
    /// - If [`Config::listen_addr`] is `None`.
    //
    // TODO:
    // - put some of the configs or services in their own struct?
    // - replace VersionString with semver::Version, and update the tests to provide valid versions
    #[allow(clippy::too_many_arguments)]
    pub async fn spawn<
        VersionString,
        UserAgentString,
        Mempool,
        State,
        ReadState,
        Tip,
        BlockVerifierRouter,
        SyncStatus,
        AddressBook,
    >(
        config: Config,
        mining_config: crate::config::mining::Config,
        build_version: VersionString,
        user_agent: UserAgentString,
        mempool: Mempool,
        state: State,
<<<<<<< HEAD
        read_state: ReadState,
        #[cfg_attr(not(feature = "getblocktemplate-rpcs"), allow(unused_variables))]
=======
>>>>>>> 94f2e98d
        block_verifier_router: BlockVerifierRouter,
        sync_status: SyncStatus,
        address_book: AddressBook,
        latest_chain_tip: Tip,
        network: Network,
        mined_block_sender: Option<watch::Sender<(block::Hash, block::Height)>>,
        last_event: LoggedLastEvent,
    ) -> Result<(ServerTask, JoinHandle<()>), tower::BoxError>
    where
        VersionString: ToString + Clone + Send + 'static,
        UserAgentString: ToString + Clone + Send + 'static,
        Mempool: tower::Service<
                mempool::Request,
                Response = mempool::Response,
                Error = zebra_node_services::BoxError,
            > + Clone
            + Send
            + Sync
            + 'static,
        Mempool::Future: Send,
        State: Service<
                zebra_state::Request,
                Response = zebra_state::Response,
                Error = zebra_state::BoxError,
            > + Clone
            + Send
            + Sync
            + 'static,
        State::Future: Send,
        ReadState: Service<
                zebra_state::ReadRequest,
                Response = zebra_state::ReadResponse,
                Error = zebra_state::BoxError,
            > + Clone
            + Send
            + Sync
            + 'static,
        ReadState::Future: Send,
        Tip: ChainTip + Clone + Send + Sync + 'static,
        BlockVerifierRouter: Service<
                zebra_consensus::Request,
                Response = block::Hash,
                Error = zebra_consensus::BoxError,
            > + Clone
            + Send
            + Sync
            + 'static,
        <BlockVerifierRouter as Service<zebra_consensus::Request>>::Future: Send,
        SyncStatus: ChainSyncStatus + Clone + Send + Sync + 'static,
        AddressBook: AddressBookPeers + Clone + Send + Sync + 'static,
    {
        let listen_addr = config
            .listen_addr
            .expect("caller should make sure listen_addr is set");

        // Initialize the getblocktemplate rpc method handler
        let get_block_template_rpc_impl = GetBlockTemplateRpcImpl::new(
            &network,
            mining_config.clone(),
            mempool.clone(),
            read_state.clone(),
            latest_chain_tip.clone(),
            block_verifier_router,
            sync_status,
            address_book.clone(),
            mined_block_sender,
        );

        // Initialize the rpc methods with the zebra version
        let (rpc_impl, rpc_tx_queue_task_handle) = RpcImpl::new(
            build_version.clone(),
            user_agent,
            network.clone(),
            config.debug_force_finished_sync,
            mining_config.debug_like_zcashd,
            mempool,
            state,
            read_state,
            latest_chain_tip,
            address_book,
            last_event,
        );

        let http_middleware_layer = if config.enable_cookie_auth {
            let cookie = Cookie::default();
            cookie::write_to_disk(&cookie, &config.cookie_dir)
                .expect("Zebra must be able to write the auth cookie to the disk");
            HttpRequestMiddlewareLayer::new(Some(cookie))
        } else {
            HttpRequestMiddlewareLayer::new(None)
        };

        let http_middleware = tower::ServiceBuilder::new().layer(http_middleware_layer);

        let rpc_middleware = RpcServiceBuilder::new()
            .rpc_logger(1024)
            .layer_fn(FixRpcResponseMiddleware::new);

        let server_instance = Server::builder()
            .http_only()
            .set_http_middleware(http_middleware)
            .set_rpc_middleware(rpc_middleware)
            .build(listen_addr)
            .await
            .expect("Unable to start RPC server");
        let addr = server_instance
            .local_addr()
            .expect("Unable to get local address");
        info!("{OPENED_RPC_ENDPOINT_MSG}{}", addr);

        let mut rpc_module = rpc_impl.into_rpc();
        rpc_module
            .merge(get_block_template_rpc_impl.into_rpc())
            .unwrap();

        let server_task: JoinHandle<Result<(), tower::BoxError>> = tokio::spawn(async move {
            server_instance.start(rpc_module).stopped().await;
            Ok(())
        });
        Ok((server_task, rpc_tx_queue_task_handle))
    }

    /// Shut down this RPC server, blocking the current thread.
    ///
    /// This method can be called from within a tokio executor without panicking.
    /// But it is blocking, so `shutdown()` should be used instead.
    pub fn shutdown_blocking(&self) {
        Self::shutdown_blocking_inner(self.close_handle.clone(), self.config.clone())
    }

    /// Shut down this RPC server asynchronously.
    /// Returns a task that completes when the server is shut down.
    pub fn shutdown(&self) -> JoinHandle<()> {
        let close_handle = self.close_handle.clone();
        let config = self.config.clone();
        let span = Span::current();

        tokio::task::spawn_blocking(move || {
            span.in_scope(|| Self::shutdown_blocking_inner(close_handle, config))
        })
    }

    /// Shuts down this RPC server using its `close_handle`.
    ///
    /// See `shutdown_blocking()` for details.
    fn shutdown_blocking_inner(close_handle: ServerHandle, config: Config) {
        // The server is a blocking task, so it can't run inside a tokio thread.
        // See the note at wait_on_server.
        let span = Span::current();
        let wait_on_shutdown = move || {
            span.in_scope(|| {
                if config.enable_cookie_auth {
                    if let Err(err) = cookie::remove_from_disk(&config.cookie_dir) {
                        warn!(
                            ?err,
                            "unexpectedly could not remove the rpc auth cookie from the disk"
                        )
                    }
                }

                info!("Stopping RPC server");
                let _ = close_handle.stop();
                debug!("Stopped RPC server");
            })
        };

        let span = Span::current();
        let thread_handle = std::thread::spawn(wait_on_shutdown);

        // Propagate panics from the inner std::thread to the outer tokio blocking task
        span.in_scope(|| match thread_handle.join() {
            Ok(()) => (),
            Err(panic_object) => panic::resume_unwind(panic_object),
        })
    }
}

impl Drop for RpcServer {
    fn drop(&mut self) {
        // Block on shutting down, propagating panics.
        // This can take around 150 seconds.
        //
        // Without this shutdown, Zebra's RPC unit tests sometimes crashed with memory errors.
        self.shutdown_blocking();
    }
}<|MERGE_RESOLUTION|>--- conflicted
+++ resolved
@@ -111,11 +111,6 @@
         user_agent: UserAgentString,
         mempool: Mempool,
         state: State,
-<<<<<<< HEAD
-        read_state: ReadState,
-        #[cfg_attr(not(feature = "getblocktemplate-rpcs"), allow(unused_variables))]
-=======
->>>>>>> 94f2e98d
         block_verifier_router: BlockVerifierRouter,
         sync_status: SyncStatus,
         address_book: AddressBook,
