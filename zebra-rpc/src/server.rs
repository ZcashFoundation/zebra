--- conflicted
+++ resolved
@@ -63,18 +63,14 @@
 }
 
 impl RpcServer {
-<<<<<<< HEAD
     /// Start a new RPC server endpoint using the supplied configs and services.
     /// `app_version` is a version string for the application, which is used in RPC responses.
     ///
     /// Returns [`JoinHandle`]s for the RPC server and `sendrawtransaction` queue tasks,
     /// and a [`RpcServer`] handle, which can be used to shut down the RPC server task.
-=======
-    /// Start a new RPC server endpoint.
     //
     // TODO: put some of the configs or services in their own struct?
     #[allow(clippy::too_many_arguments)]
->>>>>>> be24a364
     pub fn spawn<Version, Mempool, State, Tip, ChainVerifier>(
         config: Config,
         #[cfg(feature = "getblocktemplate-rpcs")]
