//! Syncer task for maintaining a non-finalized state in Zebra's ReadStateService and updating `ChainTipSender` via RPCs

use std::{net::SocketAddr, ops::RangeInclusive, sync::Arc, time::Duration};

use futures::{stream::FuturesOrdered, StreamExt};
use tokio::{sync::Mutex, task::JoinHandle};
use tower::BoxError;
use tracing::info;
use zebra_chain::{
    block::{self, Block, Height},
    parameters::{Network, GENESIS_PREVIOUS_BLOCK_HASH},
    serialization::ZcashDeserializeInto,
};
use zebra_node_services::rpc_client::RpcRequestClient;
use zebra_state::{
    spawn_init_read_only, ChainTipBlock, ChainTipChange, ChainTipSender, CheckpointVerifiedBlock,
    LatestChainTip, NonFinalizedState, ReadStateService, SemanticallyVerifiedBlock, ZebraDb,
    MAX_BLOCK_REORG_HEIGHT,
};

use zebra_chain::diagnostic::task::WaitForPanics;

use crate::{
<<<<<<< HEAD
    methods::{hex_data::HexData, GetBlockHeightAndHashResponse},
=======
    indexer::{self, indexer_client::IndexerClient, BlockHashAndHeight, Empty},
    methods::{hex_data::HexData, GetBlockHeightAndHash},
>>>>>>> 9caa717d
    server,
};

/// How long to wait between calls to `getbestblockheightandhash` when it returns an error.
const POLL_DELAY: Duration = Duration::from_millis(200);

/// Syncs non-finalized blocks in the best chain from a trusted Zebra node's RPC methods.
#[derive(Debug)]
pub struct TrustedChainSync {
    /// RPC client for calling Zebra's RPC methods.
    rpc_client: RpcRequestClient,
    /// gRPC client for calling Zebra's indexer methods.
    pub indexer_rpc_client: IndexerClient<tonic::transport::Channel>,
    /// A stream of best chain tip changes from the indexer RPCs `chain_tip_change` method.
    chain_tip_change: Option<Mutex<tonic::Streaming<indexer::BlockHashAndHeight>>>,
    /// The read state service.
    db: ZebraDb,
    /// The non-finalized state - currently only contains the best chain.
    non_finalized_state: NonFinalizedState,
    /// The chain tip sender for updating [`LatestChainTip`] and [`ChainTipChange`].
    chain_tip_sender: ChainTipSender,
    /// The non-finalized state sender, for updating the [`ReadStateService`] when the non-finalized best chain changes.
    non_finalized_state_sender: tokio::sync::watch::Sender<NonFinalizedState>,
}

impl TrustedChainSync {
    /// Creates a new [`TrustedChainSync`] with a [`ChainTipSender`], then spawns a task to sync blocks
    /// from the node's non-finalized best chain.
    ///
    /// Returns the [`LatestChainTip`], [`ChainTipChange`], and a [`JoinHandle`] for the sync task.
    pub async fn spawn(
        rpc_address: SocketAddr,
        indexer_rpc_address: SocketAddr,
        db: ZebraDb,
        non_finalized_state_sender: tokio::sync::watch::Sender<NonFinalizedState>,
    ) -> Result<(LatestChainTip, ChainTipChange, JoinHandle<()>), BoxError> {
        let rpc_client = RpcRequestClient::new(rpc_address);
        let indexer_rpc_client =
            IndexerClient::connect(format!("http://{indexer_rpc_address}")).await?;

        let non_finalized_state = NonFinalizedState::new(&db.network());
        let (chain_tip_sender, latest_chain_tip, chain_tip_change) =
            ChainTipSender::new(None, &db.network());

        let mut syncer = Self {
            rpc_client,
            indexer_rpc_client,
            chain_tip_change: None,
            db,
            non_finalized_state,
            chain_tip_sender,
            non_finalized_state_sender,
        };

        let sync_task = tokio::spawn(async move {
            syncer.sync().await;
        });

        Ok((latest_chain_tip, chain_tip_change, sync_task))
    }

    /// Starts syncing blocks from the node's non-finalized best chain and checking for chain tip changes in the finalized state.
    ///
    /// When the best chain tip in Zebra is not available in the finalized state or the local non-finalized state,
    /// gets any unavailable blocks in Zebra's best chain from the RPC server, adds them to the local non-finalized state, then
    /// sends the updated chain tip block and non-finalized state to the [`ChainTipSender`] and non-finalized state sender.
    async fn sync(&mut self) {
        let mut should_reset_non_finalized_state = false;
        self.try_catch_up_with_primary().await;
        if let Some(finalized_tip_block) = self.finalized_chain_tip_block().await {
            self.chain_tip_sender.set_finalized_tip(finalized_tip_block);
        }

        loop {
            tracing::info!(
                ?should_reset_non_finalized_state,
                "waiting for a chain tip change"
            );

            let (target_tip_hash, target_tip_height) = if !should_reset_non_finalized_state {
                self.wait_for_tip_change().await
            } else {
                match self.rpc_client.get_best_block_height_and_hash().await {
                    Ok((height, hash)) => {
                        info!(
                            ?height,
                            ?hash,
                            "got best height and hash from jsonrpc after resetting non-finalized state"
                        );

                        self.try_catch_up_with_primary().await;
                        let block: ChainTipBlock = self.finalized_chain_tip_block().await.expect(
                            "should have genesis block after successful bestblockheightandhash response",
                        );

                        self.non_finalized_state =
                            NonFinalizedState::new(&self.non_finalized_state.network);

                        self.update_channels(block);

                        should_reset_non_finalized_state = false;
                        (hash, height)
                    }
                    Err(error) => {
                        tracing::warn!(?error, "failed to get best block height and hash");
                        // If the RPC server is unavailable, wait for the next chain tip change.
                        tokio::time::sleep(POLL_DELAY).await;
                        continue;
                    }
                }
            };

            info!(
                ?target_tip_height,
                ?target_tip_hash,
                "got a chain tip change"
            );

            if self.is_finalized_tip_change(target_tip_hash).await {
                let block = self
                    .finalized_chain_tip_block()
                    .await
                    .expect("should have genesis block after a chain tip change");

                self.chain_tip_sender.set_finalized_tip(block);
                continue;
            }

            should_reset_non_finalized_state =
                self.sync_once(target_tip_hash, target_tip_height).await;

            info!(?should_reset_non_finalized_state, "finished sync_once");
        }
    }

    /// Returns a bool indicating whether there was an unexpected block hash at some height indicating that
    /// there was a chain reorg in the connected zebrad instance.
    async fn sync_once(&mut self, target_tip_hash: block::Hash, target_tip_height: Height) -> bool {
        let rpc_client = self.rpc_client.clone();

        // If the new best chain tip is unavailable in the finalized state, start syncing non-finalized blocks from
        // the non-finalized best chain tip height or finalized tip height.
        let (next_block_height, mut current_tip_hash) =
            self.next_block_height_and_prev_hash().await;

        info!(
            ?next_block_height,
            ?current_tip_hash,
            "syncing non-finalized blocks from the best chain"
        );

        let mut block_futs = rpc_client.block_range_ordered(next_block_height..=target_tip_height);

        loop {
            let block = match block_futs.next().await {
                Some(Ok(Some(block))) if block.header.previous_block_hash == current_tip_hash => {
                    SemanticallyVerifiedBlock::from(block)
                }
                // Clear the non-finalized state and re-fetch every block past the finalized tip if:
                // - the next block's previous block hash doesn't match the expected hash,
                // - the next block is missing
                // - the target tip hash is missing from the blocks in `block_futs`
                // because there was likely a chain re-org/fork.
                Some(Ok(_)) | None => {
                    info!("mismatch between block hash and prev hash of next expected block");

                    break true;
                }
                // If calling the `getblock` RPC method fails with an unexpected error, wait for the next chain tip change
                // without resetting the non-finalized state.
                Some(Err(err)) => {
                    tracing::warn!(
                        ?err,
                        "encountered an unexpected error while calling getblock method"
                    );

                    break false;
                }
            };

            // # Correctness
            //
            // Ensure that the secondary rocksdb instance has caught up to the primary instance
            // before attempting to commit the new block to the non-finalized state. It is sufficient
            // to call this once here, as a new chain tip block has already been retrieved and so
            // we know that the primary rocksdb instance has already been updated.
            self.try_catch_up_with_primary().await;

            let block_hash = block.hash;
            let commit_result = if self.non_finalized_state.chain_count() == 0 {
                self.non_finalized_state
                    .commit_new_chain(block.clone(), &self.db)
            } else {
                self.non_finalized_state
                    .commit_block(block.clone(), &self.db)
            };

            // The previous block hash is checked above, if committing the block fails for some reason, try again.
            if let Err(error) = commit_result {
                tracing::warn!(
                    ?error,
                    ?block_hash,
                    "failed to commit block to non-finalized state"
                );

                break false;
            }

            // TODO: Check the finalized tip height and finalize blocks from the non-finalized state until
            //       all non-finalized state chain root previous block hashes match the finalized tip hash.
            while self
                .non_finalized_state
                .best_chain_len()
                .expect("just successfully inserted a non-finalized block above")
                > MAX_BLOCK_REORG_HEIGHT
            {
                tracing::trace!("finalizing block past the reorg limit");
                self.non_finalized_state.finalize();
            }

            self.update_channels(block);
            current_tip_hash = block_hash;

            // If the block hash matches the output from the `getbestblockhash` RPC method, we can wait until
            // the best block hash changes to get the next block.
            if block_hash == target_tip_hash {
                break false;
            }
        }
    }

    async fn wait_for_tip_change(&mut self) -> (block::Hash, block::Height) {
        loop {
            self.subscribe_to_chain_tip_change(false).await;

            if let Some(stream) = self.chain_tip_change.as_mut() {
                if let Some(block_hash_and_height) = stream
                    .lock()
                    .await
                    .message()
                    .await
                    .ok()
                    .flatten()
                    .and_then(BlockHashAndHeight::try_into_hash_and_height)
                {
                    return block_hash_and_height;
                }
            }

            // wait [`POLL_DELAY`], then try again, if:
            // - calling `chain_tip_change()` fails,
            // - it closes the stream, or
            // - it returns an error.
            tokio::time::sleep(POLL_DELAY).await;
        }
    }

    /// If `should_replace` is true or if it is false and there is no existing chain tip change stream,
    /// calls `chain_tip_change()` on the indexer RPC client to subscribe to chain tip changes and sets
    /// the `chain_tip_change` field as the new stream if it succeeds.
    async fn subscribe_to_chain_tip_change(&mut self, should_replace: bool) {
        if !should_replace && self.chain_tip_change.is_some() {
            return;
        }

        self.chain_tip_change = self
            .indexer_rpc_client
            .clone()
            .chain_tip_change(Empty {})
            .await
            .map(|a| Mutex::new(a.into_inner()))
            .ok()
            .or(self.chain_tip_change.take());
    }

    /// Tries to catch up to the primary db instance for an up-to-date view of finalized blocks.
    async fn try_catch_up_with_primary(&self) {
        let db = self.db.clone();
        tokio::task::spawn_blocking(move || {
            if let Err(catch_up_error) = db.try_catch_up_with_primary() {
                tracing::warn!(?catch_up_error, "failed to catch up to primary");
            }
        })
        .wait_for_panics()
        .await
    }

    /// If the non-finalized state is empty, tries to catch up to the primary db instance for
    /// an up-to-date view of finalized blocks.
    ///
    /// Returns true if the non-finalized state is empty and the target hash is in the finalized state.
    async fn is_finalized_tip_change(&self, target_tip_hash: block::Hash) -> bool {
        self.non_finalized_state.chain_count() == 0 && {
            let db = self.db.clone();
            tokio::task::spawn_blocking(move || {
                if let Err(catch_up_error) = db.try_catch_up_with_primary() {
                    tracing::warn!(?catch_up_error, "failed to catch up to primary");
                }
                db.contains_hash(target_tip_hash)
            })
            .wait_for_panics()
            .await
        }
    }

    /// Returns the current tip hash and the next height immediately after the current tip height.
    async fn next_block_height_and_prev_hash(&self) -> (block::Height, block::Hash) {
        if let Some(tip) = self.non_finalized_state.best_tip() {
            Some(tip)
        } else {
            let db = self.db.clone();
            tokio::task::spawn_blocking(move || db.tip())
                .wait_for_panics()
                .await
        }
        .map(|(current_tip_height, current_tip_hash)| {
            (
                current_tip_height.next().expect("should be valid height"),
                current_tip_hash,
            )
        })
        .unwrap_or((Height::MIN, GENESIS_PREVIOUS_BLOCK_HASH))
    }

    /// Reads the finalized tip block from the secondary db instance and converts it to a [`ChainTipBlock`].
    async fn finalized_chain_tip_block(&self) -> Option<ChainTipBlock> {
        let db = self.db.clone();
        tokio::task::spawn_blocking(move || {
            let (height, hash) = db.tip()?;
            db.block(height.into())
                .map(|block| CheckpointVerifiedBlock::with_hash(block, hash))
                .map(ChainTipBlock::from)
        })
        .wait_for_panics()
        .await
    }

    /// Sends the new chain tip and non-finalized state to the latest chain channels.
    fn update_channels(&mut self, best_tip: impl Into<ChainTipBlock>) {
        // If the final receiver was just dropped, ignore the error.
        let _ = self
            .non_finalized_state_sender
            .send(self.non_finalized_state.clone());
        self.chain_tip_sender
            .set_best_non_finalized_tip(Some(best_tip.into()));
    }
}

/// Accepts a [zebra-state configuration](zebra_state::Config), a [`Network`], and
/// the [`SocketAddr`] of a Zebra node's RPC server.
///
/// Initializes a [`ReadStateService`] and a [`TrustedChainSync`] to update the
/// non-finalized best chain and the latest chain tip.
///
/// Returns a [`ReadStateService`], [`LatestChainTip`], [`ChainTipChange`], and
/// a [`JoinHandle`] for the sync task.
pub fn init_read_state_with_syncer(
    config: zebra_state::Config,
    network: &Network,
    rpc_address: SocketAddr,
    indexer_rpc_address: SocketAddr,
) -> tokio::task::JoinHandle<
    Result<
        (
            ReadStateService,
            LatestChainTip,
            ChainTipChange,
            tokio::task::JoinHandle<()>,
        ),
        BoxError,
    >,
> {
    let network = network.clone();
    tokio::spawn(async move {
        if config.ephemeral {
            return Err("standalone read state service cannot be used with ephemeral state".into());
        }

        let (read_state, db, non_finalized_state_sender) =
            spawn_init_read_only(config, &network).await?;
        let (latest_chain_tip, chain_tip_change, sync_task) = TrustedChainSync::spawn(
            rpc_address,
            indexer_rpc_address,
            db,
            non_finalized_state_sender,
        )
        .await?;
        Ok((read_state, latest_chain_tip, chain_tip_change, sync_task))
    })
}

trait SyncerRpcMethods {
    async fn get_best_block_height_and_hash(
        &self,
    ) -> Result<(block::Height, block::Hash), BoxError>;
    async fn get_block(&self, height: u32) -> Result<Option<Arc<Block>>, BoxError>;
    fn block_range_ordered(
        &self,
        height_range: RangeInclusive<Height>,
    ) -> FuturesOrdered<impl std::future::Future<Output = Result<Option<Arc<Block>>, BoxError>>>
    {
        let &Height(start_height) = height_range.start();
        let &Height(end_height) = height_range.end();
        let mut futs = FuturesOrdered::new();

        for height in start_height..=end_height {
            futs.push_back(self.get_block(height));
        }

        futs
    }
}

impl SyncerRpcMethods for RpcRequestClient {
    async fn get_best_block_height_and_hash(
        &self,
    ) -> Result<(block::Height, block::Hash), BoxError> {
        self.json_result_from_call("getbestblockheightandhash", "[]")
            .await
<<<<<<< HEAD
            .map(|r: GetBlockHeightAndHashResponse| (r.height(), r.hash()))
            .ok()
=======
            .map(|GetBlockHeightAndHash { height, hash }| (height, hash))
>>>>>>> 9caa717d
    }

    async fn get_block(&self, height: u32) -> Result<Option<Arc<Block>>, BoxError> {
        match self
            .json_result_from_call("getblock", format!(r#"["{}", 0]"#, height))
            .await
        {
            Ok(HexData(raw_block)) => {
                let block = raw_block.zcash_deserialize_into::<Block>()?;
                Ok(Some(Arc::new(block)))
            }
            Err(err)
                if err
                    .downcast_ref::<jsonrpsee_types::ErrorCode>()
                    .is_some_and(|err| {
                        let code: i32 = server::error::LegacyCode::InvalidParameter.into();
                        err.code() == code
                    }) =>
            {
                Ok(None)
            }
            Err(err) => Err(err),
        }
    }
}<|MERGE_RESOLUTION|>--- conflicted
+++ resolved
@@ -21,12 +21,8 @@
 use zebra_chain::diagnostic::task::WaitForPanics;
 
 use crate::{
-<<<<<<< HEAD
+    indexer::{self, indexer_client::IndexerClient, BlockHashAndHeight, Empty},
     methods::{hex_data::HexData, GetBlockHeightAndHashResponse},
-=======
-    indexer::{self, indexer_client::IndexerClient, BlockHashAndHeight, Empty},
-    methods::{hex_data::HexData, GetBlockHeightAndHash},
->>>>>>> 9caa717d
     server,
 };
 
@@ -446,12 +442,7 @@
     ) -> Result<(block::Height, block::Hash), BoxError> {
         self.json_result_from_call("getbestblockheightandhash", "[]")
             .await
-<<<<<<< HEAD
             .map(|r: GetBlockHeightAndHashResponse| (r.height(), r.hash()))
-            .ok()
-=======
-            .map(|GetBlockHeightAndHash { height, hash }| (height, hash))
->>>>>>> 9caa717d
     }
 
     async fn get_block(&self, height: u32) -> Result<Option<Arc<Block>>, BoxError> {
