[package]
name = "zebra-rpc"
version = "1.0.0-beta.21"
authors = ["Zcash Foundation <zebra@zfnd.org>"]
license = "MIT OR Apache-2.0"
edition = "2021"

# See more keys and their definitions at https://doc.rust-lang.org/cargo/reference/manifest.html

[features]
default = []

# Production features that activate extra dependencies, or extra features in dependencies

# Experimental mining RPC support
getblocktemplate-rpcs = [
    "rand",
    "zcash_address",
    "zebra-consensus/getblocktemplate-rpcs",
    "zebra-state/getblocktemplate-rpcs",
    "zebra-node-services/getblocktemplate-rpcs",
    "zebra-chain/getblocktemplate-rpcs",
]

# Test-only features
proptest-impl = [
    "proptest",
    "zebra-consensus/proptest-impl",
    "zebra-state/proptest-impl",
    "zebra-network/proptest-impl",
    "zebra-chain/proptest-impl",
]

[dependencies]
<<<<<<< HEAD
chrono = { version = "0.4.24", default-features = false, features = ["clock", "std"] }
futures = "0.3.26"
=======
chrono = { version = "0.4.23", default-features = false, features = ["clock", "std"] }
futures = "0.3.27"
>>>>>>> c75fb633

# lightwalletd sends JSON-RPC requests over HTTP 1.1
hyper = { version = "0.14.24", features = ["http1", "server"] }

jsonrpc-core = "18.0.0"
jsonrpc-derive = "18.0.0"
jsonrpc-http-server = "18.0.0"
num_cpus = "1.15.0"

# zebra-rpc needs the preserve_order feature in serde_json, which is a dependency of jsonrpc-core
serde_json = { version = "1.0.94", features = ["preserve_order"] }
indexmap = { version = "1.9.2", features = ["serde"] }

tokio = { version = "1.26.0", features = ["time", "rt-multi-thread", "macros", "tracing"] }
tower = "0.4.13"

tracing = "0.1.37"

hex = { version = "0.4.3", features = ["serde"] }
serde = { version = "1.0.154", features = ["serde_derive"] }

# Experimental feature getblocktemplate-rpcs
rand = { version = "0.8.5", package = "rand", optional = true }
# ECC deps used by getblocktemplate-rpcs feature
zcash_address = { version = "0.2.0", optional = true }

# Test-only feature proptest-impl
proptest = { version = "0.10.1", optional = true }

zebra-chain = { path = "../zebra-chain" }
zebra-consensus = { path = "../zebra-consensus" }
zebra-network = { path = "../zebra-network" }
zebra-node-services = { path = "../zebra-node-services" }
zebra-script = { path = "../zebra-script" }
zebra-state = { path = "../zebra-state" }

[dev-dependencies]
insta = { version = "1.28.0", features = ["redactions", "json", "ron"] }

proptest = "0.10.1"

thiserror = "1.0.39"
tokio = { version = "1.26.0", features = ["full", "tracing", "test-util"] }

zebra-chain = { path = "../zebra-chain", features = ["proptest-impl"] }
zebra-consensus = { path = "../zebra-consensus", features = ["proptest-impl"] }
zebra-network = { path = "../zebra-network", features = ["proptest-impl"] }
zebra-state = { path = "../zebra-state", features = ["proptest-impl"] }

zebra-test = { path = "../zebra-test" }<|MERGE_RESOLUTION|>--- conflicted
+++ resolved
@@ -32,13 +32,8 @@
 ]
 
 [dependencies]
-<<<<<<< HEAD
 chrono = { version = "0.4.24", default-features = false, features = ["clock", "std"] }
-futures = "0.3.26"
-=======
-chrono = { version = "0.4.23", default-features = false, features = ["clock", "std"] }
 futures = "0.3.27"
->>>>>>> c75fb633
 
 # lightwalletd sends JSON-RPC requests over HTTP 1.1
 hyper = { version = "0.14.24", features = ["http1", "server"] }
