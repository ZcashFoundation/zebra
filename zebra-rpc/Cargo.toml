[package]
name = "zebra-rpc"
version = "1.0.0-beta.0"
authors = ["Zcash Foundation <zebra@zfnd.org>"]
license = "MIT OR Apache-2.0"
edition = "2021"

# See more keys and their definitions at https://doc.rust-lang.org/cargo/reference/manifest.html

[dependencies]
zebra-chain = { path = "../zebra-chain" }
zebra-network = { path = "../zebra-network" }
zebra-node-services = { path = "../zebra-node-services" }
zebra-state = { path = "../zebra-state" }

futures = "0.3.21"

# lightwalletd sends JSON-RPC requests over HTTP 1.1
hyper = { version = "0.14.17", features = ["http1", "server"] }

jsonrpc-core = "18.0.0"
jsonrpc-derive = "18.0.0"
jsonrpc-http-server = "18.0.0"

tokio = { version = "1.17.0", features = ["time", "rt-multi-thread", "macros", "tracing"] }
tower = "0.4.12"

tracing = "0.1.31"
tracing-futures = "0.2.5"

hex = { version = "0.4.3", features = ["serde"] }
serde = { version = "1.0.136", features = ["serde_derive"] }
<<<<<<< HEAD
hex = { version = "0.4.3", features = ["serde"] }
=======
>>>>>>> 0e0aefaa

[dev-dependencies]
proptest = "0.10.1"
thiserror = "1.0.30"
tokio = { version = "1.16.1", features = ["full", "test-util"] }

zebra-chain = { path = "../zebra-chain", features = ["proptest-impl"] }
zebra-test = { path = "../zebra-test/" }<|MERGE_RESOLUTION|>--- conflicted
+++ resolved
@@ -30,10 +30,6 @@
 
 hex = { version = "0.4.3", features = ["serde"] }
 serde = { version = "1.0.136", features = ["serde_derive"] }
-<<<<<<< HEAD
-hex = { version = "0.4.3", features = ["serde"] }
-=======
->>>>>>> 0e0aefaa
 
 [dev-dependencies]
 proptest = "0.10.1"
