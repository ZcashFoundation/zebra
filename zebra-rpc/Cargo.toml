[package]
name = "zebra-rpc"
version = "1.0.0-beta.0"
authors = ["Zcash Foundation <zebra@zfnd.org>"]
license = "MIT OR Apache-2.0"
edition = "2021"

# See more keys and their definitions at https://doc.rust-lang.org/cargo/reference/manifest.html

[dependencies]
zebra-chain = { path = "../zebra-chain" }
zebra-node-services = { path = "../zebra-node-services" }

zebra-network = { path = "../zebra-network" }

futures = "0.3.21"

# lightwalletd sends JSON-RPC requests over HTTP 1.1
hyper = { version = "0.14.17", features = ["http1", "server"] }

jsonrpc-core = "18.0.0"
jsonrpc-derive = "18.0.0"
jsonrpc-http-server = "18.0.0"

<<<<<<< HEAD
tokio = { version = "1.17.0", features = ["time", "rt-multi-thread", "macros", "tracing"] }
=======
tokio = { version = "1.16.1", features = ["time", "rt-multi-thread", "macros", "tracing"] }
tower = "0.4.12"
>>>>>>> 26d6ef9a

tracing = "0.1.31"
tracing-futures = "0.2.5"

<<<<<<< HEAD
serde = { version = "1.0.136", features = ["serde_derive"] }
=======
hex = "0.4.3"
serde = { version = "1", features = ["serde_derive"] }
>>>>>>> 26d6ef9a

[dev-dependencies]
proptest = "0.10.1"
thiserror = "1.0.30"
tokio = { version = "1.16.1", features = ["full", "test-util"] }

zebra-chain = { path = "../zebra-chain", features = ["proptest-impl"] }
zebra-test = { path = "../zebra-test/" }<|MERGE_RESOLUTION|>--- conflicted
+++ resolved
@@ -22,22 +22,14 @@
 jsonrpc-derive = "18.0.0"
 jsonrpc-http-server = "18.0.0"
 
-<<<<<<< HEAD
 tokio = { version = "1.17.0", features = ["time", "rt-multi-thread", "macros", "tracing"] }
-=======
-tokio = { version = "1.16.1", features = ["time", "rt-multi-thread", "macros", "tracing"] }
 tower = "0.4.12"
->>>>>>> 26d6ef9a
 
 tracing = "0.1.31"
 tracing-futures = "0.2.5"
 
-<<<<<<< HEAD
 serde = { version = "1.0.136", features = ["serde_derive"] }
-=======
 hex = "0.4.3"
-serde = { version = "1", features = ["serde_derive"] }
->>>>>>> 26d6ef9a
 
 [dev-dependencies]
 proptest = "0.10.1"
