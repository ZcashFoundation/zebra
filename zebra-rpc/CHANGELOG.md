# Changelog

All notable changes to this project will be documented in this file.

The format is based on [Keep a Changelog](https://keepachangelog.com/en/1.0.0/),
and this project adheres to [Semantic Versioning](https://semver.org/spec/v2.0.0.html).

<<<<<<< HEAD
## [Unreleased]

### Breaking Changes

- Changed `GetInfoResponse::errors_timestamp`from `String` to `i64` to match
  `zcashd`.
=======
## [3.1.0] - 2025-11-17

## Added

- Populated `asm` field returned by Zebra's RPC methods with code in script outputs as well as script types ([#10019](https://github.com/ZcashFoundation/zebra/pull/10019))

### Fixed

- Republicized `valid_addresses` method ([#10021](https://github.com/ZcashFoundation/zebra/pull/10021))
>>>>>>> 438f138a


## [3.0.0] - 2025-10-15

In this release we continue refining the RPC interface as part of the zcashd deprecation
process and third-party integration improvements.

### Breaking Changes

- Removed the `GetAddressBalanceRequest::valid_address_strings` method.
- Changed `GetTreestateResponse::new()` to take six parameters instead of five.
- Changed `Commitments::new()` to take the new `final_root` parameter.
- Changed `TransactionObject::new()` to take 26 parameters instead of 25.
- Changed `Orchard::new()` to take seven parameters instead of three.
- Marked `GetTreestateResponse::{from_parts, into_parts}` as deprecated.
- The `RpcServer` trait is no longer sealed, allowing external implementations.

### Changed

- Allow `zebra-rpc` to be compiled without `protoc` ([#9819](https://github.com/ZcashFoundation/zebra/pull/9819))

### Added

- `getmempoolinfo` RPC method ([#9870](https://github.com/ZcashFoundation/zebra/pull/9870))
- `getnetworkinfo` RPC method ([#9887](https://github.com/ZcashFoundation/zebra/pull/9887))
- Support for the `chainInfo` field in `getaddressutxos` RPC method ([#9875](https://github.com/ZcashFoundation/zebra/pull/9875))
- Introduce `BytesInDisplayOrder` trait to standardize byte-reversed encoding in RPC ([#9810](https://github.com/ZcashFoundation/zebra/pull/9810))

### Fixed

- Use `STANDARD` Base64 for RPC auth encoding/decoding ([#9968](https://github.com/ZcashFoundation/zebra/pull/9968))
- Fixed issue around copying generated files to output directory when `protoc` or `.proto` files are unavailable ([#10006](https://github.com/ZcashFoundation/zebra/pull/10006))


## [2.0.1] - 2025-08-22

### Changed

- Removed dependency on `protoc`

## [2.0.0] - 2025-08-07

### Breaking Changes

- Changed the `deferred` value pool identifier to `lockbox` in `getblock` and
  `getblockchaininfo`.

### Changed

- Slice `[GetBlockchainInfoBalance; 5]` type is aliased as `BlockchainValuePoolBalances`

## [1.0.0] - 2025-07-11

First "stable" release. However, be advised that the API may still greatly
change so major version bumps can be common.<|MERGE_RESOLUTION|>--- conflicted
+++ resolved
@@ -5,14 +5,13 @@
 The format is based on [Keep a Changelog](https://keepachangelog.com/en/1.0.0/),
 and this project adheres to [Semantic Versioning](https://semver.org/spec/v2.0.0.html).
 
-<<<<<<< HEAD
 ## [Unreleased]
 
 ### Breaking Changes
 
 - Changed `GetInfoResponse::errors_timestamp`from `String` to `i64` to match
   `zcashd`.
-=======
+
 ## [3.1.0] - 2025-11-17
 
 ## Added
@@ -22,7 +21,6 @@
 ### Fixed
 
 - Republicized `valid_addresses` method ([#10021](https://github.com/ZcashFoundation/zebra/pull/10021))
->>>>>>> 438f138a
 
 
 ## [3.0.0] - 2025-10-15
