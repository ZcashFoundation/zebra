--- conflicted
+++ resolved
@@ -16,16 +16,13 @@
 
 - Changed the `GetTreestateResponse::new()` to take an optional Sprout tree state;
   changed `Commitments::new()` to take the `final_root` parameter.
-<<<<<<< HEAD
-  
+- Added new arguments to `Orchard::new()`
+
 ## [2.0.1] - 2025-08-22
 
 ### Changed
 
 - Removed dependency on `protoc`
-=======
-- Added new arguments to `Orchard::new()`
->>>>>>> f3c03473
 
 ## [2.0.0] - 2025-08-07
 
