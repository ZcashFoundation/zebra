//! Test if the JSON-RPC requests can be serialized and responses can be
//! deserialized.
//!
//! We want to ensure that users can use this crate to build RPC clients, so
//! this is an integration test to ensure only the public API is accessed.

mod vectors;

use std::{io::Cursor, ops::Deref};

use vectors::{
    GET_BLOCKCHAIN_INFO_RESPONSE, GET_BLOCK_RESPONSE_1, GET_BLOCK_RESPONSE_2,
    GET_BLOCK_TEMPLATE_RESPONSE_TEMPLATE, GET_RAW_TRANSACTION_RESPONSE_TRUE,
};

use zebra_rpc::client::{
<<<<<<< HEAD
=======
    zebra_chain::{
        sapling::ValueCommitment,
        serialization::{ZcashDeserialize, ZcashSerialize},
        subtree::NoteCommitmentSubtreeIndex,
        transparent::{OutputIndex, Script},
        work::difficulty::{CompactDifficulty, ExpandedDifficulty},
    },
    GetBlockchainInfoBalance, JoinSplit, OrchardFlags,
};
use zebra_rpc::client::{
>>>>>>> 6c5859c5
    BlockHeaderObject, BlockObject, BlockTemplateResponse, Commitments, DefaultRoots,
    FundingStream, GetAddressBalanceRequest, GetAddressBalanceResponse, GetAddressTxIdsRequest,
    GetAddressUtxosResponse, GetBlockHashResponse, GetBlockHeaderResponse,
    GetBlockHeightAndHashResponse, GetBlockResponse, GetBlockSubsidyResponse,
    GetBlockTemplateParameters, GetBlockTemplateRequestMode, GetBlockTemplateResponse,
    GetBlockTransaction, GetBlockTrees, GetBlockchainInfoResponse, GetInfoResponse,
    GetMiningInfoResponse, GetPeerInfoResponse, GetRawMempoolResponse, GetRawTransactionResponse,
    GetSubtreesByIndexResponse, GetTreestateResponse, Hash, Input, MempoolObject, Orchard,
    OrchardAction, Output, PeerInfo, ScriptPubKey, ScriptSig, SendRawTransactionResponse,
    ShieldedOutput, ShieldedSpend, SubmitBlockErrorResponse, SubmitBlockResponse, SubtreeRpcData,
    TransactionObject, TransactionTemplate, Treestate, Utxo, ValidateAddressResponse,
    ZListUnifiedReceiversResponse, ZValidateAddressResponse,
};
use zebra_rpc::{
    client::{
        zebra_chain::{
            sapling::NotSmallOrderValueCommitment,
            serialization::{ZcashDeserialize, ZcashSerialize},
            subtree::NoteCommitmentSubtreeIndex,
            transparent::{OutputIndex, Script},
            work::difficulty::{CompactDifficulty, ExpandedDifficulty},
        },
        GetBlockchainInfoBalance, JoinSplit, OrchardFlags,
    },
    methods::GetAddressUtxosResponseObject,
};

#[test]
fn test_get_info() -> Result<(), Box<dyn std::error::Error>> {
    let json = r#"
{
  "version": 2030010,
  "build": "v2.3.0+10.gc66d6ca.modified",
  "subversion": "/Zebra:2.3.0/",
  "protocolversion": 170120,
  "blocks": 2930822,
  "connections": 75,
  "difficulty": 68556523.91969073,
  "testnet": false,
  "paytxfee": 0.0,
  "relayfee": 1e-6,
  "errors": "no errors",
  "errorstimestamp": "2025-05-20 19:33:53.395307694 UTC"
}"#;
    let obj: GetInfoResponse = serde_json::from_str(json)?;

    let version = obj.raw_version();
    let build = obj.build();
    let subversion = obj.subversion();
    let protocol_version = obj.protocol_version();
    let blocks = obj.blocks();
    let connections = obj.connections();
    let proxy = obj.proxy();
    let difficulty = obj.difficulty();
    let testnet = obj.testnet();
    let pay_tx_fee = obj.pay_tx_fee();
    let relay_fee = obj.relay_fee();
    let errors = obj.errors();
    let errors_timestamp = obj.errors_timestamp();

    let new_obj = GetInfoResponse::new(
        version,
        build.clone(),
        subversion.clone(),
        protocol_version,
        blocks,
        connections,
        proxy.clone(),
        difficulty,
        testnet,
        pay_tx_fee,
        relay_fee,
        errors.clone(),
        errors_timestamp.clone(),
    );

    assert_eq!(obj, new_obj);

    Ok(())
}

#[test]
fn test_get_blockchain_info() -> Result<(), Box<dyn std::error::Error>> {
    let json = GET_BLOCKCHAIN_INFO_RESPONSE;
    let obj: GetBlockchainInfoResponse = serde_json::from_str(json)?;

    let chain = obj.chain();
    let blocks = obj.blocks();
    let headers = obj.headers();
    let difficulty = obj.difficulty();
    let verification_progress = obj.verification_progress();
    let chain_work = obj.chain_work();
    let pruned = obj.pruned();
    let size_on_disk = obj.size_on_disk();
    let commitments = obj.commitments();
    let best_block_hash = obj.best_block_hash();
    let estimated_height = obj.estimated_height();
    let chain_supply = obj.chain_supply();
    let value_pools = obj.value_pools();
    let upgrades = obj.upgrades();
    let consensus = obj.consensus();

    let new_obj = GetBlockchainInfoResponse::new(
        chain.clone(),
        blocks,
        best_block_hash,
        estimated_height,
        chain_supply.clone(),
        value_pools.clone(),
        upgrades.clone(),
        consensus,
        headers,
        difficulty,
        verification_progress,
        chain_work,
        pruned,
        size_on_disk,
        commitments,
    );

    assert_eq!(obj, new_obj);

    Ok(())
}

#[test]
fn test_get_address_balance() -> Result<(), Box<dyn std::error::Error>> {
    // Test request
    let json = r#"{"addresses":["t1at7nVNsv6taLRrNRvnQdtfLNRDfsGc3Ak"]}"#;
    let obj =
        GetAddressBalanceRequest::new(vec![String::from("t1at7nVNsv6taLRrNRvnQdtfLNRDfsGc3Ak")]);
    let new_json = serde_json::to_string(&obj)?;
    assert_eq!(json, new_json);

    // Test response
    let json = r#"
{
  "balance": 11290259389,
  "received": 11290259390
}
"#;
    let obj: GetAddressBalanceResponse = serde_json::from_str(json)?;
    let new_obj = GetAddressBalanceResponse::new(obj.balance(), obj.received());

    assert_eq!(obj, new_obj);

    Ok(())
}

#[test]
fn test_send_raw_transaction() -> Result<(), Box<dyn std::error::Error>> {
    let json = r#""0000000001695b61dd5c82ae33a326126d6153d1641a3a1759d3f687ea377148""#;
    let obj: SendRawTransactionResponse = serde_json::from_str(json)?;

    let hash = obj.hash();

    let new_obj = SendRawTransactionResponse::new(hash);

    assert_eq!(obj, new_obj);

    Ok(())
}

#[test]
fn test_get_block_0() -> Result<(), Box<dyn std::error::Error>> {
    let json = r#""00000000007bacdb373ca240dc6f044f0a816a407bc1924f82a2d84ebfa6103f""#;
    let obj: GetBlockResponse = serde_json::from_str(json)?;

    let GetBlockResponse::Raw(raw_block) = &obj else {
        panic!("Expected GetBlockResponse::Hash");
    };
    let raw_block_bytes = raw_block.as_ref();

    // TODO: this is a bit different from the others. Change?
    let new_obj = GetBlockResponse::Raw(raw_block_bytes.to_vec().into());
    assert_eq!(obj, new_obj);

    Ok(())
}

#[test]
fn test_get_block_1() -> Result<(), Box<dyn std::error::Error>> {
    let json = GET_BLOCK_RESPONSE_1;
    let obj: GetBlockResponse = serde_json::from_str(json)?;

    let GetBlockResponse::Object(block) = &obj else {
        panic!("Expected GetBlockResponse::Block");
    };
    let height = block.height();
    let hash = block.hash().0;
    let confirmations = block.confirmations();
    let size = block.size();
    let version = block.version();
    let merkle_root = block.merkle_root().map(|r| r.0);
    let block_commitments = block.block_commitments();
    let final_sapling_root = block.final_sapling_root();
    let final_orchard_root = block.final_orchard_root();
    let tx = block
        .tx()
        .iter()
        .cloned()
        .map(|tx| {
            let GetBlockTransaction::Hash(h) = tx else {
                panic!("Expected GetBlockTransaction::Hash")
            };
            h.0
        })
        .collect::<Vec<_>>();
    let time = block.time();
    let nonce = block.nonce();
    // We manually checked that Solution is readable, testing would be tricky
    let solution = block.solution();
    // TODO: should we expose the u32 value?
    let bits = block.bits().map(|d| d.bytes_in_display_order());
    let difficulty = block.difficulty();
    let chain_supply = block.chain_supply().as_ref().map(|b| {
        GetBlockchainInfoBalance::new(
            b.id().clone(),
            b.chain_value(),
            b.chain_value_zat(),
            b.monitored(),
            b.value_delta(),
            b.value_delta_zat(),
        )
    });
    let value_pools = block.value_pools().clone();
    let trees = block.trees();
    let trees_sapling = trees.sapling();
    let trees_orchard = trees.orchard();
    // We already tested that GetBlockHash is readable with `hash`, so we don't
    // bother unpacking it here
    let previous_block_hash = block.previous_block_hash();
    let next_block_hash = block.next_block_hash();

    let new_obj = GetBlockResponse::Object(Box::new(BlockObject::new(
        zebra_chain::block::Hash(hash),
        confirmations,
        size,
        height,
        version,
        merkle_root.map(zebra_chain::block::merkle::Root),
        block_commitments,
        final_sapling_root,
        final_orchard_root,
        tx.iter()
            .map(|h| GetBlockTransaction::Hash(zebra_chain::transaction::Hash(*h)))
            .collect(),
        time,
        nonce,
        solution,
        bits.map(|d| {
            zebra_chain::work::difficulty::CompactDifficulty::from_bytes_in_display_order(&d)
                .expect("must work since it was just read")
        }),
        difficulty,
        chain_supply,
        value_pools,
        GetBlockTrees::new(trees_sapling, trees_orchard),
        previous_block_hash,
        next_block_hash,
    )));

    assert_eq!(obj, new_obj);

    Ok(())
}

#[test]
fn test_get_block_2() -> Result<(), Box<dyn std::error::Error>> {
    let json = GET_BLOCK_RESPONSE_2;
    let obj: GetBlockResponse = serde_json::from_str(json)?;

    let GetBlockResponse::Object(block) = &obj else {
        panic!("Expected GetBlockResponse::Block");
    };
    // Note that we don't bother unpacking compound types because we already
    // tested that in the previous test.
    let height = block.height();
    let hash = block.hash();
    let confirmations = block.confirmations();
    let size = block.size();
    let version = block.version();
    let merkle_root = block.merkle_root();
    let block_commitments = block.block_commitments();
    let final_sapling_root = block.final_sapling_root();
    let final_orchard_root = block.final_orchard_root();
    // We don't unpack the transaction object because we test that in the
    // get_raw_transaction test.
    let tx = block
        .tx()
        .iter()
        .cloned()
        .map(|tx| {
            let GetBlockTransaction::Object(tx) = tx else {
                panic!("Expected GetBlockTransaction::Hash")
            };
            tx
        })
        .collect::<Vec<_>>();
    let time = block.time();
    let nonce = block.nonce();
    let solution = block.solution();
    let bits = block.bits();
    let difficulty = block.difficulty();
    let chain_supply = block.chain_supply().clone();
    let value_pools = block.value_pools().clone();
    let trees = block.trees();
    let previous_block_hash = block.previous_block_hash();
    let next_block_hash = block.next_block_hash();

    let new_obj = GetBlockResponse::Object(Box::new(BlockObject::new(
        hash,
        confirmations,
        size,
        height,
        version,
        merkle_root,
        block_commitments,
        final_sapling_root,
        final_orchard_root,
        tx.iter()
            .cloned()
            .map(GetBlockTransaction::Object)
            .collect(),
        time,
        nonce,
        solution,
        bits,
        difficulty,
        chain_supply,
        value_pools,
        trees,
        previous_block_hash,
        next_block_hash,
    )));

    assert_eq!(obj, new_obj);

    Ok(())
}

#[test]
fn test_get_block_header() -> Result<(), Box<dyn std::error::Error>> {
    let json = r#"
{
  "hash": "0000000001695b61dd5c82ae33a326126d6153d1641a3a1759d3f687ea377148",
  "confirmations": 47,
  "height": 2930583,
  "version": 4,
  "merkleroot": "4097b67ba0aa552538ed3fce670c756f22452f0273095f10cd693912551ebe3a",
  "blockcommitments": "cdf618b251ca2353360d06dc3efd9f16fb45d95d2692e69b2adffa26bf2db884",
  "finalsaplingroot": "35a0acf56d25f4e282d345e5a546331487b13a663f0b1f745088d57f878e9d6d",
  "time": 1747751624,
  "nonce": "7ddc00a80000000000000000000a00000000000000000000000000003e1e6cd7",
  "solution": "0038e90b8de2fd3fc1b62218e6caeb60f20d38c0ad38d6dd05176996455c5a54fef2f99eee4fe5b887e808da827951cc9e5adb73542891d451e147f4746eb70bd34a4a2ec5ecfa8fce87ae10e8c55b8b3ffe76e40b56057d714637ac33e6434e849f3bf21aeb14bf3e1b4336eb39493110c5f0ac63d272733fa94f9e7da529fe0c8c436f9c0feb49031a20c8310a419ab670d732cce9fceda95911f8e646ef64fe6462bb449fe2fc053ca4358d8495ee254644a530b1e59dd025d9a2ce131ec187805c1cbbef9362bda8dcaed1ec8697ab570806e1e0ff0b3f1cf891a086664d0efca6127244db1b564dfa960a8527e08029cef05aa71ac10e9923620d6719702685d27938c2910f385d18368f54b588f3129c55e9f9d27e46d563a190deb39dbc877d771ad213559232280a55d4a0f9513e38ba4f6973096bd3811cd70ee63613bdb4dec033a1aeb9b5b6c1f3b96d080082c9c6e683e7f72be7c834fef1dec64c4b75b30730ff374b00968c51d7e093d3867c503e2dce7faf220249d037e49202b5a7de013474e956c61b5e7526ff35637cbfd86abef37406f3a50ec1168ddb8b5ad96c08503de5d75cae433ae4b504f6e995858640151454460e9b2ee669a44969779592682ca56e4e10d60aae11818b708b19db8593e59389d1ff50359d13f67a311d2565749d20724f239407beabf6790e54479cd5d2015e0903f94f0043ac7484c61936832d7fdf7b13de0579969a795149f77eb1a6961461b6c33b9bbcdfd203c706bf634dc1f7bb6841aebaae01e492ef69fca14996eacc9ef54947dfc268b25a74f52e46f2f504d9105d51e6619d224b0e7b47ca0dbeeece2e04552b123056be9d383cb9a1f5cc75ab8c5aa76dc2709cec58108e4df4e74a5ee2dc299192ddc4ecb4e19a7df843138157422d610c690c34a33ae6ccf16d493711827900d82c1366cdb1e147b5d4fc2b4d5fd32ef95eaa4406bd7d52dec5ee30e258311336c27b4e7069faedd608f86cc239cd62006c03923df66d362ca5203026e4780d277f13e73b2163a04858c3c413de5e9c5470c90e59e6d7b391cd85a59cc47a68f5e95ada981eba3d35878435e39c23599efb53a411b6397d062b4e4f9b0f423d2b8ad7a0e2fdbe8489374f23193882bd473a53ac542d81e81dc9eb2b661ca9d6816e242bffb83a00dc6f70a511b469a75271458ef43a66b1ab7b43163fd3ddc0c1d24239d176db980fe5e316fc127adbd005253897ea0867306dc0811a3ea87cd049236e3b5f4ee58bb310ecf7039f33eabaf6e091ff682c9bb6740e0c3171bf7025cba3587827cc5008fb2d6a5cb83c1ba48d58718c4f42f506b4794ffe0721411738bd671d12d20c3a08c9e06c27258f0bd7d295b46fbfc53f48bdcdd7be62cb87a437b9865be5ca6fb6155e7e6801a73a8b335432d303fc22c5a7a27484f46936fe7124a1a363f90fd924a08e540968ecdc71c6f11ddc8a2aa9161c8b532984c911f4e780474785d296b02e4d2d12f9c4c46b735f79c3c9351ef5bebea2a65b48eb0747384a31d7e6c9d3a0c2507cef7df8971fd541570a3174b74ec91401acb5b45f105e8b25dd407c745d08da0cc4d5c88dd33bd3c2876c2af6a4f110c8867638e6dc6e72b3b0ddb37ef6aa4dedbb7dca039a0e08049502e526c8f72121a68ae5385bad3b5bd59efadc0b8882cccad2634937da612098e760c4f9510fcf311517d4ae2c4e0e8f081354194329b42d3a2c0c93924aa985a9b99598377a98489881e83b5eb3f155ca120a28d4bfd2d43d01a6dd368d52626905f26cb3ff9c0d5b98a9796172e54fd1f2b7dc7851fd3c9e191abd14e96c8781c6453f33a198797ee50f02682a7c2a7829420e0b40fe787dfc7f32ce05df3a3a86fc59700e",
  "bits": "1c023081",
  "difficulty": 61301397.633212306,
  "previousblockhash": "0000000000d12367f80be78e624d263faa6e6fda718453cbb6f7dc71205af574",
  "nextblockhash": "0000000001d8a2a9c19bc98ecb856c8406ba0b2d7d42654369014e2a14dd9c1d"
}
"#;
    let obj: GetBlockHeaderResponse = serde_json::from_str(json)?;

    let GetBlockHeaderResponse::Object(header) = &obj else {
        panic!("Expected Object variant");
    };

    // Note that we don't bother unpacking compound types because we already
    // tested that in the get_block test.
    let hash = header.hash();
    let confirmations = header.confirmations();
    let height = header.height();
    let version = header.version();
    let merkle_root = header.merkle_root();
    let block_commitments = header.block_commitments();
    let final_sapling_root = header.final_sapling_root();
    let sapling_tree_size = header.sapling_tree_size();
    let time = header.time();
    let nonce = header.nonce();
    let solution = header.solution();
    let bits = header.bits();
    let difficulty = header.difficulty();
    let previous_block_hash = header.previous_block_hash();
    let next_block_hash = header.next_block_hash();

    let new_obj = GetBlockHeaderResponse::Object(Box::new(BlockHeaderObject::new(
        hash,
        confirmations,
        height,
        version,
        merkle_root,
        block_commitments,
        final_sapling_root,
        sapling_tree_size,
        time,
        nonce,
        solution,
        bits,
        difficulty,
        previous_block_hash,
        next_block_hash,
    )));

    assert_eq!(obj, new_obj);

    Ok(())
}

#[test]
fn test_get_block_height_hash() -> Result<(), Box<dyn std::error::Error>> {
    let json = r#"
{
    "height": 2931705,
    "hash": [35, 5, 244, 118, 21, 236, 8, 168, 3, 119, 95, 171, 238, 9, 233, 152, 250, 106, 153, 253, 6, 176, 155, 7, 155, 161, 146, 1, 0, 0, 0, 0]
}
"#;
    let obj: GetBlockHeightAndHashResponse = serde_json::from_str(json)?;

    let height = obj.height().0;
    let hash = obj.hash().0;
    let new_obj = GetBlockHeightAndHashResponse::new(
        zebra_chain::block::Height(height),
        zebra_chain::block::Hash(hash),
    );

    assert_eq!(obj, new_obj);

    Ok(())
}

#[test]
fn test_get_raw_mempool_false() -> Result<(), Box<dyn std::error::Error>> {
    let json = r#"
[
  "77ec13dde45185e99dba408d592c5b30438e8c71af5b6e2d9f4d29cb4da8ccbf"
]
"#;
    let obj: GetRawMempoolResponse = serde_json::from_str(json)?;

    let GetRawMempoolResponse::TxIds(txids) = &obj else {
        panic!("Expected TxIds variant");
    };

    let new_obj = GetRawMempoolResponse::TxIds(txids.clone());

    assert_eq!(obj, new_obj);

    Ok(())
}

#[test]
fn test_get_raw_mempool_true() -> Result<(), Box<dyn std::error::Error>> {
    let json = r#"
{
  "05cef70f5ed2467bb657664fe9837cdb0490b9cd16780f05ced384fd2c7dc2b2": {
    "size": 9165,
    "fee": 0.0001,
    "modifiedfee": 0.0001,
    "time": 1747836987,
    "height": 2931716,
    "descendantcount": 1,
    "descendantsize": 9165,
    "descendantfees": 10000,
    "depends": [
    ]
  },
  "d1e0c4f9c5f19c86aec3df7744aed7a88bc47edd5c95dd4e502b889ea198c701": {
    "size": 1374,
    "fee": 0.0002,
    "modifiedfee": 0.0002,
    "time": 1747836995,
    "height": 2931716,
    "descendantcount": 1,
    "descendantsize": 1374,
    "descendantfees": 20000,
    "depends": [
    ]
  }
}
"#;
    let obj: GetRawMempoolResponse = serde_json::from_str(json)?;

    let GetRawMempoolResponse::Verbose(mempool_map) = &obj else {
        panic!("Expected Verbose variant");
    };

    let mempool_map = mempool_map
        .iter()
        .map(|(k, v)| {
            let size = v.size();
            let fee: i64 = v.fee().into();
            let modified_fee: i64 = v.modified_fee().into();
            let time = v.time();
            let height = v.height();
            let descendantcount = v.descendantcount();
            let descendantsize = v.descendantsize();
            let descendantfees = v.descendantfees();
            let depends = v.depends().clone();

            (
                k.clone(),
                MempoolObject::new(
                    size,
                    fee.try_into().expect("must work since it was just read"),
                    modified_fee
                        .try_into()
                        .expect("must work since it was just read"),
                    time,
                    height,
                    descendantcount,
                    descendantsize,
                    descendantfees,
                    depends,
                ),
            )
        })
        .collect();

    let new_obj = GetRawMempoolResponse::Verbose(mempool_map);

    assert_eq!(obj, new_obj);

    Ok(())
}

#[test]
fn test_z_get_treestate() -> Result<(), Box<dyn std::error::Error>> {
    let json = r#"
{
  "hash": "000000000154f210e2451c45a192c69d12c0db18a427be13be3913e0feecd6f6",
  "height": 2931720,
  "time": 1747837185,
  "sprout": {
    "commitments": {
      "finalRoot": "270f7c6306ab34782291e66d20bac3cf6b10bb4a70cab1e7f765e728ed85b5a1",
      "finalState": "01bf705e4f4db90e0601d1edbc03980b15175dfcda027088f49678ceafa45a2b35017c7600053e534c0cc66e3dcde3d3db2af483b93a72a8aed4cb42fecb3575a8bb1401a5d40cc13d76211178d5a08d6801804939dae73e6143e7b52564905a0062a4c20001224f0981dab7524f44d69e9b803fb397b06fa763bcb5a488aa62eb45c0e07ecc01e22880ec2a9e74c88e5b544507b7ada146338cf081c8a291bd5b234805e1a811000001d830cbc4112ff48f1140e5f71d76c149df9f3c1044457b0aa58557386c46461c01c857c3aeb98cee13d9db210a27bcd044f27030441e26c3ea5b6a2b1865b45957000001740edee2a8dbf8e3a74ad9ebc3e5dbb23b6e9b38a943dedc5ec07acac38ea2ab0196295a1e8d018c1c59f098e69350c7a206b850c828710fbaeb86d3ef72da3bb6000001806212ff57170f6904d462d24bc5df6112269a0b65defffbd4b78ff9a7859b9d0183a03915c566ab12ba59b130bab08a25b932ce204bf1774fc9e9267e5130f19101465dbb7f98de7f19e22f37c537660e9447fc27e1839238dc75548b047c41d1be01c14d7b1dfae9c25c284218d74c43621b795246a5fb3c238c2ca9d7f91d5aa86000011b1fc3241793d87854115ec7190ea06c64b76faa971c77ccc6316ec716f90f77"
    }
  },
  "sapling": {
    "commitments": {
      "finalRoot": "500e1e3b5805ce5ba6686674ee4afd2c0b82d088789028e143027da1c40f6443",
      "finalState": "01f84e35f84dfd9e53effcd74f98e9271b4df9c15e1681b7dc4f9a971e5c98531e001f0105354e35c5daa8831b957f6f702affaa835bc3758e9bd323aafeead50ddfa561000001157a4438a622a0677ec9d1099bf963614a0a65b1e24ea451c9f55eef64c62b650001a5fc8bf61968a934693b7b9a4abd894c4e4a1bd265525538f4877687504fe50a000193d7f432e23c862bf2f831392861199ab4c70d358d82695b6bf8fa9eb36b6b63000184585eb0d4f116b07b9bd359c461a499716a985a001201c66d1016e489a5672f01aad38587c7f2d5ebd1c2eea08a0660e9a9fd1a104b540767c2884354a48f0a6d01ff10064c6bf9aba73d638878a63c31de662f25aea58dc0033a3ada3d0a695b54000001060af6a6c1415a6eaf780073ffa3d0ab35af7bb391bccc4e6ea65a1230dad83001ab58f1ebb2860e257c50350a3e1b54778b7729bdd11eacaa9213c4b5f4dbb44c00017d1ce2f0839bdbf1bad7ae37f845e7fe2116e0c1197536bfbad549f3876c3c590000013e2598f743726006b8de42476ed56a55a75629a7b82e430c4e7c101a69e9b02a011619f99023a69bb647eab2d2aa1a73c3673c74bb033c3c4930eacda19e6fd93b0000000160272b134ca494b602137d89e528c751c06d3ef4a87a45f33af343c15060cc1e0000000000"
    }
  },
  "orchard": {
    "commitments": {
      "finalRoot": "328e54865fa1b18a987d920c7e0181a31591d2899ae554ac607a3354e000c309",
      "finalState": "01a110b4b3e1932f4e32e972d34ba5b9128a21b5dec5540dbb50d6f6eabd462237001f01206c514069d4cb68fb0a4d5dfe6eb7a31bcf399bf38a3bd6751ebd4b68cec3130001a73e87cab56a4461a676c7ff01ccbf8d15bbb7d9881b8f991322d721d02ded0a0001bc5a28c4a9014698c66a496bd35aa19c1b5ffe7b511ce8ff26bdcbe6cf0caa0c01ad5ba4f75b9685f7b4e1f47878e83d5bcd888b24359e4a3f2309b738c0211c1e01f12bdfe8eebc656f4f4fefc61ebd8a0b581a10b5cb3c4d8681f26384f907d910000158c6fbe19bb748e830a55b80fc62b414a3763efd461bb1885c10bebf9cee86130101683a742a4b5b3d7e0e802239d70cd480cc56eeaefac844359aa2c32dc41d3700000001756e99d87177e232e3c96f03e412d8bf3547a0fea00434ba153c7dac9990322d016211c99d795da43b33a1397859ae9745bc3e74966fa68b725ce3c90dca2d11300000012d113bc8f6a4f41b3963cfa0717176c2d31ce7bfae4d250a1fff5e061dd9d3250160040850b766b126a2b4843fcdfdffa5d5cab3f53bc860a3bef68958b5f066170001cc2dcaa338b312112db04b435a706d63244dd435238f0aa1e9e1598d35470810012dcc4273c8a0ed2337ecf7879380a07e7d427c7f9d82e538002bd1442978402c01daf63debf5b40df902dae98dadc029f281474d190cddecef1b10653248a234150001e2bca6a8d987d668defba89dc082196a922634ed88e065c669e526bb8815ee1b000000000000"
    }
  }
}
"#;
    let obj: GetTreestateResponse = serde_json::from_str(json)?;

    let hash = obj.hash();
    let height = obj.height();
    let time = obj.time();
    let sprout_final_state = obj
        .sprout()
        .as_ref()
        .unwrap()
        .commitments()
        .final_state()
        .clone();
    let sapling_final_state = obj.sapling().commitments().final_state().clone();
    let orchard_final_state = obj.orchard().commitments().final_state().clone();
    let sprout_final_root = obj
        .sprout()
        .as_ref()
        .unwrap()
        .commitments()
        .final_root()
        .clone();
    let sapling_final_root = obj.sapling().commitments().final_root().clone();
    let orchard_final_root = obj.orchard().commitments().final_root().clone();

    let new_obj = GetTreestateResponse::new(
        hash,
        height,
        time,
        Some(Treestate::new(Commitments::new(
            sprout_final_root,
            sprout_final_state,
        ))),
        Treestate::new(Commitments::new(sapling_final_root, sapling_final_state)),
        Treestate::new(Commitments::new(orchard_final_root, orchard_final_state)),
    );

    assert_eq!(obj, new_obj);

    Ok(())
}

#[test]
fn test_z_get_subtrees_by_index() -> Result<(), Box<dyn std::error::Error>> {
    let json = r#"
{
  "pool": "orchard",
  "start_index": 0,
  "subtrees": [
    {
      "root": "d4e323b3ae0cabfb6be4087fec8c66d9a9bbfc354bf1d9588b6620448182063b",
      "end_height": 1707429
    }
  ]
}

"#;
    let obj: GetSubtreesByIndexResponse = serde_json::from_str(json)?;

    let pool = obj.pool().clone();
    let start_index = obj.start_index().0;
    let subtree_root = obj.subtrees()[0].root.clone();
    let subtree_end_height = obj.subtrees()[0].end_height.0;

    let new_obj = GetSubtreesByIndexResponse::new(
        pool,
        NoteCommitmentSubtreeIndex(start_index),
        vec![SubtreeRpcData {
            root: subtree_root,
            end_height: zebra_chain::block::Height(subtree_end_height),
        }],
    );

    assert_eq!(obj, new_obj);

    Ok(())
}

#[test]
fn test_get_raw_transaction_true() -> Result<(), Box<dyn std::error::Error>> {
    let json = GET_RAW_TRANSACTION_RESPONSE_TRUE;
    let obj: GetRawTransactionResponse = serde_json::from_str(json)?;

    let GetRawTransactionResponse::Object(tx) = &obj else {
        panic!("Expected GetRawTransaction::Object");
    };

    // TODO: don't use SerializedTransaction?
    let hex = tx.hex().clone().as_ref().to_vec();
    let height = tx.height();
    let confirmations = tx.confirmations();
    let inputs = tx
        .inputs()
        .iter()
        .map(|input| match input {
            Input::Coinbase { coinbase, sequence } => Input::Coinbase {
                coinbase: coinbase.clone(),
                sequence: *sequence,
            },
            Input::NonCoinbase {
                txid,
                vout,
                script_sig,
                sequence,
                value,
                value_zat,
                address,
            } => {
                let asm = script_sig.asm().clone();
                let hex = script_sig.hex().as_raw_bytes().to_vec();
                Input::NonCoinbase {
                    txid: txid.clone(),
                    vout: *vout,
                    script_sig: ScriptSig::new(asm, zebra_chain::transparent::Script::new(&hex)),
                    sequence: *sequence,
                    value: *value,
                    value_zat: *value_zat,
                    address: address.clone(),
                }
            }
        })
        .collect();
    let outputs = tx
        .outputs()
        .iter()
        .map(|output| {
            let value = output.value();
            let value_zat = output.value_zat();
            let n = output.n();
            let script_pubkey = output.script_pub_key().clone();
            let asm = script_pubkey.asm().clone();
            let hex = script_pubkey.hex().as_raw_bytes().to_vec();
            let req_sigs = script_pubkey.req_sigs();
            let r#type = script_pubkey.r#type().clone();
            let addresses = script_pubkey.addresses().clone();
            Output::new(
                value,
                value_zat,
                n,
                ScriptPubKey::new(asm, Script::new(&hex), req_sigs, r#type, addresses),
            )
        })
        .collect::<Vec<_>>();
    let joinsplits = tx
        .joinsplits()
        .iter()
        .map(|joinsplit| {
            let old_public_value = joinsplit.old_public_value();
            let old_public_value_zat = joinsplit.old_public_value_zat();
            let new_public_value = joinsplit.new_public_value();
            let new_public_value_zat = joinsplit.new_public_value_zat();
            let anchor = joinsplit.anchor();
            let nullifiers = joinsplit.nullifiers().clone();
            let commitments = joinsplit.commitments().clone();
            let one_time_pubkey = joinsplit.one_time_pubkey();
            let random_seed = joinsplit.random_seed();
            let macs = joinsplit.macs().clone();
            let proof = joinsplit.proof().clone();
            let ciphertexts = joinsplit.ciphertexts().clone();
            JoinSplit::new(
                old_public_value,
                old_public_value_zat,
                new_public_value,
                new_public_value_zat,
                anchor,
                nullifiers,
                commitments,
                one_time_pubkey,
                random_seed,
                macs,
                proof,
                ciphertexts,
            )
        })
        .collect::<Vec<_>>();
    let shielded_spends = tx
        .shielded_spends()
        .iter()
        .map(|spend| {
            // TODO: this is very different from all other types. Change?
            let cv = spend.cv().zcash_serialize_to_vec().expect("should work");
            let anchor = spend.anchor();
            let nullifier = spend.nullifier();
            let rk = spend.rk();
            let proof = spend.proof();
            let spend_auth_sig = spend.spend_auth_sig();
            ShieldedSpend::new(
                ValueCommitment::zcash_deserialize(Cursor::new(cv)).expect("was just serialized"),
                anchor,
                nullifier,
                rk,
                proof,
                spend_auth_sig,
            )
        })
        .collect();
    let shielded_outputs = tx
        .shielded_outputs()
        .iter()
        .map(|output| {
            let cv = output.cv().zcash_serialize_to_vec().expect("should work");
            let cm_u = output.cm_u();
            let ephemeral_key = output.ephemeral_key();
            let enc_ciphertext = output.enc_ciphertext();
            let out_ciphertext = output.out_ciphertext();
            let proof = output.proof();
            ShieldedOutput::new(
                ValueCommitment::zcash_deserialize(Cursor::new(cv)).expect("was just serialized"),
                cm_u,
                ephemeral_key,
                enc_ciphertext,
                out_ciphertext,
                proof,
            )
        })
        .collect();
    let orchard = tx.orchard().as_ref().map(|bundle| {
        let actions = bundle
            .actions()
            .iter()
            .map(|action| {
                let cv = action.cv();
                let nullifier = action.nullifier();
                let rk = action.rk();
                let cm_x = action.cm_x();
                let ephemeral_key = action.ephemeral_key();
                let enc_ciphertext = action.enc_ciphertext();
                let spend_auth_sig = action.spend_auth_sig();
                let out_ciphertext = action.out_ciphertext();
                OrchardAction::new(
                    cv,
                    nullifier,
                    rk,
                    cm_x,
                    ephemeral_key,
                    enc_ciphertext,
                    spend_auth_sig,
                    out_ciphertext,
                )
            })
            .collect();
        let value_balance = bundle.value_balance();
        let value_balance_zat = bundle.value_balance_zat();
        let spends_flag = bundle.flags().as_ref().map(|f| f.enable_spends());
        let outputs_flag = bundle.flags().as_ref().map(|f| f.enable_outputs());
        let anchor = bundle.anchor();
        let proof = bundle.proof().clone();
        let binding_sig = bundle.binding_sig();
        Orchard::new(
            actions,
            value_balance,
            value_balance_zat,
            spends_flag.map(|_| OrchardFlags::new(spends_flag.unwrap(), outputs_flag.unwrap())),
            anchor,
            proof,
            binding_sig,
        )
    });
    let binding_sig = tx.binding_sig();
    let joinsplit_pub_key = tx.joinsplit_pub_key();
    let joinsplit_sig = tx.joinsplit_sig();
    let value_balance = tx.value_balance();
    let value_balance_zat = tx.value_balance_zat();
    let size = tx.size();
    let time = tx.time();
    let txid = tx.txid();
    let in_active_chain = tx.in_active_chain();
    let auth_digest = tx.auth_digest();
    let overwintered = tx.overwintered();
    let version = tx.version();
    let version_group_id = tx.version_group_id().clone();
    let lock_time = tx.lock_time();
    let expiry_height = tx.expiry_height();
    let block_hash = tx.block_hash();
    let block_time = tx.block_time();

    let new_obj = GetRawTransactionResponse::Object(Box::new(TransactionObject::new(
        in_active_chain,
        hex.into(),
        height,
        confirmations,
        inputs,
        outputs,
        shielded_spends,
        shielded_outputs,
        joinsplits,
        binding_sig,
        joinsplit_pub_key,
        joinsplit_sig,
        orchard,
        value_balance,
        value_balance_zat,
        size,
        time,
        txid,
        auth_digest,
        overwintered,
        version,
        version_group_id,
        lock_time,
        expiry_height,
        block_hash,
        block_time,
    )));

    assert_eq!(obj, new_obj);

    Ok(())
}

#[test]
fn test_get_address_tx_ids() -> Result<(), Box<dyn std::error::Error>> {
    // Test request only (response is trivial)
    let json =
        r#"{"addresses":["t1at7nVNsv6taLRrNRvnQdtfLNRDfsGc3Ak"],"start":2931856,"end":2932856}"#;
    let obj = GetAddressTxIdsRequest::new(
        vec!["t1at7nVNsv6taLRrNRvnQdtfLNRDfsGc3Ak".to_string()],
        Some(2931856),
        Some(2932856),
    );
    let new_json = serde_json::to_string(&obj)?;
    assert_eq!(json, new_json);
    Ok(())
}

#[test]
fn test_get_address_utxos_chain_info_false() -> Result<(), Box<dyn std::error::Error>> {
    let json = r#"
[
  {
    "address": "t1at7nVNsv6taLRrNRvnQdtfLNRDfsGc3Ak",
    "txid": "6ee3e8a86dfeca629aeaf794aacb714db1cf1868bc9fe487de443e6197d8764a",
    "outputIndex": 0,
    "script": "76a914ba92ff06081d5ff6542af8d3b2d209d29ba6337c88ac",
    "satoshis": 125000000,
    "height": 2931856
  }
]
"#;
    let obj: GetAddressUtxosResponse = serde_json::from_str(json)?;

    let GetAddressUtxosResponse::Utxos(obj) = &obj else {
        panic!("Expected ChainInfoFalse variant");
    };

    let new_obj = obj
        .iter()
        .map(|utxo| {
            // Address extractability was checked manually
            let address = utxo.address().clone();
            // Hash extractability was checked in other test
            let txid = utxo.txid();
            let output_index = utxo.output_index().index();
            // Script extractability was checked in other test
            let script = utxo.script().clone();
            let satoshis = utxo.satoshis();
            // Height extractability was checked in other test
            let height = utxo.height();

            Utxo::new(
                address,
                txid,
                OutputIndex::from_index(output_index),
                script,
                satoshis,
                height,
            )
        })
        .collect::<Vec<_>>();

    assert_eq!(obj.clone(), new_obj);

    Ok(())
}

#[test]
fn test_get_address_utxos_chain_info_true() -> Result<(), Box<dyn std::error::Error>> {
    let json = r#"
{
    "utxos": [
        {
            "address": "t1at7nVNsv6taLRrNRvnQdtfLNRDfsGc3Ak",
            "txid": "6ee3e8a86dfeca629aeaf794aacb714db1cf1868bc9fe487de443e6197d8764a",
            "outputIndex": 0,
            "script": "76a914ba92ff06081d5ff6542af8d3b2d209d29ba6337c88ac",
            "satoshis": 125000000,
            "height": 2931856
        }
    ],
    "hash": "000000000079a1a696c9d2073ec4cd8729d2a59bbb26999263cbaab992e09280",
    "height": 3053274
}
"#;
    let obj: GetAddressUtxosResponse = serde_json::from_str(json)?;

    let GetAddressUtxosResponse::UtxosAndChainInfo(obj) = &obj else {
        panic!("Expected ChainInfoTrue variant");
    };

    let hash = obj.hash();
    let height = obj.height();

    let new_obj = GetAddressUtxosResponseObject::new(
        obj.utxos()
            .iter()
            .map(|utxo| {
                // Address extractability was checked manually
                let address = utxo.address().clone();
                // Hash extractability was checked in other test
                let txid = utxo.txid();
                let output_index = utxo.output_index().index();
                // Script extractability was checked in other test
                let script = utxo.script().clone();
                let satoshis = utxo.satoshis();
                // Height extractability was checked in other test
                let height = utxo.height();

                Utxo::new(
                    address,
                    txid,
                    OutputIndex::from_index(output_index),
                    script,
                    satoshis,
                    height,
                )
            })
            .collect::<Vec<_>>(),
        hash,
        height,
    );

    assert_eq!(obj.clone(), new_obj);

    Ok(())
}

#[test]
fn test_get_block_hash() -> Result<(), Box<dyn std::error::Error>> {
    let json = r#""0000000001695b61dd5c82ae33a326126d6153d1641a3a1759d3f687ea377148""#;
    let obj: GetBlockHashResponse = serde_json::from_str(json)?;

    let hash = obj.hash();

    let new_obj = GetBlockHashResponse::new(hash);

    assert_eq!(obj, new_obj);

    Ok(())
}

#[test]
fn test_get_block_template_request() -> Result<(), Box<dyn std::error::Error>> {
    let json = r#"{"mode":"template"}"#;

    let new_obj = GetBlockTemplateParameters::new(
        GetBlockTemplateRequestMode::Template,
        None,
        vec![],
        None,
        None,
    );
    let new_json = serde_json::to_string(&new_obj)?;
    assert_eq!(json, new_json);

    Ok(())
}

#[test]
fn test_get_block_template_response() -> Result<(), Box<dyn std::error::Error>> {
    let json = GET_BLOCK_TEMPLATE_RESPONSE_TEMPLATE;
    let obj: GetBlockTemplateResponse = serde_json::from_str(json)?;

    let GetBlockTemplateResponse::TemplateMode(template) = &obj else {
        panic!("Expected GetBlockTemplateResponse::TemplateMode");
    };

    let capabilities = template.capabilities().clone();
    let version = template.version();
    let previous_block_hash = template.previous_block_hash().0;
    let block_commitments_hash: [u8; 32] = template.block_commitments_hash().into();
    let light_client_root_hash: [u8; 32] = template.light_client_root_hash().into();
    let final_sapling_root_hash: [u8; 32] = template.final_sapling_root_hash().into();
    let default_roots_merkle_root: [u8; 32] = template.default_roots().merkle_root().into();
    let default_roots_chain_history_root: [u8; 32] =
        template.default_roots().chain_history_root().into();
    let default_roots_auth_data_root: [u8; 32] = template.default_roots().auth_data_root().into();
    let default_roots_block_commitments_hash: [u8; 32] =
        template.default_roots().block_commitments_hash().into();
    let default_roots = DefaultRoots::new(
        default_roots_merkle_root.into(),
        default_roots_chain_history_root.into(),
        default_roots_auth_data_root.into(),
        default_roots_block_commitments_hash.into(),
    );
    let transactions = template
        .transactions()
        .clone()
        .iter()
        .map(|txn| {
            let data = txn.data().clone().as_ref().to_vec();
            let hash: [u8; 32] = txn.hash().into();
            let auth_digest: [u8; 32] = txn.auth_digest().into();
            let depends = txn.depends().clone();
            let fee = txn.fee();
            let sigops = txn.sigops();
            let required = txn.required();

            TransactionTemplate::new(
                data.into(),
                hash.into(),
                auth_digest.into(),
                depends,
                fee,
                sigops,
                required,
            )
        })
        .collect::<Vec<_>>();
    let coinbase_txn = template.coinbase_txn().clone();
    // We manually checked all LongPollId fields are extractable
    let long_poll_id = template.long_poll_id();
    let target = template.target().bytes_in_display_order();
    let min_time = template.min_time().timestamp();
    let mutable = template.mutable().clone();
    let nonce_range = template.nonce_range().clone();
    let sigop_limit = template.sigop_limit();
    let size_limit = template.size_limit();
    let cur_time = template.cur_time();
    let bits = template.bits().bytes_in_display_order();
    let height = template.height();
    let max_time = template.max_time();
    let submit_old = template.submit_old();

    let new_obj = GetBlockTemplateResponse::TemplateMode(Box::new(BlockTemplateResponse::new(
        capabilities,
        version,
        previous_block_hash.into(),
        block_commitments_hash.into(),
        light_client_root_hash.into(),
        final_sapling_root_hash.into(),
        default_roots,
        transactions,
        coinbase_txn,
        long_poll_id,
        ExpandedDifficulty::from_bytes_in_display_order(&target),
        min_time.into(),
        mutable,
        nonce_range,
        sigop_limit,
        size_limit,
        cur_time,
        CompactDifficulty::from_bytes_in_display_order(&bits).expect("was just serialized"),
        height,
        max_time,
        submit_old,
    )));

    assert_eq!(obj, new_obj);

    Ok(())
}

#[test]
fn test_submit_block() -> Result<(), Box<dyn std::error::Error>> {
    let json = r#""duplicate""#;
    let obj: SubmitBlockResponse = serde_json::from_str(json)?;

    assert_eq!(
        obj,
        SubmitBlockResponse::ErrorResponse(SubmitBlockErrorResponse::Duplicate)
    );

    Ok(())
}

#[test]
fn test_get_mining_info() -> Result<(), Box<dyn std::error::Error>> {
    let json = r#"
{
  "blocks": 2934350,
  "currentblocksize": 1629,
  "currentblocktx": 0,
  "networksolps": 6644588130,
  "networkhashps": 6644588130,
  "chain": "main",
  "testnet": false
}
"#;
    let obj: GetMiningInfoResponse = serde_json::from_str(json)?;

    let tip_height = obj.tip_height();
    let current_block_size = obj.current_block_size();
    let current_block_tx = obj.current_block_tx();
    let networksolps = obj.networksolps();
    let networkhashps = obj.networkhashps();
    let chain = obj.chain().clone();
    let testnet = obj.testnet();

    let new_obj = GetMiningInfoResponse::new(
        tip_height,
        current_block_size,
        current_block_tx,
        networksolps,
        networkhashps,
        chain,
        testnet,
    );
    assert_eq!(obj, new_obj);

    Ok(())
}

#[test]
fn test_get_peer_info() -> Result<(), Box<dyn std::error::Error>> {
    let json = r#"
[
  {
    "addr": "192.168.0.1:8233",
    "inbound": false
  },
  {
    "addr": "[2000:2000:2000:0000::]:8233",
    "inbound": false
  }
]
"#;
    let obj: GetPeerInfoResponse = serde_json::from_str(json)?;

    let addr0 = *obj[0].addr().deref();
    let inbound0 = obj[0].inbound();
    let addr1 = *obj[1].addr().deref();
    let inbound1 = obj[1].inbound();

    let new_obj = vec![
        PeerInfo::new(addr0.into(), inbound0),
        PeerInfo::new(addr1.into(), inbound1),
    ];
    assert_eq!(obj, new_obj);

    Ok(())
}

#[test]
fn test_validate_address() -> Result<(), Box<dyn std::error::Error>> {
    let json = r#"
{
  "isvalid": true,
  "address": "t1at7nVNsv6taLRrNRvnQdtfLNRDfsGc3Ak",
  "isscript": false
}
"#;
    let obj: ValidateAddressResponse = serde_json::from_str(json)?;

    let is_valid = obj.is_valid();
    let address = obj.address().clone();
    let is_script = obj.is_script();

    let new_obj = ValidateAddressResponse::new(is_valid, address, is_script);

    assert_eq!(obj, new_obj);

    Ok(())
}

#[test]
fn test_z_validate_address() -> Result<(), Box<dyn std::error::Error>> {
    let json = r#"
{
  "isvalid": true,
  "address": "u1l8xunezsvhq8fgzfl7404m450nwnd76zshscn6nfys7vyz2ywyh4cc5daaq0c7q2su5lqfh23sp7fkf3kt27ve5948mzpfdvckzaect2jtte308mkwlycj2u0eac077wu70vqcetkxf",
  "address_type": "unified",
  "ismine": false
}
"#;
    let obj: ZValidateAddressResponse = serde_json::from_str(json)?;

    let is_valid = obj.is_valid();
    let address = obj.address().clone();
    let address_type = obj.address_type();
    let is_mine = obj.is_mine();

    let new_obj = ZValidateAddressResponse::new(is_valid, address, address_type, is_mine);

    assert_eq!(obj, new_obj);

    Ok(())
}

#[test]
fn test_get_block_subsidy() -> Result<(), Box<dyn std::error::Error>> {
    let json = r#"
{
  "fundingstreams": [
    {
      "recipient": "Zcash Community Grants NU6",
      "specification": "https://zips.z.cash/zip-1015",
      "value": 0.125,
      "valueZat": 12500000,
      "address": "t3cFfPt1Bcvgez9ZbMBFWeZsskxTkPzGCow"
    }
  ],
  "lockboxstreams": [
    {
      "recipient": "Lockbox NU6",
      "specification": "https://zips.z.cash/zip-1015",
      "value": 0.1875,
      "valueZat": 18750000
    }
  ],
  "miner": 1.25,
  "founders": 0.0,
  "fundingstreamstotal": 0.125,
  "lockboxtotal": 0.1875,
  "totalblocksubsidy": 1.5625
}
"#;
    let obj: GetBlockSubsidyResponse = serde_json::from_str(json)?;

    let funding_streams = obj
        .funding_streams()
        .iter()
        .map(|stream| {
            let recipient = stream.recipient().clone();
            let specification = stream.specification().clone();
            let value = stream.value();
            let value_zat = stream.value_zat();
            let address = stream.address().clone();

            FundingStream::new(recipient, specification, value, value_zat, address)
        })
        .collect::<Vec<_>>();
    let lockbox_streams = obj.lockbox_streams().clone();
    let miner = obj.miner();
    let founders = obj.founders();
    let funding_streams_total = obj.funding_streams_total();
    let lockbox_total = obj.lockbox_total();
    let total_block_subsidy = obj.total_block_subsidy();

    let new_obj = GetBlockSubsidyResponse::new(
        funding_streams,
        lockbox_streams,
        miner,
        founders,
        funding_streams_total,
        lockbox_total,
        total_block_subsidy,
    );

    assert_eq!(obj, new_obj);

    Ok(())
}

#[test]
fn test_z_list_unified_receivers() -> Result<(), Box<dyn std::error::Error>> {
    let json = r#"
{
  "sapling": "zs1mrhc9y7jdh5r9ece8u5khgvj9kg0zgkxzdduyv0whkg7lkcrkx5xqem3e48avjq9wn2rukydkwn",
  "p2pkh": "t1V9mnyk5Z5cTNMCkLbaDwSskgJZucTLdgW"
}
"#;
    let obj: ZListUnifiedReceiversResponse = serde_json::from_str(json)?;

    let orchard = obj.orchard().clone();
    let sapling = obj.sapling().clone();
    let p2pkh = obj.p2pkh().clone();
    let p2sh = obj.p2sh().clone();

    let new_obj = ZListUnifiedReceiversResponse::new(orchard, sapling, p2pkh, p2sh);
    assert_eq!(obj, new_obj);

    Ok(())
}

#[test]
fn test_generate() -> Result<(), Box<dyn std::error::Error>> {
    let json = r#"
[
  "0000000001695b61dd5c82ae33a326126d6153d1641a3a1759d3f687ea377148",
  "0000000001695b61dd5c82ae33a326126d6153d1641a3a1759d3f687ea377149"
]
"#;
    let obj: Vec<Hash> = serde_json::from_str(json)?;
    let hash0 = obj[0].hash();
    let hash1 = obj[1].hash();
    let new_obj = vec![Hash::new(hash0), Hash::new(hash1)];
    assert_eq!(obj, new_obj);

    Ok(())
}<|MERGE_RESOLUTION|>--- conflicted
+++ resolved
@@ -13,45 +13,27 @@
     GET_BLOCK_TEMPLATE_RESPONSE_TEMPLATE, GET_RAW_TRANSACTION_RESPONSE_TRUE,
 };
 
-use zebra_rpc::client::{
-<<<<<<< HEAD
-=======
-    zebra_chain::{
-        sapling::ValueCommitment,
-        serialization::{ZcashDeserialize, ZcashSerialize},
-        subtree::NoteCommitmentSubtreeIndex,
-        transparent::{OutputIndex, Script},
-        work::difficulty::{CompactDifficulty, ExpandedDifficulty},
-    },
-    GetBlockchainInfoBalance, JoinSplit, OrchardFlags,
+use zebra_rpc::client::zebra_chain::{
+    sapling::ValueCommitment,
+    serialization::{ZcashDeserialize, ZcashSerialize},
+    subtree::NoteCommitmentSubtreeIndex,
+    transparent::{OutputIndex, Script},
+    work::difficulty::{CompactDifficulty, ExpandedDifficulty},
 };
 use zebra_rpc::client::{
->>>>>>> 6c5859c5
     BlockHeaderObject, BlockObject, BlockTemplateResponse, Commitments, DefaultRoots,
     FundingStream, GetAddressBalanceRequest, GetAddressBalanceResponse, GetAddressTxIdsRequest,
-    GetAddressUtxosResponse, GetBlockHashResponse, GetBlockHeaderResponse,
-    GetBlockHeightAndHashResponse, GetBlockResponse, GetBlockSubsidyResponse,
-    GetBlockTemplateParameters, GetBlockTemplateRequestMode, GetBlockTemplateResponse,
-    GetBlockTransaction, GetBlockTrees, GetBlockchainInfoResponse, GetInfoResponse,
-    GetMiningInfoResponse, GetPeerInfoResponse, GetRawMempoolResponse, GetRawTransactionResponse,
-    GetSubtreesByIndexResponse, GetTreestateResponse, Hash, Input, MempoolObject, Orchard,
-    OrchardAction, Output, PeerInfo, ScriptPubKey, ScriptSig, SendRawTransactionResponse,
+    GetAddressUtxosResponse, GetAddressUtxosResponseObject, GetBlockHashResponse,
+    GetBlockHeaderResponse, GetBlockHeightAndHashResponse, GetBlockResponse,
+    GetBlockSubsidyResponse, GetBlockTemplateParameters, GetBlockTemplateRequestMode,
+    GetBlockTemplateResponse, GetBlockTransaction, GetBlockTrees, GetBlockchainInfoBalance,
+    GetBlockchainInfoResponse, GetInfoResponse, GetMiningInfoResponse, GetPeerInfoResponse,
+    GetRawMempoolResponse, GetRawTransactionResponse, GetSubtreesByIndexResponse,
+    GetTreestateResponse, Hash, Input, JoinSplit, MempoolObject, Orchard, OrchardAction,
+    OrchardFlags, Output, PeerInfo, ScriptPubKey, ScriptSig, SendRawTransactionResponse,
     ShieldedOutput, ShieldedSpend, SubmitBlockErrorResponse, SubmitBlockResponse, SubtreeRpcData,
     TransactionObject, TransactionTemplate, Treestate, Utxo, ValidateAddressResponse,
     ZListUnifiedReceiversResponse, ZValidateAddressResponse,
-};
-use zebra_rpc::{
-    client::{
-        zebra_chain::{
-            sapling::NotSmallOrderValueCommitment,
-            serialization::{ZcashDeserialize, ZcashSerialize},
-            subtree::NoteCommitmentSubtreeIndex,
-            transparent::{OutputIndex, Script},
-            work::difficulty::{CompactDifficulty, ExpandedDifficulty},
-        },
-        GetBlockchainInfoBalance, JoinSplit, OrchardFlags,
-    },
-    methods::GetAddressUtxosResponseObject,
 };
 
 #[test]
