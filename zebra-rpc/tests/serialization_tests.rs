--- conflicted
+++ resolved
@@ -13,12 +13,15 @@
     GET_BLOCK_TEMPLATE_RESPONSE_TEMPLATE, GET_RAW_TRANSACTION_RESPONSE_TRUE,
 };
 
-use zebra_rpc::client::zebra_chain::{
-    sapling::NotSmallOrderValueCommitment,
-    serialization::{ZcashDeserialize, ZcashSerialize},
-    subtree::NoteCommitmentSubtreeIndex,
-    transparent::{OutputIndex, Script},
-    work::difficulty::{CompactDifficulty, ExpandedDifficulty},
+use zebra_rpc::client::{
+    zebra_chain::{
+        sapling::NotSmallOrderValueCommitment,
+        serialization::{ZcashDeserialize, ZcashSerialize},
+        subtree::NoteCommitmentSubtreeIndex,
+        transparent::{OutputIndex, Script},
+        work::difficulty::{CompactDifficulty, ExpandedDifficulty},
+    },
+    GetBlockchainInfoBalance,
 };
 use zebra_rpc::client::{
     BlockHeaderObject, BlockObject, BlockTemplateResponse, Commitments, DefaultRoots,
@@ -223,6 +226,17 @@
     // TODO: should we expose the u32 value?
     let bits = block.bits().map(|d| d.bytes_in_display_order());
     let difficulty = block.difficulty();
+    let chain_supply = block.chain_supply().as_ref().map(|b| {
+        GetBlockchainInfoBalance::new(
+            b.id().clone(),
+            b.chain_value(),
+            b.chain_value_zat(),
+            b.monitored(),
+            b.value_delta(),
+            b.value_delta_zat(),
+        )
+    });
+    let value_pools = block.value_pools().clone();
     let trees = block.trees();
     let trees_sapling = trees.sapling();
     let trees_orchard = trees.orchard();
@@ -252,6 +266,8 @@
                 .expect("must work since it was just read")
         }),
         difficulty,
+        chain_supply,
+        value_pools,
         GetBlockTrees::new(trees_sapling, trees_orchard),
         previous_block_hash,
         next_block_hash,
@@ -299,6 +315,8 @@
     let solution = block.solution();
     let bits = block.bits();
     let difficulty = block.difficulty();
+    let chain_supply = block.chain_supply().clone();
+    let value_pools = block.value_pools().clone();
     let trees = block.trees();
     let previous_block_hash = block.previous_block_hash();
     let next_block_hash = block.next_block_hash();
@@ -322,6 +340,8 @@
         solution,
         bits,
         difficulty,
+        chain_supply,
+        value_pools,
         trees,
         previous_block_hash,
         next_block_hash,
@@ -601,7 +621,6 @@
         panic!("Expected GetRawTransaction::Object");
     };
 
-<<<<<<< HEAD
     // TODO: don't use SerializedTransaction?
     let hex = tx.hex().clone().as_ref().to_vec();
     let height = tx.height();
@@ -734,38 +753,20 @@
     let value_balance_zat = tx.value_balance_zat();
     let size = tx.size();
     let time = tx.time();
+    let txid = tx.txid();
+    let in_active_chain = tx.in_active_chain();
+    let auth_digest = tx.auth_digest();
+    let overwintered = tx.overwintered();
+    let version = tx.version();
+    let version_group_id = tx.version_group_id().clone();
+    let lock_time = tx.lock_time();
+    let expiry_height = tx.expiry_height();
+    let block_hash = tx.block_hash();
+    let block_time = tx.block_time();
 
     let new_obj = GetRawTransactionResponse::Object(Box::new(TransactionObject::new(
+        in_active_chain,
         hex.into(),
-=======
-    let hex = tx.hex.clone();
-    let height = tx.height;
-    let confirmations = tx.confirmations;
-    let inputs = tx.inputs.clone();
-    let outputs = tx.outputs.clone();
-    let shielded_spends = tx.shielded_spends.clone();
-    let shielded_outputs = tx.shielded_outputs.clone();
-    let orchard = tx.orchard.clone();
-    let value_balance = tx.value_balance;
-    let value_balance_zat = tx.value_balance_zat;
-    let size = tx.size;
-    let time = tx.time;
-    let txid = tx.txid;
-    let in_active_chain = tx.in_active_chain;
-    let auth_digest = tx.auth_digest;
-    let overwintered = tx.overwintered;
-    let version = tx.version;
-    let version_group_id = tx.version_group_id.clone();
-    let lock_time = tx.lock_time;
-    let expiry_height = tx.expiry_height;
-    let block_hash = tx.block_hash;
-    let block_time = tx.block_time;
-
-    // TODO: add test for ShieldedSpend, ShieldedOutput, Orchard
-
-    let new_obj = GetRawTransaction::Object(Box::new(TransactionObject {
-        hex,
->>>>>>> 9caa717d
         height,
         confirmations,
         inputs,
@@ -777,11 +778,7 @@
         value_balance_zat,
         size,
         time,
-<<<<<<< HEAD
-    )));
-=======
         txid,
-        in_active_chain,
         auth_digest,
         overwintered,
         version,
@@ -790,8 +787,7 @@
         expiry_height,
         block_hash,
         block_time,
-    }));
->>>>>>> 9caa717d
+    )));
 
     assert_eq!(obj, new_obj);
 
