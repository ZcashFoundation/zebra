--- conflicted
+++ resolved
@@ -10,13 +10,8 @@
 futures-core = "0.3.28"
 pin-project = "1.0.12"
 rayon = "1.7.0"
-<<<<<<< HEAD
-tokio = { version = "1.27.0", features = ["time", "sync", "tracing", "macros"] }
+tokio = { version = "1.28.0", features = ["time", "sync", "tracing", "macros"] }
 tokio-util = "0.7.8"
-=======
-tokio = { version = "1.28.0", features = ["time", "sync", "tracing", "macros"] }
-tokio-util = "0.7.7"
->>>>>>> aea3833c
 tower = { version = "0.4.13", features = ["util", "buffer"] }
 tracing = "0.1.37"
 tracing-futures = "0.2.5"
