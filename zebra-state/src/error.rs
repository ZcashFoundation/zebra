--- conflicted
+++ resolved
@@ -140,20 +140,18 @@
         in_finalized_state: bool,
     },
 
-<<<<<<< HEAD
-    #[error("error in Sapling note commitment tree")]
-    SaplingNoteCommitmentTreeError(#[from] zebra_chain::sapling::tree::NoteCommitmentTreeError),
-
-    #[error("error in Orchard note commitment tree")]
-    OrchardNoteCommitmentTreeError(#[from] zebra_chain::orchard::tree::NoteCommitmentTreeError),
-=======
     #[error("remaining value in the transparent transaction value pool MUST be nonnegative: {transaction_hash:?}, in finalized state: {in_finalized_state:?}")]
     #[non_exhaustive]
     InvalidRemainingTransparentValue {
         transaction_hash: zebra_chain::transaction::Hash,
         in_finalized_state: bool,
     },
->>>>>>> 3d792f71
+
+    #[error("error in Sapling note commitment tree")]
+    SaplingNoteCommitmentTreeError(#[from] zebra_chain::sapling::tree::NoteCommitmentTreeError),
+
+    #[error("error in Orchard note commitment tree")]
+    OrchardNoteCommitmentTreeError(#[from] zebra_chain::orchard::tree::NoteCommitmentTreeError),
 }
 
 /// Trait for creating the corresponding duplicate nullifier error from a nullifier.
