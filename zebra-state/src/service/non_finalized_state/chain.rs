//! [`Chain`] implements a single non-finalized blockchain,
//! starting at the finalized tip.

use std::{
    cmp::Ordering,
    collections::{BTreeMap, BTreeSet, HashMap, HashSet},
    ops::{Deref, DerefMut, RangeInclusive},
    sync::Arc,
};

use mset::MultiSet;
use tracing::instrument;

use zebra_chain::{
    amount::{Amount, NegativeAllowed, NonNegative},
    block::{self, Height},
    history_tree::HistoryTree,
    orchard,
    orchard_zsa::{AssetBase, AssetState, IssuedAssets, IssuedAssetsChange},
    parallel::tree::NoteCommitmentTrees,
    parameters::Network,
    primitives::Groth16Proof,
    sapling, sprout,
    subtree::{NoteCommitmentSubtree, NoteCommitmentSubtreeData, NoteCommitmentSubtreeIndex},
    transaction::{
        self,
        Transaction::{self, *},
    },
    transparent,
    value_balance::ValueBalance,
    work::difficulty::PartialCumulativeWork,
};

#[cfg(feature = "tx-v6")]
use zebra_chain::orchard_zsa::{AssetBase, AssetState, IssuedAssets, IssuedAssetsChange};

use crate::{
    request::Treestate, service::check, ContextuallyVerifiedBlock, HashOrHeight, OutputLocation,
    TransactionLocation, ValidateContextError,
};

use self::index::TransparentTransfers;

pub mod index;

/// A single non-finalized partial chain, from the child of the finalized tip,
/// to a non-finalized chain tip.
#[derive(Clone, Debug, Default)]
pub struct Chain {
    // Config
    //
    /// The configured network for this chain.
    network: Network,

    /// The internal state of this chain.
    inner: ChainInner,

    // Diagnostics
    //
    /// The last height this chain forked at. Diagnostics only.
    ///
    /// This field is only used for metrics. It is not consensus-critical, and it is not checked for
    /// equality.
    ///
    /// We keep the same last fork height in both sides of a clone, because every new block clones a
    /// chain, even if it's just growing that chain.
    ///
    /// # Note
    ///
    /// Most diagnostics are implemented on the `NonFinalizedState`, rather than each chain. Some
    /// diagnostics only use the best chain, and others need to modify the Chain state, but that's
    /// difficult with `Arc<Chain>`s.
    pub(super) last_fork_height: Option<Height>,
}

/// The internal state of [`Chain`].
#[derive(Clone, Debug, PartialEq, Eq, Default)]
pub struct ChainInner {
    // Blocks, heights, hashes, and transaction locations
    //
    /// The contextually valid blocks which form this non-finalized partial chain, in height order.
    pub(crate) blocks: BTreeMap<block::Height, ContextuallyVerifiedBlock>,

    /// An index of block heights for each block hash in `blocks`.
    pub height_by_hash: HashMap<block::Hash, block::Height>,

    /// An index of [`TransactionLocation`]s for each transaction hash in `blocks`.
    pub tx_loc_by_hash: HashMap<transaction::Hash, TransactionLocation>,

    // Transparent outputs and spends
    //
    /// The [`transparent::Utxo`]s created by `blocks`.
    ///
    /// Note that these UTXOs may not be unspent.
    /// Outputs can be spent by later transactions or blocks in the chain.
    //
    // TODO: replace OutPoint with OutputLocation?
    pub(crate) created_utxos: HashMap<transparent::OutPoint, transparent::OrderedUtxo>,
    /// The [`transparent::OutPoint`]s spent by `blocks`,
    /// including those created by earlier transactions or blocks in the chain.
    pub(crate) spent_utxos: HashSet<transparent::OutPoint>,

    // Note commitment trees
    //
    /// The Sprout note commitment tree for each anchor.
    /// This is required for interstitial states.
    ///
    /// When a chain is forked from the finalized tip, also contains the finalized tip root.
    /// This extra root is removed when the first non-finalized block is committed.
    pub(crate) sprout_trees_by_anchor:
        HashMap<sprout::tree::Root, Arc<sprout::tree::NoteCommitmentTree>>,
    /// The Sprout note commitment tree for each height.
    ///
    /// When a chain is forked from the finalized tip, also contains the finalized tip tree.
    /// This extra tree is removed when the first non-finalized block is committed.
    pub(crate) sprout_trees_by_height:
        BTreeMap<block::Height, Arc<sprout::tree::NoteCommitmentTree>>,

    /// The Sapling note commitment tree for each height.
    ///
    /// When a chain is forked from the finalized tip, also contains the finalized tip tree.
    /// This extra tree is removed when the first non-finalized block is committed.
    pub(crate) sapling_trees_by_height:
        BTreeMap<block::Height, Arc<sapling::tree::NoteCommitmentTree>>,

    /// The Orchard note commitment tree for each height.
    ///
    /// When a chain is forked from the finalized tip, also contains the finalized tip tree.
    /// This extra tree is removed when the first non-finalized block is committed.
    pub(crate) orchard_trees_by_height:
        BTreeMap<block::Height, Arc<orchard::tree::NoteCommitmentTree>>,

    // History trees
    //
    /// The ZIP-221 history tree for each height, including all finalized blocks,
    /// and the non-finalized `blocks` below that height in this chain.
    ///
    /// When a chain is forked from the finalized tip, also contains the finalized tip tree.
    /// This extra tree is removed when the first non-finalized block is committed.
    pub(crate) history_trees_by_height: BTreeMap<block::Height, Arc<HistoryTree>>,

    // Anchors
    //
    /// The Sprout anchors created by `blocks`.
    ///
    /// When a chain is forked from the finalized tip, also contains the finalized tip root.
    /// This extra root is removed when the first non-finalized block is committed.
    pub(crate) sprout_anchors: MultiSet<sprout::tree::Root>,
    /// The Sprout anchors created by each block in `blocks`.
    ///
    /// When a chain is forked from the finalized tip, also contains the finalized tip root.
    /// This extra root is removed when the first non-finalized block is committed.
    pub(crate) sprout_anchors_by_height: BTreeMap<block::Height, sprout::tree::Root>,

    /// The Sapling anchors created by `blocks`.
    ///
    /// When a chain is forked from the finalized tip, also contains the finalized tip root.
    /// This extra root is removed when the first non-finalized block is committed.
    pub(crate) sapling_anchors: MultiSet<sapling::tree::Root>,
    /// The Sapling anchors created by each block in `blocks`.
    ///
    /// When a chain is forked from the finalized tip, also contains the finalized tip root.
    /// This extra root is removed when the first non-finalized block is committed.
    pub(crate) sapling_anchors_by_height: BTreeMap<block::Height, sapling::tree::Root>,
    /// A list of Sapling subtrees completed in the non-finalized state
    pub(crate) sapling_subtrees:
        BTreeMap<NoteCommitmentSubtreeIndex, NoteCommitmentSubtreeData<sapling::tree::Node>>,

    /// The Orchard anchors created by `blocks`.
    ///
    /// When a chain is forked from the finalized tip, also contains the finalized tip root.
    /// This extra root is removed when the first non-finalized block is committed.
    pub(crate) orchard_anchors: MultiSet<orchard::tree::Root>,
    /// The Orchard anchors created by each block in `blocks`.
    ///
    /// When a chain is forked from the finalized tip, also contains the finalized tip root.
    /// This extra root is removed when the first non-finalized block is committed.
    pub(crate) orchard_anchors_by_height: BTreeMap<block::Height, orchard::tree::Root>,
    /// A list of Orchard subtrees completed in the non-finalized state
    pub(crate) orchard_subtrees:
        BTreeMap<NoteCommitmentSubtreeIndex, NoteCommitmentSubtreeData<orchard::tree::Node>>,

<<<<<<< HEAD
=======
    #[cfg(feature = "tx-v6")]
>>>>>>> c006f8a8
    /// A partial map of `issued_assets` with entries for asset states that were updated in
    /// this chain.
    // TODO: Add reference to ZIP
    pub(crate) issued_assets: HashMap<AssetBase, AssetState>,

    // Nullifiers
    //
    /// The Sprout nullifiers revealed by `blocks`.
    pub(crate) sprout_nullifiers: HashSet<sprout::Nullifier>,
    /// The Sapling nullifiers revealed by `blocks`.
    pub(crate) sapling_nullifiers: HashSet<sapling::Nullifier>,
    /// The Orchard nullifiers revealed by `blocks`.
    pub(crate) orchard_nullifiers: HashSet<orchard::Nullifier>,

    // Transparent Transfers
    // TODO: move to the transparent section
    //
    /// Partial transparent address index data from `blocks`.
    pub(super) partial_transparent_transfers: HashMap<transparent::Address, TransparentTransfers>,

    // Chain Work
    //
    /// The cumulative work represented by `blocks`.
    ///
    /// Since the best chain is determined by the largest cumulative work,
    /// the work represented by finalized blocks can be ignored,
    /// because they are common to all non-finalized chains.
    pub(super) partial_cumulative_work: PartialCumulativeWork,

    // Chain Pools
    //
    /// The chain value pool balances of the tip of this [`Chain`], including the block value pool
    /// changes from all finalized blocks, and the non-finalized blocks in this chain.
    ///
    /// When a new chain is created from the finalized tip, it is initialized with the finalized tip
    /// chain value pool balances.
    pub(crate) chain_value_pools: ValueBalance<NonNegative>,
}

impl Chain {
    /// Create a new Chain with the given finalized tip trees and network.
    pub(crate) fn new(
        network: &Network,
        finalized_tip_height: Height,
        sprout_note_commitment_tree: Arc<sprout::tree::NoteCommitmentTree>,
        sapling_note_commitment_tree: Arc<sapling::tree::NoteCommitmentTree>,
        orchard_note_commitment_tree: Arc<orchard::tree::NoteCommitmentTree>,
        history_tree: Arc<HistoryTree>,
        finalized_tip_chain_value_pools: ValueBalance<NonNegative>,
    ) -> Self {
        let inner = ChainInner {
            blocks: Default::default(),
            height_by_hash: Default::default(),
            tx_loc_by_hash: Default::default(),
            created_utxos: Default::default(),
            spent_utxos: Default::default(),
            sprout_anchors: MultiSet::new(),
            sprout_anchors_by_height: Default::default(),
            sprout_trees_by_anchor: Default::default(),
            sprout_trees_by_height: Default::default(),
            sapling_anchors: MultiSet::new(),
            sapling_anchors_by_height: Default::default(),
            sapling_trees_by_height: Default::default(),
            sapling_subtrees: Default::default(),
            orchard_anchors: MultiSet::new(),
            orchard_anchors_by_height: Default::default(),
            orchard_trees_by_height: Default::default(),
            orchard_subtrees: Default::default(),
<<<<<<< HEAD
=======
            #[cfg(feature = "tx-v6")]
>>>>>>> c006f8a8
            issued_assets: Default::default(),
            sprout_nullifiers: Default::default(),
            sapling_nullifiers: Default::default(),
            orchard_nullifiers: Default::default(),
            partial_transparent_transfers: Default::default(),
            partial_cumulative_work: Default::default(),
            history_trees_by_height: Default::default(),
            chain_value_pools: finalized_tip_chain_value_pools,
        };

        let mut chain = Self {
            network: network.clone(),
            inner,
            last_fork_height: None,
        };

        chain.add_sprout_tree_and_anchor(finalized_tip_height, sprout_note_commitment_tree);
        chain.add_sapling_tree_and_anchor(finalized_tip_height, sapling_note_commitment_tree);
        chain.add_orchard_tree_and_anchor(finalized_tip_height, orchard_note_commitment_tree);
        chain.add_history_tree(finalized_tip_height, history_tree);

        chain
    }

    /// Is the internal state of `self` the same as `other`?
    ///
    /// [`Chain`] has custom [`Eq`] and [`Ord`] implementations based on proof of work,
    /// which are used to select the best chain. So we can't derive [`Eq`] for [`Chain`].
    ///
    /// Unlike the custom trait impls, this method returns `true` if the entire internal state
    /// of two chains is equal.
    ///
    /// If the internal states are different, it returns `false`,
    /// even if the blocks in the two chains are equal.
    #[cfg(any(test, feature = "proptest-impl"))]
    pub fn eq_internal_state(&self, other: &Chain) -> bool {
        self.inner == other.inner
    }

    /// Returns the last fork height if that height is still in the non-finalized state.
    /// Otherwise, if that fork has been finalized, returns `None`.
    #[allow(dead_code)]
    pub fn recent_fork_height(&self) -> Option<Height> {
        self.last_fork_height
            .filter(|last| last >= &self.non_finalized_root_height())
    }

    /// Returns this chain fork's length, if its fork is still in the non-finalized state.
    /// Otherwise, if the fork has been finalized, returns `None`.
    #[allow(dead_code)]
    pub fn recent_fork_length(&self) -> Option<u32> {
        let fork_length = self.non_finalized_tip_height() - self.recent_fork_height()?;

        // If the fork is above the tip, it is invalid, so just return `None`
        // (Ignoring invalid data is ok because this is metrics-only code.)
        fork_length.try_into().ok()
    }

    /// Push a contextually valid non-finalized block into this chain as the new tip.
    ///
    /// If the block is invalid, drops this chain, and returns an error.
    ///
    /// Note: a [`ContextuallyVerifiedBlock`] isn't actually contextually valid until
    /// [`Self::update_chain_tip_with`] returns success.
    #[instrument(level = "debug", skip(self, block), fields(block = %block.block))]
    pub fn push(mut self, block: ContextuallyVerifiedBlock) -> Result<Chain, ValidateContextError> {
        // update cumulative data members
        self.update_chain_tip_with(&block)?;

        tracing::debug!(block = %block.block, "adding block to chain");
        self.blocks.insert(block.height, block);

        Ok(self)
    }

    /// Pops the lowest height block of the non-finalized portion of a chain,
    /// and returns it with its associated treestate.
    #[instrument(level = "debug", skip(self))]
    pub(crate) fn pop_root(&mut self) -> (ContextuallyVerifiedBlock, Treestate) {
        // Obtain the lowest height.
        let block_height = self.non_finalized_root_height();

        // Obtain the treestate associated with the block being finalized.
        let treestate = self
            .treestate(block_height.into())
            .expect("The treestate must be present for the root height.");

        if treestate.note_commitment_trees.sapling_subtree.is_some() {
            self.sapling_subtrees.pop_first();
        }

        if treestate.note_commitment_trees.orchard_subtree.is_some() {
            self.orchard_subtrees.pop_first();
        }

        // Remove the lowest height block from `self.blocks`.
        let block = self
            .blocks
            .remove(&block_height)
            .expect("only called while blocks is populated");

        // Update cumulative data members.
        self.revert_chain_with(&block, RevertPosition::Root);

        (block, treestate)
    }

    /// Returns the height of the chain root.
    pub fn non_finalized_root_height(&self) -> block::Height {
        self.blocks
            .keys()
            .next()
            .cloned()
            .expect("only called while blocks is populated")
    }

    /// Fork and return a chain at the block with the given `fork_tip`, if it is part of this
    /// chain. Otherwise, if this chain does not contain `fork_tip`, returns `None`.
    pub fn fork(&self, fork_tip: block::Hash) -> Option<Self> {
        if !self.height_by_hash.contains_key(&fork_tip) {
            return None;
        }

        let mut forked = self.clone();

        // Revert blocks above the fork
        while forked.non_finalized_tip_hash() != fork_tip {
            forked.pop_tip();

            forked.last_fork_height = Some(forked.non_finalized_tip_height());
        }

        Some(forked)
    }

    /// Returns the [`Network`] for this chain.
    pub fn network(&self) -> Network {
        self.network.clone()
    }

    /// Returns the [`ContextuallyVerifiedBlock`] with [`block::Hash`] or
    /// [`Height`], if it exists in this chain.
    pub fn block(&self, hash_or_height: HashOrHeight) -> Option<&ContextuallyVerifiedBlock> {
        let height =
            hash_or_height.height_or_else(|hash| self.height_by_hash.get(&hash).cloned())?;

        self.blocks.get(&height)
    }

    /// Returns the [`Transaction`] with [`transaction::Hash`], if it exists in this chain.
    pub fn transaction(
        &self,
        hash: transaction::Hash,
    ) -> Option<(&Arc<Transaction>, block::Height)> {
        self.tx_loc_by_hash.get(&hash).map(|tx_loc| {
            (
                &self.blocks[&tx_loc.height].block.transactions[tx_loc.index.as_usize()],
                tx_loc.height,
            )
        })
    }

    /// Returns the [`Transaction`] at [`TransactionLocation`], if it exists in this chain.
    #[allow(dead_code)]
    pub fn transaction_by_loc(&self, tx_loc: TransactionLocation) -> Option<&Arc<Transaction>> {
        self.blocks
            .get(&tx_loc.height)?
            .block
            .transactions
            .get(tx_loc.index.as_usize())
    }

    /// Returns the [`transaction::Hash`] for the transaction at [`TransactionLocation`],
    /// if it exists in this chain.
    #[allow(dead_code)]
    pub fn transaction_hash_by_loc(
        &self,
        tx_loc: TransactionLocation,
    ) -> Option<&transaction::Hash> {
        self.blocks
            .get(&tx_loc.height)?
            .transaction_hashes
            .get(tx_loc.index.as_usize())
    }

    /// Returns the [`transaction::Hash`]es in the block with `hash_or_height`,
    /// if it exists in this chain.
    ///
    /// Hashes are returned in block order.
    ///
    /// Returns `None` if the block is not found.
    pub fn transaction_hashes_for_block(
        &self,
        hash_or_height: HashOrHeight,
    ) -> Option<Arc<[transaction::Hash]>> {
        let transaction_hashes = self.block(hash_or_height)?.transaction_hashes.clone();

        Some(transaction_hashes)
    }

    /// Returns the [`block::Hash`] for `height`, if it exists in this chain.
    pub fn hash_by_height(&self, height: Height) -> Option<block::Hash> {
        let hash = self.blocks.get(&height)?.hash;

        Some(hash)
    }

    /// Returns the [`Height`] for `hash`, if it exists in this chain.
    pub fn height_by_hash(&self, hash: block::Hash) -> Option<Height> {
        self.height_by_hash.get(&hash).cloned()
    }

    /// Returns true is the chain contains the given block hash.
    /// Returns false otherwise.
    pub fn contains_block_hash(&self, hash: block::Hash) -> bool {
        self.height_by_hash.contains_key(&hash)
    }

    /// Returns true is the chain contains the given block height.
    /// Returns false otherwise.
    pub fn contains_block_height(&self, height: Height) -> bool {
        self.blocks.contains_key(&height)
    }

    /// Returns true is the chain contains the given block hash or height.
    /// Returns false otherwise.
    #[allow(dead_code)]
    pub fn contains_hash_or_height(&self, hash_or_height: impl Into<HashOrHeight>) -> bool {
        use HashOrHeight::*;

        let hash_or_height = hash_or_height.into();

        match hash_or_height {
            Hash(hash) => self.contains_block_hash(hash),
            Height(height) => self.contains_block_height(height),
        }
    }

    /// Returns the non-finalized tip block height and hash.
    pub fn non_finalized_tip(&self) -> (Height, block::Hash) {
        (
            self.non_finalized_tip_height(),
            self.non_finalized_tip_hash(),
        )
    }

    /// Returns the non-finalized tip block height, hash, and total pool value balances.
    pub fn non_finalized_tip_with_value_balance(
        &self,
    ) -> (Height, block::Hash, ValueBalance<NonNegative>) {
        (
            self.non_finalized_tip_height(),
            self.non_finalized_tip_hash(),
            self.chain_value_pools,
        )
    }

    /// Returns the Sprout note commitment tree of the tip of this [`Chain`],
    /// including all finalized notes, and the non-finalized notes in this chain.
    ///
    /// If the chain is empty, instead returns the tree of the finalized tip,
    /// which was supplied in [`Chain::new()`]
    ///
    /// # Panics
    ///
    /// If this chain has no sprout trees. (This should be impossible.)
    pub fn sprout_note_commitment_tree_for_tip(&self) -> Arc<sprout::tree::NoteCommitmentTree> {
        self.sprout_trees_by_height
            .last_key_value()
            .expect("only called while sprout_trees_by_height is populated")
            .1
            .clone()
    }

    /// Returns the Sprout [`NoteCommitmentTree`](sprout::tree::NoteCommitmentTree) specified by
    /// a [`HashOrHeight`], if it exists in the non-finalized [`Chain`].
    pub fn sprout_tree(
        &self,
        hash_or_height: HashOrHeight,
    ) -> Option<Arc<sprout::tree::NoteCommitmentTree>> {
        let height =
            hash_or_height.height_or_else(|hash| self.height_by_hash.get(&hash).cloned())?;

        self.sprout_trees_by_height
            .range(..=height)
            .next_back()
            .map(|(_height, tree)| tree.clone())
    }

    /// Adds the Sprout `tree` to the tree and anchor indexes at `height`.
    ///
    /// `height` can be either:
    ///
    /// - the height of a new block that has just been added to the chain tip, or
    /// - the finalized tip height—the height of the parent of the first block of a new chain.
    ///
    /// Stores only the first tree in each series of identical trees.
    ///
    /// # Panics
    ///
    /// - If there's a tree already stored at `height`.
    /// - If there's an anchor already stored at `height`.
    fn add_sprout_tree_and_anchor(
        &mut self,
        height: Height,
        tree: Arc<sprout::tree::NoteCommitmentTree>,
    ) {
        // Having updated all the note commitment trees and nullifier sets in
        // this block, the roots of the note commitment trees as of the last
        // transaction are the anchor treestates of this block.
        //
        // Use the previously cached root which was calculated in parallel.
        let anchor = tree.root();
        trace!(?height, ?anchor, "adding sprout tree");

        // Don't add a new tree unless it differs from the previous one or there's no previous tree.
        if height.is_min()
            || self
                .sprout_tree(
                    height
                        .previous()
                        .expect("Already checked for underflow.")
                        .into(),
                )
                .map_or(true, |prev_tree| prev_tree != tree)
        {
            assert_eq!(
                self.sprout_trees_by_height.insert(height, tree.clone()),
                None,
                "incorrect overwrite of sprout tree: trees must be reverted then inserted",
            );
        }

        // Store the root.
        assert_eq!(
            self.sprout_anchors_by_height.insert(height, anchor),
            None,
            "incorrect overwrite of sprout anchor: anchors must be reverted then inserted",
        );

        // Multiple inserts are expected here,
        // because the anchors only change if a block has shielded transactions.
        self.sprout_anchors.insert(anchor);
        self.sprout_trees_by_anchor.insert(anchor, tree);
    }

    /// Removes the Sprout tree and anchor indexes at `height`.
    ///
    /// `height` can be at two different [`RevertPosition`]s in the chain:
    ///
    /// - a tip block above a chain fork—only the tree and anchor at that height are removed, or
    /// - a root block—all trees and anchors at and below that height are removed, including
    ///   temporary finalized tip trees.
    ///
    ///   # Panics
    ///
    ///  - If the anchor being removed is not present.
    ///  - If there is no tree at `height`.
    fn remove_sprout_tree_and_anchor(&mut self, position: RevertPosition, height: Height) {
        let (removed_heights, highest_removed_tree) = if position == RevertPosition::Root {
            (
                // Remove all trees and anchors at or below the removed block.
                // This makes sure the temporary trees from finalized tip forks are removed.
                self.sprout_anchors_by_height
                    .keys()
                    .cloned()
                    .filter(|index_height| *index_height <= height)
                    .collect(),
                // Cache the highest (rightmost) tree before its removal.
                self.sprout_tree(height.into()),
            )
        } else {
            // Just remove the reverted tip trees and anchors.
            // We don't need to cache the highest (rightmost) tree.
            (vec![height], None)
        };

        for height in &removed_heights {
            let anchor = self
                .sprout_anchors_by_height
                .remove(height)
                .expect("Sprout anchor must be present if block was added to chain");

            self.sprout_trees_by_height.remove(height);

            trace!(?height, ?position, ?anchor, "removing sprout tree");

            // Multiple removals are expected here,
            // because the anchors only change if a block has shielded transactions.
            assert!(
                self.sprout_anchors.remove(&anchor),
                "Sprout anchor must be present if block was added to chain"
            );
            if !self.sprout_anchors.contains(&anchor) {
                self.sprout_trees_by_anchor.remove(&anchor);
            }
        }

        // # Invariant
        //
        // The height following after the removed heights in a non-empty non-finalized state must
        // always have its tree.
        //
        // The loop above can violate the invariant, and if `position` is [`RevertPosition::Root`],
        // it will always violate the invariant. We restore the invariant by storing the highest
        // (rightmost) removed tree just above `height` if there is no tree at that height.
        if !self.is_empty() && height < self.non_finalized_tip_height() {
            let next_height = height
                .next()
                .expect("Zebra should never reach the max height in normal operation.");

            self.sprout_trees_by_height
                .entry(next_height)
                .or_insert_with(|| {
                    highest_removed_tree.expect("There should be a cached removed tree.")
                });
        }
    }

    /// Returns the Sapling note commitment tree of the tip of this [`Chain`],
    /// including all finalized notes, and the non-finalized notes in this chain.
    ///
    /// If the chain is empty, instead returns the tree of the finalized tip,
    /// which was supplied in [`Chain::new()`]
    ///
    /// # Panics
    ///
    /// If this chain has no sapling trees. (This should be impossible.)
    pub fn sapling_note_commitment_tree_for_tip(&self) -> Arc<sapling::tree::NoteCommitmentTree> {
        self.sapling_trees_by_height
            .last_key_value()
            .expect("only called while sapling_trees_by_height is populated")
            .1
            .clone()
    }

    /// Returns the Sapling [`NoteCommitmentTree`](sapling::tree::NoteCommitmentTree) specified
    /// by a [`HashOrHeight`], if it exists in the non-finalized [`Chain`].
    pub fn sapling_tree(
        &self,
        hash_or_height: HashOrHeight,
    ) -> Option<Arc<sapling::tree::NoteCommitmentTree>> {
        let height =
            hash_or_height.height_or_else(|hash| self.height_by_hash.get(&hash).cloned())?;

        self.sapling_trees_by_height
            .range(..=height)
            .next_back()
            .map(|(_height, tree)| tree.clone())
    }

    /// Returns the Sapling [`NoteCommitmentSubtree`] that was completed at a block with
    /// [`HashOrHeight`], if it exists in the non-finalized [`Chain`].
    ///
    /// # Concurrency
    ///
    /// This method should not be used to get subtrees in concurrent code by height,
    /// because the same heights in different chain forks can have different subtrees.
    pub fn sapling_subtree(
        &self,
        hash_or_height: HashOrHeight,
    ) -> Option<NoteCommitmentSubtree<sapling::tree::Node>> {
        let height =
            hash_or_height.height_or_else(|hash| self.height_by_hash.get(&hash).cloned())?;

        self.sapling_subtrees
            .iter()
            .find(|(_index, subtree)| subtree.end_height == height)
            .map(|(index, subtree)| subtree.with_index(*index))
    }

    /// Returns a list of Sapling [`NoteCommitmentSubtree`]s in the provided range.
    ///
    /// Unlike the finalized state and `ReadRequest::SaplingSubtrees`, the returned subtrees
    /// can start after `start_index`. These subtrees are continuous up to the tip.
    ///
    /// There is no API for retrieving single subtrees by index, because it can accidentally be
    /// used to create an inconsistent list of subtrees after concurrent non-finalized and
    /// finalized updates.
    pub fn sapling_subtrees_in_range(
        &self,
        range: impl std::ops::RangeBounds<NoteCommitmentSubtreeIndex>,
    ) -> BTreeMap<NoteCommitmentSubtreeIndex, NoteCommitmentSubtreeData<sapling::tree::Node>> {
        self.sapling_subtrees
            .range(range)
            .map(|(index, subtree)| (*index, *subtree))
            .collect()
    }

    /// Returns the Sapling [`NoteCommitmentSubtree`] if it was completed at the tip height.
    pub fn sapling_subtree_for_tip(&self) -> Option<NoteCommitmentSubtree<sapling::tree::Node>> {
        if !self.is_empty() {
            let tip = self.non_finalized_tip_height();
            self.sapling_subtree(tip.into())
        } else {
            None
        }
    }

    /// Adds the Sapling `tree` to the tree and anchor indexes at `height`.
    ///
    /// `height` can be either:
    ///
    /// - the height of a new block that has just been added to the chain tip, or
    /// - the finalized tip height—the height of the parent of the first block of a new chain.
    ///
    /// Stores only the first tree in each series of identical trees.
    ///
    /// # Panics
    ///
    /// - If there's a tree already stored at `height`.
    /// - If there's an anchor already stored at `height`.
    fn add_sapling_tree_and_anchor(
        &mut self,
        height: Height,
        tree: Arc<sapling::tree::NoteCommitmentTree>,
    ) {
        let anchor = tree.root();
        trace!(?height, ?anchor, "adding sapling tree");

        // Don't add a new tree unless it differs from the previous one or there's no previous tree.
        if height.is_min()
            || self
                .sapling_tree(
                    height
                        .previous()
                        .expect("Already checked for underflow.")
                        .into(),
                )
                .map_or(true, |prev_tree| prev_tree != tree)
        {
            assert_eq!(
                self.sapling_trees_by_height.insert(height, tree),
                None,
                "incorrect overwrite of sapling tree: trees must be reverted then inserted",
            );
        }

        // Store the root.
        assert_eq!(
            self.sapling_anchors_by_height.insert(height, anchor),
            None,
            "incorrect overwrite of sapling anchor: anchors must be reverted then inserted",
        );

        // Multiple inserts are expected here,
        // because the anchors only change if a block has shielded transactions.
        self.sapling_anchors.insert(anchor);
    }

    /// Removes the Sapling tree and anchor indexes at `height`.
    ///
    /// `height` can be at two different [`RevertPosition`]s in the chain:
    ///
    /// - a tip block above a chain fork—only the tree and anchor at that height are removed, or
    /// - a root block—all trees and anchors at and below that height are removed, including
    ///   temporary finalized tip trees.
    ///
    ///   # Panics
    ///
    ///  - If the anchor being removed is not present.
    ///  - If there is no tree at `height`.
    fn remove_sapling_tree_and_anchor(&mut self, position: RevertPosition, height: Height) {
        let (removed_heights, highest_removed_tree) = if position == RevertPosition::Root {
            (
                // Remove all trees and anchors at or below the removed block.
                // This makes sure the temporary trees from finalized tip forks are removed.
                self.sapling_anchors_by_height
                    .keys()
                    .cloned()
                    .filter(|index_height| *index_height <= height)
                    .collect(),
                // Cache the highest (rightmost) tree before its removal.
                self.sapling_tree(height.into()),
            )
        } else {
            // Just remove the reverted tip trees and anchors.
            // We don't need to cache the highest (rightmost) tree.
            (vec![height], None)
        };

        for height in &removed_heights {
            let anchor = self
                .sapling_anchors_by_height
                .remove(height)
                .expect("Sapling anchor must be present if block was added to chain");

            self.sapling_trees_by_height.remove(height);

            trace!(?height, ?position, ?anchor, "removing sapling tree");

            // Multiple removals are expected here,
            // because the anchors only change if a block has shielded transactions.
            assert!(
                self.sapling_anchors.remove(&anchor),
                "Sapling anchor must be present if block was added to chain"
            );
        }

        // # Invariant
        //
        // The height following after the removed heights in a non-empty non-finalized state must
        // always have its tree.
        //
        // The loop above can violate the invariant, and if `position` is [`RevertPosition::Root`],
        // it will always violate the invariant. We restore the invariant by storing the highest
        // (rightmost) removed tree just above `height` if there is no tree at that height.
        if !self.is_empty() && height < self.non_finalized_tip_height() {
            let next_height = height
                .next()
                .expect("Zebra should never reach the max height in normal operation.");

            self.sapling_trees_by_height
                .entry(next_height)
                .or_insert_with(|| {
                    highest_removed_tree.expect("There should be a cached removed tree.")
                });
        }
    }

    /// Returns the Orchard note commitment tree of the tip of this [`Chain`],
    /// including all finalized notes, and the non-finalized notes in this chain.
    ///
    /// If the chain is empty, instead returns the tree of the finalized tip,
    /// which was supplied in [`Chain::new()`]
    ///
    /// # Panics
    ///
    /// If this chain has no orchard trees. (This should be impossible.)
    pub fn orchard_note_commitment_tree_for_tip(&self) -> Arc<orchard::tree::NoteCommitmentTree> {
        self.orchard_trees_by_height
            .last_key_value()
            .expect("only called while orchard_trees_by_height is populated")
            .1
            .clone()
    }

    /// Returns the Orchard
    /// [`NoteCommitmentTree`](orchard::tree::NoteCommitmentTree) specified by a
    /// [`HashOrHeight`], if it exists in the non-finalized [`Chain`].
    pub fn orchard_tree(
        &self,
        hash_or_height: HashOrHeight,
    ) -> Option<Arc<orchard::tree::NoteCommitmentTree>> {
        let height =
            hash_or_height.height_or_else(|hash| self.height_by_hash.get(&hash).cloned())?;

        self.orchard_trees_by_height
            .range(..=height)
            .next_back()
            .map(|(_height, tree)| tree.clone())
    }

    /// Returns the Orchard [`NoteCommitmentSubtree`] that was completed at a block with
    /// [`HashOrHeight`], if it exists in the non-finalized [`Chain`].
    ///
    /// # Concurrency
    ///
    /// This method should not be used to get subtrees in concurrent code by height,
    /// because the same heights in different chain forks can have different subtrees.
    pub fn orchard_subtree(
        &self,
        hash_or_height: HashOrHeight,
    ) -> Option<NoteCommitmentSubtree<orchard::tree::Node>> {
        let height =
            hash_or_height.height_or_else(|hash| self.height_by_hash.get(&hash).cloned())?;

        self.orchard_subtrees
            .iter()
            .find(|(_index, subtree)| subtree.end_height == height)
            .map(|(index, subtree)| subtree.with_index(*index))
    }

    /// Returns a list of Orchard [`NoteCommitmentSubtree`]s in the provided range.
    ///
    /// Unlike the finalized state and `ReadRequest::OrchardSubtrees`, the returned subtrees
    /// can start after `start_index`. These subtrees are continuous up to the tip.
    ///
    /// There is no API for retrieving single subtrees by index, because it can accidentally be
    /// used to create an inconsistent list of subtrees after concurrent non-finalized and
    /// finalized updates.
    pub fn orchard_subtrees_in_range(
        &self,
        range: impl std::ops::RangeBounds<NoteCommitmentSubtreeIndex>,
    ) -> BTreeMap<NoteCommitmentSubtreeIndex, NoteCommitmentSubtreeData<orchard::tree::Node>> {
        self.orchard_subtrees
            .range(range)
            .map(|(index, subtree)| (*index, *subtree))
            .collect()
    }

    /// Returns the Orchard [`NoteCommitmentSubtree`] if it was completed at the tip height.
    pub fn orchard_subtree_for_tip(&self) -> Option<NoteCommitmentSubtree<orchard::tree::Node>> {
        if !self.is_empty() {
            let tip = self.non_finalized_tip_height();
            self.orchard_subtree(tip.into())
        } else {
            None
        }
    }

<<<<<<< HEAD
=======
    #[cfg(feature = "tx-v6")]
>>>>>>> c006f8a8
    /// Returns the Orchard issued asset state if one is present in
    /// the chain for the provided asset base.
    pub fn issued_asset(&self, asset_base: &AssetBase) -> Option<AssetState> {
        self.issued_assets.get(asset_base).cloned()
    }

<<<<<<< HEAD
=======
    #[cfg(feature = "tx-v6")]
>>>>>>> c006f8a8
    /// Remove the History tree index at `height`.
    fn revert_issued_assets(
        &mut self,
        position: RevertPosition,
        issued_assets: &IssuedAssets,
        transactions: &[Arc<Transaction>],
    ) {
        if position == RevertPosition::Root {
            trace!(?position, "removing unmodified issued assets");
            for (asset_base, &asset_state) in issued_assets.iter() {
                if self
                    .issued_asset(asset_base)
                    .expect("issued assets for chain should include those in all blocks")
                    == asset_state
                {
                    self.issued_assets.remove(asset_base);
                }
            }
        } else {
            trace!(?position, "reverting changes to issued assets");
            for issued_assets_change in IssuedAssetsChange::from_transactions(transactions)
                .expect("blocks in chain state must be valid")
                .iter()
                .rev()
            {
                for (asset_base, change) in issued_assets_change.iter() {
                    self.issued_assets
                        .entry(asset_base)
                        .or_default()
                        .revert_change(change);
                }
            }
        }
    }

    /// Adds the Orchard `tree` to the tree and anchor indexes at `height`.
    ///
    /// `height` can be either:
    ///
    /// - the height of a new block that has just been added to the chain tip, or
    /// - the finalized tip height—the height of the parent of the first block of a new chain.
    ///
    /// Stores only the first tree in each series of identical trees.
    ///
    /// # Panics
    ///
    /// - If there's a tree already stored at `height`.
    /// - If there's an anchor already stored at `height`.
    fn add_orchard_tree_and_anchor(
        &mut self,
        height: Height,
        tree: Arc<orchard::tree::NoteCommitmentTree>,
    ) {
        // Having updated all the note commitment trees and nullifier sets in
        // this block, the roots of the note commitment trees as of the last
        // transaction are the anchor treestates of this block.
        //
        // Use the previously cached root which was calculated in parallel.
        let anchor = tree.root();
        trace!(?height, ?anchor, "adding orchard tree");

        // Don't add a new tree unless it differs from the previous one or there's no previous tree.
        if height.is_min()
            || self
                .orchard_tree(
                    height
                        .previous()
                        .expect("Already checked for underflow.")
                        .into(),
                )
                .map_or(true, |prev_tree| prev_tree != tree)
        {
            assert_eq!(
                self.orchard_trees_by_height.insert(height, tree),
                None,
                "incorrect overwrite of orchard tree: trees must be reverted then inserted",
            );
        }

        // Store the root.
        assert_eq!(
            self.orchard_anchors_by_height.insert(height, anchor),
            None,
            "incorrect overwrite of orchard anchor: anchors must be reverted then inserted",
        );

        // Multiple inserts are expected here,
        // because the anchors only change if a block has shielded transactions.
        self.orchard_anchors.insert(anchor);
    }

    /// Removes the Orchard tree and anchor indexes at `height`.
    ///
    /// `height` can be at two different [`RevertPosition`]s in the chain:
    ///
    /// - a tip block above a chain fork—only the tree and anchor at that height are removed, or
    /// - a root block—all trees and anchors at and below that height are removed, including
    ///   temporary finalized tip trees.
    ///
    ///   # Panics
    ///
    ///  - If the anchor being removed is not present.
    ///  - If there is no tree at `height`.
    fn remove_orchard_tree_and_anchor(&mut self, position: RevertPosition, height: Height) {
        let (removed_heights, highest_removed_tree) = if position == RevertPosition::Root {
            (
                // Remove all trees and anchors at or below the removed block.
                // This makes sure the temporary trees from finalized tip forks are removed.
                self.orchard_anchors_by_height
                    .keys()
                    .cloned()
                    .filter(|index_height| *index_height <= height)
                    .collect(),
                // Cache the highest (rightmost) tree before its removal.
                self.orchard_tree(height.into()),
            )
        } else {
            // Just remove the reverted tip trees and anchors.
            // We don't need to cache the highest (rightmost) tree.
            (vec![height], None)
        };

        for height in &removed_heights {
            let anchor = self
                .orchard_anchors_by_height
                .remove(height)
                .expect("Orchard anchor must be present if block was added to chain");

            self.orchard_trees_by_height.remove(height);

            trace!(?height, ?position, ?anchor, "removing orchard tree");

            // Multiple removals are expected here,
            // because the anchors only change if a block has shielded transactions.
            assert!(
                self.orchard_anchors.remove(&anchor),
                "Orchard anchor must be present if block was added to chain"
            );
        }

        // # Invariant
        //
        // The height following after the removed heights in a non-empty non-finalized state must
        // always have its tree.
        //
        // The loop above can violate the invariant, and if `position` is [`RevertPosition::Root`],
        // it will always violate the invariant. We restore the invariant by storing the highest
        // (rightmost) removed tree just above `height` if there is no tree at that height.
        if !self.is_empty() && height < self.non_finalized_tip_height() {
            let next_height = height
                .next()
                .expect("Zebra should never reach the max height in normal operation.");

            self.orchard_trees_by_height
                .entry(next_height)
                .or_insert_with(|| {
                    highest_removed_tree.expect("There should be a cached removed tree.")
                });
        }
    }

    /// Returns the History tree of the tip of this [`Chain`],
    /// including all finalized blocks, and the non-finalized blocks below the chain tip.
    ///
    /// If the chain is empty, instead returns the tree of the finalized tip,
    /// which was supplied in [`Chain::new()`]
    ///
    /// # Panics
    ///
    /// If this chain has no history trees. (This should be impossible.)
    pub fn history_block_commitment_tree(&self) -> Arc<HistoryTree> {
        self.history_trees_by_height
            .last_key_value()
            .expect("only called while history_trees_by_height is populated")
            .1
            .clone()
    }

    /// Returns the [`HistoryTree`] specified by a [`HashOrHeight`], if it
    /// exists in the non-finalized [`Chain`].
    pub fn history_tree(&self, hash_or_height: HashOrHeight) -> Option<Arc<HistoryTree>> {
        let height =
            hash_or_height.height_or_else(|hash| self.height_by_hash.get(&hash).cloned())?;

        self.history_trees_by_height.get(&height).cloned()
    }

    /// Add the History `tree` to the history tree index at `height`.
    ///
    /// `height` can be either:
    /// - the height of a new block that has just been added to the chain tip, or
    /// - the finalized tip height: the height of the parent of the first block of a new chain.
    fn add_history_tree(&mut self, height: Height, tree: Arc<HistoryTree>) {
        // The history tree commits to all the blocks before this block.
        //
        // Use the previously cached root which was calculated in parallel.
        trace!(?height, "adding history tree");

        assert_eq!(
            self.history_trees_by_height.insert(height, tree),
            None,
            "incorrect overwrite of history tree: trees must be reverted then inserted",
        );
    }

    /// Remove the History tree index at `height`.
    ///
    /// `height` can be at two different [`RevertPosition`]s in the chain:
    /// - a tip block above a chain fork: only that height is removed, or
    /// - a root block: all trees below that height are removed,
    ///   including temporary finalized tip trees.
    fn remove_history_tree(&mut self, position: RevertPosition, height: Height) {
        trace!(?height, ?position, "removing history tree");

        if position == RevertPosition::Root {
            // Remove all trees at or below the reverted root block.
            // This makes sure the temporary trees from finalized tip forks are removed.
            self.history_trees_by_height
                .retain(|index_height, _tree| *index_height > height);
        } else {
            // Just remove the reverted tip tree.
            self.history_trees_by_height
                .remove(&height)
                .expect("History tree must be present if block was added to chain");
        }
    }

    fn treestate(&self, hash_or_height: HashOrHeight) -> Option<Treestate> {
        let sprout_tree = self.sprout_tree(hash_or_height)?;
        let sapling_tree = self.sapling_tree(hash_or_height)?;
        let orchard_tree = self.orchard_tree(hash_or_height)?;
        let history_tree = self.history_tree(hash_or_height)?;
        let sapling_subtree = self.sapling_subtree(hash_or_height);
        let orchard_subtree = self.orchard_subtree(hash_or_height);

        Some(Treestate::new(
            sprout_tree,
            sapling_tree,
            orchard_tree,
            sapling_subtree,
            orchard_subtree,
            history_tree,
        ))
    }

    /// Returns the block hash of the tip block.
    pub fn non_finalized_tip_hash(&self) -> block::Hash {
        self.blocks
            .values()
            .next_back()
            .expect("only called while blocks is populated")
            .hash
    }

    /// Returns the non-finalized root block hash and height.
    #[allow(dead_code)]
    pub fn non_finalized_root(&self) -> (block::Hash, block::Height) {
        (
            self.non_finalized_root_hash(),
            self.non_finalized_root_height(),
        )
    }

    /// Returns the block hash of the non-finalized root block.
    pub fn non_finalized_root_hash(&self) -> block::Hash {
        self.blocks
            .values()
            .next()
            .expect("only called while blocks is populated")
            .hash
    }

    /// Returns the block hash of the `n`th block from the non-finalized root.
    ///
    /// This is the block at `non_finalized_root_height() + n`.
    #[allow(dead_code)]
    pub fn non_finalized_nth_hash(&self, n: usize) -> Option<block::Hash> {
        self.blocks.values().nth(n).map(|block| block.hash)
    }

    /// Remove the highest height block of the non-finalized portion of a chain.
    fn pop_tip(&mut self) {
        let block_height = self.non_finalized_tip_height();

        let block = self
            .blocks
            .remove(&block_height)
            .expect("only called while blocks is populated");

        assert!(
            !self.blocks.is_empty(),
            "Non-finalized chains must have at least one block to be valid"
        );

        self.revert_chain_with(&block, RevertPosition::Tip);
    }

    /// Return the non-finalized tip height for this chain.
    ///
    /// # Panics
    ///
    /// Panics if called while the chain is empty,
    /// or while the chain is updating its internal state with the first block.
    pub fn non_finalized_tip_height(&self) -> block::Height {
        self.max_block_height()
            .expect("only called while blocks is populated")
    }

    /// Return the non-finalized tip height for this chain,
    /// or `None` if `self.blocks` is empty.
    fn max_block_height(&self) -> Option<block::Height> {
        self.blocks.keys().next_back().cloned()
    }

    /// Return the non-finalized tip block for this chain,
    /// or `None` if `self.blocks` is empty.
    pub fn tip_block(&self) -> Option<&ContextuallyVerifiedBlock> {
        self.blocks.values().next_back()
    }

    /// Returns true if the non-finalized part of this chain is empty.
    pub fn is_empty(&self) -> bool {
        self.blocks.is_empty()
    }

    /// Returns the non-finalized length of this chain.
    #[allow(dead_code)]
    pub fn len(&self) -> usize {
        self.blocks.len()
    }

    /// Returns the unspent transaction outputs (UTXOs) in this non-finalized chain.
    ///
    /// Callers should also check the finalized state for available UTXOs.
    /// If UTXOs remain unspent when a block is finalized, they are stored in the finalized state,
    /// and removed from the relevant chain(s).
    pub fn unspent_utxos(&self) -> HashMap<transparent::OutPoint, transparent::OrderedUtxo> {
        let mut unspent_utxos = self.created_utxos.clone();
        unspent_utxos.retain(|outpoint, _utxo| !self.spent_utxos.contains(outpoint));

        unspent_utxos
    }

    /// Returns the [`transparent::Utxo`] pointed to by the given
    /// [`transparent::OutPoint`] if it was created by this chain.
    ///
    /// UTXOs are returned regardless of whether they have been spent.
    pub fn created_utxo(&self, outpoint: &transparent::OutPoint) -> Option<transparent::Utxo> {
        if let Some(utxo) = self.created_utxos.get(outpoint) {
            return Some(utxo.utxo.clone());
        }

        None
    }

    // Address index queries

    /// Returns the transparent transfers for `addresses` in this non-finalized chain.
    ///
    /// If none of the addresses have an address index, returns an empty iterator.
    ///
    /// # Correctness
    ///
    /// Callers should apply the returned indexes to the corresponding finalized state indexes.
    ///
    /// The combined result will only be correct if the chains match.
    /// The exact type of match varies by query.
    pub fn partial_transparent_indexes<'a>(
        &'a self,
        addresses: &'a HashSet<transparent::Address>,
    ) -> impl Iterator<Item = &TransparentTransfers> {
        addresses
            .iter()
            .flat_map(|address| self.partial_transparent_transfers.get(address))
    }

    /// Returns the transparent balance change for `addresses` in this non-finalized chain.
    ///
    /// If the balance doesn't change for any of the addresses, returns zero.
    ///
    /// # Correctness
    ///
    /// Callers should apply this balance change to the finalized state balance for `addresses`.
    ///
    /// The total balance will only be correct if this partial chain matches the finalized state.
    /// Specifically, the root of this partial chain must be a child block of the finalized tip.
    pub fn partial_transparent_balance_change(
        &self,
        addresses: &HashSet<transparent::Address>,
    ) -> Amount<NegativeAllowed> {
        let balance_change: Result<Amount<NegativeAllowed>, _> = self
            .partial_transparent_indexes(addresses)
            .map(|transfers| transfers.balance())
            .sum();

        balance_change.expect(
            "unexpected amount overflow: value balances are valid, so partial sum should be valid",
        )
    }

    /// Returns the transparent UTXO changes for `addresses` in this non-finalized chain.
    ///
    /// If the UTXOs don't change for any of the addresses, returns empty lists.
    ///
    /// # Correctness
    ///
    /// Callers should apply these non-finalized UTXO changes to the finalized state UTXOs.
    ///
    /// The UTXOs will only be correct if the non-finalized chain matches or overlaps with
    /// the finalized state.
    ///
    /// Specifically, a block in the partial chain must be a child block of the finalized tip.
    /// (But the child block does not have to be the partial chain root.)
    pub fn partial_transparent_utxo_changes(
        &self,
        addresses: &HashSet<transparent::Address>,
    ) -> (
        BTreeMap<OutputLocation, transparent::Output>,
        BTreeSet<OutputLocation>,
    ) {
        let created_utxos = self
            .partial_transparent_indexes(addresses)
            .flat_map(|transfers| transfers.created_utxos())
            .map(|(out_loc, output)| (*out_loc, output.clone()))
            .collect();

        let spent_utxos = self
            .partial_transparent_indexes(addresses)
            .flat_map(|transfers| transfers.spent_utxos())
            .cloned()
            .collect();

        (created_utxos, spent_utxos)
    }

    /// Returns the [`transaction::Hash`]es used by `addresses` to receive or spend funds,
    /// in the non-finalized chain, filtered using the `query_height_range`.
    ///
    /// If none of the addresses receive or spend funds in this partial chain, returns an empty list.
    ///
    /// # Correctness
    ///
    /// Callers should combine these non-finalized transactions with the finalized state transactions.
    ///
    /// The transaction IDs will only be correct if the non-finalized chain matches or overlaps with
    /// the finalized state.
    ///
    /// Specifically, a block in the partial chain must be a child block of the finalized tip.
    /// (But the child block does not have to be the partial chain root.)
    ///
    /// This condition does not apply if there is only one address.
    /// Since address transactions are only appended by blocks,
    /// and the finalized state query reads them in order,
    /// it is impossible to get inconsistent transactions for a single address.
    pub fn partial_transparent_tx_ids(
        &self,
        addresses: &HashSet<transparent::Address>,
        query_height_range: RangeInclusive<Height>,
    ) -> BTreeMap<TransactionLocation, transaction::Hash> {
        self.partial_transparent_indexes(addresses)
            .flat_map(|transfers| {
                transfers.tx_ids(&self.tx_loc_by_hash, query_height_range.clone())
            })
            .collect()
    }

    /// Update the chain tip with the `contextually_valid` block,
    /// running note commitment tree updates in parallel with other updates.
    ///
    /// Used to implement `update_chain_tip_with::<ContextuallyVerifiedBlock>`.
    #[instrument(skip(self, contextually_valid), fields(block = %contextually_valid.block))]
    #[allow(clippy::unwrap_in_result)]
    fn update_chain_tip_with_block_parallel(
        &mut self,
        contextually_valid: &ContextuallyVerifiedBlock,
    ) -> Result<(), ValidateContextError> {
        let height = contextually_valid.height;

        // Prepare data for parallel execution
        let mut nct = NoteCommitmentTrees {
            sprout: self.sprout_note_commitment_tree_for_tip(),
            sapling: self.sapling_note_commitment_tree_for_tip(),
            sapling_subtree: self.sapling_subtree_for_tip(),
            orchard: self.orchard_note_commitment_tree_for_tip(),
            orchard_subtree: self.orchard_subtree_for_tip(),
        };

        let mut tree_result = None;
        let mut partial_result = None;

        // Run 4 tasks in parallel:
        // - sprout, sapling, and orchard tree updates and root calculations
        // - the rest of the Chain updates
        rayon::in_place_scope_fifo(|scope| {
            // Spawns a separate rayon task for each note commitment tree
            tree_result = Some(nct.update_trees_parallel(&contextually_valid.block.clone()));

            scope.spawn_fifo(|_scope| {
                partial_result =
                    Some(self.update_chain_tip_with_block_except_trees(contextually_valid));
            });
        });

        tree_result.expect("scope has already finished")?;
        partial_result.expect("scope has already finished")?;

        // Update the note commitment trees in the chain.
        self.add_sprout_tree_and_anchor(height, nct.sprout);
        self.add_sapling_tree_and_anchor(height, nct.sapling);
        self.add_orchard_tree_and_anchor(height, nct.orchard);

        if let Some(subtree) = nct.sapling_subtree {
            self.sapling_subtrees
                .insert(subtree.index, subtree.into_data());
        }
        if let Some(subtree) = nct.orchard_subtree {
            self.orchard_subtrees
                .insert(subtree.index, subtree.into_data());
        }

        let sapling_root = self.sapling_note_commitment_tree_for_tip().root();
        let orchard_root = self.orchard_note_commitment_tree_for_tip().root();

        // TODO: update the history trees in a rayon thread, if they show up in CPU profiles
        let mut history_tree = self.history_block_commitment_tree();
        let history_tree_mut = Arc::make_mut(&mut history_tree);
        history_tree_mut
            .push(
                &self.network,
                contextually_valid.block.clone(),
                &sapling_root,
                &orchard_root,
            )
            .map_err(Arc::new)?;

        self.add_history_tree(height, history_tree);

<<<<<<< HEAD
=======
        #[cfg(feature = "tx-v6")]
>>>>>>> c006f8a8
        self.issued_assets
            .extend(contextually_valid.issued_assets.clone());

        Ok(())
    }

    /// Update the chain tip with the `contextually_valid` block,
    /// except for the note commitment and history tree updates.
    ///
    /// Used to implement `update_chain_tip_with::<ContextuallyVerifiedBlock>`.
    #[instrument(skip(self, contextually_valid), fields(block = %contextually_valid.block))]
    #[allow(clippy::unwrap_in_result)]
    fn update_chain_tip_with_block_except_trees(
        &mut self,
        contextually_valid: &ContextuallyVerifiedBlock,
    ) -> Result<(), ValidateContextError> {
        let (
            block,
            hash,
            height,
            new_outputs,
            spent_outputs,
            transaction_hashes,
            chain_value_pool_change,
        ) = (
            contextually_valid.block.as_ref(),
            contextually_valid.hash,
            contextually_valid.height,
            &contextually_valid.new_outputs,
            &contextually_valid.spent_outputs,
            &contextually_valid.transaction_hashes,
            &contextually_valid.chain_value_pool_change,
        );

        // add hash to height_by_hash
        let prior_height = self.height_by_hash.insert(hash, height);
        assert!(
            prior_height.is_none(),
            "block heights must be unique within a single chain"
        );

        // add work to partial cumulative work
        let block_work = block
            .header
            .difficulty_threshold
            .to_work()
            .expect("work has already been validated");
        self.partial_cumulative_work += block_work;

        // for each transaction in block
        for (transaction_index, (transaction, transaction_hash)) in block
            .transactions
            .iter()
            .zip(transaction_hashes.iter().cloned())
            .enumerate()
        {
            let transaction_data = match transaction.deref() {
                V4 {
                    inputs,
                    outputs,
                    joinsplit_data,
                    sapling_shielded_data,
                    ..
                } => (
                    inputs,
                    outputs,
                    joinsplit_data,
                    sapling_shielded_data,
                    &None,
                    &None,
                    #[cfg(feature ="tx-v6")]
                    &None
                    ),
                V5 {
                    inputs,
                    outputs,
                    sapling_shielded_data,
                    orchard_shielded_data,
                    ..
                } => (
                    inputs,
                    outputs,
                    &None,
                    &None,
                    sapling_shielded_data,
                    orchard_shielded_data,
                    #[cfg(feature ="tx-v6")]
                    &None,
                ),
                #[cfg(feature ="tx-v6")]
                V6 {
                    inputs,
                    outputs,
                    sapling_shielded_data,
                    orchard_shielded_data,
                    ..
                } => (
                    inputs,
                    outputs,
                    &None,
                    &None,
                    sapling_shielded_data,
                    &None,
                    orchard_shielded_data,
                ),
                V1 { .. } | V2 { .. } | V3 { .. } => unreachable!(
                    "older transaction versions only exist in finalized blocks, because of the mandatory canopy checkpoint",
                ),
            };

            #[cfg(not(feature = "tx-v6"))]
            let (
                inputs,
                outputs,
                joinsplit_data,
                sapling_shielded_data_per_spend_anchor,
                sapling_shielded_data_shared_anchor,
                orchard_shielded_data_vanilla,
            ) = transaction_data;

            #[cfg(feature = "tx-v6")]
            let (
                inputs,
                outputs,
                joinsplit_data,
                sapling_shielded_data_per_spend_anchor,
                sapling_shielded_data_shared_anchor,
                orchard_shielded_data_vanilla,
                orchard_shielded_data_zsa,
            ) = transaction_data;

            // add key `transaction.hash` and value `(height, tx_index)` to `tx_loc_by_hash`
            let transaction_location = TransactionLocation::from_usize(height, transaction_index);
            let prior_pair = self
                .tx_loc_by_hash
                .insert(transaction_hash, transaction_location);
            assert_eq!(
                prior_pair, None,
                "transactions must be unique within a single chain"
            );

            // add the utxos this produced
            self.update_chain_tip_with(&(outputs, &transaction_hash, new_outputs))?;
            // delete the utxos this consumed
            self.update_chain_tip_with(&(inputs, &transaction_hash, spent_outputs))?;

            // add the shielded data
            self.update_chain_tip_with(joinsplit_data)?;
            self.update_chain_tip_with(sapling_shielded_data_per_spend_anchor)?;
            self.update_chain_tip_with(sapling_shielded_data_shared_anchor)?;
            self.update_chain_tip_with(orchard_shielded_data_vanilla)?;
            #[cfg(feature = "tx-v6")]
            self.update_chain_tip_with(orchard_shielded_data_zsa)?;
        }

        // update the chain value pool balances
        self.update_chain_tip_with(chain_value_pool_change)?;

        Ok(())
    }
}

impl Deref for Chain {
    type Target = ChainInner;

    fn deref(&self) -> &Self::Target {
        &self.inner
    }
}

impl DerefMut for Chain {
    fn deref_mut(&mut self) -> &mut Self::Target {
        &mut self.inner
    }
}

/// The revert position being performed on a chain.
#[derive(Copy, Clone, Debug, PartialEq, Eq, Hash)]
enum RevertPosition {
    /// The chain root is being reverted via [`Chain::pop_root`], when a block
    /// is finalized.
    Root,

    /// The chain tip is being reverted via [`Chain::pop_tip`],
    /// when a chain is forked.
    Tip,
}

/// Helper trait to organize inverse operations done on the [`Chain`] type.
///
/// Used to overload update and revert methods, based on the type of the argument,
/// and the position of the removed block in the chain.
///
/// This trait was motivated by the length of the `push`, [`Chain::pop_root`],
/// and [`Chain::pop_tip`] functions, and fear that it would be easy to
/// introduce bugs when updating them, unless the code was reorganized to keep
/// related operations adjacent to each other.
trait UpdateWith<T> {
    /// When `T` is added to the chain tip,
    /// update [`Chain`] cumulative data members to add data that are derived from `T`.
    fn update_chain_tip_with(&mut self, _: &T) -> Result<(), ValidateContextError>;

    /// When `T` is removed from `position` in the chain,
    /// revert [`Chain`] cumulative data members to remove data that are derived from `T`.
    fn revert_chain_with(&mut self, _: &T, position: RevertPosition);
}

impl UpdateWith<ContextuallyVerifiedBlock> for Chain {
    #[instrument(skip(self, contextually_valid), fields(block = %contextually_valid.block))]
    #[allow(clippy::unwrap_in_result)]
    fn update_chain_tip_with(
        &mut self,
        contextually_valid: &ContextuallyVerifiedBlock,
    ) -> Result<(), ValidateContextError> {
        self.update_chain_tip_with_block_parallel(contextually_valid)
    }

    #[instrument(skip(self, contextually_valid), fields(block = %contextually_valid.block))]
    fn revert_chain_with(
        &mut self,
        contextually_valid: &ContextuallyVerifiedBlock,
        position: RevertPosition,
    ) {
        let (
            block,
            hash,
            height,
            new_outputs,
            spent_outputs,
            transaction_hashes,
            chain_value_pool_change,
            issued_assets,
        ) = (
            contextually_valid.block.as_ref(),
            contextually_valid.hash,
            contextually_valid.height,
            &contextually_valid.new_outputs,
            &contextually_valid.spent_outputs,
            &contextually_valid.transaction_hashes,
            &contextually_valid.chain_value_pool_change,
            &contextually_valid.issued_assets,
        );

        #[cfg(feature = "tx-v6")]
        let issued_assets = &contextually_valid.issued_assets;

        // remove the blocks hash from `height_by_hash`
        assert!(
            self.height_by_hash.remove(&hash).is_some(),
            "hash must be present if block was added to chain"
        );

        // TODO: move this to a Work or block header UpdateWith.revert...()?
        // remove work from partial_cumulative_work
        let block_work = block
            .header
            .difficulty_threshold
            .to_work()
            .expect("work has already been validated");
        self.partial_cumulative_work -= block_work;

        // for each transaction in block
        for (transaction, transaction_hash) in
            block.transactions.iter().zip(transaction_hashes.iter())
        {
            let transaction_data = match transaction.deref() {
                V4 {
                    inputs,
                    outputs,
                    joinsplit_data,
                    sapling_shielded_data,
                    ..
                } => (
                    inputs,
                    outputs,
                    joinsplit_data,
                    sapling_shielded_data,
                    &None,
                    &None,
                    #[cfg(feature = "tx-v6")]
                    &None),
                V5 {
                    inputs,
                    outputs,
                    sapling_shielded_data,
                    orchard_shielded_data,
                    ..
                } => (
                    inputs,
                    outputs,
                    &None,
                    &None,
                    sapling_shielded_data,
                    orchard_shielded_data,
                    #[cfg(feature = "tx-v6")]
                    &None,
                ),
                #[cfg(feature = "tx-v6")]
                V6 {
                    inputs,
                    outputs,
                    sapling_shielded_data,
                    orchard_shielded_data,
                    ..
                } => (
                    inputs,
                    outputs,
                    &None,
                    &None,
                    sapling_shielded_data,
                    &None,
                    orchard_shielded_data,
                ),
                V1 { .. } | V2 { .. } | V3 { .. } => unreachable!(
                    "older transaction versions only exist in finalized blocks, because of the mandatory canopy checkpoint",
                ),
            };

            #[cfg(not(feature = "tx-v6"))]
            let (
                inputs,
                outputs,
                joinsplit_data,
                sapling_shielded_data_per_spend_anchor,
                sapling_shielded_data_shared_anchor,
                orchard_shielded_data_vanilla,
            ) = transaction_data;

            #[cfg(feature = "tx-v6")]
            let (
                inputs,
                outputs,
                joinsplit_data,
                sapling_shielded_data_per_spend_anchor,
                sapling_shielded_data_shared_anchor,
                orchard_shielded_data_vanilla,
                orchard_shielded_data_zsa,
            ) = transaction_data;

            // remove the utxos this produced
            self.revert_chain_with(&(outputs, transaction_hash, new_outputs), position);
            // reset the utxos this consumed
            self.revert_chain_with(&(inputs, transaction_hash, spent_outputs), position);

            // TODO: move this to the history tree UpdateWith.revert...()?
            // remove `transaction.hash` from `tx_loc_by_hash`
            assert!(
                self.tx_loc_by_hash.remove(transaction_hash).is_some(),
                "transactions must be present if block was added to chain"
            );

            // remove the shielded data
            self.revert_chain_with(joinsplit_data, position);
            self.revert_chain_with(sapling_shielded_data_per_spend_anchor, position);
            self.revert_chain_with(sapling_shielded_data_shared_anchor, position);
            self.revert_chain_with(orchard_shielded_data_vanilla, position);
            #[cfg(feature = "tx-v6")]
            self.revert_chain_with(orchard_shielded_data_zsa, position);
        }

        // TODO: move these to the shielded UpdateWith.revert...()?
        self.remove_sprout_tree_and_anchor(position, height);
        self.remove_sapling_tree_and_anchor(position, height);
        self.remove_orchard_tree_and_anchor(position, height);

        // TODO: move this to the history tree UpdateWith.revert...()?
        self.remove_history_tree(position, height);

<<<<<<< HEAD
=======
        #[cfg(feature = "tx-v6")]
>>>>>>> c006f8a8
        // revert the issued assets map, if needed
        self.revert_issued_assets(position, issued_assets, &block.transactions);

        // revert the chain value pool balances, if needed
        self.revert_chain_with(chain_value_pool_change, position);
    }
}

// Created UTXOs
//
// TODO: replace arguments with a struct
impl
    UpdateWith<(
        // The outputs from a transaction in this block
        &Vec<transparent::Output>,
        // The hash of the transaction that the outputs are from
        &transaction::Hash,
        // The UTXOs for all outputs created by this transaction (or block)
        &HashMap<transparent::OutPoint, transparent::OrderedUtxo>,
    )> for Chain
{
    #[allow(clippy::unwrap_in_result)]
    fn update_chain_tip_with(
        &mut self,
        &(created_outputs, creating_tx_hash, block_created_outputs): &(
            &Vec<transparent::Output>,
            &transaction::Hash,
            &HashMap<transparent::OutPoint, transparent::OrderedUtxo>,
        ),
    ) -> Result<(), ValidateContextError> {
        for output_index in 0..created_outputs.len() {
            let outpoint = transparent::OutPoint {
                hash: *creating_tx_hash,
                index: output_index.try_into().expect("valid indexes fit in u32"),
            };
            let created_utxo = block_created_outputs
                .get(&outpoint)
                .expect("new_outputs contains all created UTXOs");

            // Update the chain's created UTXOs
            let previous_entry = self.created_utxos.insert(outpoint, created_utxo.clone());
            assert_eq!(
                previous_entry, None,
                "unexpected created output: duplicate update or duplicate UTXO",
            );

            // Update the address index with this UTXO
            if let Some(receiving_address) = created_utxo.utxo.output.address(&self.network) {
                let address_transfers = self
                    .partial_transparent_transfers
                    .entry(receiving_address)
                    .or_default();

                address_transfers.update_chain_tip_with(&(&outpoint, created_utxo))?;
            }
        }

        Ok(())
    }

    fn revert_chain_with(
        &mut self,
        &(created_outputs, creating_tx_hash, block_created_outputs): &(
            &Vec<transparent::Output>,
            &transaction::Hash,
            &HashMap<transparent::OutPoint, transparent::OrderedUtxo>,
        ),
        position: RevertPosition,
    ) {
        for output_index in 0..created_outputs.len() {
            let outpoint = transparent::OutPoint {
                hash: *creating_tx_hash,
                index: output_index.try_into().expect("valid indexes fit in u32"),
            };
            let created_utxo = block_created_outputs
                .get(&outpoint)
                .expect("new_outputs contains all created UTXOs");

            // Revert the chain's created UTXOs
            let removed_entry = self.created_utxos.remove(&outpoint);
            assert!(
                removed_entry.is_some(),
                "unexpected revert of created output: duplicate revert or duplicate UTXO",
            );

            // Revert the address index for this UTXO
            if let Some(receiving_address) = created_utxo.utxo.output.address(&self.network) {
                let address_transfers = self
                    .partial_transparent_transfers
                    .get_mut(&receiving_address)
                    .expect("block has previously been applied to the chain");

                address_transfers.revert_chain_with(&(&outpoint, created_utxo), position);

                // Remove this transfer if it is now empty
                if address_transfers.is_empty() {
                    self.partial_transparent_transfers
                        .remove(&receiving_address);
                }
            }
        }
    }
}

// Transparent inputs
//
// TODO: replace arguments with a struct
impl
    UpdateWith<(
        // The inputs from a transaction in this block
        &Vec<transparent::Input>,
        // The hash of the transaction that the inputs are from
        // (not the transaction the spent output was created by)
        &transaction::Hash,
        // The outputs for all inputs spent in this transaction (or block)
        &HashMap<transparent::OutPoint, transparent::OrderedUtxo>,
    )> for Chain
{
    fn update_chain_tip_with(
        &mut self,
        &(spending_inputs, spending_tx_hash, spent_outputs): &(
            &Vec<transparent::Input>,
            &transaction::Hash,
            &HashMap<transparent::OutPoint, transparent::OrderedUtxo>,
        ),
    ) -> Result<(), ValidateContextError> {
        for spending_input in spending_inputs.iter() {
            let spent_outpoint = if let Some(spent_outpoint) = spending_input.outpoint() {
                spent_outpoint
            } else {
                continue;
            };

            // Index the spent outpoint in the chain
            let first_spend = self.spent_utxos.insert(spent_outpoint);
            assert!(
                first_spend,
                "unexpected duplicate spent output: should be checked earlier"
            );

            // TODO: fix tests to supply correct spent outputs, then turn this into an expect()
            let spent_output = if let Some(spent_output) = spent_outputs.get(&spent_outpoint) {
                spent_output
            } else if !cfg!(test) {
                panic!("unexpected missing spent output: all spent outputs must be indexed");
            } else {
                continue;
            };

            // Index the spent output for the address
            if let Some(spending_address) = spent_output.utxo.output.address(&self.network) {
                let address_transfers = self
                    .partial_transparent_transfers
                    .entry(spending_address)
                    .or_default();

                address_transfers.update_chain_tip_with(&(
                    spending_input,
                    spending_tx_hash,
                    spent_output,
                ))?;
            }
        }

        Ok(())
    }

    fn revert_chain_with(
        &mut self,
        &(spending_inputs, spending_tx_hash, spent_outputs): &(
            &Vec<transparent::Input>,
            &transaction::Hash,
            &HashMap<transparent::OutPoint, transparent::OrderedUtxo>,
        ),
        position: RevertPosition,
    ) {
        for spending_input in spending_inputs.iter() {
            let spent_outpoint = if let Some(spent_outpoint) = spending_input.outpoint() {
                spent_outpoint
            } else {
                continue;
            };

            // Revert the spent outpoint in the chain
            let spent_outpoint_was_removed = self.spent_utxos.remove(&spent_outpoint);
            assert!(
                spent_outpoint_was_removed,
                "spent_utxos must be present if block was added to chain"
            );

            // TODO: fix tests to supply correct spent outputs, then turn this into an expect()
            let spent_output = if let Some(spent_output) = spent_outputs.get(&spent_outpoint) {
                spent_output
            } else if !cfg!(test) {
                panic!(
                    "unexpected missing reverted spent output: all spent outputs must be indexed"
                );
            } else {
                continue;
            };

            // Revert the spent output for the address
            if let Some(receiving_address) = spent_output.utxo.output.address(&self.network) {
                let address_transfers = self
                    .partial_transparent_transfers
                    .get_mut(&receiving_address)
                    .expect("block has previously been applied to the chain");

                address_transfers
                    .revert_chain_with(&(spending_input, spending_tx_hash, spent_output), position);

                // Remove this transfer if it is now empty
                if address_transfers.is_empty() {
                    self.partial_transparent_transfers
                        .remove(&receiving_address);
                }
            }
        }
    }
}

impl UpdateWith<Option<transaction::JoinSplitData<Groth16Proof>>> for Chain {
    #[instrument(skip(self, joinsplit_data))]
    fn update_chain_tip_with(
        &mut self,
        joinsplit_data: &Option<transaction::JoinSplitData<Groth16Proof>>,
    ) -> Result<(), ValidateContextError> {
        if let Some(joinsplit_data) = joinsplit_data {
            // We do note commitment tree updates in parallel rayon threads.

            check::nullifier::add_to_non_finalized_chain_unique(
                &mut self.sprout_nullifiers,
                joinsplit_data.nullifiers(),
            )?;
        }
        Ok(())
    }

    /// # Panics
    ///
    /// Panics if any nullifier is missing from the chain when we try to remove it.
    ///
    /// See [`check::nullifier::remove_from_non_finalized_chain`] for details.
    #[instrument(skip(self, joinsplit_data))]
    fn revert_chain_with(
        &mut self,
        joinsplit_data: &Option<transaction::JoinSplitData<Groth16Proof>>,
        _position: RevertPosition,
    ) {
        if let Some(joinsplit_data) = joinsplit_data {
            // Note commitments are removed from the Chain during a fork,
            // by removing trees above the fork height from the note commitment index.
            // This happens when reverting the block itself.

            check::nullifier::remove_from_non_finalized_chain(
                &mut self.sprout_nullifiers,
                joinsplit_data.nullifiers(),
            );
        }
    }
}

impl<AnchorV> UpdateWith<Option<sapling::ShieldedData<AnchorV>>> for Chain
where
    AnchorV: sapling::AnchorVariant + Clone,
{
    #[instrument(skip(self, sapling_shielded_data))]
    fn update_chain_tip_with(
        &mut self,
        sapling_shielded_data: &Option<sapling::ShieldedData<AnchorV>>,
    ) -> Result<(), ValidateContextError> {
        if let Some(sapling_shielded_data) = sapling_shielded_data {
            // We do note commitment tree updates in parallel rayon threads.

            check::nullifier::add_to_non_finalized_chain_unique(
                &mut self.sapling_nullifiers,
                sapling_shielded_data.nullifiers(),
            )?;
        }
        Ok(())
    }

    /// # Panics
    ///
    /// Panics if any nullifier is missing from the chain when we try to remove it.
    ///
    /// See [`check::nullifier::remove_from_non_finalized_chain`] for details.
    #[instrument(skip(self, sapling_shielded_data))]
    fn revert_chain_with(
        &mut self,
        sapling_shielded_data: &Option<sapling::ShieldedData<AnchorV>>,
        _position: RevertPosition,
    ) {
        if let Some(sapling_shielded_data) = sapling_shielded_data {
            // Note commitments are removed from the Chain during a fork,
            // by removing trees above the fork height from the note commitment index.
            // This happens when reverting the block itself.

            check::nullifier::remove_from_non_finalized_chain(
                &mut self.sapling_nullifiers,
                sapling_shielded_data.nullifiers(),
            );
        }
    }
}

impl<Flavor: orchard::ShieldedDataFlavor> UpdateWith<Option<orchard::ShieldedData<Flavor>>>
    for Chain
{
    #[instrument(skip(self, orchard_shielded_data))]
    fn update_chain_tip_with(
        &mut self,
        orchard_shielded_data: &Option<orchard::ShieldedData<Flavor>>,
    ) -> Result<(), ValidateContextError> {
        if let Some(orchard_shielded_data) = orchard_shielded_data {
            // We do note commitment tree updates in parallel rayon threads.

            check::nullifier::add_to_non_finalized_chain_unique(
                &mut self.orchard_nullifiers,
                orchard_shielded_data.nullifiers(),
            )?;
        }
        Ok(())
    }

    /// # Panics
    ///
    /// Panics if any nullifier is missing from the chain when we try to remove it.
    ///
    /// See [`check::nullifier::remove_from_non_finalized_chain`] for details.
    #[instrument(skip(self, orchard_shielded_data))]
    fn revert_chain_with(
        &mut self,
        orchard_shielded_data: &Option<orchard::ShieldedData<Flavor>>,
        _position: RevertPosition,
    ) {
        if let Some(orchard_shielded_data) = orchard_shielded_data {
            // Note commitments are removed from the Chain during a fork,
            // by removing trees above the fork height from the note commitment index.
            // This happens when reverting the block itself.

            check::nullifier::remove_from_non_finalized_chain(
                &mut self.orchard_nullifiers,
                orchard_shielded_data.nullifiers(),
            );
        }
    }
}

impl UpdateWith<ValueBalance<NegativeAllowed>> for Chain {
    fn update_chain_tip_with(
        &mut self,
        block_value_pool_change: &ValueBalance<NegativeAllowed>,
    ) -> Result<(), ValidateContextError> {
        match self
            .chain_value_pools
            .add_chain_value_pool_change(*block_value_pool_change)
        {
            Ok(chain_value_pools) => self.chain_value_pools = chain_value_pools,
            Err(value_balance_error) => Err(ValidateContextError::AddValuePool {
                value_balance_error,
                chain_value_pools: self.chain_value_pools,
                block_value_pool_change: *block_value_pool_change,
                // assume that the current block is added to `blocks` after `update_chain_tip_with`
                height: self.max_block_height().and_then(|height| height + 1),
            })?,
        };

        Ok(())
    }

    /// Revert the chain state using a block chain value pool change.
    ///
    /// When forking from the tip, subtract the block's chain value pool change.
    ///
    /// When finalizing the root, leave the chain value pool balances unchanged.
    /// [`ChainInner::chain_value_pools`] tracks the chain value pools for all finalized blocks, and
    /// the non-finalized blocks in this chain. So finalizing the root doesn't change the set of
    /// blocks it tracks.
    ///
    /// # Panics
    ///
    /// Panics if the chain pool value balance is invalid after we subtract the block value pool
    /// change.
    fn revert_chain_with(
        &mut self,
        block_value_pool_change: &ValueBalance<NegativeAllowed>,
        position: RevertPosition,
    ) {
        use std::ops::Neg;

        if position == RevertPosition::Tip {
            self.chain_value_pools = self
                .chain_value_pools
                .add_chain_value_pool_change(block_value_pool_change.neg())
                .expect("reverting the tip will leave the pools in a previously valid state");
        }
    }
}

impl Ord for Chain {
    /// Chain order for the [`NonFinalizedState`][1]'s `chain_set`.
    ///
    /// Chains with higher cumulative Proof of Work are [`Ordering::Greater`],
    /// breaking ties using the tip block hash.
    ///
    /// Despite the consensus rules, Zebra uses the tip block hash as a
    /// tie-breaker. Zebra blocks are downloaded in parallel, so download
    /// timestamps may not be unique. (And Zebra currently doesn't track
    /// download times, because [`Block`](block::Block)s are immutable.)
    ///
    /// This departure from the consensus rules may delay network convergence,
    /// for as long as the greater hash belongs to the later mined block.
    /// But Zebra nodes should converge as soon as the tied work is broken.
    ///
    /// "At a given point in time, each full validator is aware of a set of candidate blocks.
    /// These form a tree rooted at the genesis block, where each node in the tree
    /// refers to its parent via the hashPrevBlock block header field.
    ///
    /// A path from the root toward the leaves of the tree consisting of a sequence
    /// of one or more valid blocks consistent with consensus rules,
    /// is called a valid block chain.
    ///
    /// In order to choose the best valid block chain in its view of the overall block tree,
    /// a node sums the work ... of all blocks in each valid block chain,
    /// and considers the valid block chain with greatest total work to be best.
    ///
    /// To break ties between leaf blocks, a node will prefer the block that it received first.
    ///
    /// The consensus protocol is designed to ensure that for any given block height,
    /// the vast majority of nodes should eventually agree on their best valid block chain
    /// up to that height."
    ///
    /// <https://zips.z.cash/protocol/protocol.pdf#blockchain>
    ///
    /// # Correctness
    ///
    /// `Chain::cmp` is used in a `BTreeSet`, so the fields accessed by `cmp` must not have
    /// interior mutability.
    ///
    /// # Panics
    ///
    /// If two chains compare equal.
    ///
    /// This panic enforces the [`NonFinalizedState::chain_set`][2] unique chain invariant.
    ///
    /// If the chain set contains duplicate chains, the non-finalized state might
    /// handle new blocks or block finalization incorrectly.
    ///
    /// [1]: super::NonFinalizedState
    /// [2]: super::NonFinalizedState::chain_set
    fn cmp(&self, other: &Self) -> Ordering {
        if self.partial_cumulative_work != other.partial_cumulative_work {
            self.partial_cumulative_work
                .cmp(&other.partial_cumulative_work)
        } else {
            let self_hash = self
                .blocks
                .values()
                .last()
                .expect("always at least 1 element")
                .hash;

            let other_hash = other
                .blocks
                .values()
                .last()
                .expect("always at least 1 element")
                .hash;

            // This comparison is a tie-breaker within the local node, so it does not need to
            // be consistent with the ordering on `ExpandedDifficulty` and `block::Hash`.
            match self_hash.0.cmp(&other_hash.0) {
                Ordering::Equal => unreachable!("Chain tip block hashes are always unique"),
                ordering => ordering,
            }
        }
    }
}

impl PartialOrd for Chain {
    fn partial_cmp(&self, other: &Self) -> Option<Ordering> {
        Some(self.cmp(other))
    }
}

impl PartialEq for Chain {
    /// Chain equality for [`NonFinalizedState::chain_set`][1], using proof of
    /// work, then the tip block hash as a tie-breaker.
    ///
    /// # Panics
    ///
    /// If two chains compare equal.
    ///
    /// See [`Chain::cmp`] for details.
    ///
    /// [1]: super::NonFinalizedState::chain_set
    fn eq(&self, other: &Self) -> bool {
        self.partial_cmp(other) == Some(Ordering::Equal)
    }
}

impl Eq for Chain {}

#[cfg(test)]
impl Chain {
    /// Inserts the supplied Sapling note commitment subtree into the chain.
    pub(crate) fn insert_sapling_subtree(
        &mut self,
        subtree: NoteCommitmentSubtree<sapling::tree::Node>,
    ) {
        self.inner
            .sapling_subtrees
            .insert(subtree.index, subtree.into_data());
    }

    /// Inserts the supplied Orchard note commitment subtree into the chain.
    pub(crate) fn insert_orchard_subtree(
        &mut self,
        subtree: NoteCommitmentSubtree<orchard::tree::Node>,
    ) {
        self.inner
            .orchard_subtrees
            .insert(subtree.index, subtree.into_data());
    }
}<|MERGE_RESOLUTION|>--- conflicted
+++ resolved
@@ -16,7 +16,6 @@
     block::{self, Height},
     history_tree::HistoryTree,
     orchard,
-    orchard_zsa::{AssetBase, AssetState, IssuedAssets, IssuedAssetsChange},
     parallel::tree::NoteCommitmentTrees,
     parameters::Network,
     primitives::Groth16Proof,
@@ -180,10 +179,7 @@
     pub(crate) orchard_subtrees:
         BTreeMap<NoteCommitmentSubtreeIndex, NoteCommitmentSubtreeData<orchard::tree::Node>>,
 
-<<<<<<< HEAD
-=======
     #[cfg(feature = "tx-v6")]
->>>>>>> c006f8a8
     /// A partial map of `issued_assets` with entries for asset states that were updated in
     /// this chain.
     // TODO: Add reference to ZIP
@@ -252,10 +248,7 @@
             orchard_anchors_by_height: Default::default(),
             orchard_trees_by_height: Default::default(),
             orchard_subtrees: Default::default(),
-<<<<<<< HEAD
-=======
             #[cfg(feature = "tx-v6")]
->>>>>>> c006f8a8
             issued_assets: Default::default(),
             sprout_nullifiers: Default::default(),
             sapling_nullifiers: Default::default(),
@@ -957,20 +950,14 @@
         }
     }
 
-<<<<<<< HEAD
-=======
     #[cfg(feature = "tx-v6")]
->>>>>>> c006f8a8
     /// Returns the Orchard issued asset state if one is present in
     /// the chain for the provided asset base.
     pub fn issued_asset(&self, asset_base: &AssetBase) -> Option<AssetState> {
         self.issued_assets.get(asset_base).cloned()
     }
 
-<<<<<<< HEAD
-=======
     #[cfg(feature = "tx-v6")]
->>>>>>> c006f8a8
     /// Remove the History tree index at `height`.
     fn revert_issued_assets(
         &mut self,
@@ -1508,10 +1495,7 @@
 
         self.add_history_tree(height, history_tree);
 
-<<<<<<< HEAD
-=======
         #[cfg(feature = "tx-v6")]
->>>>>>> c006f8a8
         self.issued_assets
             .extend(contextually_valid.issued_assets.clone());
 
@@ -1743,7 +1727,6 @@
             spent_outputs,
             transaction_hashes,
             chain_value_pool_change,
-            issued_assets,
         ) = (
             contextually_valid.block.as_ref(),
             contextually_valid.hash,
@@ -1752,7 +1735,6 @@
             &contextually_valid.spent_outputs,
             &contextually_valid.transaction_hashes,
             &contextually_valid.chain_value_pool_change,
-            &contextually_valid.issued_assets,
         );
 
         #[cfg(feature = "tx-v6")]
@@ -1880,10 +1862,7 @@
         // TODO: move this to the history tree UpdateWith.revert...()?
         self.remove_history_tree(position, height);
 
-<<<<<<< HEAD
-=======
         #[cfg(feature = "tx-v6")]
->>>>>>> c006f8a8
         // revert the issued assets map, if needed
         self.revert_issued_assets(position, issued_assets, &block.transactions);
 
