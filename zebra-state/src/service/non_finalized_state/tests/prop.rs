use std::env;

use zebra_chain::{history_tree::HistoryTree, sapling};
use zebra_test::prelude::*;

use crate::service::{arbitrary::PreparedChain, non_finalized_state::Chain};

const DEFAULT_PARTIAL_CHAIN_PROPTEST_CASES: u32 = 32;

#[test]
fn forked_equals_pushed() -> Result<()> {
    zebra_test::init();

    proptest!(ProptestConfig::with_cases(env::var("PROPTEST_CASES")
                                          .ok()
                                          .and_then(|v| v.parse().ok())
                                          .unwrap_or(DEFAULT_PARTIAL_CHAIN_PROPTEST_CASES)),
        |((chain, count, network) in PreparedChain::new_heartwood())| {
            // Build a history tree with the first block to simulate the tree of
            // the finalized state.
            let finalized_tree = HistoryTree::new_from_block(network, chain[0].block.clone(), &sapling::tree::Root::default(), None).unwrap();
            let chain = &chain[1..];
            let fork_tip_hash = chain[count - 1].hash;
            let mut full_chain = Chain::new(finalized_tree.clone());
            let mut partial_chain = Chain::new(finalized_tree.clone());

            for block in chain.iter().take(count) {
                partial_chain.push(block.clone())?;
            }
            for block in chain.iter() {
                full_chain.push(block.clone())?;
            }

<<<<<<< HEAD
            let mut forked = full_chain.fork(fork_tip_hash, &finalized_tree).expect("fork must work").expect("hash is present");
=======
            let forked = full_chain.fork(fork_tip_hash).expect("fork works").expect("hash is present");
>>>>>>> 515dc4bf

            prop_assert_eq!(forked.blocks.len(), partial_chain.blocks.len());
            prop_assert!(forked.is_identical(&partial_chain));

            for block in chain.iter().skip(count) {
                forked.push(block.clone())?;
            }

            prop_assert_eq!(forked.blocks.len(), full_chain.blocks.len());
            prop_assert!(forked.is_identical(&full_chain));
        });

    Ok(())
}

#[test]
fn finalized_equals_pushed() -> Result<()> {
    zebra_test::init();

    proptest!(ProptestConfig::with_cases(env::var("PROPTEST_CASES")
                                      .ok()
                                      .and_then(|v| v.parse().ok())
                                      .unwrap_or(DEFAULT_PARTIAL_CHAIN_PROPTEST_CASES)),
    |((chain, end_count, network) in PreparedChain::new_heartwood())| {
        // Build a history tree with the first block to simulate the tree of
        // the finalized state.
        let finalized_tree = HistoryTree::new_from_block(network, chain[0].block.clone(), &sapling::tree::Root::default(), None).unwrap();
        let chain = &chain[1..];
        let finalized_count = chain.len() - end_count;
        let mut full_chain = Chain::new(finalized_tree);

        for block in chain.iter().take(finalized_count) {
            full_chain.push(block.clone())?;
        }
        let mut partial_chain = Chain::new(full_chain.history_tree.clone());
        for block in chain.iter().skip(finalized_count) {
<<<<<<< HEAD
            full_chain.push(block.clone())?;
        }

        for block in chain.iter().skip(finalized_count) {
            partial_chain.push(block.clone())?;
=======
            partial_chain.push(block.clone())?;
        }
        for block in chain.iter() {
            full_chain.push(block.clone())?;
>>>>>>> 515dc4bf
        }

        for _ in 0..finalized_count {
            let _finalized = full_chain.pop_root();
        }

        prop_assert_eq!(full_chain.blocks.len(), partial_chain.blocks.len());
        prop_assert!(full_chain.is_identical(&partial_chain));
    });

    Ok(())
}<|MERGE_RESOLUTION|>--- conflicted
+++ resolved
@@ -31,11 +31,7 @@
                 full_chain.push(block.clone())?;
             }
 
-<<<<<<< HEAD
-            let mut forked = full_chain.fork(fork_tip_hash, &finalized_tree).expect("fork must work").expect("hash is present");
-=======
-            let forked = full_chain.fork(fork_tip_hash).expect("fork works").expect("hash is present");
->>>>>>> 515dc4bf
+            let mut forked = full_chain.fork(fork_tip_hash, &finalized_tree).expect("fork works").expect("hash is present");
 
             prop_assert_eq!(forked.blocks.len(), partial_chain.blocks.len());
             prop_assert!(forked.is_identical(&partial_chain));
@@ -72,18 +68,11 @@
         }
         let mut partial_chain = Chain::new(full_chain.history_tree.clone());
         for block in chain.iter().skip(finalized_count) {
-<<<<<<< HEAD
             full_chain.push(block.clone())?;
         }
 
         for block in chain.iter().skip(finalized_count) {
             partial_chain.push(block.clone())?;
-=======
-            partial_chain.push(block.clone())?;
-        }
-        for block in chain.iter() {
-            full_chain.push(block.clone())?;
->>>>>>> 515dc4bf
         }
 
         for _ in 0..finalized_count {
