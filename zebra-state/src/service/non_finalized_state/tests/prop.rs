--- conflicted
+++ resolved
@@ -52,10 +52,7 @@
             ContextuallyVerifiedBlock::with_block_and_spent_utxos(
                     block,
                     only_chain.unspent_utxos(),
-<<<<<<< HEAD
-=======
                     #[cfg(feature = "tx-v6")]
->>>>>>> c006f8a8
                     Default::default(),
                 )
                 .map_err(|e| (e, chain_values.clone()))
@@ -153,10 +150,7 @@
             let block = ContextuallyVerifiedBlock::with_block_and_spent_utxos(
                 block,
                 partial_chain.unspent_utxos(),
-<<<<<<< HEAD
-=======
                 #[cfg(feature = "tx-v6")]
->>>>>>> c006f8a8
                 Default::default()
             )?;
             partial_chain = partial_chain
@@ -176,17 +170,12 @@
         );
 
         for block in chain.iter().cloned() {
-<<<<<<< HEAD
-            let block =
-            ContextuallyVerifiedBlock::with_block_and_spent_utxos(block, full_chain.unspent_utxos(), Default::default())?;
-=======
             let block = ContextuallyVerifiedBlock::with_block_and_spent_utxos(
                 block,
                 full_chain.unspent_utxos(),
                 #[cfg(feature = "tx-v6")]
                 Default::default()
             )?;
->>>>>>> c006f8a8
 
             // Check some properties of the genesis block and don't push it to the chain.
             if block.height == block::Height(0) {
@@ -229,13 +218,9 @@
         // same original full chain.
         for block in chain.iter().skip(fork_at_count).cloned() {
             let block =
-<<<<<<< HEAD
-            ContextuallyVerifiedBlock::with_block_and_spent_utxos(block, forked.unspent_utxos(), Default::default())?;
-=======
             ContextuallyVerifiedBlock::with_block_and_spent_utxos(block, forked.unspent_utxos(),
             #[cfg(feature = "tx-v6")]
             Default::default())?;
->>>>>>> c006f8a8
             forked = forked.push(block).expect("forked chain push is valid");
         }
 
