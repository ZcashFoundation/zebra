--- conflicted
+++ resolved
@@ -67,11 +67,7 @@
         zebra_test::vectors::BLOCK_MAINNET_434873_BYTES.zcash_deserialize_into()?;
     let initial_height = block
         .coinbase_height()
-<<<<<<< HEAD
-        .expect("Block 434873 should have its height in its coibase tx.");
-=======
         .expect("Block 434873 should have its height in its coinbase tx.");
->>>>>>> 3e75cb50
     let mut blocks = vec![];
 
     while blocks.len() < 100 {
