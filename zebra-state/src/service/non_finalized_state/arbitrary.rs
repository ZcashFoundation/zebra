use proptest::{
    num::usize::BinarySearch,
    strategy::{NewTree, ValueTree},
    test_runner::TestRunner,
};
use std::sync::Arc;

use zebra_chain::{block::Block, parameters::NetworkUpgrade, LedgerState};
use zebra_test::prelude::*;

use crate::tests::Prepare;

use super::*;

const MAX_PARTIAL_CHAIN_BLOCKS: usize = 102;

#[derive(Debug)]
pub struct PreparedChainTree {
    chain: Arc<Vec<PreparedBlock>>,
    count: BinarySearch,
    network: Network,
}

impl ValueTree for PreparedChainTree {
    type Value = (
        Arc<Vec<PreparedBlock>>,
        <BinarySearch as ValueTree>::Value,
        Network,
    );

    fn current(&self) -> Self::Value {
        (self.chain.clone(), self.count.current(), self.network)
    }

    fn simplify(&mut self) -> bool {
        self.count.simplify()
    }

    fn complicate(&mut self) -> bool {
        self.count.complicate()
    }
}

#[derive(Debug, Default)]
pub struct PreparedChain {
    // the proptests are threaded (not async), so we want to use a threaded mutex here
    chain: std::sync::Mutex<Option<(Network, Arc<Vec<PreparedBlock>>)>>,
}

impl Strategy for PreparedChain {
    type Tree = PreparedChainTree;
    type Value = <PreparedChainTree as ValueTree>::Value;

    fn new_tree(&self, runner: &mut TestRunner) -> NewTree<Self> {
        let mut chain = self.chain.lock().unwrap();
        if chain.is_none() {
<<<<<<< HEAD
            // Only generate blocks from the most recent network upgrade
            let mut ledger_state = LedgerState::default();
            ledger_state.network_upgrade_override = Some(NetworkUpgrade::Nu5);
            ledger_state.genesis_previous_block_hash_override = true;
=======
            // Disable NU5 for now
            // `genesis_strategy(None)` re-enables the default Nu5 override
            let ledger_strategy = LedgerState::genesis_strategy(Canopy);
>>>>>>> a6e272bf

            let (network, blocks) = ledger_strategy
                .prop_flat_map(|ledger| {
                    (
                        Just(ledger.network),
                        Block::partial_chain_strategy(ledger, MAX_PARTIAL_CHAIN_BLOCKS),
                    )
                })
                .prop_map(|(network, vec)| {
                    (
                        network,
                        vec.into_iter().map(|blk| blk.prepare()).collect::<Vec<_>>(),
                    )
                })
                .new_tree(runner)?
                .current();
            *chain = Some((network, Arc::new(blocks)));
        }

        let chain = chain.clone().expect("should be generated");
        let count = (1..chain.1.len()).new_tree(runner)?;
        Ok(PreparedChainTree {
            chain: chain.1,
            count,
            network: chain.0,
        })
    }
}<|MERGE_RESOLUTION|>--- conflicted
+++ resolved
@@ -54,16 +54,9 @@
     fn new_tree(&self, runner: &mut TestRunner) -> NewTree<Self> {
         let mut chain = self.chain.lock().unwrap();
         if chain.is_none() {
-<<<<<<< HEAD
-            // Only generate blocks from the most recent network upgrade
-            let mut ledger_state = LedgerState::default();
-            ledger_state.network_upgrade_override = Some(NetworkUpgrade::Nu5);
-            ledger_state.genesis_previous_block_hash_override = true;
-=======
             // Disable NU5 for now
             // `genesis_strategy(None)` re-enables the default Nu5 override
             let ledger_strategy = LedgerState::genesis_strategy(Canopy);
->>>>>>> a6e272bf
 
             let (network, blocks) = ledger_strategy
                 .prop_flat_map(|ledger| {
