--- conflicted
+++ resolved
@@ -325,10 +325,7 @@
             finalized_state,
         )?;
 
-<<<<<<< HEAD
-=======
         #[cfg(feature = "tx-v6")]
->>>>>>> c006f8a8
         let issued_assets =
             check::issuance::valid_burns_and_issuance(finalized_state, &new_chain, &prepared)?;
 
@@ -351,10 +348,7 @@
             prepared.clone(),
             spent_utxos.clone(),
             // TODO: Refactor this into repeated `With::with()` calls, see http_request_compatibility module.
-<<<<<<< HEAD
-=======
             #[cfg(feature = "tx-v6")]
->>>>>>> c006f8a8
             issued_assets,
         )
         .map_err(|value_balance_error| {
