--- conflicted
+++ resolved
@@ -195,12 +195,7 @@
             &parent_chain.spent_utxos,
             finalized_state,
         )?;
-<<<<<<< HEAD
-
-        check::block_commitment_is_valid_for_chain_history(
-=======
         check::prepared_block_commitment_is_valid_for_chain_history(
->>>>>>> 81f2ceef
             &prepared,
             self.network,
             &parent_chain.history_tree,
