--- conflicted
+++ resolved
@@ -10,13 +10,9 @@
 use std::{collections::HashSet, sync::Arc};
 
 use zebra_chain::{
-<<<<<<< HEAD
-    block::{self, Block},
-    orchard, sapling,
-=======
     amount::{self, Amount, NegativeAllowed, NonNegative},
     block::{self, Block, Height},
->>>>>>> 90a84013
+    orchard, sapling,
     transaction::{self, Transaction},
     transparent,
 };
@@ -93,7 +89,6 @@
         .or_else(|| db.transaction(hash))
 }
 
-<<<<<<< HEAD
 /// Returns the Sapling
 /// [`NoteCommitmentTree`](sapling::tree::NoteCommitmentTree) specified by a
 /// hash or height, if it exists in the non-finalized `chain` or finalized `db`.
@@ -146,7 +141,8 @@
         .and_then(|chain| chain.as_ref().orchard_tree(hash_or_height).cloned())
         .map(Arc::new)
         .or_else(|| db.orchard_tree(hash_or_height))
-=======
+}
+
 /// Returns the total transparent balance for the supplied [`transparent::Address`]es.
 ///
 /// If the addresses do not exist in the non-finalized `chain` or finalized `db`, returns zero.
@@ -266,5 +262,4 @@
     let balance = finalized_balance.constrain()? + chain_balance_change;
 
     balance?.constrain()
->>>>>>> 90a84013
 }