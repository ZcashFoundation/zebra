//! Shared state reading code.
//!
//! Used by [`StateService`](crate::StateService) and
//! [`ReadStateService`](crate::ReadStateService) to read from the best
//! [`Chain`] in the
//! [`NonFinalizedState`](crate::service::non_finalized_state::NonFinalizedState),
//! and the database in the
//! [`FinalizedState`](crate::service::finalized_state::FinalizedState).

use std::sync::Arc;

use zebra_chain::{
<<<<<<< HEAD
    block::Block,
    sapling,
=======
    block::{self, Block},
>>>>>>> 53bf4c6b
    transaction::{self, Transaction},
};

use crate::{
    service::{finalized_state::ZebraDb, non_finalized_state::Chain},
    HashOrHeight,
};

#[cfg(test)]
mod tests;

/// Returns the [`Block`] with [`block::Hash`](zebra_chain::block::Hash) or
/// [`Height`](zebra_chain::block::Height), if it exists in the non-finalized
/// `chain` or finalized `db`.
pub(crate) fn block<C>(
    chain: Option<C>,
    db: &ZebraDb,
    hash_or_height: HashOrHeight,
) -> Option<Arc<Block>>
where
    C: AsRef<Chain>,
{
    // # Correctness
    //
    // The StateService commits blocks to the finalized state before updating
    // the latest chain, and it can commit additional blocks after we've cloned
    // this `chain` variable.
    //
    // Since blocks are the same in the finalized and non-finalized state, we
    // check the most efficient alternative first. (`chain` is always in memory,
    // but `db` stores blocks on disk, with a memory cache.)
    chain
        .as_ref()
        .and_then(|chain| chain.as_ref().block(hash_or_height))
        .map(|contextual| contextual.block.clone())
        .or_else(|| db.block(hash_or_height))
}

/// Returns the [`Transaction`] with [`transaction::Hash`], if it exists in the
/// non-finalized `chain` or finalized `db`.
pub(crate) fn transaction<C>(
    chain: Option<C>,
    db: &ZebraDb,
    hash: transaction::Hash,
) -> Option<(Arc<Transaction>, block::Height)>
where
    C: AsRef<Chain>,
{
    // # Correctness
    //
    // The StateService commits blocks to the finalized state before updating
    // the latest chain, and it can commit additional blocks after we've cloned
    // this `chain` variable.
    //
    // Since transactions are the same in the finalized and non-finalized state,
    // we check the most efficient alternative first. (`chain` is always in
    // memory, but `db` stores transactions on disk, with a memory cache.)
    chain
        .as_ref()
        .and_then(|chain| {
            chain
                .as_ref()
                .transaction(hash)
                .map(|(tx, height)| (tx.clone(), height))
        })
        .or_else(|| db.transaction(hash))
}

/// Returns the [`NoteCommitmentTree`](sapling::tree::NoteCommitmentTree)
/// specified by a hash or height, if it exists in the non-finalized `chain` or
/// finalized `db`.
pub(crate) fn sapling_tree<C>(
    chain: Option<C>,
    db: &ZebraDb,
    hash_or_height: HashOrHeight,
) -> Option<Arc<sapling::tree::NoteCommitmentTree>>
where
    C: AsRef<Chain>,
{
    // # Correctness
    //
    // The StateService commits blocks to the finalized state before updating
    // the latest chain, and it can commit additional blocks after we've cloned
    // this `chain` variable.
    //
    // Since sapling treestates are the same in the finalized and non-finalized
    // state, we check the most efficient alternative first. (`chain` is always
    // in memory, but `db` stores blocks on disk, with a memory cache.)
    chain
        .as_ref()
        .and_then(|chain| chain.as_ref().sapling_tree(hash_or_height).cloned())
        .map(Arc::new)
        .or_else(|| db.sapling_tree(hash_or_height))
}<|MERGE_RESOLUTION|>--- conflicted
+++ resolved
@@ -10,12 +10,8 @@
 use std::sync::Arc;
 
 use zebra_chain::{
-<<<<<<< HEAD
-    block::Block,
+    block::{self, Block},
     sapling,
-=======
-    block::{self, Block},
->>>>>>> 53bf4c6b
     transaction::{self, Transaction},
 };
 
