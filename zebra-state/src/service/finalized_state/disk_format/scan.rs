//! Serialization formats for the shielded scanner results database.
//!
//! Due to Rust's orphan rule, these serializations must be implemented in this crate.
//!
//! # Correctness
//!
//! `zebra_scan::Storage::database_format_version_in_code()` must be incremented
//! each time the database format (column, serialization, etc) changes.

use zebra_chain::{block::Height, transaction};

use crate::{FromDisk, IntoDisk, TransactionLocation};

use super::block::TRANSACTION_LOCATION_DISK_BYTES;

#[cfg(any(test, feature = "proptest-impl"))]
use proptest_derive::Arbitrary;

#[cfg(test)]
mod tests;

/// The type used in Zebra to store Sapling scanning keys.
/// It can represent a full viewing key or an individual viewing key.
pub type SaplingScanningKey = String;

/// Stores a scanning result.
///
/// Currently contains a TXID in "display order", which is big-endian byte order following the u256
/// convention set by Bitcoin and zcashd.
#[derive(Copy, Clone, Debug, Eq, PartialEq)]
#[cfg_attr(any(test, feature = "proptest-impl"), derive(Arbitrary, Default))]
pub struct SaplingScannedResult([u8; 32]);

impl From<SaplingScannedResult> for transaction::Hash {
    fn from(scanned_result: SaplingScannedResult) -> Self {
        transaction::Hash::from_bytes_in_display_order(&scanned_result.0)
    }
}

impl From<transaction::Hash> for SaplingScannedResult {
    fn from(hash: transaction::Hash) -> Self {
        SaplingScannedResult(hash.bytes_in_display_order())
    }
}

impl SaplingScannedResult {
    /// Creates a `SaplingScannedResult` from bytes in display order.
    pub fn from_bytes_in_display_order(bytes: [u8; 32]) -> Self {
        Self(bytes)
    }

    /// Returns the inner bytes in display order.
    pub fn bytes_in_display_order(&self) -> [u8; 32] {
        self.0
    }
}

/// A database column family entry for a block scanned with a Sapling vieweing key.
#[derive(Clone, Debug, Eq, PartialEq)]
#[cfg_attr(any(test, feature = "proptest-impl"), derive(Arbitrary, Default))]
pub struct SaplingScannedDatabaseEntry {
    /// The database column family key. Must be unique for each scanning key and scanned block.
    pub index: SaplingScannedDatabaseIndex,

    /// The database column family value.
    pub value: Option<SaplingScannedResult>,
}

/// A database column family key for a block scanned with a Sapling vieweing key.
#[derive(Clone, Debug, Eq, PartialEq, Ord, PartialOrd)]
#[cfg_attr(any(test, feature = "proptest-impl"), derive(Arbitrary, Default))]
pub struct SaplingScannedDatabaseIndex {
    /// The Sapling viewing key used to scan the block.
    pub sapling_key: SaplingScanningKey,

    /// The transaction location: block height and transaction index.
    pub tx_loc: TransactionLocation,
}

impl SaplingScannedDatabaseIndex {
    /// The minimum value of a sapling scanned database index.
    ///
    /// This value is guarateed to be the minimum, and not correspond to a valid key.
    //
    // Note: to calculate the maximum value, we need a key length.
    pub const fn min() -> Self {
        Self {
            // The empty string is the minimum value in RocksDB lexicographic order.
            sapling_key: String::new(),
            tx_loc: TransactionLocation::MIN,
        }
    }

    /// The minimum value of a sapling scanned database index for `sapling_key`.
    ///
    /// This value does not correspond to a valid entry.
    /// (The genesis coinbase transaction does not have shielded transfers.)
    pub fn min_for_key(sapling_key: &SaplingScanningKey) -> Self {
        Self {
            sapling_key: sapling_key.clone(),
            tx_loc: TransactionLocation::MIN,
        }
    }

    /// The maximum value of a sapling scanned database index for `sapling_key`.
    ///
    /// This value may correspond to a valid entry, but it won't be mined for many decades.
    pub fn max_for_key(sapling_key: &SaplingScanningKey) -> Self {
        Self {
            sapling_key: sapling_key.clone(),
            tx_loc: TransactionLocation::MAX,
        }
    }

    /// The minimum value of a sapling scanned database index for `sapling_key` and `height`.
    ///
    /// This value can be a valid entry for shielded coinbase.
    pub fn min_for_key_and_height(sapling_key: &SaplingScanningKey, height: Height) -> Self {
        Self {
            sapling_key: sapling_key.clone(),
            tx_loc: TransactionLocation::min_for_height(height),
        }
    }

    /// The maximum value of a sapling scanned database index for `sapling_key` and `height`.
    ///
    /// This value can be a valid entry, but it won't fit in a 2MB block.
    pub fn max_for_key_and_height(sapling_key: &SaplingScanningKey, height: Height) -> Self {
        Self {
            sapling_key: sapling_key.clone(),
            tx_loc: TransactionLocation::max_for_height(height),
        }
    }
}

impl IntoDisk for SaplingScanningKey {
    type Bytes = Vec<u8>;

    fn as_bytes(&self) -> Self::Bytes {
        SaplingScanningKey::as_bytes(self).to_vec()
    }
}

impl FromDisk for SaplingScanningKey {
    fn from_bytes(bytes: impl AsRef<[u8]>) -> Self {
        SaplingScanningKey::from_utf8(bytes.as_ref().to_vec())
            .expect("only valid UTF-8 strings are written to the database")
    }
}

impl IntoDisk for SaplingScannedDatabaseIndex {
    type Bytes = Vec<u8>;

    fn as_bytes(&self) -> Self::Bytes {
        let mut bytes = Vec::new();

        bytes.extend(self.sapling_key.as_bytes());
        bytes.extend(self.tx_loc.as_bytes());

        bytes
    }
}

impl FromDisk for SaplingScannedDatabaseIndex {
    fn from_bytes(bytes: impl AsRef<[u8]>) -> Self {
        let bytes = bytes.as_ref();

        let (sapling_key, tx_loc) = bytes.split_at(bytes.len() - TRANSACTION_LOCATION_DISK_BYTES);

        Self {
            sapling_key: SaplingScanningKey::from_bytes(sapling_key),
            tx_loc: TransactionLocation::from_bytes(tx_loc),
        }
    }
}

<<<<<<< HEAD
impl IntoDisk for SaplingScannedResult {
    type Bytes = [u8; 32];

    fn as_bytes(&self) -> Self::Bytes {
        self.0
    }
}

impl FromDisk for SaplingScannedResult {
    fn from_bytes(bytes: impl AsRef<[u8]>) -> Self {
        // TODO: Change of confirm the `unwrap_or` is good enough.
        SaplingScannedResult(bytes.as_ref().try_into().unwrap_or([0; 32]))
    }
}
=======
// We can't implement IntoDisk or FromDisk for SaplingScannedResult,
// because the format is actually Option<SaplingScannedResult>.
>>>>>>> 3318eaaa

impl IntoDisk for Option<SaplingScannedResult> {
    type Bytes = Vec<u8>;

    fn as_bytes(&self) -> Self::Bytes {
        let mut bytes = Vec::new();

        if let Some(result) = self.as_ref() {
            bytes.extend(result.bytes_in_display_order());
        }

        bytes
    }
}

impl FromDisk for Option<SaplingScannedResult> {
    #[allow(clippy::unwrap_in_result)]
    fn from_bytes(bytes: impl AsRef<[u8]>) -> Self {
        let bytes = bytes.as_ref();

        if bytes.is_empty() {
            None
        } else {
            Some(SaplingScannedResult::from_bytes_in_display_order(
                bytes
                    .try_into()
                    .expect("unexpected incorrect SaplingScannedResult data length"),
            ))
        }
    }
}<|MERGE_RESOLUTION|>--- conflicted
+++ resolved
@@ -174,25 +174,8 @@
     }
 }
 
-<<<<<<< HEAD
-impl IntoDisk for SaplingScannedResult {
-    type Bytes = [u8; 32];
-
-    fn as_bytes(&self) -> Self::Bytes {
-        self.0
-    }
-}
-
-impl FromDisk for SaplingScannedResult {
-    fn from_bytes(bytes: impl AsRef<[u8]>) -> Self {
-        // TODO: Change of confirm the `unwrap_or` is good enough.
-        SaplingScannedResult(bytes.as_ref().try_into().unwrap_or([0; 32]))
-    }
-}
-=======
 // We can't implement IntoDisk or FromDisk for SaplingScannedResult,
 // because the format is actually Option<SaplingScannedResult>.
->>>>>>> 3318eaaa
 
 impl IntoDisk for Option<SaplingScannedResult> {
     type Bytes = Vec<u8>;
