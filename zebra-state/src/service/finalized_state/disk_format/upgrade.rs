//! In-place format upgrades and format validity checks for the Zebra state database.

use std::{
    cmp::Ordering,
    sync::Arc,
    thread::{self, JoinHandle},
};

use crossbeam_channel::{bounded, Receiver, RecvTimeoutError, Sender};
use semver::Version;
use tracing::Span;

use zebra_chain::{
    block::Height,
    diagnostic::{
        task::{CheckForPanics, WaitForPanics},
        CodeTimer,
    },
    parameters::Network,
};

use DbFormatChange::*;

use crate::service::finalized_state::ZebraDb;

pub(crate) mod add_block_info;
pub(crate) mod add_subtrees;
pub(crate) mod block_info_and_address_received;
pub(crate) mod cache_genesis_roots;
pub(crate) mod fix_tree_key_type;
pub(crate) mod no_migration;
pub(crate) mod prune_trees;
pub(crate) mod tree_keys_and_caches_upgrade;

#[cfg(not(feature = "indexer"))]
pub(crate) mod drop_tx_locs_by_spends;

#[cfg(feature = "indexer")]
pub(crate) mod track_tx_locs_by_spends;

/// Defines method signature for running disk format upgrades.
pub trait DiskFormatUpgrade {
    /// Returns the version at which this upgrade is applied.
    fn version(&self) -> Version;

    /// Returns the description of this upgrade.
    fn description(&self) -> &'static str;

    /// Runs disk format upgrade.
    fn run(
        &self,
        initial_tip_height: Height,
        db: &ZebraDb,
        cancel_receiver: &Receiver<CancelFormatChange>,
    ) -> Result<(), CancelFormatChange>;

    /// Check that state has been upgraded to this format correctly.
    ///
    /// The outer `Result` indicates whether the validation was cancelled (due to e.g. node shutdown).
    /// The inner `Result` indicates whether the validation itself failed or not.
    fn validate(
        &self,
        _db: &ZebraDb,
        _cancel_receiver: &Receiver<CancelFormatChange>,
    ) -> Result<Result<(), String>, CancelFormatChange> {
        Ok(Ok(()))
    }

    /// Prepare for disk format upgrade.
    fn prepare(
        &self,
        _initial_tip_height: Height,
        _upgrade_db: &ZebraDb,
        _cancel_receiver: &Receiver<CancelFormatChange>,
        _older_disk_version: &Version,
    ) -> Result<(), CancelFormatChange> {
        Ok(())
    }

    /// Returns true if the [`DiskFormatUpgrade`] needs to run a migration on existing data in the db.
    fn needs_migration(&self) -> bool {
        true
    }

    /// Returns true if the upgrade is a major upgrade that can reuse the cache in the previous major db format version.
    fn is_reusable_major_upgrade(&self) -> bool {
        let version = self.version();
        version.minor == 0 && version.patch == 0
    }
}

fn format_upgrades(
    min_version: Option<Version>,
<<<<<<< HEAD
    network: Network,
) -> impl Iterator<Item = Box<dyn DiskFormatUpgrade>> {
=======
) -> impl DoubleEndedIterator<Item = Box<dyn DiskFormatUpgrade>> {
>>>>>>> f748d378
    let min_version = move || min_version.clone().unwrap_or(Version::new(0, 0, 0));

    // Note: Disk format upgrades must be run in order of database version.
    ([
        Box::new(prune_trees::PruneTrees),
        Box::new(add_subtrees::AddSubtrees),
        Box::new(tree_keys_and_caches_upgrade::FixTreeKeyTypeAndCacheGenesisRoots),
<<<<<<< HEAD
        // Value balance upgrade
        Box::new(no_migration::NoMigration::new(26, 0, 0)),
        Box::new(add_block_info::AddBlockInfo::new(network)),
=======
        Box::new(no_migration::NoMigration::new(
            "add value balance upgrade",
            Version::new(26, 0, 0),
        )),
        Box::new(block_info_and_address_received::Upgrade),
>>>>>>> f748d378
    ] as [Box<dyn DiskFormatUpgrade>; 5])
        .into_iter()
        .filter(move |upgrade| upgrade.version() > min_version())
}

/// Returns a list of all the major db format versions that can restored from the
/// previous major database format.
pub fn restorable_db_versions() -> Vec<u64> {
    format_upgrades(None)
        .filter_map(|upgrade| {
            upgrade
                .is_reusable_major_upgrade()
                .then_some(upgrade.version().major)
        })
        .collect()
}

/// The kind of database format change or validity check we're performing.
#[derive(Clone, Debug, Eq, PartialEq)]
pub enum DbFormatChange {
    // Data Format Changes
    //
    /// Upgrade the format from `older_disk_version` to `newer_running_version`.
    ///
    /// Until this upgrade is complete, the format is a mixture of both versions.
    Upgrade {
        older_disk_version: Version,
        newer_running_version: Version,
    },

    // Format Version File Changes
    //
    /// Mark the format as newly created by `running_version`.
    ///
    /// Newly created databases are opened with no disk version.
    /// It is set to the running version by the format change code.
    NewlyCreated { running_version: Version },

    /// Mark the format as downgraded from `newer_disk_version` to `older_running_version`.
    ///
    /// Until the state is upgraded to `newer_disk_version` by a Zebra version with that state
    /// version (or greater), the format will be a mixture of both versions.
    Downgrade {
        newer_disk_version: Version,
        older_running_version: Version,
    },

    // Data Format Checks
    //
    /// Check that the database from a previous instance has the current `running_version` format.
    ///
    /// Current version databases have a disk version that matches the running version.
    /// No upgrades are needed, so we just run a format check on the database.
    /// The data in that database was created or updated by a previous Zebra instance.
    CheckOpenCurrent { running_version: Version },

    /// Check that the database from this instance has the current `running_version` format.
    ///
    /// The data in that database was created or updated by the currently running Zebra instance.
    /// So we periodically check for data bugs, which can happen if the upgrade and new block
    /// code produce different data. (They can also be caused by disk corruption.)
    CheckNewBlocksCurrent { running_version: Version },
}

/// A handle to a spawned format change thread.
///
/// Cloning this struct creates an additional handle to the same thread.
///
/// # Concurrency
///
/// Cancelling the thread on drop has a race condition, because two handles can be dropped at
/// the same time.
///
/// If cancelling the thread is required for correct operation or usability, the owner of the
/// handle must call force_cancel().
#[derive(Clone, Debug)]
pub struct DbFormatChangeThreadHandle {
    /// A handle to the format change/check thread.
    /// If configured, this thread continues running so it can perform periodic format checks.
    ///
    /// Panics from this thread are propagated into Zebra's state service.
    /// The task returns an error if the upgrade was cancelled by a shutdown.
    update_task: Option<Arc<JoinHandle<Result<(), CancelFormatChange>>>>,

    /// A channel that tells the running format thread to finish early.
    cancel_handle: Sender<CancelFormatChange>,
}

/// Marker type that is sent to cancel a format upgrade, and returned as an error on cancellation.
#[derive(Copy, Clone, Debug, Eq, PartialEq)]
pub struct CancelFormatChange;

impl DbFormatChange {
    /// Returns the format change for `running_version` code loading a `disk_version` database.
    ///
    /// Also logs that change at info level.
    ///
    /// If `disk_version` is `None`, Zebra is creating a new database.
    pub fn open_database(running_version: &Version, disk_version: Option<Version>) -> Self {
        let running_version = running_version.clone();

        let Some(disk_version) = disk_version else {
            info!(
                %running_version,
                "creating new database with the current format"
            );

            return NewlyCreated { running_version };
        };

        match disk_version.cmp_precedence(&running_version) {
            Ordering::Less => {
                info!(
                    %running_version,
                    %disk_version,
                    "trying to open older database format: launching upgrade task"
                );

                Upgrade {
                    older_disk_version: disk_version,
                    newer_running_version: running_version,
                }
            }
            Ordering::Greater => {
                info!(
                    %running_version,
                    %disk_version,
                    "trying to open newer database format: data should be compatible"
                );

                Downgrade {
                    newer_disk_version: disk_version,
                    older_running_version: running_version,
                }
            }
            Ordering::Equal => {
                info!(%running_version, "trying to open current database format");

                CheckOpenCurrent { running_version }
            }
        }
    }

    /// Returns a format check for newly added blocks in the currently running Zebra version.
    /// This check makes sure the upgrade and new block code produce the same data.
    ///
    /// Also logs the check at info level.
    pub fn check_new_blocks(db: &ZebraDb) -> Self {
        let running_version = db.format_version_in_code();

        info!(%running_version, "checking new blocks were written in current database format");
        CheckNewBlocksCurrent { running_version }
    }

    /// Returns true if this format change/check is an upgrade.
    #[allow(dead_code)]
    pub fn is_upgrade(&self) -> bool {
        matches!(self, Upgrade { .. })
    }

    /// Returns true if this format change/check happens at startup.
    #[allow(dead_code)]
    pub fn is_run_at_startup(&self) -> bool {
        !matches!(self, CheckNewBlocksCurrent { .. })
    }

    /// Returns the running version in this format change.
    pub fn running_version(&self) -> Version {
        match self {
            Upgrade {
                newer_running_version,
                ..
            } => newer_running_version,
            Downgrade {
                older_running_version,
                ..
            } => older_running_version,
            NewlyCreated { running_version }
            | CheckOpenCurrent { running_version }
            | CheckNewBlocksCurrent { running_version } => running_version,
        }
        .clone()
    }

    /// Returns the initial database version before this format change.
    ///
    /// Returns `None` if the database was newly created.
    pub fn initial_disk_version(&self) -> Option<Version> {
        match self {
            Upgrade {
                older_disk_version, ..
            } => Some(older_disk_version),
            Downgrade {
                newer_disk_version, ..
            } => Some(newer_disk_version),
            CheckOpenCurrent { running_version } | CheckNewBlocksCurrent { running_version } => {
                Some(running_version)
            }
            NewlyCreated { .. } => None,
        }
        .cloned()
    }

    /// Launch a `std::thread` that applies this format change to the database,
    /// then continues running to perform periodic format checks.
    ///
    /// `initial_tip_height` is the database height when it was opened, and `db` is the
    /// database instance to upgrade or check.
    pub fn spawn_format_change(
        self,
        db: ZebraDb,
        initial_tip_height: Option<Height>,
    ) -> DbFormatChangeThreadHandle {
        // # Correctness
        //
        // Cancel handles must use try_send() to avoid blocking waiting for the format change
        // thread to shut down.
        let (cancel_handle, cancel_receiver) = bounded(1);

        let span = Span::current();
        let update_task = thread::spawn(move || {
            span.in_scope(move || {
                self.format_change_run_loop(db, initial_tip_height, cancel_receiver)
            })
        });

        let mut handle = DbFormatChangeThreadHandle {
            update_task: Some(Arc::new(update_task)),
            cancel_handle,
        };

        handle.check_for_panics();

        handle
    }

    /// Run the initial format change or check to the database. Under the default runtime config,
    /// this method returns after the format change or check.
    ///
    /// But if runtime validity checks are enabled, this method periodically checks the format of
    /// newly added blocks matches the current format. It will run until it is cancelled or panics.
    fn format_change_run_loop(
        self,
        db: ZebraDb,
        initial_tip_height: Option<Height>,
        cancel_receiver: Receiver<CancelFormatChange>,
    ) -> Result<(), CancelFormatChange> {
        self.run_format_change_or_check(&db, initial_tip_height, &cancel_receiver)?;

        let Some(debug_validity_check_interval) = db.config().debug_validity_check_interval else {
            return Ok(());
        };

        loop {
            // We've just run a format check, so sleep first, then run another one.
            // But return early if there is a cancel signal.
            if !matches!(
                cancel_receiver.recv_timeout(debug_validity_check_interval),
                Err(RecvTimeoutError::Timeout)
            ) {
                return Err(CancelFormatChange);
            }

            Self::check_new_blocks(&db).run_format_change_or_check(
                &db,
                initial_tip_height,
                &cancel_receiver,
            )?;
        }
    }

    /// Run a format change in the database, or check the format of the database once.
    #[allow(clippy::unwrap_in_result)]
    pub(crate) fn run_format_change_or_check(
        &self,
        db: &ZebraDb,
        initial_tip_height: Option<Height>,
        cancel_receiver: &Receiver<CancelFormatChange>,
    ) -> Result<(), CancelFormatChange> {
        match self {
            // Perform any required upgrades, then mark the state as upgraded.
            Upgrade { .. } => self.apply_format_upgrade(db, initial_tip_height, cancel_receiver)?,

            NewlyCreated { .. } => {
                Self::mark_as_newly_created(db);
            }

            Downgrade { .. } => {
                // # Correctness
                //
                // At the start of a format downgrade, the database must be marked as partially or
                // fully downgraded. This lets newer Zebra versions know that some blocks with older
                // formats have been added to the database.
                Self::mark_as_downgraded(db);

                // Older supported versions just assume they can read newer formats,
                // because they can't predict all changes a newer Zebra version could make.
                //
                // The responsibility of staying backwards-compatible is on the newer version.
                // We do this on a best-effort basis for versions that are still supported.
            }

            CheckOpenCurrent { running_version } => {
                // If we're re-opening a previously upgraded or newly created database,
                // the database format should be valid. This check is done below.
                info!(
                    %running_version,
                    "checking database format produced by a previous zebra instance \
                     is current and valid"
                );
            }

            CheckNewBlocksCurrent { running_version } => {
                // If we've added new blocks using the non-upgrade code,
                // the database format should be valid. This check is done below.
                //
                // TODO: should this check panic or just log an error?
                //       Currently, we panic to avoid consensus bugs, but this could cause a denial
                //       of service. We can make errors fail in CI using ZEBRA_FAILURE_MESSAGES.
                info!(
                    %running_version,
                    "checking database format produced by new blocks in this instance is valid"
                );
            }
        }

        #[cfg(feature = "indexer")]
        if let (
            Upgrade { .. } | CheckOpenCurrent { .. } | Downgrade { .. },
            Some(initial_tip_height),
        ) = (self, initial_tip_height)
        {
            // Indexing transaction locations by their spent outpoints and revealed nullifiers.
            let timer = CodeTimer::start();

            // Add build metadata to on-disk version file just before starting to add indexes
            let mut version = db
                .format_version_on_disk()
                .expect("unable to read database format version file")
                .expect("should write database format version file above");
            version.build = db.format_version_in_code().build;

            db.update_format_version_on_disk(&version)
                .expect("unable to write database format version file to disk");

            info!("started checking/adding indexes for spending tx ids");
            track_tx_locs_by_spends::run(initial_tip_height, db, cancel_receiver)?;
            info!("finished checking/adding indexes for spending tx ids");

            timer.finish(module_path!(), line!(), "indexing spending transaction ids");
        };

        #[cfg(not(feature = "indexer"))]
        if let (
            Upgrade { .. } | CheckOpenCurrent { .. } | Downgrade { .. },
            Some(initial_tip_height),
        ) = (self, initial_tip_height)
        {
            let mut version = db
                .format_version_on_disk()
                .expect("unable to read database format version file")
                .expect("should write database format version file above");

            if version.build.contains("indexer") {
                // Indexing transaction locations by their spent outpoints and revealed nullifiers.
                let timer = CodeTimer::start();

                info!("started removing indexes for spending tx ids");
                drop_tx_locs_by_spends::run(initial_tip_height, db, cancel_receiver)?;
                info!("finished removing indexes for spending tx ids");

                // Remove build metadata to on-disk version file after indexes have been dropped.
                version.build = db.format_version_in_code().build;
                db.update_format_version_on_disk(&version)
                    .expect("unable to write database format version file to disk");

                timer.finish(module_path!(), line!(), "removing spending transaction ids");
            }
        };

        // These checks should pass for all format changes:
        // - upgrades should produce a valid format (and they already do that check)
        // - an empty state should pass all the format checks
        // - since the running Zebra code knows how to upgrade the database to this format,
        //   downgrades using this running code still know how to create a valid database
        //   (unless a future upgrade breaks these format checks)
        // - re-opening the current version should be valid, regardless of whether the upgrade
        //   or new block code created the format (or any combination).
        Self::format_validity_checks_detailed(db, cancel_receiver)?.unwrap();

        let inital_disk_version = self
            .initial_disk_version()
            .map_or_else(|| "None".to_string(), |version| version.to_string());
        info!(
            running_version = %self.running_version(),
            %inital_disk_version,
            "database format is valid"
        );

        Ok(())
    }

    // TODO: Move state-specific upgrade code to a finalized_state/* module.

    /// Apply any required format updates to the database.
    /// Format changes should be launched in an independent `std::thread`.
    ///
    /// If `cancel_receiver` gets a message, or its sender is dropped,
    /// the format change stops running early, and returns an error.
    ///
    /// See the format upgrade design docs for more details:
    /// <https://github.com/ZcashFoundation/zebra/blob/main/book/src/dev/state-db-upgrades.md#design>
    //
    // New format upgrades must be added to the *end* of this method.
    #[allow(clippy::unwrap_in_result)]
    fn apply_format_upgrade(
        &self,
        db: &ZebraDb,
        initial_tip_height: Option<Height>,
        cancel_receiver: &Receiver<CancelFormatChange>,
    ) -> Result<(), CancelFormatChange> {
        let Upgrade {
            newer_running_version,
            older_disk_version,
        } = self
        else {
            unreachable!("already checked for Upgrade")
        };

        // # New Upgrades Sometimes Go Here
        //
        // If the format change is outside RocksDb, put new code above this comment!
        let Some(initial_tip_height) = initial_tip_height else {
            // If the database is empty, then the RocksDb format doesn't need any changes.
            info!(
                %newer_running_version,
                %older_disk_version,
                "marking empty database as upgraded"
            );

            Self::mark_as_upgraded_to(db, newer_running_version);

            info!(
                %newer_running_version,
                %older_disk_version,
                "empty database is fully upgraded"
            );

            return Ok(());
        };

        // Apply or validate format upgrades
        for upgrade in format_upgrades(Some(older_disk_version.clone()), db.network()) {
            if upgrade.needs_migration() {
                let timer = CodeTimer::start();

                upgrade.prepare(initial_tip_height, db, cancel_receiver, older_disk_version)?;
                upgrade.run(initial_tip_height, db, cancel_receiver)?;

                // Before marking the state as upgraded, check that the upgrade completed successfully.
                upgrade
                    .validate(db, cancel_receiver)?
                    .expect("db should be valid after upgrade");

                timer.finish(module_path!(), line!(), upgrade.description());
            }

            // Mark the database as upgraded. Zebra won't repeat the upgrade anymore once the
            // database is marked, so the upgrade MUST be complete at this point.
            info!(
                newer_running_version = ?upgrade.version(),
                "Zebra automatically upgraded the database format"
            );
            Self::mark_as_upgraded_to(db, &upgrade.version());
        }

        Ok(())
    }

    /// Run quick checks that the current database format is valid.
    #[allow(clippy::vec_init_then_push)]
    pub fn format_validity_checks_quick(db: &ZebraDb) -> Result<(), String> {
        let timer = CodeTimer::start();
        let mut results = Vec::new();

        // Check the entire format before returning any errors.
        results.push(db.check_max_on_disk_tip_height());

        // This check can be run before the upgrade, but the upgrade code is finished, so we don't
        // run it early any more. (If future code changes accidentally make it depend on the
        // upgrade, they would accidentally break compatibility with older Zebra cached states.)
        results.push(add_subtrees::subtree_format_calculation_pre_checks(db));

        results.push(cache_genesis_roots::quick_check(db));
        results.push(fix_tree_key_type::quick_check(db));

        // The work is done in the functions we just called.
        timer.finish(module_path!(), line!(), "format_validity_checks_quick()");

        if results.iter().any(Result::is_err) {
            let err = Err(format!("invalid quick check: {results:?}"));
            error!(?err);
            return err;
        }

        Ok(())
    }

    /// Run detailed checks that the current database format is valid.
    #[allow(clippy::vec_init_then_push)]
    pub fn format_validity_checks_detailed(
        db: &ZebraDb,
        cancel_receiver: &Receiver<CancelFormatChange>,
    ) -> Result<Result<(), String>, CancelFormatChange> {
        let timer = CodeTimer::start();
        let mut results = Vec::new();

        // Check the entire format before returning any errors.
        //
        // Do the quick checks first, so we don't have to do this in every detailed check.
        results.push(Self::format_validity_checks_quick(db));

        for upgrade in format_upgrades(None, db.network()) {
            results.push(upgrade.validate(db, cancel_receiver)?);
        }

        // The work is done in the functions we just called.
        timer.finish(module_path!(), line!(), "format_validity_checks_detailed()");

        if results.iter().any(Result::is_err) {
            let err = Err(format!("invalid detailed check: {results:?}"));
            error!(?err);
            return Ok(err);
        }

        Ok(Ok(()))
    }

    /// Mark a newly created database with the current format version.
    ///
    /// This should be called when a newly created database is opened.
    ///
    /// # Concurrency
    ///
    /// The version must only be updated while RocksDB is holding the database
    /// directory lock. This prevents multiple Zebra instances corrupting the version
    /// file.
    ///
    /// # Panics
    ///
    /// If the format should not have been upgraded, because the database is not newly created.
    fn mark_as_newly_created(db: &ZebraDb) {
        let running_version = db.format_version_in_code();
        let disk_version = db
            .format_version_on_disk()
            .expect("unable to read database format version file path");

        let default_new_version = Some(Version::new(running_version.major, 0, 0));

        // The database version isn't empty any more, because we've created the RocksDB database
        // and acquired its lock. (If it is empty, we have a database locking bug.)
        assert_eq!(
            disk_version, default_new_version,
            "can't overwrite the format version in an existing database:\n\
             disk: {disk_version:?}\n\
             running: {running_version}"
        );

        db.update_format_version_on_disk(&running_version)
            .expect("unable to write database format version file to disk");

        info!(
            %running_version,
            disk_version = %disk_version.map_or("None".to_string(), |version| version.to_string()),
            "marked database format as newly created"
        );
    }

    /// Mark the database as upgraded to `format_upgrade_version`.
    ///
    /// This should be called when an older database is opened by an older Zebra version,
    /// after each version upgrade is complete.
    ///
    /// # Concurrency
    ///
    /// The version must only be updated while RocksDB is holding the database
    /// directory lock. This prevents multiple Zebra instances corrupting the version
    /// file.
    ///
    /// # Panics
    ///
    /// If the format should not have been upgraded, because the running version is:
    /// - older than the disk version (that's a downgrade)
    /// - the same as to the disk version (no upgrade needed)
    ///
    /// If the format should not have been upgraded, because the format upgrade version is:
    /// - older or the same as the disk version
    ///   (multiple upgrades to the same version are not allowed)
    /// - greater than the running version (that's a logic bug)
    fn mark_as_upgraded_to(db: &ZebraDb, format_upgrade_version: &Version) {
        let running_version = db.format_version_in_code();
        let disk_version = db
            .format_version_on_disk()
            .expect("unable to read database format version file")
            .expect("tried to upgrade a newly created database");

        assert!(
            running_version > disk_version,
            "can't upgrade a database that is being opened by an older or the same Zebra version:\n\
             disk: {disk_version}\n\
             upgrade: {format_upgrade_version}\n\
             running: {running_version}"
        );

        assert!(
            format_upgrade_version > &disk_version,
            "can't upgrade a database that has already been upgraded, or is newer:\n\
             disk: {disk_version}\n\
             upgrade: {format_upgrade_version}\n\
             running: {running_version}"
        );

        assert!(
            format_upgrade_version <= &running_version,
            "can't upgrade to a newer version than the running Zebra version:\n\
             disk: {disk_version}\n\
             upgrade: {format_upgrade_version}\n\
             running: {running_version}"
        );

        db.update_format_version_on_disk(format_upgrade_version)
            .expect("unable to write database format version file to disk");

        info!(
            %running_version,
            %disk_version,
            // wait_for_state_version_upgrade() needs this to be the last field,
            // so the regex matches correctly
            %format_upgrade_version,
            "marked database format as upgraded"
        );
    }

    /// Mark the database as downgraded to the running database version.
    /// This should be called after a newer database is opened by an older Zebra version.
    ///
    /// # Concurrency
    ///
    /// The version must only be updated while RocksDB is holding the database
    /// directory lock. This prevents multiple Zebra instances corrupting the version
    /// file.
    ///
    /// # Panics
    ///
    /// If the format should have been upgraded, because the running version is newer.
    /// If the state is newly created, because the running version should be the same.
    ///
    /// Multiple downgrades are allowed, because they all downgrade to the same running version.
    fn mark_as_downgraded(db: &ZebraDb) {
        let running_version = db.format_version_in_code();
        let disk_version = db
            .format_version_on_disk()
            .expect("unable to read database format version file")
            .expect("can't downgrade a newly created database");

        assert!(
            disk_version >= running_version,
            "can't downgrade a database that is being opened by a newer Zebra version:\n\
             disk: {disk_version}\n\
             running: {running_version}"
        );

        db.update_format_version_on_disk(&running_version)
            .expect("unable to write database format version file to disk");

        info!(
            %running_version,
            %disk_version,
            "marked database format as downgraded"
        );
    }
}

impl DbFormatChangeThreadHandle {
    /// Cancel the running format change thread, if this is the last handle.
    /// Returns true if it was actually cancelled.
    pub fn cancel_if_needed(&self) -> bool {
        // # Correctness
        //
        // Checking the strong count has a race condition, because two handles can be dropped at
        // the same time.
        //
        // If cancelling the thread is important, the owner of the handle must call force_cancel().
        if let Some(update_task) = self.update_task.as_ref() {
            if Arc::strong_count(update_task) <= 1 {
                self.force_cancel();
                return true;
            }
        }

        false
    }

    /// Force the running format change thread to cancel, even if there are other handles.
    pub fn force_cancel(&self) {
        // There's nothing we can do about errors here.
        // If the channel is disconnected, the task has exited.
        // If it's full, it's already been cancelled.
        let _ = self.cancel_handle.try_send(CancelFormatChange);
    }

    /// Check for panics in the code running in the spawned thread.
    /// If the thread exited with a panic, resume that panic.
    ///
    /// This method should be called regularly, so that panics are detected as soon as possible.
    pub fn check_for_panics(&mut self) {
        self.update_task.panic_if_task_has_panicked();
    }

    /// Wait for the spawned thread to finish. If it exited with a panic, resume that panic.
    ///
    /// Exits early if the thread has other outstanding handles.
    ///
    /// This method should be called during shutdown.
    pub fn wait_for_panics(&mut self) {
        self.update_task.wait_for_panics();
    }
}

impl Drop for DbFormatChangeThreadHandle {
    fn drop(&mut self) {
        // Only cancel the format change if the state service is shutting down.
        if self.cancel_if_needed() {
            self.wait_for_panics();
        } else {
            self.check_for_panics();
        }
    }
}

#[test]
fn format_upgrades_are_in_version_order() {
    let mut last_version = Version::new(0, 0, 0);
    // The particular network shouldn't matter for the test; use Mainnet
    for upgrade in format_upgrades(None, Network::Mainnet) {
        assert!(upgrade.version() > last_version);
        last_version = upgrade.version();
    }
}<|MERGE_RESOLUTION|>--- conflicted
+++ resolved
@@ -91,12 +91,8 @@
 
 fn format_upgrades(
     min_version: Option<Version>,
-<<<<<<< HEAD
     network: Network,
-) -> impl Iterator<Item = Box<dyn DiskFormatUpgrade>> {
-=======
 ) -> impl DoubleEndedIterator<Item = Box<dyn DiskFormatUpgrade>> {
->>>>>>> f748d378
     let min_version = move || min_version.clone().unwrap_or(Version::new(0, 0, 0));
 
     // Note: Disk format upgrades must be run in order of database version.
@@ -104,17 +100,11 @@
         Box::new(prune_trees::PruneTrees),
         Box::new(add_subtrees::AddSubtrees),
         Box::new(tree_keys_and_caches_upgrade::FixTreeKeyTypeAndCacheGenesisRoots),
-<<<<<<< HEAD
-        // Value balance upgrade
-        Box::new(no_migration::NoMigration::new(26, 0, 0)),
-        Box::new(add_block_info::AddBlockInfo::new(network)),
-=======
         Box::new(no_migration::NoMigration::new(
             "add value balance upgrade",
             Version::new(26, 0, 0),
         )),
         Box::new(block_info_and_address_received::Upgrade),
->>>>>>> f748d378
     ] as [Box<dyn DiskFormatUpgrade>; 5])
         .into_iter()
         .filter(move |upgrade| upgrade.version() > min_version())
