//! Database snapshot tests for blocks and transactions.
//!
//! These tests check the values returned by all the APIs in the `zebra_db::block` module,
//! iterating through the possible arguments as needed:
//! - tip
//! - hash(height: tip..=0)
//! - height(hash: heights)
//! - block(height: tip..=0)
//! - transaction(hash: blocks.transactions.hashes)
//!
//! But skips the following trivial variations:
//! - is_empty: covered by `tip == None`
//! - block(hash): covered by `height(hash) and block(height)`
//!
//! These tests use fixed test vectors, based on the results of other database queries.
//!
//! # Snapshot Format
//!
//! These snapshots use [RON (Rusty Object Notation)](https://github.com/ron-rs/ron#readme),
//! a text format similar to Rust syntax. Raw byte data is encoded in hexadecimal.
//!
//! Due to `serde` limitations, some object types can't be represented exactly,
//! so RON uses the closest equivalent structure.
//!
//! # Fixing Test Failures
//!
//! If this test fails, run:
//! ```sh
//! cargo insta test --review
//! ```
//! to update the test snapshots, then commit the `test_*.snap` files using git.

use std::sync::Arc;

use serde::Serialize;

use zebra_chain::{
    block::{self, Block, Height, SerializedBlock},
    orchard,
    parameters::Network::{self, *},
    sapling,
    serialization::{ZcashDeserializeInto, ZcashSerialize},
    transaction::{self, Transaction},
    transparent,
};

use crate::{
    service::{
        finalized_state::{
            disk_format::{
                block::TransactionIndex, transparent::OutputLocation, FromDisk, TransactionLocation,
            },
            FinalizedState,
        },
        read::ADDRESS_HEIGHTS_FULL_RANGE,
    },
    Config,
};

/// Tip structure for RON snapshots.
///
/// This structure snapshots the height and hash on separate lines,
/// which looks good for a single entry.
#[derive(Clone, Debug, Eq, PartialEq, Serialize)]
struct Tip {
    height: u32,
    block_hash: String,
}

impl From<(Height, block::Hash)> for Tip {
    fn from((height, hash): (Height, block::Hash)) -> Tip {
        Tip {
            height: height.0,
            block_hash: hash.to_string(),
        }
    }
}

/// Block hash structure for RON snapshots.
///
/// This structure is used to snapshot the height and hash on the same line,
/// which looks good for a vector of heights and hashes.
#[derive(Clone, Debug, Eq, PartialEq, Ord, PartialOrd, Serialize)]
struct BlockHash(String);

/// Block data structure for RON snapshots.
///
/// This structure is used to snapshot the height and block data on separate lines,
/// which looks good for a vector of heights and block data.
#[derive(Clone, Debug, Eq, PartialEq, Serialize)]
struct BlockData {
    height: u32,
    #[serde(with = "hex")]
    block: SerializedBlock,
}

impl BlockData {
    pub fn new(height: Height, block: &Block) -> BlockData {
        BlockData {
            height: height.0,
            block: block.into(),
        }
    }
}

/// Transaction hash structure for RON snapshots.
///
/// This structure is used to snapshot the location and transaction hash on separate lines,
/// which looks good for a vector of locations and transaction hashes.
#[derive(Clone, Debug, Eq, PartialEq, Serialize)]
struct TransactionHashByLocation {
    loc: Option<TransactionLocation>,
    #[serde(with = "hex")]
    hash: transaction::Hash,
}

impl TransactionHashByLocation {
    pub fn new(
        loc: Option<TransactionLocation>,
        hash: transaction::Hash,
    ) -> TransactionHashByLocation {
        TransactionHashByLocation { loc, hash }
    }
}

/// Transaction data structure for RON snapshots.
///
/// This structure is used to snapshot the location and transaction data on separate lines,
/// which looks good for a vector of locations and transaction data.
#[derive(Clone, Debug, Eq, PartialEq, Ord, PartialOrd, Serialize)]
struct TransactionData {
    loc: TransactionLocation,
    // TODO: after #3145, replace with:
    // #[serde(with = "hex")]
    // transaction: SerializedTransaction,
    transaction: String,
}

impl TransactionData {
    pub fn new(loc: TransactionLocation, transaction: &Transaction) -> TransactionData {
        let transaction = transaction
            .zcash_serialize_to_vec()
            .expect("serialization of stored transaction succeeds");

        TransactionData {
            loc,
            transaction: hex::encode(transaction),
        }
    }
}

/// Snapshot test for finalized block and transaction data.
#[test]
fn test_block_and_transaction_data() {
    let _init_guard = zebra_test::init();

    test_block_and_transaction_data_with_network(Mainnet);
    test_block_and_transaction_data_with_network(Testnet);
}

/// Snapshot finalized block and transaction data for `network`.
///
/// See [`test_block_and_transaction_data`].
fn test_block_and_transaction_data_with_network(network: Network) {
    let mut net_suffix = network.to_string();
    net_suffix.make_ascii_lowercase();

    let mut state = FinalizedState::new(
        &Config::ephemeral(),
        network,
        #[cfg(feature = "elasticsearch")]
        None,
    );

    // Assert that empty databases are the same, regardless of the network.
    let mut settings = insta::Settings::clone_current();
    settings.set_snapshot_suffix("no_blocks");

    settings.bind(|| snapshot_block_and_transaction_data(&state));

    // Snapshot block and transaction database data for:
    // - mainnet and testnet
    // - genesis, block 1, and block 2
    let blocks = match network {
        Mainnet => &*zebra_test::vectors::CONTINUOUS_MAINNET_BLOCKS,
        Testnet => &*zebra_test::vectors::CONTINUOUS_TESTNET_BLOCKS,
    };

    // We limit the number of blocks, because the serialized data is a few kilobytes per block.
    //
    // TODO: Test data activated in Overwinter and later network upgrades.
    for height in 0..=2 {
        let block: Arc<Block> = blocks
            .get(&height)
            .expect("block height has test data")
            .zcash_deserialize_into()
            .expect("test data deserializes");

        state
            .commit_finalized_direct(block.into(), "snapshot tests")
            .expect("test block is valid");

        let mut settings = insta::Settings::clone_current();
        settings.set_snapshot_suffix(format!("{net_suffix}_{height}"));

        settings.bind(|| snapshot_block_and_transaction_data(&state));
        settings.bind(|| snapshot_transparent_address_data(&state, height));
    }
}

/// Snapshot block and transaction data, using `cargo insta` and RON serialization.
fn snapshot_block_and_transaction_data(state: &FinalizedState) {
    let tip = state.tip();

    insta::assert_ron_snapshot!("tip", tip.map(Tip::from));

    if let Some((max_height, tip_block_hash)) = tip {
        // Check that the database returns empty note commitment trees for the
        // genesis block.
        //
        // We only store the sprout tree for the tip by height, so we can't check sprout here.
        let sapling_tree = state
            .sapling_note_commitment_tree_by_height(&block::Height::MIN)
            .expect("the genesis block in the database has a Sapling tree");
        let orchard_tree = state
            .orchard_note_commitment_tree_by_height(&block::Height::MIN)
            .expect("the genesis block in the database has an Orchard tree");

        assert_eq!(*sapling_tree, sapling::tree::NoteCommitmentTree::default());
        assert_eq!(*orchard_tree, orchard::tree::NoteCommitmentTree::default());

        // Blocks
        let mut stored_block_hashes = Vec::new();
        let mut stored_blocks = Vec::new();

        // Transactions
        let mut stored_transaction_hashes = Vec::new();
        let mut stored_transactions = Vec::new();

        // Transparent

        let mut stored_utxos = Vec::new();

        // Shielded

        let stored_sprout_trees = state.sprout_note_commitments_full_map();
        let mut stored_sapling_trees = Vec::new();
        let mut stored_orchard_trees = Vec::new();

        let sprout_tree_at_tip = state.sprout_note_commitment_tree();
        let sapling_tree_at_tip = state.sapling_note_commitment_tree();
        let orchard_tree_at_tip = state.orchard_note_commitment_tree();

        // Test the history tree.
        //
        // TODO: test non-empty history trees, using Heartwood or later blocks.
        //       test the rest of the chain data (value balance).
        let history_tree_at_tip = state.history_tree();

        for query_height in 0..=max_height.0 {
            let query_height = Height(query_height);

            // Check all the block column families,
            // using block height, block hash, and block database queries.
            let stored_block_hash = state
                .hash(query_height)
                .expect("heights up to tip have hashes");
            let stored_height = state
                .height(stored_block_hash)
                .expect("hashes up to tip have heights");
            let stored_block = state
                .block(query_height.into())
                .expect("heights up to tip have blocks");

            // Check the shielded note commitment trees.
            //
            // We only store the sprout tree for the tip by height, so we can't check sprout here.
            //
            // TODO: test the rest of the shielded data (anchors, nullifiers)
            let sapling_tree_by_height = state
                .sapling_note_commitment_tree_by_height(&query_height)
                .expect("heights up to tip have Sapling trees");
            let orchard_tree_by_height = state
                .orchard_note_commitment_tree_by_height(&query_height)
                .expect("heights up to tip have Orchard trees");

            // We don't need to snapshot the heights,
            // because they are fully determined by the tip and block hashes.
            //
            // But we do it anyway, so the snapshots are more readable.

            // Check that the heights are consistent.
            assert_eq!(stored_height, query_height);

            assert_eq!(
                stored_block
                    .coinbase_height()
                    .expect("stored blocks have valid heights"),
                query_height,
            );

            // Check that the tips are consistent.
            if query_height == max_height {
                assert_eq!(stored_block_hash, tip_block_hash);

                // We only store the sprout tree for the tip by height,
                // so the sprout check is less strict.
                // We enforce the tip tree order by snapshotting it as well.
                if let Some(stored_tree) = stored_sprout_trees.get(&sprout_tree_at_tip.root()) {
                    assert_eq!(
                        &sprout_tree_at_tip, stored_tree,
                        "unexpected missing sprout tip tree:\n\
                         all trees: {stored_sprout_trees:?}"
                    );
                } else {
                    assert_eq!(sprout_tree_at_tip, Default::default());
                }
                assert_eq!(sapling_tree_at_tip, sapling_tree_by_height);
                assert_eq!(orchard_tree_at_tip, orchard_tree_by_height);

                // Skip these checks for empty history trees.
                if let Some(history_tree_at_tip) = history_tree_at_tip.as_ref().as_ref() {
                    assert_eq!(history_tree_at_tip.current_height(), max_height);
                    assert_eq!(history_tree_at_tip.network(), state.network());
                }
            }

            stored_block_hashes.push((stored_height, BlockHash(stored_block_hash.to_string())));
            stored_blocks.push(BlockData::new(stored_height, &stored_block));

            stored_sapling_trees.push((stored_height, sapling_tree_by_height));
            stored_orchard_trees.push((stored_height, orchard_tree_by_height));

            // Check block transaction hashes and transactions.
            //
            // TODO: split out transaction snapshots into their own function (#3151)
            for tx_index in 0..stored_block.transactions.len() {
                let block_transaction = &stored_block.transactions[tx_index];
                let transaction_location = TransactionLocation::from_usize(query_height, tx_index);

                let transaction_hash = block_transaction.hash();
                let transaction_data =
                    TransactionData::new(transaction_location, block_transaction);

                // Check all the transaction column families,
                // using transaction location queries.

                // Check that the transaction indexes are consistent.
                let (direct_transaction, direct_transaction_height) = state
                    .transaction(transaction_hash)
                    .expect("transactions in blocks must also be available directly");
                let stored_transaction_hash = state
                    .transaction_hash(transaction_location)
                    .expect("hashes of transactions in blocks must be indexed by location");
                let stored_transaction_location = state
                    .transaction_location(transaction_hash)
                    .expect("locations of transactions in blocks must be indexed by hash");

                assert_eq!(
                    &direct_transaction, block_transaction,
                    "transactions in block must be the same as transactions looked up directly",
                );
                assert_eq!(
                    direct_transaction_height, transaction_location.height,
                    "transaction heights must be the same as their block heights",
                );
                assert_eq!(stored_transaction_hash, transaction_hash);
                assert_eq!(stored_transaction_location, transaction_location);

                // TODO: snapshot TransactionLocations without Some (#3151)
                let stored_transaction_hash = TransactionHashByLocation::new(
                    Some(stored_transaction_location),
                    transaction_hash,
                );

                stored_transaction_hashes.push(stored_transaction_hash);
                stored_transactions.push(transaction_data);

                for output_index in 0..stored_block.transactions[tx_index].outputs().len() {
                    let output = &stored_block.transactions[tx_index].outputs()[output_index];
                    let outpoint =
                        transparent::OutPoint::from_usize(transaction_hash, output_index);
                    let output_location =
                        OutputLocation::from_usize(query_height, tx_index, output_index);

                    let stored_output_location = state
                        .output_location(&outpoint)
                        .expect("all outpoints are indexed");

                    let stored_utxo_by_outpoint = state.utxo(&outpoint);
                    let stored_utxo_by_out_loc = state.utxo_by_location(output_location);

                    assert_eq!(stored_output_location, output_location);
                    assert_eq!(stored_utxo_by_out_loc, stored_utxo_by_outpoint);

                    // # Consensus
                    //
                    // The genesis transaction's UTXO is not indexed.
                    // This check also ignores spent UTXOs.
                    if let Some(stored_utxo) = &stored_utxo_by_out_loc {
                        assert_eq!(&stored_utxo.utxo.output, output);
                        assert_eq!(stored_utxo.utxo.height, query_height);

                        assert_eq!(
                            stored_utxo.utxo.from_coinbase,
                            transaction_location.index == TransactionIndex::from_usize(0),
                            "coinbase transactions must be the first transaction in a block:\n\
                             from_coinbase was: {from_coinbase},\n\
                             but transaction index was: {tx_index},\n\
                             at: {transaction_location:?},\n\
                             {output_location:?}",
                            from_coinbase = stored_utxo.utxo.from_coinbase,
                        );
                    }

                    stored_utxos.push((
                        output_location,
                        stored_utxo_by_out_loc.map(|ordered_utxo| ordered_utxo.utxo),
                    ));
                }
            }
        }

        // By definition, all of these lists should be in chain order.
        assert!(
            is_sorted(&stored_block_hashes),
            "unsorted: {stored_block_hashes:?}"
        );
        assert!(
            is_sorted(&stored_transactions),
            "unsorted: {stored_transactions:?}"
        );

        // The blocks, trees, transactions, and their hashes are in height/index order,
        // and we want to snapshot that order.
        // So we don't sort the vectors before snapshotting.
        insta::assert_ron_snapshot!("block_hashes", stored_block_hashes);
        insta::assert_ron_snapshot!("blocks", stored_blocks);

        insta::assert_ron_snapshot!("transaction_hashes", stored_transaction_hashes);
        insta::assert_ron_snapshot!("transactions", stored_transactions);

        insta::assert_ron_snapshot!("utxos", stored_utxos);

        // These snapshots will change if the trees do not have cached roots.
        // But we expect them to always have cached roots,
        // because those roots are used to populate the anchor column families.
<<<<<<< HEAD
        //insta::assert_ron_snapshot!("sapling_trees", stored_sapling_trees);
        //insta::assert_ron_snapshot!("orchard_trees", stored_orchard_trees);
=======
        insta::assert_ron_snapshot!("sprout_tree_at_tip", sprout_tree_at_tip);
        insta::assert_ron_snapshot!(
            "sprout_trees",
            stored_sprout_trees,
            {
                "." => insta::sorted_redaction()
            }
        );
        insta::assert_ron_snapshot!("sapling_trees", stored_sapling_trees);
        insta::assert_ron_snapshot!("orchard_trees", stored_orchard_trees);
>>>>>>> f6afec2b

        // The zcash_history types used in this tree don't support serde.
        insta::assert_debug_snapshot!("history_tree", (max_height, history_tree_at_tip));
    }
}

/// Snapshot transparent address data, using `cargo insta` and RON serialization.
fn snapshot_transparent_address_data(state: &FinalizedState, height: u32) {
    let balance_by_transparent_addr = state.cf_handle("balance_by_transparent_addr").unwrap();
    let utxo_loc_by_transparent_addr_loc =
        state.cf_handle("utxo_loc_by_transparent_addr_loc").unwrap();
    let tx_loc_by_transparent_addr_loc = state.cf_handle("tx_loc_by_transparent_addr_loc").unwrap();

    let mut stored_address_balances = Vec::new();
    let mut stored_address_utxo_locations = Vec::new();
    let mut stored_address_utxos = Vec::new();
    let mut stored_address_transaction_locations = Vec::new();

    // Correctness: Multi-key iteration causes hangs in concurrent code, but seems ok in tests.
    let addresses =
        state.full_iterator_cf(&balance_by_transparent_addr, rocksdb::IteratorMode::Start);
    let utxo_address_location_count = state
        .full_iterator_cf(
            &utxo_loc_by_transparent_addr_loc,
            rocksdb::IteratorMode::Start,
        )
        .count();
    let transaction_address_location_count = state
        .full_iterator_cf(
            &tx_loc_by_transparent_addr_loc,
            rocksdb::IteratorMode::Start,
        )
        .count();

    let addresses: Vec<transparent::Address> = addresses
        .map(|result| result.expect("unexpected database error"))
        .map(|(key, _value)| transparent::Address::from_bytes(key))
        .collect();

    // # Consensus
    //
    // The genesis transaction's UTXO is not indexed.
    // This check also ignores spent UTXOs.
    if height == 0 {
        assert_eq!(addresses.len(), 0);
        assert_eq!(utxo_address_location_count, 0);
        assert_eq!(transaction_address_location_count, 0);
        return;
    }

    for address in addresses {
        let stored_address_balance_location = state
            .address_balance_location(&address)
            .expect("address indexes are consistent");

        let stored_address_location = stored_address_balance_location.address_location();

        let mut stored_utxo_locations = Vec::new();
        for address_utxo_loc in state.address_utxo_locations(stored_address_location) {
            assert_eq!(address_utxo_loc.address_location(), stored_address_location);

            stored_utxo_locations.push(address_utxo_loc.unspent_output_location());
        }

        let mut stored_utxos = Vec::new();
        for (utxo_loc, utxo) in state.address_utxos(&address) {
            assert!(stored_utxo_locations.contains(&utxo_loc));

            stored_utxos.push(utxo);
        }

        let mut stored_transaction_locations = Vec::new();
        for transaction_location in
            state.address_transaction_locations(stored_address_location, ADDRESS_HEIGHTS_FULL_RANGE)
        {
            assert_eq!(
                transaction_location.address_location(),
                stored_address_location
            );

            stored_transaction_locations.push(transaction_location.transaction_location());
        }

        // Check that the lists are in chain order
        assert!(
            is_sorted(&stored_utxo_locations),
            "unsorted: {stored_utxo_locations:?}\n\
             for address: {address:?}",
        );
        assert!(
            is_sorted(&stored_transaction_locations),
            "unsorted: {stored_transaction_locations:?}\n\
             for address: {address:?}",
        );

        // The default raw data serialization is very verbose, so we hex-encode the bytes.
        stored_address_balances.push((address.to_string(), stored_address_balance_location));
        stored_address_utxo_locations.push((stored_address_location, stored_utxo_locations));
        stored_address_utxos.push((address, stored_utxos));
        stored_address_transaction_locations.push((address, stored_transaction_locations));
    }

    // We want to snapshot the order in the database,
    // because sometimes it is significant for performance or correctness.
    // So we don't sort the vectors before snapshotting.
    insta::assert_ron_snapshot!("address_balances", stored_address_balances);
    // TODO: change these names to address_utxo_locations and address_utxos
    insta::assert_ron_snapshot!("address_utxos", stored_address_utxo_locations);
    insta::assert_ron_snapshot!("address_utxo_data", stored_address_utxos);
    insta::assert_ron_snapshot!(
        "address_transaction_locations",
        stored_address_transaction_locations
    );
}

/// Return true if `list` is sorted in ascending order.
///
/// TODO: replace with Vec::is_sorted when it stabilises
///       <https://github.com/rust-lang/rust/issues/53485>
pub fn is_sorted<T: Ord + Clone>(list: &[T]) -> bool {
    // This could perform badly, but it is only used in tests, and the test vectors are small.
    let mut sorted_list = list.to_owned();
    sorted_list.sort();

    list == sorted_list
}<|MERGE_RESOLUTION|>--- conflicted
+++ resolved
@@ -445,10 +445,6 @@
         // These snapshots will change if the trees do not have cached roots.
         // But we expect them to always have cached roots,
         // because those roots are used to populate the anchor column families.
-<<<<<<< HEAD
-        //insta::assert_ron_snapshot!("sapling_trees", stored_sapling_trees);
-        //insta::assert_ron_snapshot!("orchard_trees", stored_orchard_trees);
-=======
         insta::assert_ron_snapshot!("sprout_tree_at_tip", sprout_tree_at_tip);
         insta::assert_ron_snapshot!(
             "sprout_trees",
@@ -457,9 +453,8 @@
                 "." => insta::sorted_redaction()
             }
         );
-        insta::assert_ron_snapshot!("sapling_trees", stored_sapling_trees);
-        insta::assert_ron_snapshot!("orchard_trees", stored_orchard_trees);
->>>>>>> f6afec2b
+        //insta::assert_ron_snapshot!("sapling_trees", stored_sapling_trees);
+        //insta::assert_ron_snapshot!("orchard_trees", stored_orchard_trees);
 
         // The zcash_history types used in this tree don't support serde.
         insta::assert_debug_snapshot!("history_tree", (max_height, history_tree_at_tip));
