//! Provides high-level access to database shielded:
//! - nullifiers
//! - note commitment trees
//! - anchors
//!
//! This module makes sure that:
//! - all disk writes happen inside a RocksDB transaction, and
//! - format-specific invariants are maintained.
//!
//! # Correctness
//!
//! [`crate::constants::state_database_format_version_in_code()`] must be incremented
//! each time the database format (column, serialization, etc) changes.

use std::{
    collections::{BTreeMap, HashMap},
    sync::Arc,
};

use zebra_chain::{
    block::Height,
    orchard::{self},
<<<<<<< HEAD
    orchard_zsa::{AssetBase, AssetState, IssuedAssetsChange},
=======
>>>>>>> c006f8a8
    parallel::tree::NoteCommitmentTrees,
    sapling, sprout,
    subtree::{NoteCommitmentSubtreeData, NoteCommitmentSubtreeIndex},
    transaction::Transaction,
};

#[cfg(feature = "tx-v6")]
use zebra_chain::orchard_zsa::{AssetBase, AssetState, IssuedAssetsChange};

use crate::{
    request::{FinalizedBlock, Treestate},
    service::finalized_state::{
        disk_db::{DiskDb, DiskWriteBatch, ReadDisk, WriteDisk},
        disk_format::RawBytes,
        zebra_db::ZebraDb,
        TypedColumnFamily,
    },
    BoxError,
};

#[cfg(feature = "tx-v6")]
use crate::service::finalized_state::TypedColumnFamily;

// Doc-only items
#[allow(unused_imports)]
use zebra_chain::subtree::NoteCommitmentSubtree;

<<<<<<< HEAD
=======
#[cfg(feature = "tx-v6")]
>>>>>>> c006f8a8
/// The name of the chain value pools column family.
///
/// This constant should be used so the compiler can detect typos.
pub const ISSUED_ASSETS: &str = "orchard_issued_assets";

<<<<<<< HEAD
=======
#[cfg(feature = "tx-v6")]
>>>>>>> c006f8a8
/// The type for reading value pools from the database.
///
/// This constant should be used so the compiler can detect incorrectly typed accesses to the
/// column family.
pub type IssuedAssetsCf<'cf> = TypedColumnFamily<'cf, AssetBase, AssetState>;

impl ZebraDb {
<<<<<<< HEAD
=======
    #[cfg(feature = "tx-v6")]
>>>>>>> c006f8a8
    /// Returns a typed handle to the `history_tree` column family.
    pub(crate) fn issued_assets_cf(&self) -> IssuedAssetsCf {
        IssuedAssetsCf::new(&self.db, ISSUED_ASSETS)
            .expect("column family was created when database was created")
    }

    // Read shielded methods

    /// Returns `true` if the finalized state contains `sprout_nullifier`.
    pub fn contains_sprout_nullifier(&self, sprout_nullifier: &sprout::Nullifier) -> bool {
        let sprout_nullifiers = self.db.cf_handle("sprout_nullifiers").unwrap();
        self.db.zs_contains(&sprout_nullifiers, &sprout_nullifier)
    }

    /// Returns `true` if the finalized state contains `sapling_nullifier`.
    pub fn contains_sapling_nullifier(&self, sapling_nullifier: &sapling::Nullifier) -> bool {
        let sapling_nullifiers = self.db.cf_handle("sapling_nullifiers").unwrap();
        self.db.zs_contains(&sapling_nullifiers, &sapling_nullifier)
    }

    /// Returns `true` if the finalized state contains `orchard_nullifier`.
    pub fn contains_orchard_nullifier(&self, orchard_nullifier: &orchard::Nullifier) -> bool {
        let orchard_nullifiers = self.db.cf_handle("orchard_nullifiers").unwrap();
        self.db.zs_contains(&orchard_nullifiers, &orchard_nullifier)
    }

    /// Returns `true` if the finalized state contains `sprout_anchor`.
    #[allow(dead_code)]
    pub fn contains_sprout_anchor(&self, sprout_anchor: &sprout::tree::Root) -> bool {
        let sprout_anchors = self.db.cf_handle("sprout_anchors").unwrap();
        self.db.zs_contains(&sprout_anchors, &sprout_anchor)
    }

    /// Returns `true` if the finalized state contains `sapling_anchor`.
    pub fn contains_sapling_anchor(&self, sapling_anchor: &sapling::tree::Root) -> bool {
        let sapling_anchors = self.db.cf_handle("sapling_anchors").unwrap();
        self.db.zs_contains(&sapling_anchors, &sapling_anchor)
    }

    /// Returns `true` if the finalized state contains `orchard_anchor`.
    pub fn contains_orchard_anchor(&self, orchard_anchor: &orchard::tree::Root) -> bool {
        let orchard_anchors = self.db.cf_handle("orchard_anchors").unwrap();
        self.db.zs_contains(&orchard_anchors, &orchard_anchor)
    }

    // # Sprout trees

    /// Returns the Sprout note commitment tree of the finalized tip
    /// or the empty tree if the state is empty.
    pub fn sprout_tree_for_tip(&self) -> Arc<sprout::tree::NoteCommitmentTree> {
        if self.is_empty() {
            return Arc::<sprout::tree::NoteCommitmentTree>::default();
        }

        let sprout_tree_cf = self.db.cf_handle("sprout_note_commitment_tree").unwrap();

        // # Backwards Compatibility
        //
        // This code can read the column family format in 1.2.0 and earlier (tip height key),
        // and after PR #7392 is merged (empty key). The height-based code can be removed when
        // versions 1.2.0 and earlier are no longer supported.
        //
        // # Concurrency
        //
        // There is only one entry in this column family, which is atomically updated by a block
        // write batch (database transaction). If we used a height as the column family tree,
        // any updates between reading the tip height and reading the tree could cause panics.
        //
        // So we use the empty key `()`. Since the key has a constant value, we will always read
        // the latest tree.
        let mut sprout_tree: Option<Arc<sprout::tree::NoteCommitmentTree>> =
            self.db.zs_get(&sprout_tree_cf, &());

        if sprout_tree.is_none() {
            // In Zebra 1.4.0 and later, we don't update the sprout tip tree unless it is changed.
            // And we write with a `()` key, not a height key.
            // So we need to look for the most recent update height if the `()` key has never been written.
            sprout_tree = self
                .db
                .zs_last_key_value(&sprout_tree_cf)
                .map(|(_key, tree_value): (Height, _)| tree_value);
        }

        sprout_tree.expect("Sprout note commitment tree must exist if there is a finalized tip")
    }

    /// Returns the Sprout note commitment tree matching the given anchor.
    ///
    /// This is used for interstitial tree building, which is unique to Sprout.
    #[allow(clippy::unwrap_in_result)]
    pub fn sprout_tree_by_anchor(
        &self,
        sprout_anchor: &sprout::tree::Root,
    ) -> Option<Arc<sprout::tree::NoteCommitmentTree>> {
        let sprout_anchors_handle = self.db.cf_handle("sprout_anchors").unwrap();

        self.db
            .zs_get(&sprout_anchors_handle, sprout_anchor)
            .map(Arc::new)
    }

    /// Returns all the Sprout note commitment trees in the database.
    ///
    /// Calling this method can load a lot of data into RAM, and delay block commit transactions.
    #[allow(dead_code)]
    pub fn sprout_trees_full_map(
        &self,
    ) -> HashMap<sprout::tree::Root, Arc<sprout::tree::NoteCommitmentTree>> {
        let sprout_anchors_handle = self.db.cf_handle("sprout_anchors").unwrap();

        self.db
            .zs_items_in_range_unordered(&sprout_anchors_handle, ..)
    }

    /// Returns all the Sprout note commitment tip trees.
    /// We only store the sprout tree for the tip, so this method is mainly used in tests.
    pub fn sprout_trees_full_tip(
        &self,
    ) -> impl Iterator<Item = (RawBytes, Arc<sprout::tree::NoteCommitmentTree>)> + '_ {
        let sprout_trees = self.db.cf_handle("sprout_note_commitment_tree").unwrap();
        self.db.zs_forward_range_iter(&sprout_trees, ..)
    }

    // # Sapling trees

    /// Returns the Sapling note commitment tree of the finalized tip or the empty tree if the state
    /// is empty.
    pub fn sapling_tree_for_tip(&self) -> Arc<sapling::tree::NoteCommitmentTree> {
        let height = match self.finalized_tip_height() {
            Some(h) => h,
            None => return Default::default(),
        };

        self.sapling_tree_by_height(&height)
            .expect("Sapling note commitment tree must exist if there is a finalized tip")
    }

    /// Returns the Sapling note commitment tree matching the given block height, or `None` if the
    /// height is above the finalized tip.
    #[allow(clippy::unwrap_in_result)]
    pub fn sapling_tree_by_height(
        &self,
        height: &Height,
    ) -> Option<Arc<sapling::tree::NoteCommitmentTree>> {
        let tip_height = self.finalized_tip_height()?;

        // If we're above the tip, searching backwards would always return the tip tree.
        // But the correct answer is "we don't know that tree yet".
        if *height > tip_height {
            return None;
        }

        let sapling_trees = self.db.cf_handle("sapling_note_commitment_tree").unwrap();

        // If we know there must be a tree, search backwards for it.
        let (_first_duplicate_height, tree) = self
            .db
            .zs_prev_key_value_back_from(&sapling_trees, height)
            .expect(
                "Sapling note commitment trees must exist for all heights below the finalized tip",
            );

        Some(Arc::new(tree))
    }

    /// Returns the Sapling note commitment trees in the supplied range, in increasing height order.
    pub fn sapling_tree_by_height_range<R>(
        &self,
        range: R,
    ) -> impl Iterator<Item = (Height, Arc<sapling::tree::NoteCommitmentTree>)> + '_
    where
        R: std::ops::RangeBounds<Height>,
    {
        let sapling_trees = self.db.cf_handle("sapling_note_commitment_tree").unwrap();
        self.db.zs_forward_range_iter(&sapling_trees, range)
    }

    /// Returns the Sapling note commitment trees in the reversed range, in decreasing height order.
    pub fn sapling_tree_by_reversed_height_range<R>(
        &self,
        range: R,
    ) -> impl Iterator<Item = (Height, Arc<sapling::tree::NoteCommitmentTree>)> + '_
    where
        R: std::ops::RangeBounds<Height>,
    {
        let sapling_trees = self.db.cf_handle("sapling_note_commitment_tree").unwrap();
        self.db.zs_reverse_range_iter(&sapling_trees, range)
    }

    /// Returns the Sapling note commitment subtree at this `index`.
    ///
    /// # Correctness
    ///
    /// This method should not be used to get subtrees for RPC responses,
    /// because those subtree lists require that the start subtree is present in the list.
    /// Instead, use `sapling_subtree_list_by_index_for_rpc()`.
    #[allow(clippy::unwrap_in_result)]
    pub(in super::super) fn sapling_subtree_by_index(
        &self,
        index: impl Into<NoteCommitmentSubtreeIndex> + Copy,
    ) -> Option<NoteCommitmentSubtree<sapling::tree::Node>> {
        let sapling_subtrees = self
            .db
            .cf_handle("sapling_note_commitment_subtree")
            .unwrap();

        let subtree_data: NoteCommitmentSubtreeData<sapling::tree::Node> =
            self.db.zs_get(&sapling_subtrees, &index.into())?;

        Some(subtree_data.with_index(index))
    }

    /// Returns a list of Sapling [`NoteCommitmentSubtree`]s in the provided range.
    #[allow(clippy::unwrap_in_result)]
    pub fn sapling_subtree_list_by_index_range(
        &self,
        range: impl std::ops::RangeBounds<NoteCommitmentSubtreeIndex>,
    ) -> BTreeMap<NoteCommitmentSubtreeIndex, NoteCommitmentSubtreeData<sapling::tree::Node>> {
        let sapling_subtrees = self
            .db
            .cf_handle("sapling_note_commitment_subtree")
            .unwrap();

        self.db
            .zs_forward_range_iter(&sapling_subtrees, range)
            .collect()
    }

    /// Get the sapling note commitment subtress for the finalized tip.
    #[allow(clippy::unwrap_in_result)]
    fn sapling_subtree_for_tip(&self) -> Option<NoteCommitmentSubtree<sapling::tree::Node>> {
        let sapling_subtrees = self
            .db
            .cf_handle("sapling_note_commitment_subtree")
            .unwrap();

        let (index, subtree_data): (
            NoteCommitmentSubtreeIndex,
            NoteCommitmentSubtreeData<sapling::tree::Node>,
        ) = self.db.zs_last_key_value(&sapling_subtrees)?;

        let tip_height = self.finalized_tip_height()?;
        if subtree_data.end_height != tip_height {
            return None;
        }

        Some(subtree_data.with_index(index))
    }

    // Orchard trees

    /// Returns the Orchard note commitment tree of the finalized tip or the empty tree if the state
    /// is empty.
    pub fn orchard_tree_for_tip(&self) -> Arc<orchard::tree::NoteCommitmentTree> {
        let height = match self.finalized_tip_height() {
            Some(h) => h,
            None => return Default::default(),
        };

        self.orchard_tree_by_height(&height)
            .expect("Orchard note commitment tree must exist if there is a finalized tip")
    }

    /// Returns the Orchard note commitment tree matching the given block height,
    /// or `None` if the height is above the finalized tip.
    #[allow(clippy::unwrap_in_result)]
    pub fn orchard_tree_by_height(
        &self,
        height: &Height,
    ) -> Option<Arc<orchard::tree::NoteCommitmentTree>> {
        let tip_height = self.finalized_tip_height()?;

        // If we're above the tip, searching backwards would always return the tip tree.
        // But the correct answer is "we don't know that tree yet".
        if *height > tip_height {
            return None;
        }

        let orchard_trees = self.db.cf_handle("orchard_note_commitment_tree").unwrap();

        // If we know there must be a tree, search backwards for it.
        let (_first_duplicate_height, tree) = self
            .db
            .zs_prev_key_value_back_from(&orchard_trees, height)
            .expect(
                "Orchard note commitment trees must exist for all heights below the finalized tip",
            );

        Some(Arc::new(tree))
    }

    /// Returns the Orchard note commitment trees in the supplied range, in increasing height order.
    pub fn orchard_tree_by_height_range<R>(
        &self,
        range: R,
    ) -> impl Iterator<Item = (Height, Arc<orchard::tree::NoteCommitmentTree>)> + '_
    where
        R: std::ops::RangeBounds<Height>,
    {
        let orchard_trees = self.db.cf_handle("orchard_note_commitment_tree").unwrap();
        self.db.zs_forward_range_iter(&orchard_trees, range)
    }

    /// Returns the Orchard note commitment trees in the reversed range, in decreasing height order.
    pub fn orchard_tree_by_reversed_height_range<R>(
        &self,
        range: R,
    ) -> impl Iterator<Item = (Height, Arc<orchard::tree::NoteCommitmentTree>)> + '_
    where
        R: std::ops::RangeBounds<Height>,
    {
        let orchard_trees = self.db.cf_handle("orchard_note_commitment_tree").unwrap();
        self.db.zs_reverse_range_iter(&orchard_trees, range)
    }

    /// Returns the Orchard note commitment subtree at this `index`.
    ///
    /// # Correctness
    ///
    /// This method should not be used to get subtrees for RPC responses,
    /// because those subtree lists require that the start subtree is present in the list.
    /// Instead, use `orchard_subtree_list_by_index_for_rpc()`.
    #[allow(clippy::unwrap_in_result)]
    pub(in super::super) fn orchard_subtree_by_index(
        &self,
        index: impl Into<NoteCommitmentSubtreeIndex> + Copy,
    ) -> Option<NoteCommitmentSubtree<orchard::tree::Node>> {
        let orchard_subtrees = self
            .db
            .cf_handle("orchard_note_commitment_subtree")
            .unwrap();

        let subtree_data: NoteCommitmentSubtreeData<orchard::tree::Node> =
            self.db.zs_get(&orchard_subtrees, &index.into())?;

        Some(subtree_data.with_index(index))
    }

    /// Returns a list of Orchard [`NoteCommitmentSubtree`]s in the provided range.
    #[allow(clippy::unwrap_in_result)]
    pub fn orchard_subtree_list_by_index_range(
        &self,
        range: impl std::ops::RangeBounds<NoteCommitmentSubtreeIndex>,
    ) -> BTreeMap<NoteCommitmentSubtreeIndex, NoteCommitmentSubtreeData<orchard::tree::Node>> {
        let orchard_subtrees = self
            .db
            .cf_handle("orchard_note_commitment_subtree")
            .unwrap();

        self.db
            .zs_forward_range_iter(&orchard_subtrees, range)
            .collect()
    }

    /// Get the orchard note commitment subtress for the finalized tip.
    #[allow(clippy::unwrap_in_result)]
    fn orchard_subtree_for_tip(&self) -> Option<NoteCommitmentSubtree<orchard::tree::Node>> {
        let orchard_subtrees = self
            .db
            .cf_handle("orchard_note_commitment_subtree")
            .unwrap();

        let (index, subtree_data): (
            NoteCommitmentSubtreeIndex,
            NoteCommitmentSubtreeData<orchard::tree::Node>,
        ) = self.db.zs_last_key_value(&orchard_subtrees)?;

        let tip_height = self.finalized_tip_height()?;
        if subtree_data.end_height != tip_height {
            return None;
        }

        Some(subtree_data.with_index(index))
    }

<<<<<<< HEAD
=======
    #[cfg(feature = "tx-v6")]
>>>>>>> c006f8a8
    /// Get the orchard issued asset state for the finalized tip.
    pub fn issued_asset(&self, asset_base: &AssetBase) -> Option<AssetState> {
        self.issued_assets_cf().zs_get(asset_base)
    }

    /// Returns the shielded note commitment trees of the finalized tip
    /// or the empty trees if the state is empty.
    /// Additionally, returns the sapling and orchard subtrees for the finalized tip if
    /// the current subtree is finalizing in the tip, None otherwise.
    pub fn note_commitment_trees_for_tip(&self) -> NoteCommitmentTrees {
        NoteCommitmentTrees {
            sprout: self.sprout_tree_for_tip(),
            sapling: self.sapling_tree_for_tip(),
            sapling_subtree: self.sapling_subtree_for_tip(),
            orchard: self.orchard_tree_for_tip(),
            orchard_subtree: self.orchard_subtree_for_tip(),
        }
    }
}

impl DiskWriteBatch {
    /// Prepare a database batch containing `finalized.block`'s shielded transaction indexes,
    /// and return it (without actually writing anything).
    ///
    /// If this method returns an error, it will be propagated,
    /// and the batch should not be written to the database.
    ///
    /// # Errors
    ///
    /// - Propagates any errors from updating note commitment trees
    pub fn prepare_shielded_transaction_batch(
        &mut self,
        zebra_db: &ZebraDb,
        finalized: &FinalizedBlock,
    ) -> Result<(), BoxError> {
        let FinalizedBlock { block, .. } = finalized;

        // Index each transaction's shielded data
        for transaction in &block.transactions {
            self.prepare_nullifier_batch(&zebra_db.db, transaction)?;
        }

<<<<<<< HEAD
=======
        #[cfg(feature = "tx-v6")]
>>>>>>> c006f8a8
        self.prepare_issued_assets_batch(zebra_db, finalized)?;

        Ok(())
    }

    /// Prepare a database batch containing `finalized.block`'s nullifiers,
    /// and return it (without actually writing anything).
    ///
    /// # Errors
    ///
    /// - This method doesn't currently return any errors, but it might in future
    #[allow(clippy::unwrap_in_result)]
    pub fn prepare_nullifier_batch(
        &mut self,
        db: &DiskDb,
        transaction: &Transaction,
    ) -> Result<(), BoxError> {
        let sprout_nullifiers = db.cf_handle("sprout_nullifiers").unwrap();
        let sapling_nullifiers = db.cf_handle("sapling_nullifiers").unwrap();
        let orchard_nullifiers = db.cf_handle("orchard_nullifiers").unwrap();

        // Mark sprout, sapling and orchard nullifiers as spent
        for sprout_nullifier in transaction.sprout_nullifiers() {
            self.zs_insert(&sprout_nullifiers, sprout_nullifier, ());
        }
        for sapling_nullifier in transaction.sapling_nullifiers() {
            self.zs_insert(&sapling_nullifiers, sapling_nullifier, ());
        }
        for orchard_nullifier in transaction.orchard_nullifiers() {
            self.zs_insert(&orchard_nullifiers, orchard_nullifier, ());
        }

        Ok(())
    }

<<<<<<< HEAD
=======
    #[cfg(feature = "tx-v6")]
>>>>>>> c006f8a8
    /// Prepare a database batch containing `finalized.block`'s asset issuance
    /// and return it (without actually writing anything).
    ///
    /// # Errors
    ///
    /// - This method doesn't currently return any errors, but it might in future
    #[allow(clippy::unwrap_in_result)]
    pub fn prepare_issued_assets_batch(
        &mut self,
        zebra_db: &ZebraDb,
        finalized: &FinalizedBlock,
    ) -> Result<(), BoxError> {
        let mut batch = zebra_db.issued_assets_cf().with_batch_for_writing(self);

        let updated_issued_assets =
            if let Some(updated_issued_assets) = finalized.issued_assets.as_ref() {
                updated_issued_assets
            } else {
                &IssuedAssetsChange::from(
                    IssuedAssetsChange::from_transactions(&finalized.block.transactions)
                        .ok_or(BoxError::from("invalid issued assets changes"))?,
                )
                .apply_with(|asset_base| zebra_db.issued_asset(&asset_base).unwrap_or_default())
            };

        for (asset_base, updated_issued_asset_state) in updated_issued_assets.iter() {
            batch = batch.zs_insert(asset_base, updated_issued_asset_state);
        }

        Ok(())
    }

    /// Prepare a database batch containing the note commitment and history tree updates
    /// from `finalized.block`, and return it (without actually writing anything).
    ///
    /// If this method returns an error, it will be propagated,
    /// and the batch should not be written to the database.
    ///
    /// # Errors
    ///
    /// - Propagates any errors from updating the history tree
    #[allow(clippy::unwrap_in_result)]
    pub fn prepare_trees_batch(
        &mut self,
        zebra_db: &ZebraDb,
        finalized: &FinalizedBlock,
        prev_note_commitment_trees: Option<NoteCommitmentTrees>,
    ) -> Result<(), BoxError> {
        let FinalizedBlock {
            height,
            treestate:
                Treestate {
                    note_commitment_trees,
                    history_tree,
                },
            ..
        } = finalized;

        let prev_sprout_tree = prev_note_commitment_trees.as_ref().map_or_else(
            || zebra_db.sprout_tree_for_tip(),
            |prev_trees| prev_trees.sprout.clone(),
        );
        let prev_sapling_tree = prev_note_commitment_trees.as_ref().map_or_else(
            || zebra_db.sapling_tree_for_tip(),
            |prev_trees| prev_trees.sapling.clone(),
        );
        let prev_orchard_tree = prev_note_commitment_trees.as_ref().map_or_else(
            || zebra_db.orchard_tree_for_tip(),
            |prev_trees| prev_trees.orchard.clone(),
        );

        // Update the Sprout tree and store its anchor only if it has changed
        if height.is_min() || prev_sprout_tree != note_commitment_trees.sprout {
            self.update_sprout_tree(zebra_db, &note_commitment_trees.sprout)
        }

        // Store the Sapling tree, anchor, and any new subtrees only if they have changed
        if height.is_min() || prev_sapling_tree != note_commitment_trees.sapling {
            self.create_sapling_tree(zebra_db, height, &note_commitment_trees.sapling);

            if let Some(subtree) = note_commitment_trees.sapling_subtree {
                self.insert_sapling_subtree(zebra_db, &subtree);
            }
        }

        // Store the Orchard tree, anchor, and any new subtrees only if they have changed
        if height.is_min() || prev_orchard_tree != note_commitment_trees.orchard {
            self.create_orchard_tree(zebra_db, height, &note_commitment_trees.orchard);

            if let Some(subtree) = note_commitment_trees.orchard_subtree {
                self.insert_orchard_subtree(zebra_db, &subtree);
            }
        }

        self.update_history_tree(zebra_db, history_tree);

        Ok(())
    }

    // Sprout tree methods

    /// Updates the Sprout note commitment tree for the tip, and the Sprout anchors.
    pub fn update_sprout_tree(
        &mut self,
        zebra_db: &ZebraDb,
        tree: &sprout::tree::NoteCommitmentTree,
    ) {
        let sprout_anchors = zebra_db.db.cf_handle("sprout_anchors").unwrap();
        let sprout_tree_cf = zebra_db
            .db
            .cf_handle("sprout_note_commitment_tree")
            .unwrap();

        // Sprout lookups need all previous trees by their anchors.
        // The root must be calculated first, so it is cached in the database.
        self.zs_insert(&sprout_anchors, tree.root(), tree);
        self.zs_insert(&sprout_tree_cf, (), tree);
    }

    /// Legacy method: Deletes the range of Sprout note commitment trees at the given [`Height`]s.
    /// Doesn't delete anchors from the anchor index. Doesn't delete the upper bound.
    ///
    /// From state format 25.3.0 onwards, the Sprout trees are indexed by an empty key,
    /// so this method does nothing.
    pub fn delete_range_sprout_tree(&mut self, zebra_db: &ZebraDb, from: &Height, to: &Height) {
        let sprout_tree_cf = zebra_db
            .db
            .cf_handle("sprout_note_commitment_tree")
            .unwrap();

        // TODO: convert zs_delete_range() to take std::ops::RangeBounds
        self.zs_delete_range(&sprout_tree_cf, from, to);
    }

    /// Deletes the given Sprout note commitment tree `anchor`.
    #[allow(dead_code)]
    pub fn delete_sprout_anchor(&mut self, zebra_db: &ZebraDb, anchor: &sprout::tree::Root) {
        let sprout_anchors = zebra_db.db.cf_handle("sprout_anchors").unwrap();
        self.zs_delete(&sprout_anchors, anchor);
    }

    // Sapling tree methods

    /// Inserts or overwrites the Sapling note commitment tree at the given [`Height`],
    /// and the Sapling anchors.
    pub fn create_sapling_tree(
        &mut self,
        zebra_db: &ZebraDb,
        height: &Height,
        tree: &sapling::tree::NoteCommitmentTree,
    ) {
        let sapling_anchors = zebra_db.db.cf_handle("sapling_anchors").unwrap();
        let sapling_tree_cf = zebra_db
            .db
            .cf_handle("sapling_note_commitment_tree")
            .unwrap();

        self.zs_insert(&sapling_anchors, tree.root(), ());
        self.zs_insert(&sapling_tree_cf, height, tree);
    }

    /// Inserts the Sapling note commitment subtree into the batch.
    pub fn insert_sapling_subtree(
        &mut self,
        zebra_db: &ZebraDb,
        subtree: &NoteCommitmentSubtree<sapling::tree::Node>,
    ) {
        let sapling_subtree_cf = zebra_db
            .db
            .cf_handle("sapling_note_commitment_subtree")
            .unwrap();
        self.zs_insert(&sapling_subtree_cf, subtree.index, subtree.into_data());
    }

    /// Deletes the Sapling note commitment tree at the given [`Height`].
    pub fn delete_sapling_tree(&mut self, zebra_db: &ZebraDb, height: &Height) {
        let sapling_tree_cf = zebra_db
            .db
            .cf_handle("sapling_note_commitment_tree")
            .unwrap();
        self.zs_delete(&sapling_tree_cf, height);
    }

    /// Deletes the range of Sapling note commitment trees at the given [`Height`]s.
    /// Doesn't delete anchors from the anchor index. Doesn't delete the upper bound.
    #[allow(dead_code)]
    pub fn delete_range_sapling_tree(&mut self, zebra_db: &ZebraDb, from: &Height, to: &Height) {
        let sapling_tree_cf = zebra_db
            .db
            .cf_handle("sapling_note_commitment_tree")
            .unwrap();

        // TODO: convert zs_delete_range() to take std::ops::RangeBounds
        self.zs_delete_range(&sapling_tree_cf, from, to);
    }

    /// Deletes the given Sapling note commitment tree `anchor`.
    #[allow(dead_code)]
    pub fn delete_sapling_anchor(&mut self, zebra_db: &ZebraDb, anchor: &sapling::tree::Root) {
        let sapling_anchors = zebra_db.db.cf_handle("sapling_anchors").unwrap();
        self.zs_delete(&sapling_anchors, anchor);
    }

    /// Deletes the range of Sapling subtrees at the given [`NoteCommitmentSubtreeIndex`]es.
    /// Doesn't delete the upper bound.
    pub fn delete_range_sapling_subtree(
        &mut self,
        zebra_db: &ZebraDb,
        from: NoteCommitmentSubtreeIndex,
        to: NoteCommitmentSubtreeIndex,
    ) {
        let sapling_subtree_cf = zebra_db
            .db
            .cf_handle("sapling_note_commitment_subtree")
            .unwrap();

        // TODO: convert zs_delete_range() to take std::ops::RangeBounds
        self.zs_delete_range(&sapling_subtree_cf, from, to);
    }

    // Orchard tree methods

    /// Inserts or overwrites the Orchard note commitment tree at the given [`Height`],
    /// and the Orchard anchors.
    pub fn create_orchard_tree(
        &mut self,
        zebra_db: &ZebraDb,
        height: &Height,
        tree: &orchard::tree::NoteCommitmentTree,
    ) {
        let orchard_anchors = zebra_db.db.cf_handle("orchard_anchors").unwrap();
        let orchard_tree_cf = zebra_db
            .db
            .cf_handle("orchard_note_commitment_tree")
            .unwrap();

        self.zs_insert(&orchard_anchors, tree.root(), ());
        self.zs_insert(&orchard_tree_cf, height, tree);
    }

    /// Inserts the Orchard note commitment subtree into the batch.
    pub fn insert_orchard_subtree(
        &mut self,
        zebra_db: &ZebraDb,
        subtree: &NoteCommitmentSubtree<orchard::tree::Node>,
    ) {
        let orchard_subtree_cf = zebra_db
            .db
            .cf_handle("orchard_note_commitment_subtree")
            .unwrap();
        self.zs_insert(&orchard_subtree_cf, subtree.index, subtree.into_data());
    }

    /// Deletes the Orchard note commitment tree at the given [`Height`].
    pub fn delete_orchard_tree(&mut self, zebra_db: &ZebraDb, height: &Height) {
        let orchard_tree_cf = zebra_db
            .db
            .cf_handle("orchard_note_commitment_tree")
            .unwrap();
        self.zs_delete(&orchard_tree_cf, height);
    }

    /// Deletes the range of Orchard note commitment trees at the given [`Height`]s.
    /// Doesn't delete anchors from the anchor index. Doesn't delete the upper bound.
    #[allow(dead_code)]
    pub fn delete_range_orchard_tree(&mut self, zebra_db: &ZebraDb, from: &Height, to: &Height) {
        let orchard_tree_cf = zebra_db
            .db
            .cf_handle("orchard_note_commitment_tree")
            .unwrap();

        // TODO: convert zs_delete_range() to take std::ops::RangeBounds
        self.zs_delete_range(&orchard_tree_cf, from, to);
    }

    /// Deletes the given Orchard note commitment tree `anchor`.
    #[allow(dead_code)]
    pub fn delete_orchard_anchor(&mut self, zebra_db: &ZebraDb, anchor: &orchard::tree::Root) {
        let orchard_anchors = zebra_db.db.cf_handle("orchard_anchors").unwrap();
        self.zs_delete(&orchard_anchors, anchor);
    }

    /// Deletes the range of Orchard subtrees at the given [`NoteCommitmentSubtreeIndex`]es.
    /// Doesn't delete the upper bound.
    pub fn delete_range_orchard_subtree(
        &mut self,
        zebra_db: &ZebraDb,
        from: NoteCommitmentSubtreeIndex,
        to: NoteCommitmentSubtreeIndex,
    ) {
        let orchard_subtree_cf = zebra_db
            .db
            .cf_handle("orchard_note_commitment_subtree")
            .unwrap();

        // TODO: convert zs_delete_range() to take std::ops::RangeBounds
        self.zs_delete_range(&orchard_subtree_cf, from, to);
    }
}<|MERGE_RESOLUTION|>--- conflicted
+++ resolved
@@ -20,10 +20,6 @@
 use zebra_chain::{
     block::Height,
     orchard::{self},
-<<<<<<< HEAD
-    orchard_zsa::{AssetBase, AssetState, IssuedAssetsChange},
-=======
->>>>>>> c006f8a8
     parallel::tree::NoteCommitmentTrees,
     sapling, sprout,
     subtree::{NoteCommitmentSubtreeData, NoteCommitmentSubtreeIndex},
@@ -39,7 +35,6 @@
         disk_db::{DiskDb, DiskWriteBatch, ReadDisk, WriteDisk},
         disk_format::RawBytes,
         zebra_db::ZebraDb,
-        TypedColumnFamily,
     },
     BoxError,
 };
@@ -51,19 +46,13 @@
 #[allow(unused_imports)]
 use zebra_chain::subtree::NoteCommitmentSubtree;
 
-<<<<<<< HEAD
-=======
 #[cfg(feature = "tx-v6")]
->>>>>>> c006f8a8
 /// The name of the chain value pools column family.
 ///
 /// This constant should be used so the compiler can detect typos.
 pub const ISSUED_ASSETS: &str = "orchard_issued_assets";
 
-<<<<<<< HEAD
-=======
 #[cfg(feature = "tx-v6")]
->>>>>>> c006f8a8
 /// The type for reading value pools from the database.
 ///
 /// This constant should be used so the compiler can detect incorrectly typed accesses to the
@@ -71,10 +60,7 @@
 pub type IssuedAssetsCf<'cf> = TypedColumnFamily<'cf, AssetBase, AssetState>;
 
 impl ZebraDb {
-<<<<<<< HEAD
-=======
     #[cfg(feature = "tx-v6")]
->>>>>>> c006f8a8
     /// Returns a typed handle to the `history_tree` column family.
     pub(crate) fn issued_assets_cf(&self) -> IssuedAssetsCf {
         IssuedAssetsCf::new(&self.db, ISSUED_ASSETS)
@@ -450,10 +436,7 @@
         Some(subtree_data.with_index(index))
     }
 
-<<<<<<< HEAD
-=======
     #[cfg(feature = "tx-v6")]
->>>>>>> c006f8a8
     /// Get the orchard issued asset state for the finalized tip.
     pub fn issued_asset(&self, asset_base: &AssetBase) -> Option<AssetState> {
         self.issued_assets_cf().zs_get(asset_base)
@@ -496,10 +479,7 @@
             self.prepare_nullifier_batch(&zebra_db.db, transaction)?;
         }
 
-<<<<<<< HEAD
-=======
         #[cfg(feature = "tx-v6")]
->>>>>>> c006f8a8
         self.prepare_issued_assets_batch(zebra_db, finalized)?;
 
         Ok(())
@@ -535,10 +515,7 @@
         Ok(())
     }
 
-<<<<<<< HEAD
-=======
     #[cfg(feature = "tx-v6")]
->>>>>>> c006f8a8
     /// Prepare a database batch containing `finalized.block`'s asset issuance
     /// and return it (without actually writing anything).
     ///
