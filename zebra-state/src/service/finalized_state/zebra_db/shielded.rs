--- conflicted
+++ resolved
@@ -256,48 +256,7 @@
             .cf_handle("sapling_note_commitment_subtree")
             .unwrap();
 
-<<<<<<< HEAD
         self.db.zs_range_iter(&sapling_subtrees, range).collect()
-=======
-        // Calculate the end bound, checking for overflow.
-        let exclusive_end_bound: Option<NoteCommitmentSubtreeIndex> = limit
-            .and_then(|limit| start_index.0.checked_add(limit.0))
-            .map(NoteCommitmentSubtreeIndex);
-
-        let list: BTreeMap<
-            NoteCommitmentSubtreeIndex,
-            NoteCommitmentSubtreeData<sapling::tree::Node>,
-        >;
-
-        if let Some(exclusive_end_bound) = exclusive_end_bound {
-            list = self
-                .db
-                .zs_range_iter(&sapling_subtrees, start_index..exclusive_end_bound, false)
-                .collect();
-        } else {
-            // If there is no end bound, just return all the trees.
-            // If the end bound would overflow, just returns all the trees, because that's what
-            // `zcashd` does. (It never calculates an end bound, so it just keeps iterating until
-            // the trees run out.)
-            list = self
-                .db
-                .zs_range_iter(&sapling_subtrees, start_index.., false)
-                .collect();
-        }
-
-        // Make sure the amount of retrieved subtrees does not exceed the given limit.
-        #[cfg(debug_assertions)]
-        if let Some(limit) = limit {
-            assert!(list.len() <= limit.0.into());
-        }
-
-        // Check that we got the start subtree.
-        if list.get(&start_index).is_some() {
-            list
-        } else {
-            BTreeMap::new()
-        }
->>>>>>> 56e6305f
     }
 
     /// Get the sapling note commitment subtress for the finalized tip.
@@ -421,48 +380,7 @@
             .cf_handle("orchard_note_commitment_subtree")
             .unwrap();
 
-<<<<<<< HEAD
         self.db.zs_range_iter(&orchard_subtrees, range).collect()
-=======
-        // Calculate the end bound, checking for overflow.
-        let exclusive_end_bound: Option<NoteCommitmentSubtreeIndex> = limit
-            .and_then(|limit| start_index.0.checked_add(limit.0))
-            .map(NoteCommitmentSubtreeIndex);
-
-        let list: BTreeMap<
-            NoteCommitmentSubtreeIndex,
-            NoteCommitmentSubtreeData<orchard::tree::Node>,
-        >;
-
-        if let Some(exclusive_end_bound) = exclusive_end_bound {
-            list = self
-                .db
-                .zs_range_iter(&orchard_subtrees, start_index..exclusive_end_bound, false)
-                .collect();
-        } else {
-            // If there is no end bound, just return all the trees.
-            // If the end bound would overflow, just returns all the trees, because that's what
-            // `zcashd` does. (It never calculates an end bound, so it just keeps iterating until
-            // the trees run out.)
-            list = self
-                .db
-                .zs_range_iter(&orchard_subtrees, start_index.., false)
-                .collect();
-        }
-
-        // Make sure the amount of retrieved subtrees does not exceed the given limit.
-        #[cfg(debug_assertions)]
-        if let Some(limit) = limit {
-            assert!(list.len() <= limit.0.into());
-        }
-
-        // Check that we got the start subtree.
-        if list.get(&start_index).is_some() {
-            list
-        } else {
-            BTreeMap::new()
-        }
->>>>>>> 56e6305f
     }
 
     /// Get the orchard note commitment subtress for the finalized tip.
