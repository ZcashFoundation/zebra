//! Provides high-level access to database shielded:
//! - nullifiers
//! - note commitment trees
//! - anchors
//!
//! This module makes sure that:
//! - all disk writes happen inside a RocksDB transaction, and
//! - format-specific invariants are maintained.
//!
//! # Correctness
//!
//! The [`crate::constants::DATABASE_FORMAT_VERSION`] constant must
//! be incremented each time the database format (column, serialization, etc) changes.

use std::{
    collections::{BTreeMap, HashMap},
    sync::Arc,
};

use zebra_chain::{
    block::Height,
    orchard,
    parallel::tree::NoteCommitmentTrees,
    sapling, sprout,
    subtree::{NoteCommitmentSubtreeData, NoteCommitmentSubtreeIndex},
    transaction::Transaction,
};

use crate::{
    request::SemanticallyVerifiedBlockWithTrees,
    service::finalized_state::{
        disk_db::{DiskDb, DiskWriteBatch, ReadDisk, WriteDisk},
        disk_format::RawBytes,
        zebra_db::ZebraDb,
    },
    BoxError, SemanticallyVerifiedBlock,
};

// Doc-only items
#[allow(unused_imports)]
use zebra_chain::subtree::NoteCommitmentSubtree;

impl ZebraDb {
    // Read shielded methods

    /// Returns `true` if the finalized state contains `sprout_nullifier`.
    pub fn contains_sprout_nullifier(&self, sprout_nullifier: &sprout::Nullifier) -> bool {
        let sprout_nullifiers = self.db.cf_handle("sprout_nullifiers").unwrap();
        self.db.zs_contains(&sprout_nullifiers, &sprout_nullifier)
    }

    /// Returns `true` if the finalized state contains `sapling_nullifier`.
    pub fn contains_sapling_nullifier(&self, sapling_nullifier: &sapling::Nullifier) -> bool {
        let sapling_nullifiers = self.db.cf_handle("sapling_nullifiers").unwrap();
        self.db.zs_contains(&sapling_nullifiers, &sapling_nullifier)
    }

    /// Returns `true` if the finalized state contains `orchard_nullifier`.
    pub fn contains_orchard_nullifier(&self, orchard_nullifier: &orchard::Nullifier) -> bool {
        let orchard_nullifiers = self.db.cf_handle("orchard_nullifiers").unwrap();
        self.db.zs_contains(&orchard_nullifiers, &orchard_nullifier)
    }

    /// Returns `true` if the finalized state contains `sprout_anchor`.
    #[allow(dead_code)]
    pub fn contains_sprout_anchor(&self, sprout_anchor: &sprout::tree::Root) -> bool {
        let sprout_anchors = self.db.cf_handle("sprout_anchors").unwrap();
        self.db.zs_contains(&sprout_anchors, &sprout_anchor)
    }

    /// Returns `true` if the finalized state contains `sapling_anchor`.
    pub fn contains_sapling_anchor(&self, sapling_anchor: &sapling::tree::Root) -> bool {
        let sapling_anchors = self.db.cf_handle("sapling_anchors").unwrap();
        self.db.zs_contains(&sapling_anchors, &sapling_anchor)
    }

    /// Returns `true` if the finalized state contains `orchard_anchor`.
    pub fn contains_orchard_anchor(&self, orchard_anchor: &orchard::tree::Root) -> bool {
        let orchard_anchors = self.db.cf_handle("orchard_anchors").unwrap();
        self.db.zs_contains(&orchard_anchors, &orchard_anchor)
    }

    // # Sprout trees

    /// Returns the Sprout note commitment tree of the finalized tip
    /// or the empty tree if the state is empty.
    pub fn sprout_tree_for_tip(&self) -> Arc<sprout::tree::NoteCommitmentTree> {
        if self.is_empty() {
            return Arc::<sprout::tree::NoteCommitmentTree>::default();
        }

        let sprout_tree_cf = self.db.cf_handle("sprout_note_commitment_tree").unwrap();

        // # Backwards Compatibility
        //
        // This code can read the column family format in 1.2.0 and earlier (tip height key),
        // and after PR #7392 is merged (empty key). The height-based code can be removed when
        // versions 1.2.0 and earlier are no longer supported.
        //
        // # Concurrency
        //
        // There is only one entry in this column family, which is atomically updated by a block
        // write batch (database transaction). If we used a height as the column family tree,
        // any updates between reading the tip height and reading the tree could cause panics.
        //
        // So we use the empty key `()`. Since the key has a constant value, we will always read
        // the latest tree.
        let mut sprout_tree: Option<Arc<sprout::tree::NoteCommitmentTree>> =
            self.db.zs_get(&sprout_tree_cf, &());

        if sprout_tree.is_none() {
            let tip_height = self
                .finalized_tip_height()
                .expect("just checked for an empty database");

            sprout_tree = self.db.zs_get(&sprout_tree_cf, &tip_height);
        }

        sprout_tree.expect("Sprout note commitment tree must exist if there is a finalized tip")
    }

    /// Returns the Sprout note commitment tree matching the given anchor.
    ///
    /// This is used for interstitial tree building, which is unique to Sprout.
    #[allow(clippy::unwrap_in_result)]
    pub fn sprout_tree_by_anchor(
        &self,
        sprout_anchor: &sprout::tree::Root,
    ) -> Option<Arc<sprout::tree::NoteCommitmentTree>> {
        let sprout_anchors_handle = self.db.cf_handle("sprout_anchors").unwrap();

        self.db
            .zs_get(&sprout_anchors_handle, sprout_anchor)
            .map(Arc::new)
    }

    /// Returns all the Sprout note commitment trees in the database.
    ///
    /// Calling this method can load a lot of data into RAM, and delay block commit transactions.
    #[allow(dead_code)]
    pub fn sprout_trees_full_map(
        &self,
    ) -> HashMap<sprout::tree::Root, Arc<sprout::tree::NoteCommitmentTree>> {
        let sprout_anchors_handle = self.db.cf_handle("sprout_anchors").unwrap();

        self.db
            .zs_items_in_range_unordered(&sprout_anchors_handle, ..)
    }

    /// Returns all the Sprout note commitment tip trees.
    /// We only store the sprout tree for the tip, so this method is mainly used in tests.
    pub fn sprout_trees_full_tip(
        &self,
    ) -> impl Iterator<Item = (RawBytes, Arc<sprout::tree::NoteCommitmentTree>)> + '_ {
        let sprout_trees = self.db.cf_handle("sprout_note_commitment_tree").unwrap();
        self.db.zs_range_iter(&sprout_trees, ..)
    }

    // # Sapling trees

    /// Returns the Sapling note commitment tree of the finalized tip or the empty tree if the state
    /// is empty.
    pub fn sapling_tree_for_tip(&self) -> Arc<sapling::tree::NoteCommitmentTree> {
        let height = match self.finalized_tip_height() {
            Some(h) => h,
            None => return Default::default(),
        };

        self.sapling_tree_by_height(&height)
            .expect("Sapling note commitment tree must exist if there is a finalized tip")
    }

    /// Returns the Sapling note commitment tree matching the given block height, or `None` if the
    /// height is above the finalized tip.
    #[allow(clippy::unwrap_in_result)]
    pub fn sapling_tree_by_height(
        &self,
        height: &Height,
    ) -> Option<Arc<sapling::tree::NoteCommitmentTree>> {
        let tip_height = self.finalized_tip_height()?;

        // If we're above the tip, searching backwards would always return the tip tree.
        // But the correct answer is "we don't know that tree yet".
        if *height > tip_height {
            return None;
        }

        let sapling_trees = self.db.cf_handle("sapling_note_commitment_tree").unwrap();

        // If we know there must be a tree, search backwards for it.
        let (_first_duplicate_height, tree) = self
            .db
            .zs_prev_key_value_back_from(&sapling_trees, height)
            .expect(
                "Sapling note commitment trees must exist for all heights below the finalized tip",
            );

        Some(Arc::new(tree))
    }

    /// Returns the Sapling note commitment trees in the supplied range, in increasing height order.
    pub fn sapling_tree_by_height_range<R>(
        &self,
        range: R,
    ) -> impl Iterator<Item = (Height, Arc<sapling::tree::NoteCommitmentTree>)> + '_
    where
        R: std::ops::RangeBounds<Height>,
    {
        let sapling_trees = self.db.cf_handle("sapling_note_commitment_tree").unwrap();
        self.db.zs_range_iter(&sapling_trees, range)
    }

    /// Returns the Sapling note commitment trees in the reversed range, in decreasing height order.
    pub fn sapling_tree_by_reversed_height_range<R>(
        &self,
        range: R,
    ) -> impl Iterator<Item = (Height, Arc<sapling::tree::NoteCommitmentTree>)> + '_
    where
        R: std::ops::RangeBounds<Height>,
    {
        let sapling_trees = self.db.cf_handle("sapling_note_commitment_tree").unwrap();
        self.db.zs_reverse_range_iter(&sapling_trees, range)
    }

    /// Returns the Sapling note commitment subtree at this `index`.
    ///
    /// # Correctness
    ///
    /// This method should not be used to get subtrees for RPC responses,
    /// because those subtree lists require that the start subtree is present in the list.
    /// Instead, use `sapling_subtree_list_by_index_for_rpc()`.
    #[allow(clippy::unwrap_in_result)]
    pub(in super::super) fn sapling_subtree_by_index(
        &self,
        index: impl Into<NoteCommitmentSubtreeIndex> + Copy,
    ) -> Option<NoteCommitmentSubtree<sapling::tree::Node>> {
        let sapling_subtrees = self
            .db
            .cf_handle("sapling_note_commitment_subtree")
            .unwrap();

        let subtree_data: NoteCommitmentSubtreeData<sapling::tree::Node> =
            self.db.zs_get(&sapling_subtrees, &index.into())?;

        Some(subtree_data.with_index(index))
    }

    /// Returns a list of Sapling [`NoteCommitmentSubtree`]s starting at `start_index`.
    /// If `limit` is provided, the list is limited to `limit` entries.
    ///
    /// If there is no subtree at `start_index`, the returned list is empty.
    /// Otherwise, subtrees are continuous up to the finalized tip.
    ///
    /// # Correctness
    ///
    /// This method is specifically designed for the `z_getsubtreesbyindex` state request.
    /// It might not work for other RPCs or state checks.
    pub fn sapling_subtree_list_by_index_for_rpc(
        &self,
        start_index: NoteCommitmentSubtreeIndex,
        limit: Option<NoteCommitmentSubtreeIndex>,
    ) -> BTreeMap<NoteCommitmentSubtreeIndex, NoteCommitmentSubtreeData<sapling::tree::Node>> {
        let sapling_subtrees = self
            .db
            .cf_handle("sapling_note_commitment_subtree")
            .unwrap();

        // Calculate the end bound, checking for overflow.
        let exclusive_end_bound: Option<NoteCommitmentSubtreeIndex> = limit
            .and_then(|limit| start_index.0.checked_add(limit.0))
            .map(NoteCommitmentSubtreeIndex);

        let list: BTreeMap<
            NoteCommitmentSubtreeIndex,
            NoteCommitmentSubtreeData<sapling::tree::Node>,
        >;

        if let Some(exclusive_end_bound) = exclusive_end_bound {
            list = self
                .db
                .zs_range_iter(&sapling_subtrees, start_index..exclusive_end_bound)
                .collect();
        } else {
            // If there is no end bound, just return all the trees.
            // If the end bound would overflow, just returns all the trees, because that's what
            // `zcashd` does. (It never calculates an end bound, so it just keeps iterating until
            // the trees run out.)
            list = self
                .db
                .zs_range_iter(&sapling_subtrees, start_index..)
                .collect();
        }

        // Make sure the amount of retrieved subtrees does not exceed the given limit.
        #[cfg(debug_assertions)]
        if let Some(limit) = limit {
            assert!(list.len() <= limit.0.into());
        }

        // Check that we got the start subtree.
        if list.get(&start_index).is_some() {
            list
        } else {
            BTreeMap::new()
        }
    }

    /// Get the sapling note commitment subtress for the finalized tip.
    #[allow(clippy::unwrap_in_result)]
    fn sapling_subtree_for_tip(&self) -> Option<NoteCommitmentSubtree<sapling::tree::Node>> {
        let sapling_subtrees = self
            .db
            .cf_handle("sapling_note_commitment_subtree")
            .unwrap();

        let (index, subtree_data): (
            NoteCommitmentSubtreeIndex,
            NoteCommitmentSubtreeData<sapling::tree::Node>,
        ) = self.db.zs_last_key_value(&sapling_subtrees)?;

        let tip_height = self.finalized_tip_height()?;
        if subtree_data.end != tip_height {
            return None;
        }

        Some(subtree_data.with_index(index))
    }

    // Orchard trees

    /// Returns the Orchard note commitment tree of the finalized tip or the empty tree if the state
    /// is empty.
    pub fn orchard_tree_for_tip(&self) -> Arc<orchard::tree::NoteCommitmentTree> {
        let height = match self.finalized_tip_height() {
            Some(h) => h,
            None => return Default::default(),
        };

        self.orchard_tree_by_height(&height)
            .expect("Orchard note commitment tree must exist if there is a finalized tip")
    }

    /// Returns the Orchard note commitment tree matching the given block height,
    /// or `None` if the height is above the finalized tip.
    #[allow(clippy::unwrap_in_result)]
    pub fn orchard_tree_by_height(
        &self,
        height: &Height,
    ) -> Option<Arc<orchard::tree::NoteCommitmentTree>> {
        let tip_height = self.finalized_tip_height()?;

        // If we're above the tip, searching backwards would always return the tip tree.
        // But the correct answer is "we don't know that tree yet".
        if *height > tip_height {
            return None;
        }

        let orchard_trees = self.db.cf_handle("orchard_note_commitment_tree").unwrap();

        // If we know there must be a tree, search backwards for it.
        let (_first_duplicate_height, tree) = self
            .db
            .zs_prev_key_value_back_from(&orchard_trees, height)
            .expect(
                "Orchard note commitment trees must exist for all heights below the finalized tip",
            );

        Some(Arc::new(tree))
    }

    /// Returns the Orchard note commitment trees in the supplied range, in increasing height order.
    pub fn orchard_tree_by_height_range<R>(
        &self,
        range: R,
    ) -> impl Iterator<Item = (Height, Arc<orchard::tree::NoteCommitmentTree>)> + '_
    where
        R: std::ops::RangeBounds<Height>,
    {
        let orchard_trees = self.db.cf_handle("orchard_note_commitment_tree").unwrap();
        self.db.zs_range_iter(&orchard_trees, range)
    }

    /// Returns the Orchard note commitment trees in the reversed range, in decreasing height order.
    pub fn orchard_tree_by_reversed_height_range<R>(
        &self,
        range: R,
    ) -> impl Iterator<Item = (Height, Arc<orchard::tree::NoteCommitmentTree>)> + '_
    where
        R: std::ops::RangeBounds<Height>,
    {
        let orchard_trees = self.db.cf_handle("orchard_note_commitment_tree").unwrap();
        self.db.zs_reverse_range_iter(&orchard_trees, range)
    }

    /// Returns the Orchard note commitment subtree at this `index`.
    ///
    /// # Correctness
    ///
    /// This method should not be used to get subtrees for RPC responses,
    /// because those subtree lists require that the start subtree is present in the list.
    /// Instead, use `orchard_subtree_list_by_index_for_rpc()`.
    #[allow(clippy::unwrap_in_result)]
    pub(in super::super) fn orchard_subtree_by_index(
        &self,
        index: impl Into<NoteCommitmentSubtreeIndex> + Copy,
    ) -> Option<NoteCommitmentSubtree<orchard::tree::Node>> {
        let orchard_subtrees = self
            .db
            .cf_handle("orchard_note_commitment_subtree")
            .unwrap();

        let subtree_data: NoteCommitmentSubtreeData<orchard::tree::Node> =
            self.db.zs_get(&orchard_subtrees, &index.into())?;

        Some(subtree_data.with_index(index))
    }

    /// Returns a list of Orchard [`NoteCommitmentSubtree`]s starting at `start_index`.
    /// If `limit` is provided, the list is limited to `limit` entries.
    ///
    /// If there is no subtree at `start_index`, the returned list is empty.
    /// Otherwise, subtrees are continuous up to the finalized tip.
    ///
    /// # Correctness
    ///
    /// This method is specifically designed for the `z_getsubtreesbyindex` state request.
    /// It might not work for other RPCs or state checks.
    pub fn orchard_subtree_list_by_index_for_rpc(
        &self,
        start_index: NoteCommitmentSubtreeIndex,
        limit: Option<NoteCommitmentSubtreeIndex>,
    ) -> BTreeMap<NoteCommitmentSubtreeIndex, NoteCommitmentSubtreeData<orchard::tree::Node>> {
        let orchard_subtrees = self
            .db
            .cf_handle("orchard_note_commitment_subtree")
            .unwrap();

        // Calculate the end bound, checking for overflow.
        let exclusive_end_bound: Option<NoteCommitmentSubtreeIndex> = limit
            .and_then(|limit| start_index.0.checked_add(limit.0))
            .map(NoteCommitmentSubtreeIndex);

        let list: BTreeMap<
            NoteCommitmentSubtreeIndex,
            NoteCommitmentSubtreeData<orchard::tree::Node>,
        >;

        if let Some(exclusive_end_bound) = exclusive_end_bound {
            list = self
                .db
                .zs_range_iter(&orchard_subtrees, start_index..exclusive_end_bound)
                .collect();
        } else {
            // If there is no end bound, just return all the trees.
            // If the end bound would overflow, just returns all the trees, because that's what
            // `zcashd` does. (It never calculates an end bound, so it just keeps iterating until
            // the trees run out.)
            list = self
                .db
                .zs_range_iter(&orchard_subtrees, start_index..)
                .collect();
        }

        // Make sure the amount of retrieved subtrees does not exceed the given limit.
        #[cfg(debug_assertions)]
        if let Some(limit) = limit {
            assert!(list.len() <= limit.0.into());
        }

        // Check that we got the start subtree.
        if list.get(&start_index).is_some() {
            list
        } else {
            BTreeMap::new()
        }
    }

    /// Get the orchard note commitment subtress for the finalized tip.
    #[allow(clippy::unwrap_in_result)]
    fn orchard_subtree_for_tip(&self) -> Option<NoteCommitmentSubtree<orchard::tree::Node>> {
        let orchard_subtrees = self
            .db
            .cf_handle("orchard_note_commitment_subtree")
            .unwrap();

        let (index, subtree_data): (
            NoteCommitmentSubtreeIndex,
            NoteCommitmentSubtreeData<orchard::tree::Node>,
        ) = self.db.zs_last_key_value(&orchard_subtrees)?;

        let tip_height = self.finalized_tip_height()?;
        if subtree_data.end != tip_height {
            return None;
        }

        Some(subtree_data.with_index(index))
    }

    /// Returns the shielded note commitment trees of the finalized tip
    /// or the empty trees if the state is empty.
    /// Additionally, returns the sapling and orchard subtrees for the finalized tip if
    /// the current subtree is finalizing in the tip, None otherwise.
    pub fn note_commitment_trees_for_tip(&self) -> NoteCommitmentTrees {
        NoteCommitmentTrees {
            sprout: self.sprout_tree_for_tip(),
            sapling: self.sapling_tree_for_tip(),
            sapling_subtree: self.sapling_subtree_for_tip(),
            orchard: self.orchard_tree_for_tip(),
            orchard_subtree: self.orchard_subtree_for_tip(),
        }
    }
}

impl DiskWriteBatch {
    /// Prepare a database batch containing `finalized.block`'s shielded transaction indexes,
    /// and return it (without actually writing anything).
    ///
    /// If this method returns an error, it will be propagated,
    /// and the batch should not be written to the database.
    ///
    /// # Errors
    ///
    /// - Propagates any errors from updating note commitment trees
    pub fn prepare_shielded_transaction_batch(
        &mut self,
        db: &DiskDb,
        finalized: &SemanticallyVerifiedBlock,
    ) -> Result<(), BoxError> {
        let SemanticallyVerifiedBlock { block, .. } = finalized;

        // Index each transaction's shielded data
        for transaction in &block.transactions {
            self.prepare_nullifier_batch(db, transaction)?;
        }

        Ok(())
    }

    /// Prepare a database batch containing `finalized.block`'s nullifiers,
    /// and return it (without actually writing anything).
    ///
    /// # Errors
    ///
    /// - This method doesn't currently return any errors, but it might in future
    #[allow(clippy::unwrap_in_result)]
    pub fn prepare_nullifier_batch(
        &mut self,
        db: &DiskDb,
        transaction: &Transaction,
    ) -> Result<(), BoxError> {
        let sprout_nullifiers = db.cf_handle("sprout_nullifiers").unwrap();
        let sapling_nullifiers = db.cf_handle("sapling_nullifiers").unwrap();
        let orchard_nullifiers = db.cf_handle("orchard_nullifiers").unwrap();

        // Mark sprout, sapling and orchard nullifiers as spent
        for sprout_nullifier in transaction.sprout_nullifiers() {
            self.zs_insert(&sprout_nullifiers, sprout_nullifier, ());
        }
        for sapling_nullifier in transaction.sapling_nullifiers() {
            self.zs_insert(&sapling_nullifiers, sapling_nullifier, ());
        }
        for orchard_nullifier in transaction.orchard_nullifiers() {
            self.zs_insert(&orchard_nullifiers, orchard_nullifier, ());
        }

        Ok(())
    }

    /// Prepare a database batch containing the note commitment and history tree updates
    /// from `finalized.block`, and return it (without actually writing anything).
    ///
    /// If this method returns an error, it will be propagated,
    /// and the batch should not be written to the database.
    ///
    /// # Errors
    ///
    /// - Propagates any errors from updating the history tree
    #[allow(clippy::unwrap_in_result)]
    pub fn prepare_trees_batch(
        &mut self,
        zebra_db: &ZebraDb,
        finalized: &SemanticallyVerifiedBlockWithTrees,
        prev_note_commitment_trees: Option<NoteCommitmentTrees>,
    ) -> Result<(), BoxError> {
        let height = finalized.verified.height;
        let trees = finalized.treestate.note_commitment_trees.clone();

        let prev_sprout_tree = prev_note_commitment_trees.as_ref().map_or_else(
            || zebra_db.sprout_tree_for_tip(),
            |prev_trees| prev_trees.sprout.clone(),
        );
        let prev_sapling_tree = prev_note_commitment_trees.as_ref().map_or_else(
            || zebra_db.sapling_tree_for_tip(),
            |prev_trees| prev_trees.sapling.clone(),
        );
        let prev_orchard_tree = prev_note_commitment_trees.as_ref().map_or_else(
            || zebra_db.orchard_tree_for_tip(),
            |prev_trees| prev_trees.orchard.clone(),
        );

        // Update the Sprout tree and store its anchor only if it has changed
        if height.is_min() || prev_sprout_tree != trees.sprout {
            self.update_sprout_tree(zebra_db, &trees.sprout)
        }

        // Store the Sapling tree, anchor, and any new subtrees only if they have changed
        if height.is_min() || prev_sapling_tree != trees.sapling {
            self.create_sapling_tree(zebra_db, &height, &trees.sapling);

            if let Some(subtree) = trees.sapling_subtree {
                self.insert_sapling_subtree(zebra_db, &subtree);
            }
        }

        // Store the Orchard tree, anchor, and any new subtrees only if they have changed
        if height.is_min() || prev_orchard_tree != trees.orchard {
            self.create_orchard_tree(zebra_db, &height, &trees.orchard);

            if let Some(subtree) = trees.orchard_subtree {
                self.insert_orchard_subtree(zebra_db, &subtree);
            }
        }

        self.update_history_tree(zebra_db, &finalized.treestate.history_tree);

        Ok(())
    }

    // Sprout tree methods

    /// Updates the Sprout note commitment tree for the tip, and the Sprout anchors.
    pub fn update_sprout_tree(
        &mut self,
        zebra_db: &ZebraDb,
        tree: &sprout::tree::NoteCommitmentTree,
    ) {
        let sprout_anchors = zebra_db.db.cf_handle("sprout_anchors").unwrap();
        let sprout_tree_cf = zebra_db
            .db
            .cf_handle("sprout_note_commitment_tree")
            .unwrap();

        // Sprout lookups need all previous trees by their anchors.
        // The root must be calculated first, so it is cached in the database.
        self.zs_insert(&sprout_anchors, tree.root(), tree);
        self.zs_insert(&sprout_tree_cf, (), tree);
    }

    /// Legacy method: Deletes the range of Sprout note commitment trees at the given [`Height`]s.
    /// Doesn't delete anchors from the anchor index. Doesn't delete the upper bound.
    ///
    /// From state format 25.3.0 onwards, the history trees are indexed by an empty key,
    /// so this method does nothing.
    pub fn delete_range_sprout_tree(&mut self, zebra_db: &ZebraDb, from: &Height, to: &Height) {
        let sprout_tree_cf = zebra_db
            .db
            .cf_handle("sprout_note_commitment_tree")
            .unwrap();

        // TODO: convert zs_delete_range() to take std::ops::RangeBounds
        self.zs_delete_range(&sprout_tree_cf, from, to);
    }

    /// Deletes the given Sprout note commitment tree `anchor`.
    #[allow(dead_code)]
    pub fn delete_sprout_anchor(&mut self, zebra_db: &ZebraDb, anchor: &sprout::tree::Root) {
        let sprout_anchors = zebra_db.db.cf_handle("sprout_anchors").unwrap();
        self.zs_delete(&sprout_anchors, anchor);
    }

    // Sapling tree methods

<<<<<<< HEAD
    /// Inserts or overwrites the Sapling note commitment tree at the given [`Height`],
    /// and the Sapling anchors.
    pub fn create_sapling_tree(
        &mut self,
        zebra_db: &ZebraDb,
        height: &Height,
        tree: &sapling::tree::NoteCommitmentTree,
    ) {
        let sapling_anchors = zebra_db.db.cf_handle("sapling_anchors").unwrap();
        let sapling_tree_cf = zebra_db
            .db
            .cf_handle("sapling_note_commitment_tree")
            .unwrap();

        self.zs_insert(&sapling_anchors, tree.root(), ());
        self.zs_insert(&sapling_tree_cf, height, tree);
    }

    /// Inserts the Sapling note commitment subtree.
=======
    /// Inserts the Sapling note commitment subtree into the batch.
>>>>>>> 1dfebd79
    pub fn insert_sapling_subtree(
        &mut self,
        zebra_db: &ZebraDb,
        subtree: &NoteCommitmentSubtree<sapling::tree::Node>,
    ) {
        let sapling_subtree_cf = zebra_db
            .db
            .cf_handle("sapling_note_commitment_subtree")
            .unwrap();
        self.zs_insert(&sapling_subtree_cf, subtree.index, subtree.into_data());
    }

    /// Deletes the Sapling note commitment tree at the given [`Height`].
    pub fn delete_sapling_tree(&mut self, zebra_db: &ZebraDb, height: &Height) {
        let sapling_tree_cf = zebra_db
            .db
            .cf_handle("sapling_note_commitment_tree")
            .unwrap();
        self.zs_delete(&sapling_tree_cf, height);
    }

    /// Deletes the range of Sapling note commitment trees at the given [`Height`]s.
    /// Doesn't delete anchors from the anchor index. Doesn't delete the upper bound.
    #[allow(dead_code)]
    pub fn delete_range_sapling_tree(&mut self, zebra_db: &ZebraDb, from: &Height, to: &Height) {
        let sapling_tree_cf = zebra_db
            .db
            .cf_handle("sapling_note_commitment_tree")
            .unwrap();

        // TODO: convert zs_delete_range() to take std::ops::RangeBounds
        self.zs_delete_range(&sapling_tree_cf, from, to);
    }

    /// Deletes the given Sapling note commitment tree `anchor`.
    #[allow(dead_code)]
    pub fn delete_sapling_anchor(&mut self, zebra_db: &ZebraDb, anchor: &sapling::tree::Root) {
        let sapling_anchors = zebra_db.db.cf_handle("sapling_anchors").unwrap();
        self.zs_delete(&sapling_anchors, anchor);
    }

    /// Deletes the range of Sapling subtrees at the given [`NoteCommitmentSubtreeIndex`]es.
    /// Doesn't delete the upper bound.
    pub fn delete_range_sapling_subtree(
        &mut self,
        zebra_db: &ZebraDb,
        from: NoteCommitmentSubtreeIndex,
        to: NoteCommitmentSubtreeIndex,
    ) {
        let sapling_subtree_cf = zebra_db
            .db
            .cf_handle("sapling_note_commitment_subtree")
            .unwrap();

        // TODO: convert zs_delete_range() to take std::ops::RangeBounds
        self.zs_delete_range(&sapling_subtree_cf, from, to);
    }

    // Orchard tree methods

<<<<<<< HEAD
    /// Inserts or overwrites the Orchard note commitment tree at the given [`Height`],
    /// and the Orchard anchors.
    pub fn create_orchard_tree(
        &mut self,
        zebra_db: &ZebraDb,
        height: &Height,
        tree: &orchard::tree::NoteCommitmentTree,
    ) {
        let orchard_anchors = zebra_db.db.cf_handle("orchard_anchors").unwrap();
        let orchard_tree_cf = zebra_db
            .db
            .cf_handle("orchard_note_commitment_tree")
            .unwrap();

        self.zs_insert(&orchard_anchors, tree.root(), ());
        self.zs_insert(&orchard_tree_cf, height, tree);
    }

    /// Inserts the Orchard note commitment subtree.
=======
    /// Inserts the Orchard note commitment subtree into the batch.
>>>>>>> 1dfebd79
    pub fn insert_orchard_subtree(
        &mut self,
        zebra_db: &ZebraDb,
        subtree: &NoteCommitmentSubtree<orchard::tree::Node>,
    ) {
        let orchard_subtree_cf = zebra_db
            .db
            .cf_handle("orchard_note_commitment_subtree")
            .unwrap();
        self.zs_insert(&orchard_subtree_cf, subtree.index, subtree.into_data());
    }

    /// Deletes the Orchard note commitment tree at the given [`Height`].
    pub fn delete_orchard_tree(&mut self, zebra_db: &ZebraDb, height: &Height) {
        let orchard_tree_cf = zebra_db
            .db
            .cf_handle("orchard_note_commitment_tree")
            .unwrap();
        self.zs_delete(&orchard_tree_cf, height);
    }

    /// Deletes the range of Orchard note commitment trees at the given [`Height`]s.
    /// Doesn't delete anchors from the anchor index. Doesn't delete the upper bound.
    #[allow(dead_code)]
    pub fn delete_range_orchard_tree(&mut self, zebra_db: &ZebraDb, from: &Height, to: &Height) {
        let orchard_tree_cf = zebra_db
            .db
            .cf_handle("orchard_note_commitment_tree")
            .unwrap();

        // TODO: convert zs_delete_range() to take std::ops::RangeBounds
        self.zs_delete_range(&orchard_tree_cf, from, to);
    }

    /// Deletes the given Orchard note commitment tree `anchor`.
    #[allow(dead_code)]
    pub fn delete_orchard_anchor(&mut self, zebra_db: &ZebraDb, anchor: &orchard::tree::Root) {
        let orchard_anchors = zebra_db.db.cf_handle("orchard_anchors").unwrap();
        self.zs_delete(&orchard_anchors, anchor);
    }

    /// Deletes the range of Orchard subtrees at the given [`NoteCommitmentSubtreeIndex`]es.
    /// Doesn't delete the upper bound.
    pub fn delete_range_orchard_subtree(
        &mut self,
        zebra_db: &ZebraDb,
        from: NoteCommitmentSubtreeIndex,
        to: NoteCommitmentSubtreeIndex,
    ) {
        let orchard_subtree_cf = zebra_db
            .db
            .cf_handle("orchard_note_commitment_subtree")
            .unwrap();

        // TODO: convert zs_delete_range() to take std::ops::RangeBounds
        self.zs_delete_range(&orchard_subtree_cf, from, to);
    }
}<|MERGE_RESOLUTION|>--- conflicted
+++ resolved
@@ -670,7 +670,6 @@
 
     // Sapling tree methods
 
-<<<<<<< HEAD
     /// Inserts or overwrites the Sapling note commitment tree at the given [`Height`],
     /// and the Sapling anchors.
     pub fn create_sapling_tree(
@@ -689,10 +688,7 @@
         self.zs_insert(&sapling_tree_cf, height, tree);
     }
 
-    /// Inserts the Sapling note commitment subtree.
-=======
     /// Inserts the Sapling note commitment subtree into the batch.
->>>>>>> 1dfebd79
     pub fn insert_sapling_subtree(
         &mut self,
         zebra_db: &ZebraDb,
@@ -753,7 +749,6 @@
 
     // Orchard tree methods
 
-<<<<<<< HEAD
     /// Inserts or overwrites the Orchard note commitment tree at the given [`Height`],
     /// and the Orchard anchors.
     pub fn create_orchard_tree(
@@ -772,10 +767,7 @@
         self.zs_insert(&orchard_tree_cf, height, tree);
     }
 
-    /// Inserts the Orchard note commitment subtree.
-=======
     /// Inserts the Orchard note commitment subtree into the batch.
->>>>>>> 1dfebd79
     pub fn insert_orchard_subtree(
         &mut self,
         zebra_db: &ZebraDb,
