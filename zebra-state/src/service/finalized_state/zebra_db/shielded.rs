//! Provides high-level access to database shielded:
//! - nullifiers
//! - note commitment trees
//! - anchors
//!
//! This module makes sure that:
//! - all disk writes happen inside a RocksDB transaction, and
//! - format-specific invariants are maintained.
//!
//! # Correctness
//!
//! The [`crate::constants::DATABASE_FORMAT_VERSION`] constant must
//! be incremented each time the database format (column, serialization, etc) changes.

use std::{
    collections::{BTreeMap, HashMap},
    sync::Arc,
};

use zebra_chain::{
    block::Height,
    orchard,
    parallel::tree::NoteCommitmentTrees,
    sapling, sprout,
    subtree::{NoteCommitmentSubtreeData, NoteCommitmentSubtreeIndex},
    transaction::Transaction,
};

use crate::{
    request::SemanticallyVerifiedBlockWithTrees,
    service::finalized_state::{
        disk_db::{DiskDb, DiskWriteBatch, ReadDisk, WriteDisk},
        disk_format::RawBytes,
        zebra_db::ZebraDb,
    },
    BoxError, SemanticallyVerifiedBlock,
};

// Doc-only items
#[allow(unused_imports)]
use zebra_chain::subtree::NoteCommitmentSubtree;

impl ZebraDb {
    // Read shielded methods

    /// Returns `true` if the finalized state contains `sprout_nullifier`.
    pub fn contains_sprout_nullifier(&self, sprout_nullifier: &sprout::Nullifier) -> bool {
        let sprout_nullifiers = self.db.cf_handle("sprout_nullifiers").unwrap();
        self.db.zs_contains(&sprout_nullifiers, &sprout_nullifier)
    }

    /// Returns `true` if the finalized state contains `sapling_nullifier`.
    pub fn contains_sapling_nullifier(&self, sapling_nullifier: &sapling::Nullifier) -> bool {
        let sapling_nullifiers = self.db.cf_handle("sapling_nullifiers").unwrap();
        self.db.zs_contains(&sapling_nullifiers, &sapling_nullifier)
    }

    /// Returns `true` if the finalized state contains `orchard_nullifier`.
    pub fn contains_orchard_nullifier(&self, orchard_nullifier: &orchard::Nullifier) -> bool {
        let orchard_nullifiers = self.db.cf_handle("orchard_nullifiers").unwrap();
        self.db.zs_contains(&orchard_nullifiers, &orchard_nullifier)
    }

    /// Returns `true` if the finalized state contains `sprout_anchor`.
    #[allow(dead_code)]
    pub fn contains_sprout_anchor(&self, sprout_anchor: &sprout::tree::Root) -> bool {
        let sprout_anchors = self.db.cf_handle("sprout_anchors").unwrap();
        self.db.zs_contains(&sprout_anchors, &sprout_anchor)
    }

    /// Returns `true` if the finalized state contains `sapling_anchor`.
    pub fn contains_sapling_anchor(&self, sapling_anchor: &sapling::tree::Root) -> bool {
        let sapling_anchors = self.db.cf_handle("sapling_anchors").unwrap();
        self.db.zs_contains(&sapling_anchors, &sapling_anchor)
    }

    /// Returns `true` if the finalized state contains `orchard_anchor`.
    pub fn contains_orchard_anchor(&self, orchard_anchor: &orchard::tree::Root) -> bool {
        let orchard_anchors = self.db.cf_handle("orchard_anchors").unwrap();
        self.db.zs_contains(&orchard_anchors, &orchard_anchor)
    }

    // # Sprout trees

    /// Returns the Sprout note commitment tree of the finalized tip
    /// or the empty tree if the state is empty.
    pub fn sprout_tree_for_tip(&self) -> Arc<sprout::tree::NoteCommitmentTree> {
        if self.is_empty() {
            return Arc::<sprout::tree::NoteCommitmentTree>::default();
        }

        let sprout_tree_cf = self.db.cf_handle("sprout_note_commitment_tree").unwrap();

        // # Backwards Compatibility
        //
        // This code can read the column family format in 1.2.0 and earlier (tip height key),
        // and after PR #7392 is merged (empty key). The height-based code can be removed when
        // versions 1.2.0 and earlier are no longer supported.
        //
        // # Concurrency
        //
        // There is only one entry in this column family, which is atomically updated by a block
        // write batch (database transaction). If we used a height as the column family tree,
        // any updates between reading the tip height and reading the tree could cause panics.
        //
        // So we use the empty key `()`. Since the key has a constant value, we will always read
        // the latest tree.
        let mut sprout_tree: Option<Arc<sprout::tree::NoteCommitmentTree>> =
            self.db.zs_get(&sprout_tree_cf, &());

        if sprout_tree.is_none() {
            let tip_height = self
                .finalized_tip_height()
                .expect("just checked for an empty database");

            sprout_tree = self.db.zs_get(&sprout_tree_cf, &tip_height);
        }

        sprout_tree.expect("Sprout note commitment tree must exist if there is a finalized tip")
    }

    /// Returns the Sprout note commitment tree matching the given anchor.
    ///
    /// This is used for interstitial tree building, which is unique to Sprout.
    #[allow(clippy::unwrap_in_result)]
    pub fn sprout_tree_by_anchor(
        &self,
        sprout_anchor: &sprout::tree::Root,
    ) -> Option<Arc<sprout::tree::NoteCommitmentTree>> {
        let sprout_anchors_handle = self.db.cf_handle("sprout_anchors").unwrap();

        self.db
            .zs_get(&sprout_anchors_handle, sprout_anchor)
            .map(Arc::new)
    }

    /// Returns all the Sprout note commitment trees in the database.
    ///
    /// Calling this method can load a lot of data into RAM, and delay block commit transactions.
    #[allow(dead_code)]
    pub fn sprout_trees_full_map(
        &self,
    ) -> HashMap<sprout::tree::Root, Arc<sprout::tree::NoteCommitmentTree>> {
        let sprout_anchors_handle = self.db.cf_handle("sprout_anchors").unwrap();

        self.db
            .zs_items_in_range_unordered(&sprout_anchors_handle, ..)
    }

    /// Returns all the Sprout note commitment tip trees.
    /// We only store the sprout tree for the tip, so this method is mainly used in tests.
    pub fn sprout_trees_full_tip(
        &self,
    ) -> impl Iterator<Item = (RawBytes, Arc<sprout::tree::NoteCommitmentTree>)> + '_ {
        let sprout_trees = self.db.cf_handle("sprout_note_commitment_tree").unwrap();
        self.db.zs_range_iter(&sprout_trees, ..)
    }

    // # Sapling trees

    /// Returns the Sapling note commitment tree of the finalized tip or the empty tree if the state
    /// is empty.
    pub fn sapling_tree_for_tip(&self) -> Arc<sapling::tree::NoteCommitmentTree> {
        let height = match self.finalized_tip_height() {
            Some(h) => h,
            None => return Default::default(),
        };

        self.sapling_tree_by_height(&height)
            .expect("Sapling note commitment tree must exist if there is a finalized tip")
    }

    /// Returns the Sapling note commitment tree matching the given block height, or `None` if the
    /// height is above the finalized tip.
    #[allow(clippy::unwrap_in_result)]
    pub fn sapling_tree_by_height(
        &self,
        height: &Height,
    ) -> Option<Arc<sapling::tree::NoteCommitmentTree>> {
        let tip_height = self.finalized_tip_height()?;

        // If we're above the tip, searching backwards would always return the tip tree.
        // But the correct answer is "we don't know that tree yet".
        if *height > tip_height {
            return None;
        }

        let sapling_trees = self.db.cf_handle("sapling_note_commitment_tree").unwrap();

        // If we know there must be a tree, search backwards for it.
        let (_first_duplicate_height, tree) = self
            .db
            .zs_prev_key_value_back_from(&sapling_trees, height)
            .expect(
                "Sapling note commitment trees must exist for all heights below the finalized tip",
            );

        Some(Arc::new(tree))
    }

    /// Returns the Sapling note commitment trees in the supplied range, in increasing height order.
    pub fn sapling_tree_by_height_range<R>(
        &self,
        range: R,
    ) -> impl Iterator<Item = (Height, Arc<sapling::tree::NoteCommitmentTree>)> + '_
    where
        R: std::ops::RangeBounds<Height>,
    {
        let sapling_trees = self.db.cf_handle("sapling_note_commitment_tree").unwrap();
        self.db.zs_range_iter(&sapling_trees, range)
    }

    /// Returns the Sapling note commitment trees in the reversed range, in decreasing height order.
    pub fn sapling_tree_by_reversed_height_range<R>(
        &self,
        range: R,
    ) -> impl Iterator<Item = (Height, Arc<sapling::tree::NoteCommitmentTree>)> + '_
    where
        R: std::ops::RangeBounds<Height>,
    {
        let sapling_trees = self.db.cf_handle("sapling_note_commitment_tree").unwrap();
        self.db.zs_reverse_range_iter(&sapling_trees, range)
    }

    /// Returns the Sapling note commitment subtree at this `index`.
    ///
    /// # Correctness
    ///
    /// This method should not be used to get subtrees for RPC responses,
    /// because those subtree lists require that the start subtree is present in the list.
    /// Instead, use `sapling_subtree_list_by_index_for_rpc()`.
    #[allow(clippy::unwrap_in_result)]
    pub(in super::super) fn sapling_subtree_by_index(
        &self,
        index: impl Into<NoteCommitmentSubtreeIndex> + Copy,
    ) -> Option<NoteCommitmentSubtree<sapling::tree::Node>> {
        let sapling_subtrees = self
            .db
            .cf_handle("sapling_note_commitment_subtree")
            .unwrap();

        let subtree_data: NoteCommitmentSubtreeData<sapling::tree::Node> =
            self.db.zs_get(&sapling_subtrees, &index.into())?;

        Some(subtree_data.with_index(index))
    }

<<<<<<< HEAD
    /// Returns a list of Sapling [`NoteCommitmentSubtree`]s in the provided range.
    #[allow(clippy::unwrap_in_result)]
    pub fn sapling_subtree_list_by_index_range(
=======
    /// Returns a list of Sapling [`NoteCommitmentSubtree`]s starting at `start_index`.
    /// If `limit` is provided, the list is limited to `limit` entries.
    ///
    /// If there is no subtree at `start_index`, the returned list is empty.
    /// Otherwise, subtrees are continuous up to the finalized tip.
    ///
    /// # Correctness
    ///
    /// This method is specifically designed for the `z_getsubtreesbyindex` state request.
    /// It might not work for other RPCs or state checks.
    pub fn sapling_subtree_list_by_index_for_rpc(
>>>>>>> 56e48eea
        &self,
        range: impl std::ops::RangeBounds<NoteCommitmentSubtreeIndex>,
    ) -> BTreeMap<NoteCommitmentSubtreeIndex, NoteCommitmentSubtreeData<sapling::tree::Node>> {
        let sapling_subtrees = self
            .db
            .cf_handle("sapling_note_commitment_subtree")
            .unwrap();

        self.db.zs_range_iter(&sapling_subtrees, range).collect()
    }

    /// Get the sapling note commitment subtress for the finalized tip.
    #[allow(clippy::unwrap_in_result)]
    fn sapling_subtree_for_tip(&self) -> Option<NoteCommitmentSubtree<sapling::tree::Node>> {
        let sapling_subtrees = self
            .db
            .cf_handle("sapling_note_commitment_subtree")
            .unwrap();

        let (index, subtree_data): (
            NoteCommitmentSubtreeIndex,
            NoteCommitmentSubtreeData<sapling::tree::Node>,
        ) = self.db.zs_last_key_value(&sapling_subtrees)?;

        let tip_height = self.finalized_tip_height()?;
        if subtree_data.end != tip_height {
            return None;
        }

        Some(subtree_data.with_index(index))
    }

    // Orchard trees

    /// Returns the Orchard note commitment tree of the finalized tip or the empty tree if the state
    /// is empty.
    pub fn orchard_tree_for_tip(&self) -> Arc<orchard::tree::NoteCommitmentTree> {
        let height = match self.finalized_tip_height() {
            Some(h) => h,
            None => return Default::default(),
        };

        self.orchard_tree_by_height(&height)
            .expect("Orchard note commitment tree must exist if there is a finalized tip")
    }

    /// Returns the Orchard note commitment tree matching the given block height,
    /// or `None` if the height is above the finalized tip.
    #[allow(clippy::unwrap_in_result)]
    pub fn orchard_tree_by_height(
        &self,
        height: &Height,
    ) -> Option<Arc<orchard::tree::NoteCommitmentTree>> {
        let tip_height = self.finalized_tip_height()?;

        // If we're above the tip, searching backwards would always return the tip tree.
        // But the correct answer is "we don't know that tree yet".
        if *height > tip_height {
            return None;
        }

        let orchard_trees = self.db.cf_handle("orchard_note_commitment_tree").unwrap();

        // If we know there must be a tree, search backwards for it.
        let (_first_duplicate_height, tree) = self
            .db
            .zs_prev_key_value_back_from(&orchard_trees, height)
            .expect(
                "Orchard note commitment trees must exist for all heights below the finalized tip",
            );

        Some(Arc::new(tree))
    }

    /// Returns the Orchard note commitment trees in the supplied range, in increasing height order.
    pub fn orchard_tree_by_height_range<R>(
        &self,
        range: R,
    ) -> impl Iterator<Item = (Height, Arc<orchard::tree::NoteCommitmentTree>)> + '_
    where
        R: std::ops::RangeBounds<Height>,
    {
        let orchard_trees = self.db.cf_handle("orchard_note_commitment_tree").unwrap();
        self.db.zs_range_iter(&orchard_trees, range)
    }

    /// Returns the Orchard note commitment trees in the reversed range, in decreasing height order.
    pub fn orchard_tree_by_reversed_height_range<R>(
        &self,
        range: R,
    ) -> impl Iterator<Item = (Height, Arc<orchard::tree::NoteCommitmentTree>)> + '_
    where
        R: std::ops::RangeBounds<Height>,
    {
        let orchard_trees = self.db.cf_handle("orchard_note_commitment_tree").unwrap();
        self.db.zs_reverse_range_iter(&orchard_trees, range)
    }

    /// Returns the Orchard note commitment subtree at this `index`.
    ///
    /// # Correctness
    ///
    /// This method should not be used to get subtrees for RPC responses,
    /// because those subtree lists require that the start subtree is present in the list.
    /// Instead, use `orchard_subtree_list_by_index_for_rpc()`.
    #[allow(clippy::unwrap_in_result)]
    pub(in super::super) fn orchard_subtree_by_index(
        &self,
        index: impl Into<NoteCommitmentSubtreeIndex> + Copy,
    ) -> Option<NoteCommitmentSubtree<orchard::tree::Node>> {
        let orchard_subtrees = self
            .db
            .cf_handle("orchard_note_commitment_subtree")
            .unwrap();

        let subtree_data: NoteCommitmentSubtreeData<orchard::tree::Node> =
            self.db.zs_get(&orchard_subtrees, &index.into())?;

        Some(subtree_data.with_index(index))
    }

<<<<<<< HEAD
    /// Returns a list of Orchard [`NoteCommitmentSubtree`]s in the provided range.
    #[allow(clippy::unwrap_in_result)]
    pub fn orchard_subtree_list_by_index_range(
=======
    /// Returns a list of Orchard [`NoteCommitmentSubtree`]s starting at `start_index`.
    /// If `limit` is provided, the list is limited to `limit` entries.
    ///
    /// If there is no subtree at `start_index`, the returned list is empty.
    /// Otherwise, subtrees are continuous up to the finalized tip.
    ///
    /// # Correctness
    ///
    /// This method is specifically designed for the `z_getsubtreesbyindex` state request.
    /// It might not work for other RPCs or state checks.
    pub fn orchard_subtree_list_by_index_for_rpc(
>>>>>>> 56e48eea
        &self,
        range: impl std::ops::RangeBounds<NoteCommitmentSubtreeIndex>,
    ) -> BTreeMap<NoteCommitmentSubtreeIndex, NoteCommitmentSubtreeData<orchard::tree::Node>> {
        let orchard_subtrees = self
            .db
            .cf_handle("orchard_note_commitment_subtree")
            .unwrap();

        self.db.zs_range_iter(&orchard_subtrees, range).collect()
    }

    /// Get the orchard note commitment subtress for the finalized tip.
    #[allow(clippy::unwrap_in_result)]
    fn orchard_subtree_for_tip(&self) -> Option<NoteCommitmentSubtree<orchard::tree::Node>> {
        let orchard_subtrees = self
            .db
            .cf_handle("orchard_note_commitment_subtree")
            .unwrap();

        let (index, subtree_data): (
            NoteCommitmentSubtreeIndex,
            NoteCommitmentSubtreeData<orchard::tree::Node>,
        ) = self.db.zs_last_key_value(&orchard_subtrees)?;

        let tip_height = self.finalized_tip_height()?;
        if subtree_data.end != tip_height {
            return None;
        }

        Some(subtree_data.with_index(index))
    }

    /// Returns the shielded note commitment trees of the finalized tip
    /// or the empty trees if the state is empty.
    /// Additionally, returns the sapling and orchard subtrees for the finalized tip if
    /// the current subtree is finalizing in the tip, None otherwise.
    pub fn note_commitment_trees_for_tip(&self) -> NoteCommitmentTrees {
        NoteCommitmentTrees {
            sprout: self.sprout_tree_for_tip(),
            sapling: self.sapling_tree_for_tip(),
            sapling_subtree: self.sapling_subtree_for_tip(),
            orchard: self.orchard_tree_for_tip(),
            orchard_subtree: self.orchard_subtree_for_tip(),
        }
    }
}

impl DiskWriteBatch {
    /// Prepare a database batch containing `finalized.block`'s shielded transaction indexes,
    /// and return it (without actually writing anything).
    ///
    /// If this method returns an error, it will be propagated,
    /// and the batch should not be written to the database.
    ///
    /// # Errors
    ///
    /// - Propagates any errors from updating note commitment trees
    pub fn prepare_shielded_transaction_batch(
        &mut self,
        db: &DiskDb,
        finalized: &SemanticallyVerifiedBlock,
    ) -> Result<(), BoxError> {
        let SemanticallyVerifiedBlock { block, .. } = finalized;

        // Index each transaction's shielded data
        for transaction in &block.transactions {
            self.prepare_nullifier_batch(db, transaction)?;
        }

        Ok(())
    }

    /// Prepare a database batch containing `finalized.block`'s nullifiers,
    /// and return it (without actually writing anything).
    ///
    /// # Errors
    ///
    /// - This method doesn't currently return any errors, but it might in future
    #[allow(clippy::unwrap_in_result)]
    pub fn prepare_nullifier_batch(
        &mut self,
        db: &DiskDb,
        transaction: &Transaction,
    ) -> Result<(), BoxError> {
        let sprout_nullifiers = db.cf_handle("sprout_nullifiers").unwrap();
        let sapling_nullifiers = db.cf_handle("sapling_nullifiers").unwrap();
        let orchard_nullifiers = db.cf_handle("orchard_nullifiers").unwrap();

        // Mark sprout, sapling and orchard nullifiers as spent
        for sprout_nullifier in transaction.sprout_nullifiers() {
            self.zs_insert(&sprout_nullifiers, sprout_nullifier, ());
        }
        for sapling_nullifier in transaction.sapling_nullifiers() {
            self.zs_insert(&sapling_nullifiers, sapling_nullifier, ());
        }
        for orchard_nullifier in transaction.orchard_nullifiers() {
            self.zs_insert(&orchard_nullifiers, orchard_nullifier, ());
        }

        Ok(())
    }

    /// Prepare a database batch containing the note commitment and history tree updates
    /// from `finalized.block`, and return it (without actually writing anything).
    ///
    /// If this method returns an error, it will be propagated,
    /// and the batch should not be written to the database.
    ///
    /// # Errors
    ///
    /// - Propagates any errors from updating the history tree
    #[allow(clippy::unwrap_in_result)]
    pub fn prepare_trees_batch(
        &mut self,
        zebra_db: &ZebraDb,
        finalized: &SemanticallyVerifiedBlockWithTrees,
        prev_note_commitment_trees: Option<NoteCommitmentTrees>,
    ) -> Result<(), BoxError> {
        let height = finalized.verified.height;
        let trees = finalized.treestate.note_commitment_trees.clone();

        let prev_sprout_tree = prev_note_commitment_trees.as_ref().map_or_else(
            || zebra_db.sprout_tree_for_tip(),
            |prev_trees| prev_trees.sprout.clone(),
        );
        let prev_sapling_tree = prev_note_commitment_trees.as_ref().map_or_else(
            || zebra_db.sapling_tree_for_tip(),
            |prev_trees| prev_trees.sapling.clone(),
        );
        let prev_orchard_tree = prev_note_commitment_trees.as_ref().map_or_else(
            || zebra_db.orchard_tree_for_tip(),
            |prev_trees| prev_trees.orchard.clone(),
        );

        // Update the Sprout tree and store its anchor only if it has changed
        if height.is_min() || prev_sprout_tree != trees.sprout {
            self.update_sprout_tree(zebra_db, &trees.sprout)
        }

        // Store the Sapling tree, anchor, and any new subtrees only if they have changed
        if height.is_min() || prev_sapling_tree != trees.sapling {
            self.create_sapling_tree(zebra_db, &height, &trees.sapling);

            if let Some(subtree) = trees.sapling_subtree {
                self.insert_sapling_subtree(zebra_db, &subtree);
            }
        }

        // Store the Orchard tree, anchor, and any new subtrees only if they have changed
        if height.is_min() || prev_orchard_tree != trees.orchard {
            self.create_orchard_tree(zebra_db, &height, &trees.orchard);

            if let Some(subtree) = trees.orchard_subtree {
                self.insert_orchard_subtree(zebra_db, &subtree);
            }
        }

        self.update_history_tree(zebra_db, &finalized.treestate.history_tree);

        Ok(())
    }

    // Sprout tree methods

    /// Updates the Sprout note commitment tree for the tip, and the Sprout anchors.
    pub fn update_sprout_tree(
        &mut self,
        zebra_db: &ZebraDb,
        tree: &sprout::tree::NoteCommitmentTree,
    ) {
        let sprout_anchors = zebra_db.db.cf_handle("sprout_anchors").unwrap();
        let sprout_tree_cf = zebra_db
            .db
            .cf_handle("sprout_note_commitment_tree")
            .unwrap();

        // Sprout lookups need all previous trees by their anchors.
        // The root must be calculated first, so it is cached in the database.
        self.zs_insert(&sprout_anchors, tree.root(), tree);
        self.zs_insert(&sprout_tree_cf, (), tree);
    }

    /// Legacy method: Deletes the range of Sprout note commitment trees at the given [`Height`]s.
    /// Doesn't delete anchors from the anchor index. Doesn't delete the upper bound.
    ///
    /// From state format 25.3.0 onwards, the Sprout trees are indexed by an empty key,
    /// so this method does nothing.
    pub fn delete_range_sprout_tree(&mut self, zebra_db: &ZebraDb, from: &Height, to: &Height) {
        let sprout_tree_cf = zebra_db
            .db
            .cf_handle("sprout_note_commitment_tree")
            .unwrap();

        // TODO: convert zs_delete_range() to take std::ops::RangeBounds
        self.zs_delete_range(&sprout_tree_cf, from, to);
    }

    /// Deletes the given Sprout note commitment tree `anchor`.
    #[allow(dead_code)]
    pub fn delete_sprout_anchor(&mut self, zebra_db: &ZebraDb, anchor: &sprout::tree::Root) {
        let sprout_anchors = zebra_db.db.cf_handle("sprout_anchors").unwrap();
        self.zs_delete(&sprout_anchors, anchor);
    }

    // Sapling tree methods

    /// Inserts or overwrites the Sapling note commitment tree at the given [`Height`],
    /// and the Sapling anchors.
    pub fn create_sapling_tree(
        &mut self,
        zebra_db: &ZebraDb,
        height: &Height,
        tree: &sapling::tree::NoteCommitmentTree,
    ) {
        let sapling_anchors = zebra_db.db.cf_handle("sapling_anchors").unwrap();
        let sapling_tree_cf = zebra_db
            .db
            .cf_handle("sapling_note_commitment_tree")
            .unwrap();

        self.zs_insert(&sapling_anchors, tree.root(), ());
        self.zs_insert(&sapling_tree_cf, height, tree);
    }

    /// Inserts the Sapling note commitment subtree into the batch.
    pub fn insert_sapling_subtree(
        &mut self,
        zebra_db: &ZebraDb,
        subtree: &NoteCommitmentSubtree<sapling::tree::Node>,
    ) {
        let sapling_subtree_cf = zebra_db
            .db
            .cf_handle("sapling_note_commitment_subtree")
            .unwrap();
        self.zs_insert(&sapling_subtree_cf, subtree.index, subtree.into_data());
    }

    /// Deletes the Sapling note commitment tree at the given [`Height`].
    pub fn delete_sapling_tree(&mut self, zebra_db: &ZebraDb, height: &Height) {
        let sapling_tree_cf = zebra_db
            .db
            .cf_handle("sapling_note_commitment_tree")
            .unwrap();
        self.zs_delete(&sapling_tree_cf, height);
    }

    /// Deletes the range of Sapling note commitment trees at the given [`Height`]s.
    /// Doesn't delete anchors from the anchor index. Doesn't delete the upper bound.
    #[allow(dead_code)]
    pub fn delete_range_sapling_tree(&mut self, zebra_db: &ZebraDb, from: &Height, to: &Height) {
        let sapling_tree_cf = zebra_db
            .db
            .cf_handle("sapling_note_commitment_tree")
            .unwrap();

        // TODO: convert zs_delete_range() to take std::ops::RangeBounds
        self.zs_delete_range(&sapling_tree_cf, from, to);
    }

    /// Deletes the given Sapling note commitment tree `anchor`.
    #[allow(dead_code)]
    pub fn delete_sapling_anchor(&mut self, zebra_db: &ZebraDb, anchor: &sapling::tree::Root) {
        let sapling_anchors = zebra_db.db.cf_handle("sapling_anchors").unwrap();
        self.zs_delete(&sapling_anchors, anchor);
    }

    /// Deletes the range of Sapling subtrees at the given [`NoteCommitmentSubtreeIndex`]es.
    /// Doesn't delete the upper bound.
    pub fn delete_range_sapling_subtree(
        &mut self,
        zebra_db: &ZebraDb,
        from: NoteCommitmentSubtreeIndex,
        to: NoteCommitmentSubtreeIndex,
    ) {
        let sapling_subtree_cf = zebra_db
            .db
            .cf_handle("sapling_note_commitment_subtree")
            .unwrap();

        // TODO: convert zs_delete_range() to take std::ops::RangeBounds
        self.zs_delete_range(&sapling_subtree_cf, from, to);
    }

    // Orchard tree methods

    /// Inserts or overwrites the Orchard note commitment tree at the given [`Height`],
    /// and the Orchard anchors.
    pub fn create_orchard_tree(
        &mut self,
        zebra_db: &ZebraDb,
        height: &Height,
        tree: &orchard::tree::NoteCommitmentTree,
    ) {
        let orchard_anchors = zebra_db.db.cf_handle("orchard_anchors").unwrap();
        let orchard_tree_cf = zebra_db
            .db
            .cf_handle("orchard_note_commitment_tree")
            .unwrap();

        self.zs_insert(&orchard_anchors, tree.root(), ());
        self.zs_insert(&orchard_tree_cf, height, tree);
    }

    /// Inserts the Orchard note commitment subtree into the batch.
    pub fn insert_orchard_subtree(
        &mut self,
        zebra_db: &ZebraDb,
        subtree: &NoteCommitmentSubtree<orchard::tree::Node>,
    ) {
        let orchard_subtree_cf = zebra_db
            .db
            .cf_handle("orchard_note_commitment_subtree")
            .unwrap();
        self.zs_insert(&orchard_subtree_cf, subtree.index, subtree.into_data());
    }

    /// Deletes the Orchard note commitment tree at the given [`Height`].
    pub fn delete_orchard_tree(&mut self, zebra_db: &ZebraDb, height: &Height) {
        let orchard_tree_cf = zebra_db
            .db
            .cf_handle("orchard_note_commitment_tree")
            .unwrap();
        self.zs_delete(&orchard_tree_cf, height);
    }

    /// Deletes the range of Orchard note commitment trees at the given [`Height`]s.
    /// Doesn't delete anchors from the anchor index. Doesn't delete the upper bound.
    #[allow(dead_code)]
    pub fn delete_range_orchard_tree(&mut self, zebra_db: &ZebraDb, from: &Height, to: &Height) {
        let orchard_tree_cf = zebra_db
            .db
            .cf_handle("orchard_note_commitment_tree")
            .unwrap();

        // TODO: convert zs_delete_range() to take std::ops::RangeBounds
        self.zs_delete_range(&orchard_tree_cf, from, to);
    }

    /// Deletes the given Orchard note commitment tree `anchor`.
    #[allow(dead_code)]
    pub fn delete_orchard_anchor(&mut self, zebra_db: &ZebraDb, anchor: &orchard::tree::Root) {
        let orchard_anchors = zebra_db.db.cf_handle("orchard_anchors").unwrap();
        self.zs_delete(&orchard_anchors, anchor);
    }

    /// Deletes the range of Orchard subtrees at the given [`NoteCommitmentSubtreeIndex`]es.
    /// Doesn't delete the upper bound.
    pub fn delete_range_orchard_subtree(
        &mut self,
        zebra_db: &ZebraDb,
        from: NoteCommitmentSubtreeIndex,
        to: NoteCommitmentSubtreeIndex,
    ) {
        let orchard_subtree_cf = zebra_db
            .db
            .cf_handle("orchard_note_commitment_subtree")
            .unwrap();

        // TODO: convert zs_delete_range() to take std::ops::RangeBounds
        self.zs_delete_range(&orchard_subtree_cf, from, to);
    }
}<|MERGE_RESOLUTION|>--- conflicted
+++ resolved
@@ -245,23 +245,9 @@
         Some(subtree_data.with_index(index))
     }
 
-<<<<<<< HEAD
     /// Returns a list of Sapling [`NoteCommitmentSubtree`]s in the provided range.
     #[allow(clippy::unwrap_in_result)]
     pub fn sapling_subtree_list_by_index_range(
-=======
-    /// Returns a list of Sapling [`NoteCommitmentSubtree`]s starting at `start_index`.
-    /// If `limit` is provided, the list is limited to `limit` entries.
-    ///
-    /// If there is no subtree at `start_index`, the returned list is empty.
-    /// Otherwise, subtrees are continuous up to the finalized tip.
-    ///
-    /// # Correctness
-    ///
-    /// This method is specifically designed for the `z_getsubtreesbyindex` state request.
-    /// It might not work for other RPCs or state checks.
-    pub fn sapling_subtree_list_by_index_for_rpc(
->>>>>>> 56e48eea
         &self,
         range: impl std::ops::RangeBounds<NoteCommitmentSubtreeIndex>,
     ) -> BTreeMap<NoteCommitmentSubtreeIndex, NoteCommitmentSubtreeData<sapling::tree::Node>> {
@@ -383,23 +369,9 @@
         Some(subtree_data.with_index(index))
     }
 
-<<<<<<< HEAD
     /// Returns a list of Orchard [`NoteCommitmentSubtree`]s in the provided range.
     #[allow(clippy::unwrap_in_result)]
     pub fn orchard_subtree_list_by_index_range(
-=======
-    /// Returns a list of Orchard [`NoteCommitmentSubtree`]s starting at `start_index`.
-    /// If `limit` is provided, the list is limited to `limit` entries.
-    ///
-    /// If there is no subtree at `start_index`, the returned list is empty.
-    /// Otherwise, subtrees are continuous up to the finalized tip.
-    ///
-    /// # Correctness
-    ///
-    /// This method is specifically designed for the `z_getsubtreesbyindex` state request.
-    /// It might not work for other RPCs or state checks.
-    pub fn orchard_subtree_list_by_index_for_rpc(
->>>>>>> 56e48eea
         &self,
         range: impl std::ops::RangeBounds<NoteCommitmentSubtreeIndex>,
     ) -> BTreeMap<NoteCommitmentSubtreeIndex, NoteCommitmentSubtreeData<orchard::tree::Node>> {
