//! Provides high-level access to database shielded:
//! - nullifiers
//! - note commitment trees
//! - anchors
//!
//! This module makes sure that:
//! - all disk writes happen inside a RocksDB transaction, and
//! - format-specific invariants are maintained.
//!
//! # Correctness
//!
//! The [`crate::constants::DATABASE_FORMAT_VERSION`] constant must
//! be incremented each time the database format (column, serialization, etc) changes.

use zebra_chain::{
    block::Height, history_tree::HistoryTree, orchard, parameters::Network, sapling, sprout,
    transaction::Transaction,
};

use crate::{
    service::finalized_state::{
        disk_db::{DiskDb, DiskWriteBatch, ReadDisk, WriteDisk},
        zebra_db::ZebraDb,
        FinalizedBlock,
    },
    BoxError,
};

/// An argument wrapper struct for note commitment trees.
#[derive(Clone, Debug)]
pub struct NoteCommitmentTrees {
    sprout: sprout::tree::NoteCommitmentTree,
    sapling: sapling::tree::NoteCommitmentTree,
    orchard: orchard::tree::NoteCommitmentTree,
}

impl ZebraDb {
    // Read shielded methods

    /// Returns `true` if the finalized state contains `sprout_nullifier`.
    pub fn contains_sprout_nullifier(&self, sprout_nullifier: &sprout::Nullifier) -> bool {
        let sprout_nullifiers = self.db.cf_handle("sprout_nullifiers").unwrap();
        self.db.zs_contains(sprout_nullifiers, &sprout_nullifier)
    }

    /// Returns `true` if the finalized state contains `sapling_nullifier`.
    pub fn contains_sapling_nullifier(&self, sapling_nullifier: &sapling::Nullifier) -> bool {
        let sapling_nullifiers = self.db.cf_handle("sapling_nullifiers").unwrap();
        self.db.zs_contains(sapling_nullifiers, &sapling_nullifier)
    }

    /// Returns `true` if the finalized state contains `orchard_nullifier`.
    pub fn contains_orchard_nullifier(&self, orchard_nullifier: &orchard::Nullifier) -> bool {
        let orchard_nullifiers = self.db.cf_handle("orchard_nullifiers").unwrap();
        self.db.zs_contains(orchard_nullifiers, &orchard_nullifier)
    }

    /// Returns `true` if the finalized state contains `sprout_anchor`.
    #[allow(unused)]
    pub fn contains_sprout_anchor(&self, sprout_anchor: &sprout::tree::Root) -> bool {
        let sprout_anchors = self.db.cf_handle("sprout_anchors").unwrap();
        self.db.zs_contains(sprout_anchors, &sprout_anchor)
    }

    /// Returns `true` if the finalized state contains `sapling_anchor`.
    pub fn contains_sapling_anchor(&self, sapling_anchor: &sapling::tree::Root) -> bool {
        let sapling_anchors = self.db.cf_handle("sapling_anchors").unwrap();
        self.db.zs_contains(sapling_anchors, &sapling_anchor)
    }

    /// Returns `true` if the finalized state contains `orchard_anchor`.
    pub fn contains_orchard_anchor(&self, orchard_anchor: &orchard::tree::Root) -> bool {
        let orchard_anchors = self.db.cf_handle("orchard_anchors").unwrap();
        self.db.zs_contains(orchard_anchors, &orchard_anchor)
    }

    /// Returns the Sprout note commitment tree of the finalized tip
    /// or the empty tree if the state is empty.
    pub fn sprout_note_commitment_tree(&self) -> sprout::tree::NoteCommitmentTree {
        let height = match self.finalized_tip_height() {
            Some(h) => h,
            None => return Default::default(),
        };

        let sprout_note_commitment_tree = self.db.cf_handle("sprout_note_commitment_tree").unwrap();

        self.db
            .zs_get(sprout_note_commitment_tree, &height)
            .expect("Sprout note commitment tree must exist if there is a finalized tip")
    }

    /// Returns the Sprout note commitment tree matching the given anchor.
    ///
    /// This is used for interstitial tree building, which is unique to Sprout.
    pub fn sprout_note_commitment_tree_by_anchor(
        &self,
        sprout_anchor: &sprout::tree::Root,
    ) -> Option<sprout::tree::NoteCommitmentTree> {
        let sprout_anchors = self.db.cf_handle("sprout_anchors").unwrap();

        self.db.zs_get(sprout_anchors, sprout_anchor)
    }

    /// Returns the Sprout note commitment tree matching the given block height.
    #[allow(dead_code)]
    pub fn sprout_note_commitment_tree_by_height(
        &self,
        height: &Height,
    ) -> Option<sprout::tree::NoteCommitmentTree> {
        let sprout_trees = self.db.cf_handle("sprout_note_commitment_tree").unwrap();

        self.db.zs_get(sprout_trees, height)
    }

    /// Returns the Sapling note commitment tree of the finalized tip
    /// or the empty tree if the state is empty.
    pub fn sapling_note_commitment_tree(&self) -> sapling::tree::NoteCommitmentTree {
        let height = match self.finalized_tip_height() {
            Some(h) => h,
            None => return Default::default(),
        };

        let sapling_note_commitment_tree =
            self.db.cf_handle("sapling_note_commitment_tree").unwrap();

        self.db
            .zs_get(sapling_note_commitment_tree, &height)
            .expect("Sapling note commitment tree must exist if there is a finalized tip")
    }

    /// Returns the Sapling note commitment tree matching the given block height.
    #[allow(dead_code)]
    pub fn sapling_note_commitment_tree_by_height(
        &self,
        height: &Height,
    ) -> Option<sapling::tree::NoteCommitmentTree> {
        let sapling_trees = self.db.cf_handle("sapling_note_commitment_tree").unwrap();

        self.db.zs_get(sapling_trees, height)
    }

    /// Returns the Orchard note commitment tree of the finalized tip
    /// or the empty tree if the state is empty.
    pub fn orchard_note_commitment_tree(&self) -> orchard::tree::NoteCommitmentTree {
        let height = match self.finalized_tip_height() {
            Some(h) => h,
            None => return Default::default(),
        };

        let orchard_note_commitment_tree =
            self.db.cf_handle("orchard_note_commitment_tree").unwrap();

        self.db
            .zs_get(orchard_note_commitment_tree, &height)
            .expect("Orchard note commitment tree must exist if there is a finalized tip")
    }

    /// Returns the Orchard note commitment tree matching the given block height.
    #[allow(dead_code)]
    pub fn orchard_note_commitment_tree_by_height(
        &self,
        height: &Height,
    ) -> Option<orchard::tree::NoteCommitmentTree> {
        let orchard_trees = self.db.cf_handle("orchard_note_commitment_tree").unwrap();

        self.db.zs_get(orchard_trees, height)
    }

    /// Returns the shielded note commitment trees of the finalized tip
    /// or the empty trees if the state is empty.
    pub fn note_commitment_trees(&self) -> NoteCommitmentTrees {
        NoteCommitmentTrees {
            sprout: self.sprout_note_commitment_tree(),
            sapling: self.sapling_note_commitment_tree(),
            orchard: self.orchard_note_commitment_tree(),
        }
    }
}

impl DiskWriteBatch {
    /// Prepare a database batch containing `finalized.block`'s nullifiers,
    /// and return it (without actually writing anything).
    ///
    /// # Errors
    ///
    /// - This method doesn't currently return any errors, but it might in future
    pub fn prepare_nullifier_batch(
        &mut self,
        db: &DiskDb,
        transaction: &Transaction,
    ) -> Result<(), BoxError> {
        let sprout_nullifiers = db.cf_handle("sprout_nullifiers").unwrap();
        let sapling_nullifiers = db.cf_handle("sapling_nullifiers").unwrap();
        let orchard_nullifiers = db.cf_handle("orchard_nullifiers").unwrap();

        // Mark sprout, sapling and orchard nullifiers as spent
        for sprout_nullifier in transaction.sprout_nullifiers() {
            self.zs_insert(sprout_nullifiers, sprout_nullifier, ());
        }
        for sapling_nullifier in transaction.sapling_nullifiers() {
            self.zs_insert(sapling_nullifiers, sapling_nullifier, ());
        }
        for orchard_nullifier in transaction.orchard_nullifiers() {
            self.zs_insert(orchard_nullifiers, orchard_nullifier, ());
        }

        Ok(())
    }

    /// Updates the supplied note commitment trees.
    ///
    /// If this method returns an error, it will be propagated,
    /// and the batch should not be written to the database.
    ///
    /// # Errors
    ///
    /// - Propagates any errors from updating note commitment trees
    pub fn update_note_commitment_trees(
        transaction: &Transaction,
        note_commitment_trees: &mut NoteCommitmentTrees,
    ) -> Result<(), BoxError> {
        // Update the note commitment trees
        for sprout_note_commitment in transaction.sprout_note_commitments() {
            note_commitment_trees
                .sprout
                .append(*sprout_note_commitment)?;
        }
        for sapling_note_commitment in transaction.sapling_note_commitments() {
            note_commitment_trees
                .sapling
                .append(*sapling_note_commitment)?;
        }
        for orchard_note_commitment in transaction.orchard_note_commitments() {
            note_commitment_trees
                .orchard
                .append(*orchard_note_commitment)?;
        }

        Ok(())
    }

    /// Prepare a database batch containing the note commitment and history tree updates
    /// from `finalized.block`, and return it (without actually writing anything).
    ///
    /// If this method returns an error, it will be propagated,
    /// and the batch should not be written to the database.
    ///
    /// # Errors
    ///
    /// - Propagates any errors from updating the history tree
    pub fn prepare_note_commitment_batch(
        &mut self,
        db: &DiskDb,
        finalized: &FinalizedBlock,
        network: Network,
        // TODO: make an argument struct for all the note commitment trees & history
        note_commitment_trees: NoteCommitmentTrees,
        history_tree: HistoryTree,
    ) -> Result<(), BoxError> {
        let sprout_anchors = db.cf_handle("sprout_anchors").unwrap();
        let sapling_anchors = db.cf_handle("sapling_anchors").unwrap();
        let orchard_anchors = db.cf_handle("orchard_anchors").unwrap();

        let sprout_note_commitment_tree_cf = db.cf_handle("sprout_note_commitment_tree").unwrap();
        let sapling_note_commitment_tree_cf = db.cf_handle("sapling_note_commitment_tree").unwrap();
        let orchard_note_commitment_tree_cf = db.cf_handle("orchard_note_commitment_tree").unwrap();

        let FinalizedBlock { height, .. } = finalized;

        let sprout_root = note_commitment_trees.sprout.root();
        let sapling_root = note_commitment_trees.sapling.root();
        let orchard_root = note_commitment_trees.orchard.root();

        // Compute the new anchors and index them
        // Note: if the root hasn't changed, we write the same value again.
        self.zs_insert(sprout_anchors, sprout_root, &note_commitment_trees.sprout);
        self.zs_insert(sapling_anchors, sapling_root, ());
        self.zs_insert(orchard_anchors, orchard_root, ());

<<<<<<< HEAD
=======
        // TODO: if we ever need concurrent read-only access to the sprout tree, store it by `()`, not height.
        // Otherwise, the ReadStateService could access a height
        // that was just deleted by a concurrent StateService write.
        // This requires a database version update.
>>>>>>> 827b54ed
        self.zs_insert(
            sprout_note_commitment_tree_cf,
            height,
            note_commitment_trees.sprout,
        );

        self.zs_insert(
            sapling_note_commitment_tree_cf,
            height,
            note_commitment_trees.sapling,
        );

        self.zs_insert(
            orchard_note_commitment_tree_cf,
            height,
            note_commitment_trees.orchard,
        );

        self.prepare_history_batch(
            db,
            finalized,
            network,
            sapling_root,
            orchard_root,
            history_tree,
        )
    }

    /// Prepare a database batch containing the initial note commitment trees,
    /// and return it (without actually writing anything).
    ///
    /// This method never returns an error.
    pub fn prepare_genesis_note_commitment_tree_batch(
        &mut self,
        db: &DiskDb,
        finalized: &FinalizedBlock,
    ) {
        let sprout_note_commitment_tree_cf = db.cf_handle("sprout_note_commitment_tree").unwrap();
        let sapling_note_commitment_tree_cf = db.cf_handle("sapling_note_commitment_tree").unwrap();
        let orchard_note_commitment_tree_cf = db.cf_handle("orchard_note_commitment_tree").unwrap();

        let FinalizedBlock { height, .. } = finalized;

        // Insert empty note commitment trees. Note that these can't be
        // used too early (e.g. the Orchard tree before Nu5 activates)
        // since the block validation will make sure only appropriate
        // transactions are allowed in a block.
        self.zs_insert(
            sprout_note_commitment_tree_cf,
            height,
            sprout::tree::NoteCommitmentTree::default(),
        );
        self.zs_insert(
            sapling_note_commitment_tree_cf,
            height,
            sapling::tree::NoteCommitmentTree::default(),
        );
        self.zs_insert(
            orchard_note_commitment_tree_cf,
            height,
            orchard::tree::NoteCommitmentTree::default(),
        );
    }
}<|MERGE_RESOLUTION|>--- conflicted
+++ resolved
@@ -277,13 +277,10 @@
         self.zs_insert(sapling_anchors, sapling_root, ());
         self.zs_insert(orchard_anchors, orchard_root, ());
 
-<<<<<<< HEAD
-=======
         // TODO: if we ever need concurrent read-only access to the sprout tree, store it by `()`, not height.
         // Otherwise, the ReadStateService could access a height
         // that was just deleted by a concurrent StateService write.
         // This requires a database version update.
->>>>>>> 827b54ed
         self.zs_insert(
             sprout_note_commitment_tree_cf,
             height,
