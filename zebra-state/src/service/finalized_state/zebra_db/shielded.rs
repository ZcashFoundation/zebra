//! Provides high-level access to database shielded:
//! - nullifiers
//! - note commitment trees
//! - anchors
//!
//! This module makes sure that:
//! - all disk writes happen inside a RocksDB transaction, and
//! - format-specific invariants are maintained.
//!
//! # Correctness
//!
//! The [`crate::constants::DATABASE_FORMAT_VERSION`] constant must
//! be incremented each time the database format (column, serialization, etc) changes.

use std::{
    collections::{BTreeMap, HashMap},
    sync::Arc,
};

use zebra_chain::{
    block::Height,
    orchard,
    parallel::tree::NoteCommitmentTrees,
    sapling, sprout,
    subtree::{NoteCommitmentSubtreeData, NoteCommitmentSubtreeIndex},
    transaction::Transaction,
};

use crate::{
    request::SemanticallyVerifiedBlockWithTrees,
    service::finalized_state::{
        disk_db::{DiskDb, DiskWriteBatch, ReadDisk, WriteDisk},
        zebra_db::ZebraDb,
    },
    BoxError, SemanticallyVerifiedBlock,
};

// Doc-only items
#[allow(unused_imports)]
use zebra_chain::subtree::NoteCommitmentSubtree;

impl ZebraDb {
    // Read shielded methods

    /// Returns `true` if the finalized state contains `sprout_nullifier`.
    pub fn contains_sprout_nullifier(&self, sprout_nullifier: &sprout::Nullifier) -> bool {
        let sprout_nullifiers = self.db.cf_handle("sprout_nullifiers").unwrap();
        self.db.zs_contains(&sprout_nullifiers, &sprout_nullifier)
    }

    /// Returns `true` if the finalized state contains `sapling_nullifier`.
    pub fn contains_sapling_nullifier(&self, sapling_nullifier: &sapling::Nullifier) -> bool {
        let sapling_nullifiers = self.db.cf_handle("sapling_nullifiers").unwrap();
        self.db.zs_contains(&sapling_nullifiers, &sapling_nullifier)
    }

    /// Returns `true` if the finalized state contains `orchard_nullifier`.
    pub fn contains_orchard_nullifier(&self, orchard_nullifier: &orchard::Nullifier) -> bool {
        let orchard_nullifiers = self.db.cf_handle("orchard_nullifiers").unwrap();
        self.db.zs_contains(&orchard_nullifiers, &orchard_nullifier)
    }

    /// Returns `true` if the finalized state contains `sprout_anchor`.
    #[allow(unused)]
    pub fn contains_sprout_anchor(&self, sprout_anchor: &sprout::tree::Root) -> bool {
        let sprout_anchors = self.db.cf_handle("sprout_anchors").unwrap();
        self.db.zs_contains(&sprout_anchors, &sprout_anchor)
    }

    /// Returns `true` if the finalized state contains `sapling_anchor`.
    pub fn contains_sapling_anchor(&self, sapling_anchor: &sapling::tree::Root) -> bool {
        let sapling_anchors = self.db.cf_handle("sapling_anchors").unwrap();
        self.db.zs_contains(&sapling_anchors, &sapling_anchor)
    }

    /// Returns `true` if the finalized state contains `orchard_anchor`.
    pub fn contains_orchard_anchor(&self, orchard_anchor: &orchard::tree::Root) -> bool {
        let orchard_anchors = self.db.cf_handle("orchard_anchors").unwrap();
        self.db.zs_contains(&orchard_anchors, &orchard_anchor)
    }

    // # Sprout trees

    /// Returns the Sprout note commitment tree of the finalized tip
    /// or the empty tree if the state is empty.
<<<<<<< HEAD
    pub fn sprout_tree_for_tip(&self) -> Arc<sprout::tree::NoteCommitmentTree> {
        if self.finalized_tip_height().is_none() {
            return Default::default();
=======
    pub fn sprout_tree(&self) -> Arc<sprout::tree::NoteCommitmentTree> {
        if self.is_empty() {
            return Arc::<sprout::tree::NoteCommitmentTree>::default();
>>>>>>> 5c3a02a1
        }

        // # Performance
        //
        // Using `zs_last_key_value()` on this column family significantly reduces sync performance
        // (#7618). This is probably because `zs_delete()` is also used on the same column family.
        // See the comment in `ZebraDb::history_tree()` for details.
        //
        // This bug will be fixed by PR #7392, because it changes this column family to update the
        // existing key, rather than deleting old keys.
        let sprout_tree_cf = self.db.cf_handle("sprout_note_commitment_tree").unwrap();

        // # Forwards Compatibility
        //
        // This code can read the column family format in 1.2.0 and earlier (tip height key),
        // and after PR #7392 is merged (empty key). The height-based code can be removed when
        // versions 1.2.0 and earlier are no longer supported.
        //
        // # Concurrency
        //
        // There is only one tree in this column family, which is atomically updated by a block
        // write batch (database transaction). If this update runs between the height read and
        // the tree read, the height will be wrong, and the tree will be missing.
        // That could cause consensus bugs.
        //
        // See the comment in `ZebraDb::history_tree()` for details.
        //
        // TODO: this concurrency bug will be permanently fixed in PR #7392,
        //       by changing the block update to overwrite the tree, rather than deleting it.
        let mut sprout_tree: Option<Arc<sprout::tree::NoteCommitmentTree>> =
            self.db.zs_get(&sprout_tree_cf, &());

        if sprout_tree.is_none() {
            let tip_height = self
                .finalized_tip_height()
                .expect("just checked for an empty database");

            sprout_tree = self.db.zs_get(&sprout_tree_cf, &tip_height);
        }

        sprout_tree.expect("Sprout note commitment tree must exist if there is a finalized tip")
    }

    /// Returns the Sprout note commitment tree matching the given anchor.
    ///
    /// This is used for interstitial tree building, which is unique to Sprout.
    #[allow(clippy::unwrap_in_result)]
    pub fn sprout_tree_by_anchor(
        &self,
        sprout_anchor: &sprout::tree::Root,
    ) -> Option<Arc<sprout::tree::NoteCommitmentTree>> {
        let sprout_anchors_handle = self.db.cf_handle("sprout_anchors").unwrap();

        self.db
            .zs_get(&sprout_anchors_handle, sprout_anchor)
            .map(Arc::new)
    }

    /// Returns all the Sprout note commitment trees in the database.
    ///
    /// Calling this method can load a lot of data into RAM, and delay block commit transactions.
    #[allow(dead_code, clippy::unwrap_in_result)]
    pub fn sprout_trees_full_map(
        &self,
    ) -> HashMap<sprout::tree::Root, Arc<sprout::tree::NoteCommitmentTree>> {
        let sprout_anchors_handle = self.db.cf_handle("sprout_anchors").unwrap();

        self.db
            .zs_items_in_range_unordered(&sprout_anchors_handle, ..)
    }

    // # Sapling trees

    /// Returns the Sapling note commitment tree of the finalized tip or the empty tree if the state
    /// is empty.
    pub fn sapling_tree_for_tip(&self) -> Arc<sapling::tree::NoteCommitmentTree> {
        let height = match self.finalized_tip_height() {
            Some(h) => h,
            None => return Default::default(),
        };

        self.sapling_tree_by_height(&height)
            .expect("Sapling note commitment tree must exist if there is a finalized tip")
    }

    /// Returns the Sapling note commitment tree matching the given block height, or `None` if the
    /// height is above the finalized tip.
    #[allow(clippy::unwrap_in_result)]
    pub fn sapling_tree_by_height(
        &self,
        height: &Height,
    ) -> Option<Arc<sapling::tree::NoteCommitmentTree>> {
        let tip_height = self.finalized_tip_height()?;

        // If we're above the tip, searching backwards would always return the tip tree.
        // But the correct answer is "we don't know that tree yet".
        if *height > tip_height {
            return None;
        }

        let sapling_trees = self.db.cf_handle("sapling_note_commitment_tree").unwrap();

        // If we know there must be a tree, search backwards for it.
        let (_first_duplicate_height, tree) = self
            .db
            .zs_prev_key_value_back_from(&sapling_trees, height)
            .expect(
                "Sapling note commitment trees must exist for all heights below the finalized tip",
            );

        Some(Arc::new(tree))
    }

    /// Returns the Sapling note commitment trees in the supplied range, in increasing height order.
    #[allow(clippy::unwrap_in_result)]
    pub fn sapling_tree_by_height_range<R>(
        &self,
        range: R,
    ) -> impl Iterator<Item = (Height, Arc<sapling::tree::NoteCommitmentTree>)> + '_
    where
        R: std::ops::RangeBounds<Height>,
    {
        let sapling_trees = self.db.cf_handle("sapling_note_commitment_tree").unwrap();
        self.db.zs_range_iter(&sapling_trees, range)
    }

    /// Returns the Sapling note commitment trees in the reversed range, in decreasing height order.
    #[allow(clippy::unwrap_in_result)]
    pub fn sapling_tree_by_reversed_height_range<R>(
        &self,
        range: R,
    ) -> impl Iterator<Item = (Height, Arc<sapling::tree::NoteCommitmentTree>)> + '_
    where
        R: std::ops::RangeBounds<Height>,
    {
        let sapling_trees = self.db.cf_handle("sapling_note_commitment_tree").unwrap();
        self.db.zs_reverse_range_iter(&sapling_trees, range)
    }

    /// Returns the Sapling note commitment subtree at this `index`.
    ///
    /// # Correctness
    ///
    /// This method should not be used to get subtrees for RPC responses,
    /// because those subtree lists require that the start subtree is present in the list.
    /// Instead, use `sapling_subtree_list_by_index_for_rpc()`.
    #[allow(clippy::unwrap_in_result)]
    pub(in super::super) fn sapling_subtree_by_index(
        &self,
        index: impl Into<NoteCommitmentSubtreeIndex> + Copy,
    ) -> Option<NoteCommitmentSubtree<sapling::tree::Node>> {
        let sapling_subtrees = self
            .db
            .cf_handle("sapling_note_commitment_subtree")
            .unwrap();

        let subtree_data: NoteCommitmentSubtreeData<sapling::tree::Node> =
            self.db.zs_get(&sapling_subtrees, &index.into())?;

        Some(subtree_data.with_index(index))
    }

    /// Returns a list of Sapling [`NoteCommitmentSubtree`]s starting at `start_index`.
    /// If `limit` is provided, the list is limited to `limit` entries.
    ///
    /// If there is no subtree at `start_index`, the returned list is empty.
    /// Otherwise, subtrees are continuous up to the finalized tip.
    ///
    /// # Correctness
    ///
    /// This method is specifically designed for the `z_getsubtreesbyindex` state request.
    /// It might not work for other RPCs or state checks.
    #[allow(clippy::unwrap_in_result)]
    pub fn sapling_subtree_list_by_index_for_rpc(
        &self,
        start_index: NoteCommitmentSubtreeIndex,
        limit: Option<NoteCommitmentSubtreeIndex>,
    ) -> BTreeMap<NoteCommitmentSubtreeIndex, NoteCommitmentSubtreeData<sapling::tree::Node>> {
        let sapling_subtrees = self
            .db
            .cf_handle("sapling_note_commitment_subtree")
            .unwrap();

        // Calculate the end bound, checking for overflow.
        let exclusive_end_bound: Option<NoteCommitmentSubtreeIndex> = limit
            .and_then(|limit| start_index.0.checked_add(limit.0))
            .map(NoteCommitmentSubtreeIndex);

        let list: BTreeMap<
            NoteCommitmentSubtreeIndex,
            NoteCommitmentSubtreeData<sapling::tree::Node>,
        >;

        if let Some(exclusive_end_bound) = exclusive_end_bound {
            list = self
                .db
                .zs_range_iter(&sapling_subtrees, start_index..exclusive_end_bound)
                .collect();
        } else {
            // If there is no end bound, just return all the trees.
            // If the end bound would overflow, just returns all the trees, because that's what
            // `zcashd` does. (It never calculates an end bound, so it just keeps iterating until
            // the trees run out.)
            list = self
                .db
                .zs_range_iter(&sapling_subtrees, start_index..)
                .collect();
        }

        // Check that we got the start subtree.
        if list.get(&start_index).is_some() {
            list
        } else {
            BTreeMap::new()
        }
    }

    /// Get the sapling note commitment subtress for the finalized tip.
    #[allow(clippy::unwrap_in_result)]
    fn sapling_subtree_for_tip(&self) -> Option<NoteCommitmentSubtree<sapling::tree::Node>> {
        let sapling_subtrees = self
            .db
            .cf_handle("sapling_note_commitment_subtree")
            .unwrap();

        let (index, subtree_data): (
            NoteCommitmentSubtreeIndex,
            NoteCommitmentSubtreeData<sapling::tree::Node>,
        ) = self.db.zs_last_key_value(&sapling_subtrees)?;

        let tip_height = self.finalized_tip_height()?;
        if subtree_data.end != tip_height {
            return None;
        }

        Some(subtree_data.with_index(index))
    }

    // Orchard trees

    /// Returns the Orchard note commitment tree of the finalized tip or the empty tree if the state
    /// is empty.
    pub fn orchard_tree_for_tip(&self) -> Arc<orchard::tree::NoteCommitmentTree> {
        let height = match self.finalized_tip_height() {
            Some(h) => h,
            None => return Default::default(),
        };

        self.orchard_tree_by_height(&height)
            .expect("Orchard note commitment tree must exist if there is a finalized tip")
    }

    /// Returns the Orchard note commitment tree matching the given block height,
    /// or `None` if the height is above the finalized tip.
    #[allow(clippy::unwrap_in_result)]
    pub fn orchard_tree_by_height(
        &self,
        height: &Height,
    ) -> Option<Arc<orchard::tree::NoteCommitmentTree>> {
        let tip_height = self.finalized_tip_height()?;

        // If we're above the tip, searching backwards would always return the tip tree.
        // But the correct answer is "we don't know that tree yet".
        if *height > tip_height {
            return None;
        }

        let orchard_trees = self.db.cf_handle("orchard_note_commitment_tree").unwrap();

        // If we know there must be a tree, search backwards for it.
        let (_first_duplicate_height, tree) = self
            .db
            .zs_prev_key_value_back_from(&orchard_trees, height)
            .expect(
                "Orchard note commitment trees must exist for all heights below the finalized tip",
            );

        Some(Arc::new(tree))
    }

    /// Returns the Orchard note commitment trees in the supplied range, in increasing height order.
    #[allow(clippy::unwrap_in_result)]
    pub fn orchard_tree_by_height_range<R>(
        &self,
        range: R,
    ) -> impl Iterator<Item = (Height, Arc<orchard::tree::NoteCommitmentTree>)> + '_
    where
        R: std::ops::RangeBounds<Height>,
    {
        let orchard_trees = self.db.cf_handle("orchard_note_commitment_tree").unwrap();
        self.db.zs_range_iter(&orchard_trees, range)
    }

    /// Returns the Orchard note commitment trees in the reversed range, in decreasing height order.
    #[allow(clippy::unwrap_in_result)]
    pub fn orchard_tree_by_reversed_height_range<R>(
        &self,
        range: R,
    ) -> impl Iterator<Item = (Height, Arc<orchard::tree::NoteCommitmentTree>)> + '_
    where
        R: std::ops::RangeBounds<Height>,
    {
        let orchard_trees = self.db.cf_handle("orchard_note_commitment_tree").unwrap();
        self.db.zs_reverse_range_iter(&orchard_trees, range)
    }

    /// Returns the Orchard note commitment subtree at this `index`.
    ///
    /// # Correctness
    ///
    /// This method should not be used to get subtrees for RPC responses,
    /// because those subtree lists require that the start subtree is present in the list.
    /// Instead, use `orchard_subtree_list_by_index_for_rpc()`.
    #[allow(clippy::unwrap_in_result)]
    pub(in super::super) fn orchard_subtree_by_index(
        &self,
        index: impl Into<NoteCommitmentSubtreeIndex> + Copy,
    ) -> Option<NoteCommitmentSubtree<orchard::tree::Node>> {
        let orchard_subtrees = self
            .db
            .cf_handle("orchard_note_commitment_subtree")
            .unwrap();

        let subtree_data: NoteCommitmentSubtreeData<orchard::tree::Node> =
            self.db.zs_get(&orchard_subtrees, &index.into())?;

        Some(subtree_data.with_index(index))
    }

    /// Returns a list of Orchard [`NoteCommitmentSubtree`]s starting at `start_index`.
    /// If `limit` is provided, the list is limited to `limit` entries.
    ///
    /// If there is no subtree at `start_index`, the returned list is empty.
    /// Otherwise, subtrees are continuous up to the finalized tip.
    ///
    /// # Correctness
    ///
    /// This method is specifically designed for the `z_getsubtreesbyindex` state request.
    /// It might not work for other RPCs or state checks.
    #[allow(clippy::unwrap_in_result)]
    pub fn orchard_subtree_list_by_index_for_rpc(
        &self,
        start_index: NoteCommitmentSubtreeIndex,
        limit: Option<NoteCommitmentSubtreeIndex>,
    ) -> BTreeMap<NoteCommitmentSubtreeIndex, NoteCommitmentSubtreeData<orchard::tree::Node>> {
        let orchard_subtrees = self
            .db
            .cf_handle("orchard_note_commitment_subtree")
            .unwrap();

        // Calculate the end bound, checking for overflow.
        let exclusive_end_bound: Option<NoteCommitmentSubtreeIndex> = limit
            .and_then(|limit| start_index.0.checked_add(limit.0))
            .map(NoteCommitmentSubtreeIndex);

        let list: BTreeMap<
            NoteCommitmentSubtreeIndex,
            NoteCommitmentSubtreeData<orchard::tree::Node>,
        >;

        if let Some(exclusive_end_bound) = exclusive_end_bound {
            list = self
                .db
                .zs_range_iter(&orchard_subtrees, start_index..exclusive_end_bound)
                .collect();
        } else {
            // If there is no end bound, just return all the trees.
            // If the end bound would overflow, just returns all the trees, because that's what
            // `zcashd` does. (It never calculates an end bound, so it just keeps iterating until
            // the trees run out.)
            list = self
                .db
                .zs_range_iter(&orchard_subtrees, start_index..)
                .collect();
        }

        // Check that we got the start subtree.
        if list.get(&start_index).is_some() {
            list
        } else {
            BTreeMap::new()
        }
    }

    /// Get the orchard note commitment subtress for the finalized tip.
    #[allow(clippy::unwrap_in_result)]
    fn orchard_subtree_for_tip(&self) -> Option<NoteCommitmentSubtree<orchard::tree::Node>> {
        let orchard_subtrees = self
            .db
            .cf_handle("orchard_note_commitment_subtree")
            .unwrap();

        let (index, subtree_data): (
            NoteCommitmentSubtreeIndex,
            NoteCommitmentSubtreeData<orchard::tree::Node>,
        ) = self.db.zs_last_key_value(&orchard_subtrees)?;

        let tip_height = self.finalized_tip_height()?;
        if subtree_data.end != tip_height {
            return None;
        }

        Some(subtree_data.with_index(index))
    }

    /// Returns the shielded note commitment trees of the finalized tip
    /// or the empty trees if the state is empty.
    /// Additionally, returns the sapling and orchard subtrees for the finalized tip if
    /// the current subtree is finalizing in the tip, None otherwise.
    pub fn note_commitment_trees_for_tip(&self) -> NoteCommitmentTrees {
        NoteCommitmentTrees {
            sprout: self.sprout_tree_for_tip(),
            sapling: self.sapling_tree_for_tip(),
            sapling_subtree: self.sapling_subtree_for_tip(),
            orchard: self.orchard_tree_for_tip(),
            orchard_subtree: self.orchard_subtree_for_tip(),
        }
    }
}

impl DiskWriteBatch {
    /// Prepare a database batch containing `finalized.block`'s shielded transaction indexes,
    /// and return it (without actually writing anything).
    ///
    /// If this method returns an error, it will be propagated,
    /// and the batch should not be written to the database.
    ///
    /// # Errors
    ///
    /// - Propagates any errors from updating note commitment trees
    pub fn prepare_shielded_transaction_batch(
        &mut self,
        db: &DiskDb,
        finalized: &SemanticallyVerifiedBlock,
    ) -> Result<(), BoxError> {
        let SemanticallyVerifiedBlock { block, .. } = finalized;

        // Index each transaction's shielded data
        for transaction in &block.transactions {
            self.prepare_nullifier_batch(db, transaction)?;
        }

        Ok(())
    }

    /// Prepare a database batch containing `finalized.block`'s nullifiers,
    /// and return it (without actually writing anything).
    ///
    /// # Errors
    ///
    /// - This method doesn't currently return any errors, but it might in future
    #[allow(clippy::unwrap_in_result)]
    pub fn prepare_nullifier_batch(
        &mut self,
        db: &DiskDb,
        transaction: &Transaction,
    ) -> Result<(), BoxError> {
        let sprout_nullifiers = db.cf_handle("sprout_nullifiers").unwrap();
        let sapling_nullifiers = db.cf_handle("sapling_nullifiers").unwrap();
        let orchard_nullifiers = db.cf_handle("orchard_nullifiers").unwrap();

        // Mark sprout, sapling and orchard nullifiers as spent
        for sprout_nullifier in transaction.sprout_nullifiers() {
            self.zs_insert(&sprout_nullifiers, sprout_nullifier, ());
        }
        for sapling_nullifier in transaction.sapling_nullifiers() {
            self.zs_insert(&sapling_nullifiers, sapling_nullifier, ());
        }
        for orchard_nullifier in transaction.orchard_nullifiers() {
            self.zs_insert(&orchard_nullifiers, orchard_nullifier, ());
        }

        Ok(())
    }

    /// Prepare a database batch containing the note commitment and history tree updates
    /// from `finalized.block`, and return it (without actually writing anything).
    ///
    /// If this method returns an error, it will be propagated,
    /// and the batch should not be written to the database.
    ///
    /// # Errors
    ///
    /// - Propagates any errors from updating the history tree
    #[allow(clippy::unwrap_in_result)]
    pub fn prepare_trees_batch(
        &mut self,
        zebra_db: &ZebraDb,
        finalized: &SemanticallyVerifiedBlockWithTrees,
        prev_note_commitment_trees: Option<NoteCommitmentTrees>,
    ) -> Result<(), BoxError> {
        let db = &zebra_db.db;

        let sprout_anchors = db.cf_handle("sprout_anchors").unwrap();
        let sapling_anchors = db.cf_handle("sapling_anchors").unwrap();
        let orchard_anchors = db.cf_handle("orchard_anchors").unwrap();

        let sprout_tree_cf = db.cf_handle("sprout_note_commitment_tree").unwrap();
        let sapling_tree_cf = db.cf_handle("sapling_note_commitment_tree").unwrap();
        let orchard_tree_cf = db.cf_handle("orchard_note_commitment_tree").unwrap();

        let height = finalized.verified.height;
        let trees = finalized.treestate.note_commitment_trees.clone();

        // Use the cached values that were previously calculated in parallel.
        let sprout_root = trees.sprout.root();
        let sapling_root = trees.sapling.root();
        let orchard_root = trees.orchard.root();

        // Index the new anchors.
        // Note: if the root hasn't changed, we write the same value again.
        self.zs_insert(&sprout_anchors, sprout_root, &trees.sprout);
        self.zs_insert(&sapling_anchors, sapling_root, ());
        self.zs_insert(&orchard_anchors, orchard_root, ());

        // Delete the previously stored Sprout note commitment tree.
        let current_tip_height = height - 1;
        if let Some(h) = current_tip_height {
            self.zs_delete(&sprout_tree_cf, h);
        }

        // TODO: if we ever need concurrent read-only access to the sprout tree,
        // store it by `()`, not height. Otherwise, the ReadStateService could
        // access a height that was just deleted by a concurrent StateService
        // write. This requires a database version update.
        self.zs_insert(&sprout_tree_cf, height, trees.sprout);

        // Store the Sapling tree only if it is not already present at the previous height.
        if height.is_min()
            || prev_note_commitment_trees.as_ref().map_or_else(
                || zebra_db.sapling_tree_for_tip(),
                |trees| trees.sapling.clone(),
            ) != trees.sapling
        {
            self.zs_insert(&sapling_tree_cf, height, trees.sapling);
        }

        // Store the Orchard tree only if it is not already present at the previous height.
        if height.is_min()
            || prev_note_commitment_trees
                .map_or_else(|| zebra_db.orchard_tree_for_tip(), |trees| trees.orchard)
                != trees.orchard
        {
            self.zs_insert(&orchard_tree_cf, height, trees.orchard);
        }

        if let Some(subtree) = trees.sapling_subtree {
            self.insert_sapling_subtree(zebra_db, &subtree);
        }

        if let Some(subtree) = trees.orchard_subtree {
            self.insert_orchard_subtree(zebra_db, &subtree);
        }

        self.prepare_history_batch(db, finalized)
    }

    // Sapling tree methods

    /// Inserts the Sapling note commitment subtree.
    pub fn insert_sapling_subtree(
        &mut self,
        zebra_db: &ZebraDb,
        subtree: &NoteCommitmentSubtree<sapling::tree::Node>,
    ) {
        let sapling_subtree_cf = zebra_db
            .db
            .cf_handle("sapling_note_commitment_subtree")
            .unwrap();
        self.zs_insert(&sapling_subtree_cf, subtree.index, subtree.into_data());
    }

    /// Deletes the Sapling note commitment tree at the given [`Height`].
    pub fn delete_sapling_tree(&mut self, zebra_db: &ZebraDb, height: &Height) {
        let sapling_tree_cf = zebra_db
            .db
            .cf_handle("sapling_note_commitment_tree")
            .unwrap();
        self.zs_delete(&sapling_tree_cf, height);
    }

    /// Deletes the range of Sapling note commitment trees at the given [`Height`]s. Doesn't delete the upper bound.
    #[allow(dead_code)]
    pub fn delete_range_sapling_tree(&mut self, zebra_db: &ZebraDb, from: &Height, to: &Height) {
        let sapling_tree_cf = zebra_db
            .db
            .cf_handle("sapling_note_commitment_tree")
            .unwrap();

        // TODO: convert zs_delete_range() to take std::ops::RangeBounds
        self.zs_delete_range(&sapling_tree_cf, from, to);
    }

    /// Deletes the range of Sapling subtrees at the given [`NoteCommitmentSubtreeIndex`]es.
    /// Doesn't delete the upper bound.
    pub fn delete_range_sapling_subtree(
        &mut self,
        zebra_db: &ZebraDb,
        from: NoteCommitmentSubtreeIndex,
        to: NoteCommitmentSubtreeIndex,
    ) {
        let sapling_subtree_cf = zebra_db
            .db
            .cf_handle("sapling_note_commitment_subtree")
            .unwrap();

        // TODO: convert zs_delete_range() to take std::ops::RangeBounds
        self.zs_delete_range(&sapling_subtree_cf, from, to);
    }

    // Orchard tree methods

    /// Inserts the Orchard note commitment subtree.
    pub fn insert_orchard_subtree(
        &mut self,
        zebra_db: &ZebraDb,
        subtree: &NoteCommitmentSubtree<orchard::tree::Node>,
    ) {
        let orchard_subtree_cf = zebra_db
            .db
            .cf_handle("orchard_note_commitment_subtree")
            .unwrap();
        self.zs_insert(&orchard_subtree_cf, subtree.index, subtree.into_data());
    }

    /// Deletes the Orchard note commitment tree at the given [`Height`].
    pub fn delete_orchard_tree(&mut self, zebra_db: &ZebraDb, height: &Height) {
        let orchard_tree_cf = zebra_db
            .db
            .cf_handle("orchard_note_commitment_tree")
            .unwrap();
        self.zs_delete(&orchard_tree_cf, height);
    }

    /// Deletes the range of Orchard note commitment trees at the given [`Height`]s. Doesn't delete the upper bound.
    #[allow(dead_code)]
    pub fn delete_range_orchard_tree(&mut self, zebra_db: &ZebraDb, from: &Height, to: &Height) {
        let orchard_tree_cf = zebra_db
            .db
            .cf_handle("orchard_note_commitment_tree")
            .unwrap();

        // TODO: convert zs_delete_range() to take std::ops::RangeBounds
        self.zs_delete_range(&orchard_tree_cf, from, to);
    }

    /// Deletes the range of Orchard subtrees at the given [`NoteCommitmentSubtreeIndex`]es.
    /// Doesn't delete the upper bound.
    pub fn delete_range_orchard_subtree(
        &mut self,
        zebra_db: &ZebraDb,
        from: NoteCommitmentSubtreeIndex,
        to: NoteCommitmentSubtreeIndex,
    ) {
        let orchard_subtree_cf = zebra_db
            .db
            .cf_handle("orchard_note_commitment_subtree")
            .unwrap();

        // TODO: convert zs_delete_range() to take std::ops::RangeBounds
        self.zs_delete_range(&orchard_subtree_cf, from, to);
    }
}<|MERGE_RESOLUTION|>--- conflicted
+++ resolved
@@ -83,15 +83,9 @@
 
     /// Returns the Sprout note commitment tree of the finalized tip
     /// or the empty tree if the state is empty.
-<<<<<<< HEAD
     pub fn sprout_tree_for_tip(&self) -> Arc<sprout::tree::NoteCommitmentTree> {
-        if self.finalized_tip_height().is_none() {
-            return Default::default();
-=======
-    pub fn sprout_tree(&self) -> Arc<sprout::tree::NoteCommitmentTree> {
         if self.is_empty() {
             return Arc::<sprout::tree::NoteCommitmentTree>::default();
->>>>>>> 5c3a02a1
         }
 
         // # Performance
