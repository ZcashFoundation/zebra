//! Consensus rule checks for the finalized state.

use std::collections::{HashMap, HashSet};

use zebra_chain::{
    block,
    transparent::{self, CoinbaseSpendRestriction::*},
};

use crate::{
    constants::MIN_TRANSPARENT_COINBASE_MATURITY,
    service::finalized_state::FinalizedState,
    PreparedBlock,
    ValidateContextError::{
        self, DuplicateTransparentSpend, EarlyTransparentSpend, ImmatureTransparentCoinbaseSpend,
        MissingTransparentOutput, UnshieldedTransparentCoinbaseSpend,
    },
};

/// Reject invalid spends of transparent outputs.
///
/// Double-spends:
/// - duplicate spends that are both in this block,
/// - spends of an output that was spent by a previous block,
///
/// Missing spends:
/// - spends of an output that hasn't been created yet,
///   (in linear chain and transaction order),
/// - spends of UTXOs that were never created in this chain,
///
/// Invalid spends:
/// - spends of an immature transparent coinbase output,
/// - unshielded spends of a transparent coinbase output.
pub fn transparent_spend(
    prepared: &PreparedBlock,
    non_finalized_chain_unspent_utxos: &HashMap<transparent::OutPoint, transparent::Utxo>,
    non_finalized_chain_spent_utxos: &HashSet<transparent::OutPoint>,
    finalized_state: &FinalizedState,
) -> Result<(), ValidateContextError> {
    let mut block_spends = HashSet::new();

    for (spend_tx_index_in_block, transaction) in prepared.block.transactions.iter().enumerate() {
        let spends = transaction.inputs().iter().filter_map(|input| match input {
            transparent::Input::PrevOut { outpoint, .. } => Some(outpoint),
            // Coinbase inputs represent new coins,
            // so there are no UTXOs to mark as spent.
            transparent::Input::Coinbase { .. } => None,
        });

        for spend in spends {
            // see `transparent_spend_chain_order` for the consensus rule
            if !block_spends.insert(*spend) {
                // reject in-block duplicate spends
                return Err(DuplicateTransparentSpend {
                    outpoint: *spend,
                    location: "the same block",
                });
            }

            let utxo = transparent_spend_chain_order(
                *spend,
                spend_tx_index_in_block,
                &prepared.new_outputs,
                non_finalized_chain_unspent_utxos,
                non_finalized_chain_spent_utxos,
                finalized_state,
            )?;

            // The state service returns UTXOs from pending blocks,
            // which can be rejected by later contextual checks.
            // This is a particular issue for v5 transactions,
            // because their authorizing data is only bound to the block data
            // during contextual validation (#2336).
            //
            // We don't want to use UTXOs from invalid pending blocks,
            // so we check transparent coinbase maturity and shielding
            // using known valid UTXOs during non-finalized chain validation.

            let spend_restriction = transaction.coinbase_spend_restriction(prepared.height);
            transparent_coinbase_spend(*spend, spend_restriction, utxo)?;
        }
    }

    Ok(())
}

<<<<<<< HEAD
/// Check that transparent spends occur in chain order.
///
/// Because we are in the non-finalized state, we need to check spends within the same block,
/// spent non-finalized UTXOs, and unspent non-finalized and finalized UTXOs.
///
/// "Any input within this block can spend an output which also appears in this block
/// (assuming the spend is otherwise valid).
/// However, the TXID corresponding to the output must be placed at some point
/// before the TXID corresponding to the input.
/// This ensures that any program parsing block chain transactions linearly
/// will encounter each output before it is used as an input."
///
/// https://developer.bitcoin.org/reference/block_chain.html#merkle-trees
///
/// "each output of a particular transaction
/// can only be used as an input once in the block chain.
/// Any subsequent reference is a forbidden double spend-
/// an attempt to spend the same satoshis twice."
///
/// https://developer.bitcoin.org/devguide/block_chain.html#introduction
fn transparent_spend_chain_order(
    spend: transparent::OutPoint,
    spend_tx_index_in_block: usize,
    block_new_outputs: &HashMap<transparent::OutPoint, transparent::OrderedUtxo>,
    non_finalized_chain_unspent_utxos: &HashMap<transparent::OutPoint, transparent::Utxo>,
    non_finalized_chain_spent_utxos: &HashSet<transparent::OutPoint>,
    finalized_state: &FinalizedState,
) -> Result<transparent::Utxo, ValidateContextError> {
    if let Some(output) = block_new_outputs.get(&spend) {
        // reject the spend if it uses an output from this block,
        // but the output was not created by an earlier transaction
        //
        // we know the spend is invalid, because transaction IDs are unique
        //
        // (transaction IDs also commit to transaction inputs,
        // so it should be cryptographically impossible for a transaction
        // to spend its own outputs)
        if output.tx_index_in_block >= spend_tx_index_in_block {
            return Err(EarlyTransparentSpend { outpoint: spend });
        } else {
            // a unique spend of a previous transaction's output is ok
            return Ok(output.utxo.clone());
        }
    }

    if non_finalized_chain_spent_utxos.contains(&spend) {
        // reject the spend if its UTXO is already spent in the
        // non-finalized parent chain
        return Err(DuplicateTransparentSpend {
            outpoint: spend,
            location: "the non-finalized chain",
        });
    }

    match (
        non_finalized_chain_unspent_utxos.get(&spend),
        finalized_state.utxo(&spend),
    ) {
        (None, None) => {
            // we don't keep spent UTXOs in the finalized state,
            // so all we can say is that it's missing from both
            // the finalized and non-finalized chains
            // (it might have been spent in the finalized state,
            // or it might never have existed in this chain)
            Err(MissingTransparentOutput {
                outpoint: spend,
                location: "the non-finalized and finalized chain",
            })
        }

        (Some(utxo), _) => Ok(utxo.clone()),
        (_, Some(utxo)) => Ok(utxo),
    }
}

/// Check that `utxo` is spendable, based on the coinbase `spend_restriction`.
///
/// "A transaction with one or more transparent inputs from coinbase transactions
/// MUST have no transparent outputs (i.e.tx_out_count MUST be 0)."
///
/// "A transaction MUST NOT spend a transparent output of a coinbase transaction
/// from a block less than 100 blocks prior to the spend.
///
/// Note that transparent outputs of coinbase transactions include Founders’
/// Reward outputs and transparent funding stream outputs."
///
/// https://zips.z.cash/protocol/protocol.pdf#txnencodingandconsensus
pub fn transparent_coinbase_spend(
    outpoint: transparent::OutPoint,
    spend_restriction: transparent::CoinbaseSpendRestriction,
    utxo: transparent::Utxo,
) -> Result<transparent::Utxo, ValidateContextError> {
    if !utxo.from_coinbase {
        return Ok(utxo);
    }

    match spend_restriction {
        OnlyShieldedOutputs { spend_height } => {
            let min_spend_height = utxo.height + block::Height(MIN_TRANSPARENT_COINBASE_MATURITY);
            // TODO: allow full u32 range of block heights (#1113)
            let min_spend_height =
                min_spend_height.expect("valid UTXOs have coinbase heights far below Height::MAX");
            if spend_height >= min_spend_height {
                Ok(utxo)
            } else {
                Err(ImmatureTransparentCoinbaseSpend {
                    outpoint,
                    spend_height,
                    min_spend_height,
                    created_height: utxo.height,
                })
            }
        }
        SomeTransparentOutputs => Err(UnshieldedTransparentCoinbaseSpend { outpoint }),
    }
=======
/// Reject negative remaining transaction value.
///
/// Consensus rule: The remaining value in the transparent transaction value pool MUST be nonnegative.
///
/// https://zips.z.cash/protocol/protocol.pdf#transactions
#[allow(dead_code)]
pub fn remaining_transaction_value(
    prepared: &PreparedBlock,
    utxos: &HashMap<transparent::OutPoint, transparent::Utxo>,
) -> Result<(), ValidateContextError> {
    for transaction in prepared.block.transactions.iter() {
        // This rule does not apply to coinbase transactions.
        if transaction.is_coinbase() {
            continue;
        }

        // Check the remaining transparent value pool for this transaction
        let value_balance = transaction.value_balance(utxos);
        match value_balance {
            Ok(vb) => match vb.remaining_transaction_value() {
                Ok(_) => Ok(()),
                Err(_) => Err(ValidateContextError::InvalidRemainingTransparentValue {
                    transaction_hash: transaction.hash(),
                    in_finalized_state: false,
                }),
            },
            Err(_) => Err(ValidateContextError::InvalidRemainingTransparentValue {
                transaction_hash: transaction.hash(),
                in_finalized_state: false,
            }),
        }?
    }

    Ok(())
>>>>>>> ee3c992c
}<|MERGE_RESOLUTION|>--- conflicted
+++ resolved
@@ -84,7 +84,6 @@
     Ok(())
 }
 
-<<<<<<< HEAD
 /// Check that transparent spends occur in chain order.
 ///
 /// Because we are in the non-finalized state, we need to check spends within the same block,
@@ -200,7 +199,8 @@
         }
         SomeTransparentOutputs => Err(UnshieldedTransparentCoinbaseSpend { outpoint }),
     }
-=======
+}
+
 /// Reject negative remaining transaction value.
 ///
 /// Consensus rule: The remaining value in the transparent transaction value pool MUST be nonnegative.
@@ -235,5 +235,4 @@
     }
 
     Ok(())
->>>>>>> ee3c992c
 }