--- conflicted
+++ resolved
@@ -21,7 +21,6 @@
 use zebra_chain::{
     amount::NonNegative,
     block::{self, Block, Height},
-    orchard_zsa::{AssetBase, AssetState},
     serialization::DateTime32,
     value_balance::ValueBalance,
 };
@@ -684,10 +683,7 @@
     DateTime32::try_from(median_time_past).expect("valid blocks have in-range times")
 }
 
-<<<<<<< HEAD
-=======
 #[cfg(feature = "tx-v6")]
->>>>>>> c006f8a8
 /// Return the [`AssetState`] for the provided [`AssetBase`], if it exists in the provided chain.
 pub fn asset_state<C>(chain: Option<C>, db: &ZebraDb, asset_base: &AssetBase) -> Option<AssetState>
 where
