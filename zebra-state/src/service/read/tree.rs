--- conflicted
+++ resolved
@@ -87,12 +87,7 @@
         .or_else(|| db.orchard_tree_by_hash_or_height(hash_or_height))
 }
 
-<<<<<<< HEAD
-/// Returns the Orchard
-/// [`NoteCommitmentSubtree`] specified by an
-=======
 /// Returns the Orchard [`NoteCommitmentSubtree`] specified by an
->>>>>>> 2ea994a1
 /// index, if it exists in the non-finalized `chain` or finalized `db`.
 #[allow(unused)]
 pub fn orchard_subtree<C>(
