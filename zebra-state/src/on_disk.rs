--- conflicted
+++ resolved
@@ -24,14 +24,9 @@
 }
 
 impl SledState {
-<<<<<<< HEAD
     #[instrument]
-    pub(crate) fn new(config: &Config) -> Self {
-        let config = config.sled_config();
-=======
     pub(crate) fn new(config: &Config, network: Network) -> Self {
         let config = config.sled_config(network);
->>>>>>> 917a4fbd
 
         Self {
             storage: config.open().unwrap(),
@@ -232,9 +227,6 @@
     }
 }
 
-<<<<<<< HEAD
-/// Return's a type that implement's the `zebra_state::Service` using `sled`
-=======
 pub(super) enum BlockQuery {
     ByHash(BlockHeaderHash),
     ByHeight(BlockHeight),
@@ -255,7 +247,6 @@
 /// Returns a type that implements the `zebra_state::Service` using `sled`.
 ///
 /// Each `network` has its own separate sled database.
->>>>>>> 917a4fbd
 pub fn init(
     config: Config,
     network: Network,
