//! Randomised data generation for state data.

use std::sync::Arc;

use zebra_chain::{
    amount::Amount,
    block::{self, Block},
    transaction::Transaction,
    transparent,
    value_balance::ValueBalance,
};

use crate::{
    request::ContextuallyVerifiedBlock, service::chain_tip::ChainTipBlock,
    SemanticallyVerifiedBlock,
};

/// Mocks computation done during semantic validation
pub trait Prepare {
    /// Runs block semantic validation computation, and returns the result.
    /// Test-only method.
    fn prepare(self) -> SemanticallyVerifiedBlock;
}

impl Prepare for Arc<Block> {
    fn prepare(self) -> SemanticallyVerifiedBlock {
        let block = self;
        let hash = block.hash();
        let height = block.coinbase_height().unwrap();
        let transaction_hashes: Arc<[_]> = block.transactions.iter().map(|tx| tx.hash()).collect();
        let new_outputs =
            transparent::new_ordered_outputs_with_height(&block, height, &transaction_hashes);

        SemanticallyVerifiedBlock {
            block,
            hash,
            height,
            new_outputs,
            transaction_hashes,
            deferred_balance: None,
        }
    }
}

impl<T> From<T> for ChainTipBlock
where
    T: Prepare,
{
    fn from(block: T) -> Self {
        block.prepare().into()
    }
}

impl SemanticallyVerifiedBlock {
    /// Returns a [`ContextuallyVerifiedBlock`] created from this block,
    /// with fake zero-valued spent UTXOs.
    ///
    /// Only for use in tests.
    #[cfg(test)]
    pub fn test_with_zero_spent_utxos(&self) -> ContextuallyVerifiedBlock {
        ContextuallyVerifiedBlock::test_with_zero_spent_utxos(self)
    }

    /// Returns a [`ContextuallyVerifiedBlock`] created from this block,
    /// with no chain value pool change.
    ///
    /// Only for use in tests.
    #[cfg(test)]
    pub fn test_with_zero_chain_pool_change(&self) -> ContextuallyVerifiedBlock {
        ContextuallyVerifiedBlock::test_with_zero_chain_pool_change(self)
    }
}

impl ContextuallyVerifiedBlock {
    /// Create a block that's ready for non-finalized `Chain` contextual
    /// validation, using a [`SemanticallyVerifiedBlock`] and fake zero-valued spent UTXOs.
    ///
    /// Only for use in tests.
    pub fn test_with_zero_spent_utxos(block: impl Into<SemanticallyVerifiedBlock>) -> Self {
        let block = block.into();

        let zero_output = transparent::Output {
            value: Amount::zero(),
            lock_script: transparent::Script::new(&[]),
        };

        let zero_utxo = transparent::OrderedUtxo::new(zero_output, block::Height(1), 1);

        let zero_spent_utxos = block
            .block
            .transactions
            .iter()
            .map(AsRef::as_ref)
            .flat_map(Transaction::inputs)
            .flat_map(transparent::Input::outpoint)
            .map(|outpoint| (outpoint, zero_utxo.clone()))
            .collect();

        ContextuallyVerifiedBlock::with_block_and_spent_utxos(
            block,
            zero_spent_utxos,
<<<<<<< HEAD
=======
            #[cfg(feature = "tx-v6")]
>>>>>>> c006f8a8
            Default::default(),
        )
        .expect("all UTXOs are provided with zero values")
    }

    /// Create a [`ContextuallyVerifiedBlock`] from a [`Block`] or [`SemanticallyVerifiedBlock`],
    /// with no chain value pool change.
    ///
    /// Only for use in tests.
    pub fn test_with_zero_chain_pool_change(block: impl Into<SemanticallyVerifiedBlock>) -> Self {
        let SemanticallyVerifiedBlock {
            block,
            hash,
            height,
            new_outputs,
            transaction_hashes,
            deferred_balance: _,
        } = block.into();

        Self {
            block,
            hash,
            height,
            new_outputs: new_outputs.clone(),
            // Just re-use the outputs we created in this block, even though that's incorrect.
            //
            // TODO: fix the tests, and stop adding unrelated inputs and outputs.
            spent_outputs: new_outputs,
            transaction_hashes,
            chain_value_pool_change: ValueBalance::zero(),
<<<<<<< HEAD
=======
            #[cfg(feature = "tx-v6")]
>>>>>>> c006f8a8
            issued_assets: Default::default(),
        }
    }
}<|MERGE_RESOLUTION|>--- conflicted
+++ resolved
@@ -99,10 +99,7 @@
         ContextuallyVerifiedBlock::with_block_and_spent_utxos(
             block,
             zero_spent_utxos,
-<<<<<<< HEAD
-=======
             #[cfg(feature = "tx-v6")]
->>>>>>> c006f8a8
             Default::default(),
         )
         .expect("all UTXOs are provided with zero values")
@@ -133,10 +130,7 @@
             spent_outputs: new_outputs,
             transaction_hashes,
             chain_value_pool_change: ValueBalance::zero(),
-<<<<<<< HEAD
-=======
             #[cfg(feature = "tx-v6")]
->>>>>>> c006f8a8
             issued_assets: Default::default(),
         }
     }
