--- conflicted
+++ resolved
@@ -4,13 +4,8 @@
 #![allow(dead_code)]
 use std::{
     cmp::Ordering,
-<<<<<<< HEAD
     collections::{BTreeMap, BTreeSet, HashMap, HashSet},
     fmt,
-=======
-    collections::BTreeSet,
-    collections::{BTreeMap, HashMap, HashSet},
->>>>>>> 352721bd
     ops::Deref,
     sync::Arc,
 };
@@ -25,11 +20,7 @@
 use crate::service::QueuedBlock;
 
 /// The state of the chains in memory, incuding queued blocks.
-<<<<<<< HEAD
 #[derive(Default)]
-=======
-#[derive(Debug, Default)]
->>>>>>> 352721bd
 pub struct NonFinalizedState {
     /// Verified, non-finalized chains.
     chain_set: BTreeSet<Chain>,
@@ -38,11 +29,7 @@
 }
 
 /// A queue of blocks, awaiting the arrival of parent blocks.
-<<<<<<< HEAD
 #[derive(Default)]
-=======
-#[derive(Debug, Default)]
->>>>>>> 352721bd
 struct QueuedBlocks {
     /// Blocks awaiting their parent blocks for contextual verification.
     blocks: HashMap<block::Hash, QueuedBlock>,
@@ -70,11 +57,7 @@
     }
 }
 
-<<<<<<< HEAD
 #[derive(Default, Clone)]
-=======
-#[derive(Debug, Default, Clone)]
->>>>>>> 352721bd
 struct Chain {
     blocks: BTreeMap<block::Height, Arc<Block>>,
     height_by_hash: HashMap<block::Hash, block::Height>,
@@ -235,10 +218,6 @@
             let prior_pair = self
                 .tx_by_hash
                 .insert(transaction_hash, (block_height, transaction_index));
-<<<<<<< HEAD
-
-=======
->>>>>>> 352721bd
             assert!(
                 prior_pair.is_none(),
                 "transactions must be unique within a single chain"
@@ -479,7 +458,6 @@
             }
         }
     }
-<<<<<<< HEAD
 }
 
 #[cfg(test)]
@@ -656,6 +634,4 @@
     fn fmt(&self, f: &mut fmt::Formatter<'_>) -> fmt::Result {
         write!(f, "{}, len={}", std::any::type_name::<T>(), self.0.len())
     }
-=======
->>>>>>> 352721bd
 }