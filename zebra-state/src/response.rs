//! State [`tower::Service`] response types.

use std::{collections::BTreeMap, sync::Arc};

use zebra_chain::{
    amount::{Amount, NonNegative},
    block::{self, Block},
<<<<<<< HEAD
    orchard, sapling,
    transaction::{Hash, Transaction},
=======
    transaction::{self, Transaction},
>>>>>>> e90c2291
    transparent,
};

// Allow *only* this unused import, so that rustdoc link resolution
// will work with inline links.
#[allow(unused_imports)]
use crate::Request;
use crate::TransactionLocation;

#[derive(Clone, Debug, PartialEq, Eq)]
/// A response to a [`StateService`] [`Request`].
pub enum Response {
    /// Response to [`Request::CommitBlock`] indicating that a block was
    /// successfully committed to the state.
    Committed(block::Hash),

    /// Response to [`Request::Depth`] with the depth of the specified block.
    Depth(Option<u32>),

    /// Response to [`Request::Tip`] with the current best chain tip.
    Tip(Option<(block::Height, block::Hash)>),

    /// Response to [`Request::BlockLocator`] with a block locator object.
    BlockLocator(Vec<block::Hash>),

    /// Response to [`Request::Transaction`] with the specified transaction.
    Transaction(Option<Arc<Transaction>>),

    /// Response to [`Request::Block`] with the specified block.
    Block(Option<Arc<Block>>),

    /// The response to a `AwaitUtxo` request.
    Utxo(transparent::Utxo),

    /// The response to a `FindBlockHashes` request.
    BlockHashes(Vec<block::Hash>),

    /// The response to a `FindBlockHeaders` request.
    BlockHeaders(Vec<block::CountedHeader>),
}

#[derive(Clone, Debug, PartialEq, Eq)]
/// A response to a read-only [`ReadStateService`](crate::ReadStateService)'s
/// [`ReadRequest`](crate::ReadRequest).
pub enum ReadResponse {
    /// Response to [`ReadRequest::Block`](crate::ReadRequest::Block) with the
    /// specified block.
    Block(Option<Arc<Block>>),

    /// Response to
    /// [`ReadRequest::Transaction`](crate::ReadRequest::Transaction) with the
    /// specified transaction.
    Transaction(Option<(Arc<Transaction>, block::Height)>),

<<<<<<< HEAD
    /// Response to
    /// [`ReadRequest::SaplingTree`](crate::ReadRequest::SaplingTree) with the
    /// specified Sapling note commitment tree.
    SaplingTree(Option<Arc<sapling::tree::NoteCommitmentTree>>),

    /// Response to
    /// [`ReadRequest::OrchardTree`](crate::ReadRequest::OrchardTree) with the
    /// specified Orchard note commitment tree.
    OrchardTree(Option<Arc<orchard::tree::NoteCommitmentTree>>),

    /// Response to [`ReadRequest::TransactionsByAddresses`] with the obtained transaction ids,
=======
    /// Response to [`ReadRequest::AddressBalance`] with the total balance of the addresses.
    AddressBalance(Amount<NonNegative>),

    /// Response to [`ReadRequest::TransactionIdsByAddresses`] with the obtained transaction ids,
>>>>>>> e90c2291
    /// in the order they appear in blocks.
    AddressesTransactionIds(BTreeMap<TransactionLocation, transaction::Hash>),
}<|MERGE_RESOLUTION|>--- conflicted
+++ resolved
@@ -5,12 +5,8 @@
 use zebra_chain::{
     amount::{Amount, NonNegative},
     block::{self, Block},
-<<<<<<< HEAD
     orchard, sapling,
-    transaction::{Hash, Transaction},
-=======
     transaction::{self, Transaction},
->>>>>>> e90c2291
     transparent,
 };
 
@@ -65,7 +61,6 @@
     /// specified transaction.
     Transaction(Option<(Arc<Transaction>, block::Height)>),
 
-<<<<<<< HEAD
     /// Response to
     /// [`ReadRequest::SaplingTree`](crate::ReadRequest::SaplingTree) with the
     /// specified Sapling note commitment tree.
@@ -76,13 +71,10 @@
     /// specified Orchard note commitment tree.
     OrchardTree(Option<Arc<orchard::tree::NoteCommitmentTree>>),
 
-    /// Response to [`ReadRequest::TransactionsByAddresses`] with the obtained transaction ids,
-=======
     /// Response to [`ReadRequest::AddressBalance`] with the total balance of the addresses.
     AddressBalance(Amount<NonNegative>),
 
     /// Response to [`ReadRequest::TransactionIdsByAddresses`] with the obtained transaction ids,
->>>>>>> e90c2291
     /// in the order they appear in blocks.
     AddressesTransactionIds(BTreeMap<TransactionLocation, transaction::Hash>),
 }