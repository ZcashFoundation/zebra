//! State [`tower::Service`] response types.

use std::sync::Arc;

use zebra_chain::{
    amount::{Amount, NonNegative},
    block::{self, Block},
    transaction::{Hash, Transaction},
    transparent,
};

// Allow *only* this unused import, so that rustdoc link resolution
// will work with inline links.
#[allow(unused_imports)]
use crate::{service::read::AddressUtxos, Request};

#[derive(Clone, Debug, PartialEq, Eq)]
/// A response to a [`StateService`] [`Request`].
pub enum Response {
    /// Response to [`Request::CommitBlock`] indicating that a block was
    /// successfully committed to the state.
    Committed(block::Hash),

    /// Response to [`Request::Depth`] with the depth of the specified block.
    Depth(Option<u32>),

    /// Response to [`Request::Tip`] with the current best chain tip.
    Tip(Option<(block::Height, block::Hash)>),

    /// Response to [`Request::BlockLocator`] with a block locator object.
    BlockLocator(Vec<block::Hash>),

    /// Response to [`Request::Transaction`] with the specified transaction.
    Transaction(Option<Arc<Transaction>>),

    /// Response to [`Request::Block`] with the specified block.
    Block(Option<Arc<Block>>),

    /// The response to a `AwaitUtxo` request.
    Utxo(transparent::Utxo),

    /// The response to a `FindBlockHashes` request.
    BlockHashes(Vec<block::Hash>),

    /// The response to a `FindBlockHeaders` request.
    BlockHeaders(Vec<block::CountedHeader>),
}

#[derive(Clone, Debug, PartialEq, Eq)]
/// A response to a read-only [`ReadStateService`] [`ReadRequest`].
pub enum ReadResponse {
    /// Response to [`ReadRequest::Block`] with the specified block.
    Block(Option<Arc<Block>>),

    /// Response to [`ReadRequest::Transaction`] with the specified transaction.
    Transaction(Option<(Arc<Transaction>, block::Height)>),

    /// Response to [`ReadRequest::TransactionsByAddresses`] with the obtained transaction ids,
    /// in the order they appear in blocks.
    TransactionIds(Vec<Hash>),

<<<<<<< HEAD
    /// Response to [`ReadRequest::UtxosByAddresses`] with found utxos and transaction data.
    Utxos(AddressUtxos),
=======
    /// Response to [`ReadRequest::AddressBalance`] with the total balance of the addresses.
    AddressBalance(Amount<NonNegative>),
>>>>>>> e5f00c59
}<|MERGE_RESOLUTION|>--- conflicted
+++ resolved
@@ -59,11 +59,9 @@
     /// in the order they appear in blocks.
     TransactionIds(Vec<Hash>),
 
-<<<<<<< HEAD
+    /// Response to [`ReadRequest::AddressBalance`] with the total balance of the addresses.
+    AddressBalance(Amount<NonNegative>),
+
     /// Response to [`ReadRequest::UtxosByAddresses`] with found utxos and transaction data.
     Utxos(AddressUtxos),
-=======
-    /// Response to [`ReadRequest::AddressBalance`] with the total balance of the addresses.
-    AddressBalance(Amount<NonNegative>),
->>>>>>> e5f00c59
 }