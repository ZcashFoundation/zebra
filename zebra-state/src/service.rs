//! [`tower::Service`]s for Zebra's cached chain state.
//!
//! Zebra provides cached state access via two main services:
//! - [`StateService`]: a read-write service that waits for queued blocks.
//! - [`ReadStateService`]: a read-only service that answers from the most recent committed block.
//!
//! Most users should prefer [`ReadStateService`], unless they need to wait for
//! verified blocks to be committed. (For example, the syncer and mempool tasks.)
//!
//! Zebra also provides access to the best chain tip via:
//! - [`LatestChainTip`]: a read-only channel that contains the latest committed tip.
//! - [`ChainTipChange`]: a read-only channel that can asynchronously await chain tip changes.

use std::{
    convert,
    future::Future,
    pin::Pin,
    sync::Arc,
    task::{Context, Poll},
    time::{Duration, Instant},
};

use futures::future::FutureExt;
use tokio::sync::{oneshot, watch};
use tower::{util::BoxService, Service};
use tracing::instrument;

#[cfg(any(test, feature = "proptest-impl"))]
use tower::buffer::Buffer;

use zebra_chain::{
    block::{self, Block},
    parameters::{Network, NetworkUpgrade},
    transaction,
    transaction::Transaction,
    transparent,
};

use crate::{
    request::HashOrHeight,
    service::{
        chain_tip::{ChainTipBlock, ChainTipChange, ChainTipSender, LatestChainTip},
        finalized_state::{FinalizedState, ZebraDb},
        non_finalized_state::{Chain, NonFinalizedState, QueuedBlocks},
        pending_utxos::PendingUtxos,
        watch_receiver::WatchReceiver,
    },
    BoxError, CloneError, CommitBlockError, Config, FinalizedBlock, PreparedBlock, ReadRequest,
    ReadResponse, Request, Response, ValidateContextError,
};

pub mod block_iter;
pub mod chain_tip;
pub mod watch_receiver;

pub(crate) mod check;

mod finalized_state;
mod non_finalized_state;
mod pending_utxos;
pub(crate) mod read;

#[cfg(any(test, feature = "proptest-impl"))]
pub mod arbitrary;

#[cfg(test)]
mod tests;

pub use finalized_state::{OutputLocation, TransactionLocation};

pub type QueuedBlock = (
    PreparedBlock,
    oneshot::Sender<Result<block::Hash, BoxError>>,
);
pub type QueuedFinalized = (
    FinalizedBlock,
    oneshot::Sender<Result<block::Hash, BoxError>>,
);

/// A read-write service for Zebra's cached blockchain state.
///
/// This service modifies and provides access to:
/// - the non-finalized state: the ~100 most recent blocks.
///                            Zebra allows chain forks in the non-finalized state,
///                            stores it in memory, and re-downloads it when restarted.
/// - the finalized state: older blocks that have many confirmations.
///                        Zebra stores the single best chain in the finalized state,
///                        and re-loads it from disk when restarted.
///
/// Requests to this service are processed in series,
/// so read requests wait for all queued write requests to complete,
/// then return their answers.
///
/// This behaviour is implicitly used by Zebra's syncer,
/// to delay the next ObtainTips until all queued blocks have been committed.
///
/// But most state users can ignore any queued blocks, and get faster read responses
/// using the [`ReadOnlyStateService`].
#[derive(Debug)]
pub(crate) struct StateService {
    /// The finalized chain state, including its on-disk database.
    pub(crate) disk: FinalizedState,

    /// The non-finalized chain state, including its in-memory chain forks.
    mem: NonFinalizedState,

    /// The configured Zcash network.
    network: Network,

    /// Blocks awaiting their parent blocks for contextual verification.
    queued_blocks: QueuedBlocks,

    /// The set of outpoints with pending requests for their associated transparent::Output.
    pending_utxos: PendingUtxos,

    /// Instant tracking the last time `pending_utxos` was pruned.
    last_prune: Instant,

    /// A sender channel for the current best chain tip.
    chain_tip_sender: ChainTipSender,

    /// A sender channel for the current best non-finalized chain.
    best_chain_sender: watch::Sender<Option<Arc<Chain>>>,
}

/// A read-only service for accessing Zebra's cached blockchain state.
///
/// This service provides read-only access to:
/// - the non-finalized state: the ~100 most recent blocks.
/// - the finalized state: older blocks that have many confirmations.
///
/// Requests to this service are processed in parallel,
/// ignoring any blocks queued by the read-write [`StateService`].
///
/// This quick response behavior is better for most state users.
#[allow(dead_code)]
#[derive(Clone, Debug)]
pub struct ReadStateService {
    /// The shared inner on-disk database for the finalized state.
    ///
    /// RocksDB allows reads and writes via a shared reference,
    /// but [`ZebraDb`] doesn't expose any write methods or types.
    ///
    /// This chain is updated concurrently with requests,
    /// so it might include some block data that is also in `best_mem`.
    db: ZebraDb,

    /// A watch channel for the current best in-memory chain.
    ///
    /// This chain is only updated between requests,
    /// so it might include some block data that is also on `disk`.
    best_chain_receiver: WatchReceiver<Option<Arc<Chain>>>,

    /// The configured Zcash network.
    network: Network,
}

impl StateService {
    const PRUNE_INTERVAL: Duration = Duration::from_secs(30);

    /// Create a new read-write state service.
    /// Returns the read-write and read-only state services,
    /// and read-only watch channels for its best chain tip.
    pub fn new(
        config: Config,
        network: Network,
    ) -> (Self, ReadStateService, LatestChainTip, ChainTipChange) {
        let disk = FinalizedState::new(&config, network);
        let initial_tip = disk
            .db()
            .tip_block()
            .map(FinalizedBlock::from)
            .map(ChainTipBlock::from);
        let (chain_tip_sender, latest_chain_tip, chain_tip_change) =
            ChainTipSender::new(initial_tip, network);

        let mem = NonFinalizedState::new(network);

        let (read_only_service, best_chain_sender) = ReadStateService::new(&disk);

        let queued_blocks = QueuedBlocks::default();
        let pending_utxos = PendingUtxos::default();

        let state = Self {
            disk,
            mem,
            queued_blocks,
            pending_utxos,
            network,
            last_prune: Instant::now(),
            chain_tip_sender,
            best_chain_sender,
        };

        tracing::info!("starting legacy chain check");
        if let Some(tip) = state.best_tip() {
            if let Some(nu5_activation_height) = NetworkUpgrade::Nu5.activation_height(network) {
                if check::legacy_chain(
                    nu5_activation_height,
                    state.any_ancestor_blocks(tip.1),
                    state.network,
                )
                .is_err()
                {
                    let legacy_db_path = Some(state.disk.path().to_path_buf());
                    panic!(
                        "Cached state contains a legacy chain. \
                        An outdated Zebra version did not know about a recent network upgrade, \
                        so it followed a legacy chain using outdated rules. \
                        Hint: Delete your database, and restart Zebra to do a full sync. \
                        Database path: {:?}",
                        legacy_db_path,
                    );
                }
            }
        }
        tracing::info!("no legacy chain found");

        (state, read_only_service, latest_chain_tip, chain_tip_change)
    }

    /// Queue a finalized block for verification and storage in the finalized state.
    fn queue_and_commit_finalized(
        &mut self,
        finalized: FinalizedBlock,
    ) -> oneshot::Receiver<Result<block::Hash, BoxError>> {
        let (rsp_tx, rsp_rx) = oneshot::channel();

        let tip_block = self
            .disk
            .queue_and_commit_finalized((finalized, rsp_tx))
            .map(ChainTipBlock::from);
        self.chain_tip_sender.set_finalized_tip(tip_block);

        rsp_rx
    }

    /// Queue a non finalized block for verification and check if any queued
    /// blocks are ready to be verified and committed to the state.
    ///
    /// This function encodes the logic for [committing non-finalized blocks][1]
    /// in RFC0005.
    ///
    /// [1]: https://zebra.zfnd.org/dev/rfcs/0005-state-updates.html#committing-non-finalized-blocks
    #[instrument(level = "debug", skip(self, prepared))]
    fn queue_and_commit_non_finalized(
        &mut self,
        prepared: PreparedBlock,
    ) -> oneshot::Receiver<Result<block::Hash, BoxError>> {
        tracing::debug!(block = %prepared.block, "queueing block for contextual verification");
        let parent_hash = prepared.block.header.previous_block_hash;

        if self.mem.any_chain_contains(&prepared.hash)
            || self.disk.db().hash(prepared.height).is_some()
        {
            let (rsp_tx, rsp_rx) = oneshot::channel();
            let _ = rsp_tx.send(Err("block is already committed to the state".into()));
            return rsp_rx;
        }

        // Request::CommitBlock contract: a request to commit a block which has
        // been queued but not yet committed to the state fails the older
        // request and replaces it with the newer request.
        let rsp_rx = if let Some((_, old_rsp_tx)) = self.queued_blocks.get_mut(&prepared.hash) {
            tracing::debug!("replacing older queued request with new request");
            let (mut rsp_tx, rsp_rx) = oneshot::channel();
            std::mem::swap(old_rsp_tx, &mut rsp_tx);
            let _ = rsp_tx.send(Err("replaced by newer request".into()));
            rsp_rx
        } else {
            let (rsp_tx, rsp_rx) = oneshot::channel();
            self.queued_blocks.queue((prepared, rsp_tx));
            rsp_rx
        };

        if !self.can_fork_chain_at(&parent_hash) {
            tracing::trace!("unready to verify, returning early");
            return rsp_rx;
        }

        self.process_queued(parent_hash);

        while self.mem.best_chain_len() > crate::constants::MAX_BLOCK_REORG_HEIGHT {
            tracing::trace!("finalizing block past the reorg limit");
            let finalized = self.mem.finalize();
            self.disk
                .commit_finalized_direct(finalized, "best non-finalized chain root")
                .expect(
                    "expected that errors would not occur when writing to disk or updating note commitment and history trees",
                );
        }

        let finalized_tip_height = self.disk.db().finalized_tip_height().expect(
            "Finalized state must have at least one block before committing non-finalized state",
        );
        self.queued_blocks.prune_by_height(finalized_tip_height);

        let tip_block_height = self.update_latest_chain_channels();

        // update metrics using the best non-finalized tip
        if let Some(tip_block_height) = tip_block_height {
            metrics::gauge!(
                "state.full_verifier.committed.block.height",
                tip_block_height.0 as _
            );

            // This height gauge is updated for both fully verified and checkpoint blocks.
            // These updates can't conflict, because the state makes sure that blocks
            // are committed in order.
            metrics::gauge!("zcash.chain.verified.block.height", tip_block_height.0 as _);
        }

        tracing::trace!("finished processing queued block");
        rsp_rx
    }

    /// Update the [`LatestChainTip`], [`ChainTipChange`], and [`LatestChain`] channels
    /// with the latest non-finalized [`ChainTipBlock`] and [`Chain`].
    ///
    /// Returns the latest non-finalized chain tip height,
    /// or `None` if the non-finalized state is empty.
    #[instrument(level = "debug", skip(self))]
    fn update_latest_chain_channels(&mut self) -> Option<block::Height> {
        let best_chain = self.mem.best_chain();
        let tip_block = best_chain
            .and_then(|chain| chain.tip_block())
            .cloned()
            .map(ChainTipBlock::from);
        let tip_block_height = tip_block.as_ref().map(|block| block.height);

        // The RPC service uses the ReadStateService, but it is not turned on by default.
        if self.best_chain_sender.receiver_count() > 0 {
            // If the final receiver was just dropped, ignore the error.
            let _ = self.best_chain_sender.send(best_chain.cloned());
        }

        self.chain_tip_sender.set_best_non_finalized_tip(tip_block);

        tip_block_height
    }

    /// Run contextual validation on the prepared block and add it to the
    /// non-finalized state if it is contextually valid.
    #[tracing::instrument(level = "debug", skip(self, prepared))]
    fn validate_and_commit(&mut self, prepared: PreparedBlock) -> Result<(), CommitBlockError> {
        self.check_contextual_validity(&prepared)?;
        let parent_hash = prepared.block.header.previous_block_hash;

        if self.disk.db().finalized_tip_hash() == parent_hash {
            self.mem.commit_new_chain(prepared, self.disk.db())?;
        } else {
            self.mem.commit_block(prepared, self.disk.db())?;
        }

        Ok(())
    }

    /// Returns `true` if `hash` is a valid previous block hash for new non-finalized blocks.
    fn can_fork_chain_at(&self, hash: &block::Hash) -> bool {
        self.mem.any_chain_contains(hash) || &self.disk.db().finalized_tip_hash() == hash
    }

    /// Attempt to validate and commit all queued blocks whose parents have
    /// recently arrived starting from `new_parent`, in breadth-first ordering.
    #[tracing::instrument(level = "debug", skip(self, new_parent))]
    fn process_queued(&mut self, new_parent: block::Hash) {
        let mut new_parents: Vec<(block::Hash, Result<(), CloneError>)> =
            vec![(new_parent, Ok(()))];

        while let Some((parent_hash, parent_result)) = new_parents.pop() {
            let queued_children = self.queued_blocks.dequeue_children(parent_hash);

            for (child, rsp_tx) in queued_children {
                let child_hash = child.hash;
                let result;

                // If the block is invalid, reject any descendant blocks.
                //
                // At this point, we know that the block and all its descendants
                // are invalid, because we checked all the consensus rules before
                // committing the block to the non-finalized state.
                // (These checks also bind the transaction data to the block
                // header, using the transaction merkle tree and authorizing data
                // commitment.)
                if let Err(ref parent_error) = parent_result {
                    tracing::trace!(
                        ?child_hash,
                        ?parent_error,
                        "rejecting queued child due to parent error"
                    );
                    result = Err(parent_error.clone());
                } else {
                    tracing::trace!(?child_hash, "validating queued child");
                    result = self.validate_and_commit(child).map_err(CloneError::from);
                    if result.is_ok() {
                        // Update the metrics if semantic and contextual validation passes
                        metrics::counter!("state.full_verifier.committed.block.count", 1);
                        metrics::counter!("zcash.chain.verified.block.total", 1);
                    }
                }

                let _ = rsp_tx.send(result.clone().map(|()| child_hash).map_err(BoxError::from));
                new_parents.push((child_hash, result));
            }
        }
    }

    /// Check that the prepared block is contextually valid for the configured
    /// network, based on the committed finalized and non-finalized state.
    ///
    /// Note: some additional contextual validity checks are performed by the
    /// non-finalized [`Chain`].
    fn check_contextual_validity(
        &mut self,
        prepared: &PreparedBlock,
    ) -> Result<(), ValidateContextError> {
        let relevant_chain = self.any_ancestor_blocks(prepared.block.header.previous_block_hash);

        // Security: check proof of work before any other checks
        check::block_is_valid_for_recent_chain(
            prepared,
            self.network,
            self.disk.db().finalized_tip_height(),
            relevant_chain,
        )?;

        check::nullifier::no_duplicates_in_finalized_chain(prepared, self.disk.db())?;

        Ok(())
    }

    /// Create a block locator for the current best chain.
    fn block_locator(&self) -> Option<Vec<block::Hash>> {
        let tip_height = self.best_tip()?.0;

        let heights = crate::util::block_locator_heights(tip_height);
        let mut hashes = Vec::with_capacity(heights.len());

        for height in heights {
            if let Some(hash) = self.best_hash(height) {
                hashes.push(hash);
            }
        }

        Some(hashes)
    }

    /// Return the tip of the current best chain.
    pub fn best_tip(&self) -> Option<(block::Height, block::Hash)> {
        self.mem.best_tip().or_else(|| self.disk.db().tip())
    }

    /// Return the depth of block `hash` in the current best chain.
    pub fn best_depth(&self, hash: block::Hash) -> Option<u32> {
        let tip = self.best_tip()?.0;
        let height = self
            .mem
            .best_height_by_hash(hash)
            .or_else(|| self.disk.db().height(hash))?;

        Some(tip.0 - height.0)
    }

    /// Returns the [`Block`] with [`Hash`](zebra_chain::block::Hash) or
    /// [`Height`](zebra_chain::block::Height), if it exists in the current best chain.
    pub fn best_block(&self, hash_or_height: HashOrHeight) -> Option<Arc<Block>> {
        read::block(self.mem.best_chain(), self.disk.db(), hash_or_height)
    }

    /// Returns the [`Transaction`] with [`transaction::Hash`],
    /// if it exists in the current best chain.
    pub fn best_transaction(&self, hash: transaction::Hash) -> Option<Arc<Transaction>> {
        read::transaction(self.mem.best_chain(), self.disk.db(), hash).map(|(tx, _height)| tx)
    }

    /// Return the hash for the block at `height` in the current best chain.
    pub fn best_hash(&self, height: block::Height) -> Option<block::Hash> {
        self.mem
            .best_hash(height)
            .or_else(|| self.disk.db().hash(height))
    }

    /// Return true if `hash` is in the current best chain.
    pub fn best_chain_contains(&self, hash: block::Hash) -> bool {
        self.best_height_by_hash(hash).is_some()
    }

    /// Return the height for the block at `hash`, if `hash` is in the best chain.
    pub fn best_height_by_hash(&self, hash: block::Hash) -> Option<block::Height> {
        self.mem
            .best_height_by_hash(hash)
            .or_else(|| self.disk.db().height(hash))
    }

    /// Return the height for the block at `hash` in any chain.
    pub fn any_height_by_hash(&self, hash: block::Hash) -> Option<block::Height> {
        self.mem
            .any_height_by_hash(hash)
            .or_else(|| self.disk.db().height(hash))
    }

    /// Return the [`Utxo`] pointed to by `outpoint`, if it exists in any chain,
    /// or in any pending block.
    ///
    /// Some of the returned UTXOs may be invalid, because:
    /// - they are not in the best chain, or
    /// - their block fails contextual validation.
    pub fn any_utxo(&self, outpoint: &transparent::OutPoint) -> Option<transparent::Utxo> {
        self.mem
            .any_utxo(outpoint)
            .or_else(|| self.queued_blocks.utxo(outpoint))
            .or_else(|| {
                self.disk
                    .db()
                    .utxo(outpoint)
                    .map(|ordered_utxo| ordered_utxo.utxo)
            })
    }

    /// Return an iterator over the relevant chain of the block identified by
    /// `hash`, in order from the largest height to the genesis block.
    ///
    /// The block identified by `hash` is included in the chain of blocks yielded
    /// by the iterator. `hash` can come from any chain.
    pub fn any_ancestor_blocks(&self, hash: block::Hash) -> block_iter::Iter<'_> {
        block_iter::Iter {
            service: self,
            state: block_iter::IterState::NonFinalized(hash),
        }
    }

    /// Find the first hash that's in the peer's `known_blocks` and the local best chain.
    ///
    /// Returns `None` if:
    ///   * there is no matching hash in the best chain, or
    ///   * the state is empty.
    fn find_best_chain_intersection(&self, known_blocks: Vec<block::Hash>) -> Option<block::Hash> {
        // We can get a block locator request before we have downloaded the genesis block
        self.best_tip()?;

        known_blocks
            .iter()
            .find(|&&hash| self.best_chain_contains(hash))
            .cloned()
    }

    /// Returns a list of block hashes in the best chain, following the `intersection` with the best
    /// chain. If there is no intersection with the best chain, starts from the genesis hash.
    ///
    /// Includes finalized and non-finalized blocks.
    ///
    /// Stops the list of hashes after:
    ///   * adding the best tip,
    ///   * adding the `stop` hash to the list, if it is in the best chain, or
    ///   * adding `max_len` hashes to the list.
    ///
    /// Returns an empty list if the state is empty,
    /// or if the `intersection` is the best chain tip.
    pub fn collect_best_chain_hashes(
        &self,
        intersection: Option<block::Hash>,
        stop: Option<block::Hash>,
        max_len: usize,
    ) -> Vec<block::Hash> {
        assert!(max_len > 0, "max_len must be at least 1");

        // We can get a block locator request before we have downloaded the genesis block
        let chain_tip_height = if let Some((height, _)) = self.best_tip() {
            height
        } else {
            tracing::debug!(
                response_len = ?0,
                "responding to peer GetBlocks or GetHeaders with empty state",
            );

            return Vec::new();
        };

        let intersection_height = intersection.map(|hash| {
            self.best_height_by_hash(hash)
                .expect("the intersection hash must be in the best chain")
        });
        let max_len_height = if let Some(intersection_height) = intersection_height {
            let max_len = i32::try_from(max_len).expect("max_len fits in i32");

            // start after the intersection_height, and return max_len hashes
            (intersection_height + max_len)
                .expect("the Find response height does not exceed Height::MAX")
        } else {
            let max_len = u32::try_from(max_len).expect("max_len fits in u32");
            let max_height = block::Height(max_len);

            // start at genesis, and return max_len hashes
            (max_height - 1).expect("max_len is at least 1, and does not exceed Height::MAX + 1")
        };

        let stop_height = stop.and_then(|hash| self.best_height_by_hash(hash));

        // Compute the final height, making sure it is:
        //   * at or below our chain tip, and
        //   * at or below the height of the stop hash.
        let final_height = std::cmp::min(max_len_height, chain_tip_height);
        let final_height = stop_height
            .map(|stop_height| std::cmp::min(final_height, stop_height))
            .unwrap_or(final_height);
        let final_hash = self
            .best_hash(final_height)
            .expect("final height must have a hash");

        // We can use an "any chain" method here, because `final_hash` is in the best chain
        let mut res: Vec<_> = self
            .any_ancestor_blocks(final_hash)
            .map(|block| block.hash())
            .take_while(|&hash| Some(hash) != intersection)
            .inspect(|hash| {
                tracing::trace!(
                    ?hash,
                    height = ?self.best_height_by_hash(*hash)
                        .expect("if hash is in the state then it should have an associated height"),
                    "adding hash to peer Find response",
                )
            })
            .collect();
        res.reverse();

        tracing::debug!(
            ?final_height,
            response_len = ?res.len(),
            ?chain_tip_height,
            ?stop_height,
            ?intersection_height,
            "responding to peer GetBlocks or GetHeaders",
        );

        // Check the function implements the Find protocol
        assert!(
            res.len() <= max_len,
            "a Find response must not exceed the maximum response length"
        );
        assert!(
            intersection
                .map(|hash| !res.contains(&hash))
                .unwrap_or(true),
            "the list must not contain the intersection hash"
        );
        if let (Some(stop), Some((_, res_except_last))) = (stop, res.split_last()) {
            assert!(
                !res_except_last.contains(&stop),
                "if the stop hash is in the list, it must be the final hash"
            );
        }

        res
    }

    /// Finds the first hash that's in the peer's `known_blocks` and the local best chain.
    /// Returns a list of hashes that follow that intersection, from the best chain.
    ///
    /// Starts from the first matching hash in the best chain, ignoring all other hashes in
    /// `known_blocks`. If there is no matching hash in the best chain, starts from the genesis
    /// hash.
    ///
    /// Includes finalized and non-finalized blocks.
    ///
    /// Stops the list of hashes after:
    ///   * adding the best tip,
    ///   * adding the `stop` hash to the list, if it is in the best chain, or
    ///   * adding 500 hashes to the list.
    ///
    /// Returns an empty list if the state is empty.
    pub fn find_best_chain_hashes(
        &self,
        known_blocks: Vec<block::Hash>,
        stop: Option<block::Hash>,
        max_len: usize,
    ) -> Vec<block::Hash> {
        let intersection = self.find_best_chain_intersection(known_blocks);
        self.collect_best_chain_hashes(intersection, stop, max_len)
    }

    /// Assert some assumptions about the prepared `block` before it is validated.
    fn assert_block_can_be_validated(&self, block: &PreparedBlock) {
        // required by validate_and_commit, moved here to make testing easier
        assert!(
            block.height > self.network.mandatory_checkpoint_height(),
            "invalid non-finalized block height: the canopy checkpoint is mandatory, pre-canopy \
            blocks, and the canopy activation block, must be committed to the state as finalized \
            blocks"
        );
    }
}

impl ReadStateService {
    /// Creates a new read-only state service, using the provided finalized state.
    ///
    /// Returns the newly created service,
    /// and a watch channel for updating its best non-finalized chain.
    pub(crate) fn new(disk: &FinalizedState) -> (Self, watch::Sender<Option<Arc<Chain>>>) {
        let (best_chain_sender, best_chain_receiver) = watch::channel(None);

        let read_only_service = Self {
            db: disk.db().clone(),
            best_chain_receiver: WatchReceiver::new(best_chain_receiver),
            network: disk.network(),
        };

        tracing::info!("created new read-only state service");

        (read_only_service, best_chain_sender)
    }
}

impl Service<Request> for StateService {
    type Response = Response;
    type Error = BoxError;
    type Future =
        Pin<Box<dyn Future<Output = Result<Self::Response, Self::Error>> + Send + 'static>>;

    fn poll_ready(&mut self, _: &mut Context<'_>) -> Poll<Result<(), Self::Error>> {
        let now = Instant::now();

        if self.last_prune + Self::PRUNE_INTERVAL < now {
            let tip = self.best_tip();
            let old_len = self.pending_utxos.len();

            self.pending_utxos.prune();
            self.last_prune = now;

            let new_len = self.pending_utxos.len();
            let prune_count = old_len
                .checked_sub(new_len)
                .expect("prune does not add any utxo requests");
            if prune_count > 0 {
                tracing::debug!(
                    ?old_len,
                    ?new_len,
                    ?prune_count,
                    ?tip,
                    "pruned utxo requests"
                );
            } else {
                tracing::debug!(len = ?old_len, ?tip, "no utxo requests needed pruning");
            }
        }

        Poll::Ready(Ok(()))
    }

    #[instrument(name = "state", skip(self, req))]
    fn call(&mut self, req: Request) -> Self::Future {
        match req {
            Request::CommitBlock(prepared) => {
                metrics::counter!(
                    "state.requests",
                    1,
                    "service" => "state",
                    "type" => "commit_block",
                );

                self.assert_block_can_be_validated(&prepared);

                self.pending_utxos
                    .check_against_ordered(&prepared.new_outputs);
                let rsp_rx = self.queue_and_commit_non_finalized(prepared);

                async move {
                    rsp_rx
                        .await
                        .map_err(|_recv_error| {
                            BoxError::from("block was dropped from the state CommitBlock queue")
                        })
                        // TODO: replace with Result::flatten once it stabilises
                        // https://github.com/rust-lang/rust/issues/70142
                        .and_then(convert::identity)
                        .map(Response::Committed)
                        .map_err(Into::into)
                }
                .boxed()
            }
            Request::CommitFinalizedBlock(finalized) => {
                metrics::counter!(
                    "state.requests",
                    1,
                    "service" => "state",
                    "type" => "commit_finalized_block",
                );

                self.pending_utxos.check_against(&finalized.new_outputs);
                let rsp_rx = self.queue_and_commit_finalized(finalized);

                async move {
                    rsp_rx
                        .await
                        .map_err(|_recv_error| {
                            BoxError::from(
                                "block was dropped from the state CommitFinalizedBlock queue",
                            )
                        })
                        // TODO: replace with Result::flatten once it stabilises
                        // https://github.com/rust-lang/rust/issues/70142
                        .and_then(convert::identity)
                        .map(Response::Committed)
                        .map_err(Into::into)
                }
                .boxed()
            }
            Request::Depth(hash) => {
                metrics::counter!(
                    "state.requests",
                    1,
                    "service" => "state",
                    "type" => "depth",
                );

                let rsp = Ok(self.best_depth(hash)).map(Response::Depth);
                async move { rsp }.boxed()
            }
            Request::Tip => {
                metrics::counter!(
                    "state.requests",
                    1,
                    "service" => "state",
                    "type" => "tip",
                );

                let rsp = Ok(self.best_tip()).map(Response::Tip);
                async move { rsp }.boxed()
            }
            Request::BlockLocator => {
                metrics::counter!(
                    "state.requests",
                    1,
                    "service" => "state",
                    "type" => "block_locator",
                );

                let rsp = Ok(self.block_locator().unwrap_or_default()).map(Response::BlockLocator);
                async move { rsp }.boxed()
            }
            Request::Transaction(hash) => {
                metrics::counter!(
                    "state.requests",
                    1,
                    "service" => "state",
                    "type" => "transaction",
                );

                let rsp = Ok(self.best_transaction(hash)).map(Response::Transaction);
                async move { rsp }.boxed()
            }
            Request::Block(hash_or_height) => {
                metrics::counter!(
                    "state.requests",
                    1,
                    "service" => "state",
                    "type" => "block",
                );

                let rsp = Ok(self.best_block(hash_or_height)).map(Response::Block);
                async move { rsp }.boxed()
            }
            Request::AwaitUtxo(outpoint) => {
                metrics::counter!(
                    "state.requests",
                    1,
                    "service" => "state",
                    "type" => "await_utxo",
                );

                let fut = self.pending_utxos.queue(outpoint);

                if let Some(utxo) = self.any_utxo(&outpoint) {
                    self.pending_utxos.respond(&outpoint, utxo);
                }

                fut.boxed()
            }
            Request::FindBlockHashes { known_blocks, stop } => {
                metrics::counter!(
                    "state.requests",
                    1,
                    "service" => "state",
                    "type" => "find_block_hashes",
                );

                const MAX_FIND_BLOCK_HASHES_RESULTS: usize = 500;
                let res =
                    self.find_best_chain_hashes(known_blocks, stop, MAX_FIND_BLOCK_HASHES_RESULTS);
                async move { Ok(Response::BlockHashes(res)) }.boxed()
            }
            Request::FindBlockHeaders { known_blocks, stop } => {
                metrics::counter!(
                    "state.requests",
                    1,
                    "service" => "state",
                    "type" => "find_block_headers",
                );

                const MAX_FIND_BLOCK_HEADERS_RESULTS: usize = 160;
                // Zcashd will blindly request more block headers as long as it
                // got 160 block headers in response to a previous query, EVEN
                // IF THOSE HEADERS ARE ALREADY KNOWN.  To dodge this behavior,
                // return slightly fewer than the maximum, to get it to go away.
                //
                // https://github.com/bitcoin/bitcoin/pull/4468/files#r17026905
                let count = MAX_FIND_BLOCK_HEADERS_RESULTS - 2;
                let res = self.find_best_chain_hashes(known_blocks, stop, count);
                let res: Vec<_> = res
                    .iter()
                    .map(|&hash| {
                        let block = self
                            .best_block(hash.into())
                            .expect("block for found hash is in the best chain");
                        block::CountedHeader {
                            transaction_count: block
                                .transactions
                                .len()
                                .try_into()
                                .expect("transaction count has already been validated"),
                            header: block.header,
                        }
                    })
                    .collect();
                async move { Ok(Response::BlockHeaders(res)) }.boxed()
            }
        }
    }
}

impl Service<ReadRequest> for ReadStateService {
    type Response = ReadResponse;
    type Error = BoxError;
    type Future =
        Pin<Box<dyn Future<Output = Result<Self::Response, Self::Error>> + Send + 'static>>;

    fn poll_ready(&mut self, _: &mut Context<'_>) -> Poll<Result<(), Self::Error>> {
        Poll::Ready(Ok(()))
    }

    #[instrument(name = "read_state", skip(self))]
    fn call(&mut self, req: ReadRequest) -> Self::Future {
        match req {
            // TODO: implement these new ReadRequests for lightwalletd, as part of these tickets

            // z_get_tree_state (#3156)

            // depends on transparent address indexes (#3150)
            // get_address_tx_ids (#3147)
            // get_address_balance (#3157)
            // get_address_utxos (#3158)

            // Used by get_block RPC.
            ReadRequest::Block(hash_or_height) => {
                metrics::counter!(
                    "state.requests",
                    1,
                    "service" => "read_state",
                    "type" => "block",
                );

                let state = self.clone();

                async move {
                    let block = state.best_chain_receiver.with_watch_data(|best_chain| {
                        read::block(best_chain, &state.db, hash_or_height)
                    });

                    Ok(ReadResponse::Block(block))
                }
                .boxed()
            }

            // For the get_raw_transaction RPC.
            ReadRequest::Transaction(hash) => {
                metrics::counter!(
                    "state.requests",
                    1,
                    "service" => "read_state",
                    "type" => "transaction",
                );

                let state = self.clone();

                async move {
                    let transaction_and_height =
                        state.best_chain_receiver.with_watch_data(|best_chain| {
                            read::transaction(best_chain, &state.db, hash)
                        });

                    Ok(ReadResponse::Transaction(transaction_and_height))
                }
                .boxed()
            }

            // For the get_address_tx_ids RPC.
            ReadRequest::TransactionsByAddresses(_addresses, _start, _end) => {
                metrics::counter!(
                    "state.requests",
                    1,
                    "service" => "read_state",
                    "type" => "transactions_by_addresses",
                );

                let _state = self.clone();

                async move {
                    // TODO: Respond with found transactions
                    // At least the following pull requests should be merged:
                    // - #4022
                    // - #4038
                    // Do the corresponding update in the context of #3147
                    let transaction_ids = vec![];
                    Ok(ReadResponse::TransactionIds(transaction_ids))
                }
                .boxed()
            }

<<<<<<< HEAD
            // For the get_address_utxos RPC.
            ReadRequest::UtxosByAddresses(addresses) => {
=======
            // For the get_address_balance RPC.
            ReadRequest::AddressBalance(addresses) => {
>>>>>>> e5f00c59
                metrics::counter!(
                    "state.requests",
                    1,
                    "service" => "read_state",
<<<<<<< HEAD
                    "type" => "utxos_by_addresses",
=======
                    "type" => "address_balance",
>>>>>>> e5f00c59
                );

                let state = self.clone();

                async move {
<<<<<<< HEAD
                    let utxos = state.best_chain_receiver.with_watch_data(|best_chain| {
                        read::transparent_utxos(state.network, best_chain, &state.db, addresses)
                    });

                    utxos.map(ReadResponse::Utxos)
=======
                    let balance = state.best_chain_receiver.with_watch_data(|best_chain| {
                        read::transparent_balance(best_chain, &state.db, addresses)
                    })?;

                    Ok(ReadResponse::AddressBalance(balance))
>>>>>>> e5f00c59
                }
                .boxed()
            }
        }
    }
}

/// Initialize a state service from the provided [`Config`].
/// Returns a boxed state service, a read-only state service,
/// and receivers for state chain tip updates.
///
/// Each `network` has its own separate on-disk database.
///
/// To share access to the state, wrap the returned service in a `Buffer`,
/// or clone the returned [`ReadStateService`].
///
/// It's possible to construct multiple state services in the same application (as
/// long as they, e.g., use different storage locations), but doing so is
/// probably not what you want.
pub fn init(
    config: Config,
    network: Network,
) -> (
    BoxService<Request, Response, BoxError>,
    ReadStateService,
    LatestChainTip,
    ChainTipChange,
) {
    let (state_service, read_only_state_service, latest_chain_tip, chain_tip_change) =
        StateService::new(config, network);

    (
        BoxService::new(state_service),
        read_only_state_service,
        latest_chain_tip,
        chain_tip_change,
    )
}

/// Returns a [`StateService`] with an ephemeral [`Config`] and a buffer with a single slot.
///
/// This can be used to create a state service for testing.
///
/// See also [`init`].
#[cfg(any(test, feature = "proptest-impl"))]
pub fn init_test(network: Network) -> Buffer<BoxService<Request, Response, BoxError>, Request> {
    let (state_service, _, _, _) = StateService::new(Config::ephemeral(), network);

    Buffer::new(BoxService::new(state_service), 1)
}

/// Initializes a state service with an ephemeral [`Config`] and a buffer with a single slot,
/// then returns the read-write service, read-only service, and tip watch channels.
///
/// This can be used to create a state service for testing. See also [`init`].
#[cfg(any(test, feature = "proptest-impl"))]
pub fn init_test_services(
    network: Network,
) -> (
    Buffer<BoxService<Request, Response, BoxError>, Request>,
    ReadStateService,
    LatestChainTip,
    ChainTipChange,
) {
    let (state_service, read_state_service, latest_chain_tip, chain_tip_change) =
        StateService::new(Config::ephemeral(), network);

    let state_service = Buffer::new(BoxService::new(state_service), 1);

    (
        state_service,
        read_state_service,
        latest_chain_tip,
        chain_tip_change,
    )
}<|MERGE_RESOLUTION|>--- conflicted
+++ resolved
@@ -1015,40 +1015,44 @@
                 .boxed()
             }
 
-<<<<<<< HEAD
+            // For the get_address_balance RPC.
+            ReadRequest::AddressBalance(addresses) => {
+                metrics::counter!(
+                    "state.requests",
+                    1,
+                    "service" => "read_state",
+                    "type" => "address_balance",
+                );
+
+                let state = self.clone();
+
+                async move {
+                    let balance = state.best_chain_receiver.with_watch_data(|best_chain| {
+                        read::transparent_balance(best_chain, &state.db, addresses)
+                    })?;
+
+                    Ok(ReadResponse::AddressBalance(balance))
+                }
+                .boxed()
+            }
+
             // For the get_address_utxos RPC.
             ReadRequest::UtxosByAddresses(addresses) => {
-=======
-            // For the get_address_balance RPC.
-            ReadRequest::AddressBalance(addresses) => {
->>>>>>> e5f00c59
                 metrics::counter!(
                     "state.requests",
                     1,
                     "service" => "read_state",
-<<<<<<< HEAD
                     "type" => "utxos_by_addresses",
-=======
-                    "type" => "address_balance",
->>>>>>> e5f00c59
                 );
 
                 let state = self.clone();
 
                 async move {
-<<<<<<< HEAD
                     let utxos = state.best_chain_receiver.with_watch_data(|best_chain| {
                         read::transparent_utxos(state.network, best_chain, &state.db, addresses)
                     });
 
                     utxos.map(ReadResponse::Utxos)
-=======
-                    let balance = state.best_chain_receiver.with_watch_data(|best_chain| {
-                        read::transparent_balance(best_chain, &state.db, addresses)
-                    })?;
-
-                    Ok(ReadResponse::AddressBalance(balance))
->>>>>>> e5f00c59
                 }
                 .boxed()
             }
