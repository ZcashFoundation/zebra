//! [`tower::Service`]s for Zebra's cached chain state.
//!
//! Zebra provides cached state access via two main services:
//! - [`StateService`]: a read-write service that writes blocks to the state,
//!   and redirects most read requests to the [`ReadStateService`].
//! - [`ReadStateService`]: a read-only service that answers from the most
//!   recent committed block.
//!
//! Most users should prefer [`ReadStateService`], unless they need to write blocks to the state.
//!
//! Zebra also provides access to the best chain tip via:
//! - [`LatestChainTip`]: a read-only channel that contains the latest committed
//!   tip.
//! - [`ChainTipChange`]: a read-only channel that can asynchronously await
//!   chain tip changes.

use std::{
    collections::HashMap,
    convert,
    future::Future,
    pin::Pin,
    task::{Context, Poll},
    time::{Duration, Instant},
};

use futures::future::FutureExt;
use tokio::sync::{oneshot, watch};
use tower::{util::BoxService, Service, ServiceExt};
use tracing::{instrument, Instrument, Span};

#[cfg(any(test, feature = "proptest-impl"))]
use tower::buffer::Buffer;

use zebra_chain::{
    block::{self, CountedHeader},
    diagnostic::CodeTimer,
    parameters::{Network, NetworkUpgrade},
};

use crate::{
<<<<<<< HEAD
    constants::MAX_LEGACY_CHAIN_BLOCKS,
=======
    constants::{MAX_FIND_BLOCK_HASHES_RESULTS, MAX_FIND_BLOCK_HEADERS_RESULTS_FOR_ZEBRA},
>>>>>>> b122052d
    service::{
        chain_tip::{ChainTipBlock, ChainTipChange, ChainTipSender, LatestChainTip},
        finalized_state::{FinalizedState, ZebraDb},
        non_finalized_state::NonFinalizedState,
        pending_utxos::PendingUtxos,
        queued_blocks::QueuedBlocks,
        watch_receiver::WatchReceiver,
    },
    BoxError, CloneError, CommitBlockError, Config, FinalizedBlock, PreparedBlock, ReadRequest,
    ReadResponse, Request, Response, ValidateContextError,
};

pub mod block_iter;
pub mod chain_tip;
pub mod watch_receiver;

pub(crate) mod check;

mod finalized_state;
mod non_finalized_state;
mod pending_utxos;
mod queued_blocks;
pub(crate) mod read;

#[cfg(any(test, feature = "proptest-impl"))]
pub mod arbitrary;

#[cfg(test)]
mod tests;

pub use finalized_state::{OutputIndex, OutputLocation, TransactionLocation};

use self::queued_blocks::QueuedFinalized;

/// A read-write service for Zebra's cached blockchain state.
///
/// This service modifies and provides access to:
/// - the non-finalized state: the ~100 most recent blocks.
///                            Zebra allows chain forks in the non-finalized state,
///                            stores it in memory, and re-downloads it when restarted.
/// - the finalized state: older blocks that have many confirmations.
///                        Zebra stores the single best chain in the finalized state,
///                        and re-loads it from disk when restarted.
///
/// Read requests to this service are buffered, then processed concurrently.
/// Block write requests are buffered, then queued, then processed in order by a separate task.
///
/// Most state users can get faster read responses using the [`ReadStateService`],
/// because its requests do not share a [`tower::buffer::Buffer`] with block write requests.
///
/// To quickly get the latest block, use [`LatestChainTip`] or [`ChainTipChange`].
/// They can read the latest block directly, without queueing any requests.
#[derive(Debug)]
pub(crate) struct StateService {
    // Configuration
    //
    /// The configured Zcash network.
    network: Network,

    // Queued Blocks
    //
    /// Queued blocks for the [`NonFinalizedState`] that arrived out of order.
    /// These blocks are awaiting their parent blocks before they can do contextual verification.
    queued_non_finalized_blocks: QueuedBlocks,

    /// Queued blocks for the [`FinalizedState`] that arrived out of order.
    /// These blocks are awaiting their parent blocks before they can do contextual verification.
    ///
    /// Indexed by their parent block hash.
    queued_finalized_blocks: HashMap<block::Hash, QueuedFinalized>,

    // Exclusively Writeable State
    //
    /// The non-finalized chain state, including its in-memory chain forks.
    //
    // TODO: get rid of this struct member, and just let the block write task own the NonFinalizedState.
    mem: NonFinalizedState,

    /// The finalized chain state, including its on-disk database.
    //
    // TODO: get rid of this struct member, and just let the ReadStateService
    //       and block write task share ownership of the database.
    pub(crate) disk: FinalizedState,

    // Pending UTXO Request Tracking
    //
    /// The set of outpoints with pending requests for their associated transparent::Output.
    pending_utxos: PendingUtxos,

    /// Instant tracking the last time `pending_utxos` was pruned.
    last_prune: Instant,

    // Concurrently Readable State
    //
    /// A sender channel used to update the current best chain tip for
    /// [`LatestChainTip`] and [`ChainTipChange`].
    chain_tip_sender: ChainTipSender,

    /// A sender channel used to update the recent non-finalized state for the [`ReadStateService`].
    non_finalized_state_sender: watch::Sender<NonFinalizedState>,

    /// A cloneable [`ReadStateService`], used to answer concurrent read requests.
    ///
    /// TODO: move users of read [`Request`]s to [`ReadStateService`], and remove `read_service`.
    read_service: ReadStateService,

    // Metrics
    //
    /// A metric tracking the maximum height that's currently in `queued_finalized_blocks`
    ///
    /// Set to `f64::NAN` if `queued_finalized_blocks` is empty, because grafana shows NaNs
    /// as a break in the graph.
    max_queued_height: f64,
}

/// A read-only service for accessing Zebra's cached blockchain state.
///
/// This service provides read-only access to:
/// - the non-finalized state: the ~100 most recent blocks.
/// - the finalized state: older blocks that have many confirmations.
///
/// Requests to this service are processed in parallel,
/// ignoring any blocks queued by the read-write [`StateService`].
///
/// This quick response behavior is better for most state users.
/// It allows other async tasks to make progress while concurrently reading data from disk.
#[derive(Clone, Debug)]
pub struct ReadStateService {
    // Configuration
    //
    /// The configured Zcash network.
    network: Network,

    // Shared Concurrently Readable State
    //
    /// A watch channel for a recent [`NonFinalizedState`].
    ///
    /// This state is only updated between requests,
    /// so it might include some block data that is also on `disk`.
    non_finalized_state_receiver: WatchReceiver<NonFinalizedState>,

    /// The shared inner on-disk database for the finalized state.
    ///
    /// RocksDB allows reads and writes via a shared reference,
    /// but [`ZebraDb`] doesn't expose any write methods or types.
    ///
    /// This chain is updated concurrently with requests,
    /// so it might include some block data that is also in `best_mem`.
    db: ZebraDb,
}

impl StateService {
    const PRUNE_INTERVAL: Duration = Duration::from_secs(30);

    /// Create a new read-write state service.
    /// Returns the read-write and read-only state services,
    /// and read-only watch channels for its best chain tip.
    pub fn new(
        config: Config,
        network: Network,
    ) -> (Self, ReadStateService, LatestChainTip, ChainTipChange) {
        let timer = CodeTimer::start();

        let disk = FinalizedState::new(&config, network);
        timer.finish(module_path!(), line!(), "opening finalized state database");

        let timer = CodeTimer::start();
        let initial_tip = disk
            .db()
            .tip_block()
            .map(FinalizedBlock::from)
            .map(ChainTipBlock::from);
        timer.finish(module_path!(), line!(), "fetching database tip");

        let timer = CodeTimer::start();
        let (chain_tip_sender, latest_chain_tip, chain_tip_change) =
            ChainTipSender::new(initial_tip, network);

        let mem = NonFinalizedState::new(network);

        let (read_service, non_finalized_state_sender) = ReadStateService::new(&disk);

        let queued_non_finalized_blocks = QueuedBlocks::default();
        let pending_utxos = PendingUtxos::default();

        let state = Self {
            network,
            queued_non_finalized_blocks,
            queued_finalized_blocks: HashMap::new(),
            mem,
            disk,
            pending_utxos,
            last_prune: Instant::now(),
            chain_tip_sender,
            non_finalized_state_sender,
            read_service: read_service.clone(),
            max_queued_height: f64::NAN,
        };
        timer.finish(module_path!(), line!(), "initializing state service");

        tracing::info!("starting legacy chain check");
        let timer = CodeTimer::start();

        if let Some(tip) = state.best_tip() {
            let nu5_activation_height = NetworkUpgrade::Nu5
                .activation_height(network)
                .expect("NU5 activation height is set");

            if let Err(error) = check::legacy_chain(
                nu5_activation_height,
                state.any_ancestor_blocks(tip.1),
                state.network,
                MAX_LEGACY_CHAIN_BLOCKS,
            ) {
                let legacy_db_path = state.disk.path().to_path_buf();
                panic!(
                    "Cached state contains a legacy chain.\n\
                     An outdated Zebra version did not know about a recent network upgrade,\n\
                     so it followed a legacy chain using outdated consensus branch rules.\n\
                     Hint: Delete your database, and restart Zebra to do a full sync.\n\
                     Database path: {legacy_db_path:?}\n\
                     Error: {error:?}",
                );
            }
        }

        tracing::info!("cached state consensus branch is valid: no legacy chain found");
        timer.finish(module_path!(), line!(), "legacy chain check");

        (state, read_service, latest_chain_tip, chain_tip_change)
    }

    /// Queue a finalized block for verification and storage in the finalized state.
    fn queue_and_commit_finalized(
        &mut self,
        finalized: FinalizedBlock,
    ) -> oneshot::Receiver<Result<block::Hash, BoxError>> {
        let (rsp_tx, rsp_rx) = oneshot::channel();

        // TODO: move this code into the state block commit task:
        //   - queue_and_commit_finalized()'s commit_finalized() call becomes a send to the block commit channel
        //   - run commit_finalized() in the state block commit task
        //   - run the metrics update in queue_and_commit_finalized() in the block commit task
        //   - run the set_finalized_tip() in this function in the state block commit task
        //   - move all that code to the inner service
        let tip_block = self
            .drain_queue_and_commit_finalized((finalized, rsp_tx))
            .map(ChainTipBlock::from);

        self.chain_tip_sender.set_finalized_tip(tip_block);

        rsp_rx
    }

    /// Queue a finalized block to be committed to the state.
    ///
    /// After queueing a finalized block, this method checks whether the newly
    /// queued block (and any of its descendants) can be committed to the state.
    ///
    /// Returns the highest finalized tip block committed from the queue,
    /// or `None` if no blocks were committed in this call.
    /// (Use `tip_block` to get the finalized tip, regardless of when it was committed.)
    pub fn drain_queue_and_commit_finalized(
        &mut self,
        queued: QueuedFinalized,
    ) -> Option<FinalizedBlock> {
        let mut highest_queue_commit = None;

        let prev_hash = queued.0.block.header.previous_block_hash;
        let height = queued.0.height;
        self.queued_finalized_blocks.insert(prev_hash, queued);

        while let Some(queued_block) = self
            .queued_finalized_blocks
            .remove(&self.disk.db().finalized_tip_hash())
        {
            if let Ok(finalized) = self.disk.commit_finalized(queued_block) {
                highest_queue_commit = Some(finalized);
            } else {
                // the last block in the queue failed, so we can't commit the next block
                break;
            }
        }

        if self.queued_finalized_blocks.is_empty() {
            self.max_queued_height = f64::NAN;
        } else if self.max_queued_height.is_nan() || self.max_queued_height < height.0 as f64 {
            // if there are still blocks in the queue, then either:
            //   - the new block was lower than the old maximum, and there was a gap before it,
            //     so the maximum is still the same (and we skip this code), or
            //   - the new block is higher than the old maximum, and there is at least one gap
            //     between the finalized tip and the new maximum
            self.max_queued_height = height.0 as f64;
        }

        metrics::gauge!("state.checkpoint.queued.max.height", self.max_queued_height);
        metrics::gauge!(
            "state.checkpoint.queued.block.count",
            self.queued_finalized_blocks.len() as f64,
        );

        highest_queue_commit
    }

    /// Queue a non finalized block for verification and check if any queued
    /// blocks are ready to be verified and committed to the state.
    ///
    /// This function encodes the logic for [committing non-finalized blocks][1]
    /// in RFC0005.
    ///
    /// [1]: https://zebra.zfnd.org/dev/rfcs/0005-state-updates.html#committing-non-finalized-blocks
    #[instrument(level = "debug", skip(self, prepared))]
    fn queue_and_commit_non_finalized(
        &mut self,
        prepared: PreparedBlock,
    ) -> oneshot::Receiver<Result<block::Hash, BoxError>> {
        tracing::debug!(block = %prepared.block, "queueing block for contextual verification");
        let parent_hash = prepared.block.header.previous_block_hash;

        if self.mem.any_chain_contains(&prepared.hash)
            || self.disk.db().hash(prepared.height).is_some()
        {
            let (rsp_tx, rsp_rx) = oneshot::channel();
            let _ = rsp_tx.send(Err("block is already committed to the state".into()));
            return rsp_rx;
        }

        // Request::CommitBlock contract: a request to commit a block which has
        // been queued but not yet committed to the state fails the older
        // request and replaces it with the newer request.
        let rsp_rx = if let Some((_, old_rsp_tx)) =
            self.queued_non_finalized_blocks.get_mut(&prepared.hash)
        {
            tracing::debug!("replacing older queued request with new request");
            let (mut rsp_tx, rsp_rx) = oneshot::channel();
            std::mem::swap(old_rsp_tx, &mut rsp_tx);
            let _ = rsp_tx.send(Err("replaced by newer request".into()));
            rsp_rx
        } else {
            let (rsp_tx, rsp_rx) = oneshot::channel();
            self.queued_non_finalized_blocks.queue((prepared, rsp_tx));
            rsp_rx
        };

        // TODO: avoid a temporary verification failure that can happen
        //       if the first non-finalized block arrives before the last finalized block is committed
        //       (#5125)
        if !self.can_fork_chain_at(&parent_hash) {
            tracing::trace!("unready to verify, returning early");
            return rsp_rx;
        }

        // TODO: move this code into the state block commit task:
        //   - process_queued()'s validate_and_commit() call becomes a send to the block commit channel
        //   - run validate_and_commit() in the state block commit task
        //   - run all the rest of the code in this function in the state block commit task
        //   - move all that code to the inner service
        self.process_queued(parent_hash);

        while self.mem.best_chain_len() > crate::constants::MAX_BLOCK_REORG_HEIGHT {
            tracing::trace!("finalizing block past the reorg limit");
            let finalized_with_trees = self.mem.finalize();
            self.disk
                .commit_finalized_direct(finalized_with_trees, "best non-finalized chain root")
                .expect(
                    "expected that errors would not occur when writing to disk or updating note commitment and history trees",
                );
        }

        let finalized_tip_height = self.disk.db().finalized_tip_height().expect(
            "Finalized state must have at least one block before committing non-finalized state",
        );
        self.queued_non_finalized_blocks
            .prune_by_height(finalized_tip_height);

        let tip_block_height = self.update_latest_chain_channels();

        // update metrics using the best non-finalized tip
        if let Some(tip_block_height) = tip_block_height {
            metrics::gauge!(
                "state.full_verifier.committed.block.height",
                tip_block_height.0 as f64,
            );

            // This height gauge is updated for both fully verified and checkpoint blocks.
            // These updates can't conflict, because the state makes sure that blocks
            // are committed in order.
            metrics::gauge!(
                "zcash.chain.verified.block.height",
                tip_block_height.0 as f64,
            );
        }

        tracing::trace!("finished processing queued block");
        rsp_rx
    }

    /// Update the [`LatestChainTip`], [`ChainTipChange`], and `non_finalized_state_sender`
    /// channels with the latest non-finalized [`ChainTipBlock`] and
    /// [`Chain`][1].
    ///
    /// Returns the latest non-finalized chain tip height, or `None` if the
    /// non-finalized state is empty.
    ///
    /// [1]: non_finalized_state::Chain
    #[instrument(level = "debug", skip(self))]
    fn update_latest_chain_channels(&mut self) -> Option<block::Height> {
        let best_chain = self.mem.best_chain();
        let tip_block = best_chain
            .and_then(|chain| chain.tip_block())
            .cloned()
            .map(ChainTipBlock::from);
        let tip_block_height = tip_block.as_ref().map(|block| block.height);

        // If the final receiver was just dropped, ignore the error.
        let _ = self.non_finalized_state_sender.send(self.mem.clone());

        self.chain_tip_sender.set_best_non_finalized_tip(tip_block);

        tip_block_height
    }

    /// Run contextual validation on the prepared block and add it to the
    /// non-finalized state if it is contextually valid.
    #[tracing::instrument(level = "debug", skip(self, prepared))]
    fn validate_and_commit(&mut self, prepared: PreparedBlock) -> Result<(), CommitBlockError> {
        self.check_contextual_validity(&prepared)?;
        let parent_hash = prepared.block.header.previous_block_hash;

        if self.disk.db().finalized_tip_hash() == parent_hash {
            self.mem.commit_new_chain(prepared, self.disk.db())?;
        } else {
            self.mem.commit_block(prepared, self.disk.db())?;
        }

        Ok(())
    }

    /// Returns `true` if `hash` is a valid previous block hash for new non-finalized blocks.
    fn can_fork_chain_at(&self, hash: &block::Hash) -> bool {
        self.mem.any_chain_contains(hash) || &self.disk.db().finalized_tip_hash() == hash
    }

    /// Attempt to validate and commit all queued blocks whose parents have
    /// recently arrived starting from `new_parent`, in breadth-first ordering.
    #[tracing::instrument(level = "debug", skip(self, new_parent))]
    fn process_queued(&mut self, new_parent: block::Hash) {
        let mut new_parents: Vec<(block::Hash, Result<(), CloneError>)> =
            vec![(new_parent, Ok(()))];

        while let Some((parent_hash, parent_result)) = new_parents.pop() {
            let queued_children = self
                .queued_non_finalized_blocks
                .dequeue_children(parent_hash);

            for (child, rsp_tx) in queued_children {
                let child_hash = child.hash;
                let result;

                // If the block is invalid, reject any descendant blocks.
                //
                // At this point, we know that the block and all its descendants
                // are invalid, because we checked all the consensus rules before
                // committing the block to the non-finalized state.
                // (These checks also bind the transaction data to the block
                // header, using the transaction merkle tree and authorizing data
                // commitment.)
                if let Err(ref parent_error) = parent_result {
                    tracing::trace!(
                        ?child_hash,
                        ?parent_error,
                        "rejecting queued child due to parent error"
                    );
                    result = Err(parent_error.clone());
                } else {
                    tracing::trace!(?child_hash, "validating queued child");
                    result = self.validate_and_commit(child).map_err(CloneError::from);
                    if result.is_ok() {
                        // Update the metrics if semantic and contextual validation passes
                        metrics::counter!("state.full_verifier.committed.block.count", 1);
                        metrics::counter!("zcash.chain.verified.block.total", 1);
                    }
                }

                let _ = rsp_tx.send(result.clone().map(|()| child_hash).map_err(BoxError::from));
                new_parents.push((child_hash, result));
            }
        }
    }

    /// Check that the prepared block is contextually valid for the configured
    /// network, based on the committed finalized and non-finalized state.
    ///
    /// Note: some additional contextual validity checks are performed by the
    /// non-finalized [`Chain`](non_finalized_state::Chain).
    fn check_contextual_validity(
        &mut self,
        prepared: &PreparedBlock,
    ) -> Result<(), ValidateContextError> {
        let relevant_chain = self.any_ancestor_blocks(prepared.block.header.previous_block_hash);

        // Security: check proof of work before any other checks
        check::block_is_valid_for_recent_chain(
            prepared,
            self.network,
            self.disk.db().finalized_tip_height(),
            relevant_chain,
        )?;

        check::nullifier::no_duplicates_in_finalized_chain(prepared, self.disk.db())?;

        Ok(())
    }

    /// Return the tip of the current best chain.
    pub fn best_tip(&self) -> Option<(block::Height, block::Hash)> {
        self.mem.best_tip().or_else(|| self.disk.db().tip())
    }

    /// Return the height for the block at `hash` in any chain.
    pub fn any_height_by_hash(&self, hash: block::Hash) -> Option<block::Height> {
        self.mem
            .any_height_by_hash(hash)
            .or_else(|| self.disk.db().height(hash))
    }

    /// Return an iterator over the relevant chain of the block identified by
    /// `hash`, in order from the largest height to the genesis block.
    ///
    /// The block identified by `hash` is included in the chain of blocks yielded
    /// by the iterator. `hash` can come from any chain.
    pub fn any_ancestor_blocks(&self, hash: block::Hash) -> block_iter::Iter<'_> {
        block_iter::Iter {
            service: self,
            state: block_iter::IterState::NonFinalized(hash),
        }
    }

    /// Assert some assumptions about the prepared `block` before it is validated.
    fn assert_block_can_be_validated(&self, block: &PreparedBlock) {
        // required by validate_and_commit, moved here to make testing easier
        assert!(
            block.height > self.network.mandatory_checkpoint_height(),
            "invalid non-finalized block height: the canopy checkpoint is mandatory, pre-canopy \
            blocks, and the canopy activation block, must be committed to the state as finalized \
            blocks"
        );
    }
}

impl ReadStateService {
    /// Creates a new read-only state service, using the provided finalized state.
    ///
    /// Returns the newly created service,
    /// and a watch channel for updating the shared recent non-finalized chain.
    pub(crate) fn new(disk: &FinalizedState) -> (Self, watch::Sender<NonFinalizedState>) {
        let (non_finalized_state_sender, non_finalized_state_receiver) =
            watch::channel(NonFinalizedState::new(disk.network()));

        let read_service = Self {
            network: disk.network(),
            db: disk.db().clone(),
            non_finalized_state_receiver: WatchReceiver::new(non_finalized_state_receiver),
        };

        tracing::info!("created new read-only state service");

        (read_service, non_finalized_state_sender)
    }
}

impl Service<Request> for StateService {
    type Response = Response;
    type Error = BoxError;
    type Future =
        Pin<Box<dyn Future<Output = Result<Self::Response, Self::Error>> + Send + 'static>>;

    fn poll_ready(&mut self, _: &mut Context<'_>) -> Poll<Result<(), Self::Error>> {
        let now = Instant::now();

        if self.last_prune + Self::PRUNE_INTERVAL < now {
            let tip = self.best_tip();
            let old_len = self.pending_utxos.len();

            self.pending_utxos.prune();
            self.last_prune = now;

            let new_len = self.pending_utxos.len();
            let prune_count = old_len
                .checked_sub(new_len)
                .expect("prune does not add any utxo requests");
            if prune_count > 0 {
                tracing::debug!(
                    ?old_len,
                    ?new_len,
                    ?prune_count,
                    ?tip,
                    "pruned utxo requests"
                );
            } else {
                tracing::debug!(len = ?old_len, ?tip, "no utxo requests needed pruning");
            }
        }

        Poll::Ready(Ok(()))
    }

    #[instrument(name = "state", skip(self, req))]
    fn call(&mut self, req: Request) -> Self::Future {
        req.count_metric();

        match req {
            // Uses queued_non_finalized_blocks and pending_utxos in the StateService
            // Accesses shared writeable state in the StateService, NonFinalizedState, and ZebraDb.
            Request::CommitBlock(prepared) => {
                let timer = CodeTimer::start();

                self.assert_block_can_be_validated(&prepared);

                self.pending_utxos
                    .check_against_ordered(&prepared.new_outputs);

                // # Performance
                //
                // Allow other async tasks to make progress while blocks are being verified
                // and written to disk. But wait for the blocks to finish committing,
                // so that `StateService` multi-block queries always observe a consistent state.
                //
                // Since each block is spawned into its own task,
                // there shouldn't be any other code running in the same task,
                // so we don't need to worry about blocking it:
                // https://docs.rs/tokio/latest/tokio/task/fn.block_in_place.html
                let span = Span::current();
                let rsp_rx = tokio::task::block_in_place(move || {
                    span.in_scope(|| self.queue_and_commit_non_finalized(prepared))
                });

                // The work is all done, the future just waits on a channel for the result
                timer.finish(module_path!(), line!(), "CommitBlock");

                let span = Span::current();
                async move {
                    rsp_rx
                        .await
                        .map_err(|_recv_error| {
                            BoxError::from("block was dropped from the state CommitBlock queue")
                        })
                        // TODO: replace with Result::flatten once it stabilises
                        // https://github.com/rust-lang/rust/issues/70142
                        .and_then(convert::identity)
                        .map(Response::Committed)
                        .map_err(Into::into)
                }
                .instrument(span)
                .boxed()
            }

            // Uses queued_finalized_blocks and pending_utxos in the StateService.
            // Accesses shared writeable state in the StateService and ZebraDb.
            Request::CommitFinalizedBlock(finalized) => {
                let timer = CodeTimer::start();

                // # Consensus
                //
                // A non-finalized block verification could have called AwaitUtxo
                // before this finalized block arrived in the state.
                // So we need to check for pending UTXOs here for non-finalized blocks,
                // even though it is redundant for most finalized blocks.
                // (Finalized blocks are verified using block hash checkpoints
                // and transaction merkle tree block header commitments.)
                self.pending_utxos.check_against(&finalized.new_outputs);

                // # Performance
                //
                // Allow other async tasks to make progress while blocks are being verified
                // and written to disk.
                //
                // See the note in `CommitBlock` for more details.
                let span = Span::current();
                let rsp_rx = tokio::task::block_in_place(move || {
                    span.in_scope(|| self.queue_and_commit_finalized(finalized))
                });

                // The work is all done, the future just waits on a channel for the result
                timer.finish(module_path!(), line!(), "CommitFinalizedBlock");

                let span = Span::current();
                async move {
                    rsp_rx
                        .await
                        .map_err(|_recv_error| {
                            BoxError::from(
                                "block was dropped from the state CommitFinalizedBlock queue",
                            )
                        })
                        // TODO: replace with Result::flatten once it stabilises
                        // https://github.com/rust-lang/rust/issues/70142
                        .and_then(convert::identity)
                        .map(Response::Committed)
                        .map_err(Into::into)
                }
                .instrument(span)
                .boxed()
            }

            // Uses pending_utxos and queued_non_finalized_blocks in the StateService.
            // If the UTXO isn't in the queued blocks, runs concurrently using the ReadStateService.
            Request::AwaitUtxo(outpoint) => {
                let timer = CodeTimer::start();

                // Prepare the AwaitUtxo future from PendingUxtos.
                let response_fut = self.pending_utxos.queue(outpoint);
                // Only instrument `response_fut`, the ReadStateService already
                // instruments its requests with the same span.
                let span = Span::current();
                let response_fut = response_fut.instrument(span).boxed();

                // Check the non-finalized block queue outside the returned future,
                // so we can access mutable state fields.
                if let Some(utxo) = self.queued_non_finalized_blocks.utxo(&outpoint) {
                    self.pending_utxos.respond(&outpoint, utxo);

                    // We're finished, the returned future gets the UTXO from the respond() channel.
                    timer.finish(module_path!(), line!(), "AwaitUtxo/queued-non-finalized");

                    return response_fut;
                }

                // We ignore any UTXOs in FinalizedState.queued_finalized_blocks,
                // because it is only used during checkpoint verification.
                //
                // This creates a rare race condition, but it doesn't seem to happen much in practice.
                // See #5126 for details.

                // Manually send a request to the ReadStateService,
                // to get UTXOs from any non-finalized chain or the finalized chain.
                let read_service = self.read_service.clone();

                // Run the request in an async block, so we can await the response.
                async move {
                    let req = ReadRequest::AnyChainUtxo(outpoint);

                    let rsp = read_service.oneshot(req).await?;

                    // Optional TODO:
                    //  - make pending_utxos.respond() async using a channel,
                    //    so we can respond to all waiting requests here
                    //
                    // This change is not required for correctness, because:
                    // - any waiting requests should have returned when the block was sent to the state
                    // - otherwise, the request returns immediately if:
                    //   - the block is in the non-finalized queue, or
                    //   - the block is in any non-finalized chain or the finalized state
                    //
                    // And if the block is in the finalized queue,
                    // that's rare enough that a retry is ok.
                    if let ReadResponse::AnyChainUtxo(Some(utxo)) = rsp {
                        // We got a UTXO, so we replace the response future with the result own.
                        timer.finish(module_path!(), line!(), "AwaitUtxo/any-chain");

                        return Ok(Response::Utxo(utxo));
                    }

                    // We're finished, but the returned future is waiting on the respond() channel.
                    timer.finish(module_path!(), line!(), "AwaitUtxo/waiting");

                    response_fut.await
                }
                .boxed()
            }

            // Runs concurrently using the ReadStateService
            Request::Depth(_)
            | Request::Tip
            | Request::BlockLocator
            | Request::Transaction(_)
            | Request::Block(_)
            | Request::FindBlockHashes { .. }
            | Request::FindBlockHeaders { .. } => {
                // Redirect the request to the concurrent ReadStateService
                let read_service = self.read_service.clone();

                async move {
                    let req = req
                        .try_into()
                        .expect("ReadRequest conversion should not fail");

                    let rsp = read_service.oneshot(req).await?;
                    let rsp = rsp.try_into().expect("Response conversion should not fail");

                    Ok(rsp)
                }
                .boxed()
            }
        }
    }
}

impl Service<ReadRequest> for ReadStateService {
    type Response = ReadResponse;
    type Error = BoxError;
    type Future =
        Pin<Box<dyn Future<Output = Result<Self::Response, Self::Error>> + Send + 'static>>;

    fn poll_ready(&mut self, _: &mut Context<'_>) -> Poll<Result<(), Self::Error>> {
        Poll::Ready(Ok(()))
    }

    #[instrument(name = "read_state", skip(self))]
    fn call(&mut self, req: ReadRequest) -> Self::Future {
        req.count_metric();

        match req {
            // Used by the StateService.
            ReadRequest::Tip => {
                let timer = CodeTimer::start();

                let state = self.clone();

                let span = Span::current();
                tokio::task::spawn_blocking(move || {
                    span.in_scope(move || {
                        let tip = state.non_finalized_state_receiver.with_watch_data(
                            |non_finalized_state| {
                                read::tip(non_finalized_state.best_chain(), &state.db)
                            },
                        );

                        // The work is done in the future.
                        timer.finish(module_path!(), line!(), "ReadRequest::Tip");

                        Ok(ReadResponse::Tip(tip))
                    })
                })
                .map(|join_result| join_result.expect("panic in ReadRequest::Tip"))
                .boxed()
            }

            // Used by the StateService.
            ReadRequest::Depth(hash) => {
                let timer = CodeTimer::start();

                let state = self.clone();

                let span = Span::current();
                tokio::task::spawn_blocking(move || {
                    span.in_scope(move || {
                        let depth = state.non_finalized_state_receiver.with_watch_data(
                            |non_finalized_state| {
                                read::depth(non_finalized_state.best_chain(), &state.db, hash)
                            },
                        );

                        // The work is done in the future.
                        timer.finish(module_path!(), line!(), "ReadRequest::Depth");

                        Ok(ReadResponse::Depth(depth))
                    })
                })
                .map(|join_result| join_result.expect("panic in ReadRequest::Tip"))
                .boxed()
            }

            // Used by get_block RPC and the StateService.
            ReadRequest::Block(hash_or_height) => {
                let timer = CodeTimer::start();

                let state = self.clone();

                let span = Span::current();
                tokio::task::spawn_blocking(move || {
                    span.in_scope(move || {
                        let block = state.non_finalized_state_receiver.with_watch_data(
                            |non_finalized_state| {
                                read::block(
                                    non_finalized_state.best_chain(),
                                    &state.db,
                                    hash_or_height,
                                )
                            },
                        );

                        // The work is done in the future.
                        timer.finish(module_path!(), line!(), "ReadRequest::Block");

                        Ok(ReadResponse::Block(block))
                    })
                })
                .map(|join_result| join_result.expect("panic in ReadRequest::Block"))
                .boxed()
            }

            // For the get_raw_transaction RPC and the StateService.
            ReadRequest::Transaction(hash) => {
                let timer = CodeTimer::start();

                let state = self.clone();

                let span = Span::current();
                tokio::task::spawn_blocking(move || {
                    span.in_scope(move || {
                        let transaction_and_height = state
                            .non_finalized_state_receiver
                            .with_watch_data(|non_finalized_state| {
                                read::transaction(non_finalized_state.best_chain(), &state.db, hash)
                            });

                        // The work is done in the future.
                        timer.finish(module_path!(), line!(), "ReadRequest::Transaction");

                        Ok(ReadResponse::Transaction(transaction_and_height))
                    })
                })
                .map(|join_result| join_result.expect("panic in ReadRequest::Transaction"))
                .boxed()
            }

            // Currently unused.
            ReadRequest::BestChainUtxo(outpoint) => {
                let timer = CodeTimer::start();

                let state = self.clone();

                let span = Span::current();
                tokio::task::spawn_blocking(move || {
                    span.in_scope(move || {
                        let utxo = state.non_finalized_state_receiver.with_watch_data(
                            |non_finalized_state| {
                                read::utxo(non_finalized_state.best_chain(), &state.db, outpoint)
                            },
                        );

                        // The work is done in the future.
                        timer.finish(module_path!(), line!(), "ReadRequest::BestChainUtxo");

                        Ok(ReadResponse::BestChainUtxo(utxo))
                    })
                })
                .map(|join_result| join_result.expect("panic in ReadRequest::BestChainUtxo"))
                .boxed()
            }

            // Manually used by the StateService to implement part of AwaitUtxo.
            ReadRequest::AnyChainUtxo(outpoint) => {
                let timer = CodeTimer::start();

                let state = self.clone();

                let span = Span::current();
                tokio::task::spawn_blocking(move || {
                    span.in_scope(move || {
                        let utxo = state.non_finalized_state_receiver.with_watch_data(
                            |non_finalized_state| {
                                read::any_utxo(non_finalized_state, &state.db, outpoint)
                            },
                        );

                        // The work is done in the future.
                        timer.finish(module_path!(), line!(), "ReadRequest::AnyChainUtxo");

                        Ok(ReadResponse::AnyChainUtxo(utxo))
                    })
                })
                .map(|join_result| join_result.expect("panic in ReadRequest::AnyChainUtxo"))
                .boxed()
            }

            // Used by the StateService.
            ReadRequest::BlockLocator => {
                let timer = CodeTimer::start();

                let state = self.clone();

                let span = Span::current();
                tokio::task::spawn_blocking(move || {
                    span.in_scope(move || {
                        let block_locator = state.non_finalized_state_receiver.with_watch_data(
                            |non_finalized_state| {
                                read::block_locator(non_finalized_state.best_chain(), &state.db)
                            },
                        );

                        // The work is done in the future.
                        timer.finish(module_path!(), line!(), "ReadRequest::BlockLocator");

                        Ok(ReadResponse::BlockLocator(
                            block_locator.unwrap_or_default(),
                        ))
                    })
                })
                .map(|join_result| join_result.expect("panic in ReadRequest::Tip"))
                .boxed()
            }

            // Used by the StateService.
            ReadRequest::FindBlockHashes { known_blocks, stop } => {
                let timer = CodeTimer::start();

                let state = self.clone();

                let span = Span::current();
                tokio::task::spawn_blocking(move || {
                    span.in_scope(move || {
                        let block_hashes = state.non_finalized_state_receiver.with_watch_data(
                            |non_finalized_state| {
                                read::find_chain_hashes(
                                    non_finalized_state.best_chain(),
                                    &state.db,
                                    known_blocks,
                                    stop,
                                    MAX_FIND_BLOCK_HASHES_RESULTS,
                                )
                            },
                        );

                        // The work is done in the future.
                        timer.finish(module_path!(), line!(), "ReadRequest::FindBlockHashes");

                        Ok(ReadResponse::BlockHashes(block_hashes))
                    })
                })
                .map(|join_result| join_result.expect("panic in ReadRequest::Tip"))
                .boxed()
            }

            // Used by the StateService.
            ReadRequest::FindBlockHeaders { known_blocks, stop } => {
                let timer = CodeTimer::start();

                let state = self.clone();

                let span = Span::current();
                tokio::task::spawn_blocking(move || {
                    span.in_scope(move || {
                        let block_headers = state.non_finalized_state_receiver.with_watch_data(
                            |non_finalized_state| {
                                read::find_chain_headers(
                                    non_finalized_state.best_chain(),
                                    &state.db,
                                    known_blocks,
                                    stop,
                                    MAX_FIND_BLOCK_HEADERS_RESULTS_FOR_ZEBRA,
                                )
                            },
                        );

                        let block_headers = block_headers
                            .into_iter()
                            .map(|header| CountedHeader { header })
                            .collect();

                        // The work is done in the future.
                        timer.finish(module_path!(), line!(), "ReadRequest::FindBlockHeaders");

                        Ok(ReadResponse::BlockHeaders(block_headers))
                    })
                })
                .map(|join_result| join_result.expect("panic in ReadRequest::Tip"))
                .boxed()
            }

            ReadRequest::SaplingTree(hash_or_height) => {
                let timer = CodeTimer::start();

                let state = self.clone();

                let span = Span::current();
                tokio::task::spawn_blocking(move || {
                    span.in_scope(move || {
                        let sapling_tree = state.non_finalized_state_receiver.with_watch_data(
                            |non_finalized_state| {
                                read::sapling_tree(
                                    non_finalized_state.best_chain(),
                                    &state.db,
                                    hash_or_height,
                                )
                            },
                        );

                        // The work is done in the future.
                        timer.finish(module_path!(), line!(), "ReadRequest::SaplingTree");

                        Ok(ReadResponse::SaplingTree(sapling_tree))
                    })
                })
                .map(|join_result| join_result.expect("panic in ReadRequest::SaplingTree"))
                .boxed()
            }

            ReadRequest::OrchardTree(hash_or_height) => {
                let timer = CodeTimer::start();

                let state = self.clone();

                let span = Span::current();
                tokio::task::spawn_blocking(move || {
                    span.in_scope(move || {
                        let orchard_tree = state.non_finalized_state_receiver.with_watch_data(
                            |non_finalized_state| {
                                read::orchard_tree(
                                    non_finalized_state.best_chain(),
                                    &state.db,
                                    hash_or_height,
                                )
                            },
                        );

                        // The work is done in the future.
                        timer.finish(module_path!(), line!(), "ReadRequest::OrchardTree");

                        Ok(ReadResponse::OrchardTree(orchard_tree))
                    })
                })
                .map(|join_result| join_result.expect("panic in ReadRequest::OrchardTree"))
                .boxed()
            }

            // For the get_address_balance RPC.
            ReadRequest::AddressBalance(addresses) => {
                let timer = CodeTimer::start();

                let state = self.clone();

                let span = Span::current();
                tokio::task::spawn_blocking(move || {
                    span.in_scope(move || {
                        let balance = state.non_finalized_state_receiver.with_watch_data(
                            |non_finalized_state| {
                                read::transparent_balance(
                                    non_finalized_state.best_chain().cloned(),
                                    &state.db,
                                    addresses,
                                )
                            },
                        )?;

                        // The work is done in the future.
                        timer.finish(module_path!(), line!(), "ReadRequest::AddressBalance");

                        Ok(ReadResponse::AddressBalance(balance))
                    })
                })
                .map(|join_result| join_result.expect("panic in ReadRequest::AddressBalance"))
                .boxed()
            }

            // For the get_address_tx_ids RPC.
            ReadRequest::TransactionIdsByAddresses {
                addresses,
                height_range,
            } => {
                let timer = CodeTimer::start();

                let state = self.clone();

                let span = Span::current();
                tokio::task::spawn_blocking(move || {
                    span.in_scope(move || {
                        let tx_ids = state.non_finalized_state_receiver.with_watch_data(
                            |non_finalized_state| {
                                read::transparent_tx_ids(
                                    non_finalized_state.best_chain(),
                                    &state.db,
                                    addresses,
                                    height_range,
                                )
                            },
                        );

                        // The work is done in the future.
                        timer.finish(
                            module_path!(),
                            line!(),
                            "ReadRequest::TransactionIdsByAddresses",
                        );

                        tx_ids.map(ReadResponse::AddressesTransactionIds)
                    })
                })
                .map(|join_result| {
                    join_result.expect("panic in ReadRequest::TransactionIdsByAddresses")
                })
                .boxed()
            }

            // For the get_address_utxos RPC.
            ReadRequest::UtxosByAddresses(addresses) => {
                let timer = CodeTimer::start();

                let state = self.clone();

                let span = Span::current();
                tokio::task::spawn_blocking(move || {
                    span.in_scope(move || {
                        let utxos = state.non_finalized_state_receiver.with_watch_data(
                            |non_finalized_state| {
                                read::address_utxos(
                                    state.network,
                                    non_finalized_state.best_chain(),
                                    &state.db,
                                    addresses,
                                )
                            },
                        );

                        // The work is done in the future.
                        timer.finish(module_path!(), line!(), "ReadRequest::UtxosByAddresses");

                        utxos.map(ReadResponse::AddressUtxos)
                    })
                })
                .map(|join_result| join_result.expect("panic in ReadRequest::UtxosByAddresses"))
                .boxed()
            }
        }
    }
}

/// Initialize a state service from the provided [`Config`].
/// Returns a boxed state service, a read-only state service,
/// and receivers for state chain tip updates.
///
/// Each `network` has its own separate on-disk database.
///
/// To share access to the state, wrap the returned service in a `Buffer`,
/// or clone the returned [`ReadStateService`].
///
/// It's possible to construct multiple state services in the same application (as
/// long as they, e.g., use different storage locations), but doing so is
/// probably not what you want.
pub fn init(
    config: Config,
    network: Network,
) -> (
    BoxService<Request, Response, BoxError>,
    ReadStateService,
    LatestChainTip,
    ChainTipChange,
) {
    let (state_service, read_only_state_service, latest_chain_tip, chain_tip_change) =
        StateService::new(config, network);

    (
        BoxService::new(state_service),
        read_only_state_service,
        latest_chain_tip,
        chain_tip_change,
    )
}

/// Returns a [`StateService`] with an ephemeral [`Config`] and a buffer with a single slot.
///
/// This can be used to create a state service for testing.
///
/// See also [`init`].
#[cfg(any(test, feature = "proptest-impl"))]
pub fn init_test(network: Network) -> Buffer<BoxService<Request, Response, BoxError>, Request> {
    let (state_service, _, _, _) = StateService::new(Config::ephemeral(), network);

    Buffer::new(BoxService::new(state_service), 1)
}

/// Initializes a state service with an ephemeral [`Config`] and a buffer with a single slot,
/// then returns the read-write service, read-only service, and tip watch channels.
///
/// This can be used to create a state service for testing. See also [`init`].
#[cfg(any(test, feature = "proptest-impl"))]
pub fn init_test_services(
    network: Network,
) -> (
    Buffer<BoxService<Request, Response, BoxError>, Request>,
    ReadStateService,
    LatestChainTip,
    ChainTipChange,
) {
    let (state_service, read_state_service, latest_chain_tip, chain_tip_change) =
        StateService::new(Config::ephemeral(), network);

    let state_service = Buffer::new(BoxService::new(state_service), 1);

    (
        state_service,
        read_state_service,
        latest_chain_tip,
        chain_tip_change,
    )
}<|MERGE_RESOLUTION|>--- conflicted
+++ resolved
@@ -38,11 +38,7 @@
 };
 
 use crate::{
-<<<<<<< HEAD
-    constants::MAX_LEGACY_CHAIN_BLOCKS,
-=======
-    constants::{MAX_FIND_BLOCK_HASHES_RESULTS, MAX_FIND_BLOCK_HEADERS_RESULTS_FOR_ZEBRA},
->>>>>>> b122052d
+    constants::{MAX_FIND_BLOCK_HASHES_RESULTS, MAX_FIND_BLOCK_HEADERS_RESULTS_FOR_ZEBRA, MAX_LEGACY_CHAIN_BLOCKS},
     service::{
         chain_tip::{ChainTipBlock, ChainTipChange, ChainTipSender, LatestChainTip},
         finalized_state::{FinalizedState, ZebraDb},
