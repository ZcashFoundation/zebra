--- conflicted
+++ resolved
@@ -990,17 +990,11 @@
                 .boxed()
             }
 
-<<<<<<< HEAD
             ReadRequest::SaplingTree(hash_or_height) => {
-=======
-            // For the get_address_tx_ids RPC.
-            ReadRequest::TransactionsByAddresses(_addresses, _start, _end) => {
->>>>>>> 90a84013
                 metrics::counter!(
                     "state.requests",
                     1,
                     "service" => "read_state",
-<<<<<<< HEAD
                     "type" => "sapling_tree",
                 );
 
@@ -1032,7 +1026,16 @@
                     });
 
                     Ok(ReadResponse::OrchardTree(orchard_tree))
-=======
+                }
+                .boxed()
+            }
+
+            // For the get_address_tx_ids RPC.
+            ReadRequest::TransactionsByAddresses(_addresses, _start, _end) => {
+                metrics::counter!(
+                    "state.requests",
+                    1,
+                    "service" => "read_state",
                     "type" => "transactions_by_addresses",
                 );
 
@@ -1046,7 +1049,6 @@
                     // Do the corresponding update in the context of #3147
                     let transaction_ids = vec![];
                     Ok(ReadResponse::TransactionIds(transaction_ids))
->>>>>>> 90a84013
                 }
                 .boxed()
             }
