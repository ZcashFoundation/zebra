//! State storage code for Zebra. 🦓

#![doc(html_favicon_url = "https://www.zfnd.org/images/zebra-favicon-128.png")]
#![doc(html_logo_url = "https://www.zfnd.org/images/zebra-icon.png")]
#![doc(html_root_url = "https://doc.zebra.zfnd.org/zebra_state")]
#![warn(missing_docs)]
#![allow(clippy::try_err)]

<<<<<<< HEAD
use color_eyre::eyre::{eyre, Report};
use serde::{Deserialize, Serialize};
use std::path::PathBuf;
use std::{error, iter, sync::Arc};
use tower::{Service, ServiceExt};

use zebra_chain::{
    block::{self, Block},
    parameters::Network,
    transparent,
};

pub mod in_memory;
pub mod on_disk;

/// The maturity threshold for transparent coinbase outputs.
///
/// A transaction MUST NOT spend a transparent output of a coinbase transaction
/// from a block less than 100 blocks prior to the spend. Note that transparent
/// outputs of coinbase transactions include Founders' Reward outputs.
const MIN_TRASPARENT_COINBASE_MATURITY: block::Height = block::Height(100);

/// The maximum chain reorganisation height.
///
/// Allowing reorganisations past this height could allow double-spends of
/// coinbase transactions.
const MAX_BLOCK_REORG_HEIGHT: block::Height = block::Height(MIN_TRASPARENT_COINBASE_MATURITY.0 - 1);

/// Configuration for the state service.
#[derive(Clone, Debug, Deserialize, Serialize)]
#[serde(deny_unknown_fields, default)]
pub struct Config {
    /// The root directory for storing cached data.
    ///
    /// Cached data includes any state that can be replicated from the network
    /// (e.g., the chain state, the blocks, the UTXO set, etc.). It does *not*
    /// include private data that cannot be replicated from the network, such as
    /// wallet data.  That data is not handled by `zebra-state`.
    ///
    /// Each network has a separate state, which is stored in "mainnet/state"
    /// and "testnet/state" subdirectories.
    ///
    /// The default directory is platform dependent, based on
    /// [`dirs::cache_dir()`](https://docs.rs/dirs/3.0.1/dirs/fn.cache_dir.html):
    ///
    /// |Platform | Value                                           | Example                            |
    /// | ------- | ----------------------------------------------- | ---------------------------------- |
    /// | Linux   | `$XDG_CACHE_HOME/zebra` or `$HOME/.cache/zebra` | /home/alice/.cache/zebra           |
    /// | macOS   | `$HOME/Library/Caches/zebra`                    | /Users/Alice/Library/Caches/zebra  |
    /// | Windows | `{FOLDERID_LocalAppData}\zebra`                 | C:\Users\Alice\AppData\Local\zebra |
    /// | Other   | `std::env::current_dir()/cache`                 |                                    |
    pub cache_dir: PathBuf,

    /// The maximum number of bytes to use caching data in memory.
    pub memory_cache_bytes: u64,
}

impl Config {
    /// Generate the appropriate `sled::Config` for `network`, based on the
    /// provided `zebra_state::Config`.
    pub(crate) fn sled_config(&self, network: Network) -> sled::Config {
        let net_dir = match network {
            Network::Mainnet => "mainnet",
            Network::Testnet => "testnet",
        };
        let path = self.cache_dir.join(net_dir).join("state");

        sled::Config::default()
            .path(path)
            .cache_capacity(self.memory_cache_bytes)
            .mode(sled::Mode::LowSpace)
    }
}

impl Default for Config {
    fn default() -> Self {
        let cache_dir = dirs::cache_dir()
            .unwrap_or_else(|| std::env::current_dir().unwrap().join("cache"))
            .join("zebra");
        Self {
            cache_dir,
            memory_cache_bytes: 512 * 1024 * 1024,
        }
    }
}

#[derive(Clone, Debug, PartialEq, Eq)]
/// A state request, used to manipulate the zebra-state on disk or in memory
pub enum Request {
    // TODO(jlusby): deprecate in the future based on our validation story
    /// Add a block to the zebra-state
    AddBlock {
        /// The block to be added to the state
        block: Arc<Block>,
    },
    /// Get a block from the zebra-state
    GetBlock {
        /// The hash used to identify the block
        hash: block::Hash,
    },
    /// Get a block locator list for the current best chain
    GetBlockLocator {
        /// The genesis block of the current best chain
        genesis: block::Hash,
    },
    /// Get the block that is the tip of the current chain
    GetTip,
    /// Ask the state if the given hash is part of the current best chain
    GetDepth {
        /// The hash to check against the current chain
        hash: block::Hash,
    },
    /// Request a UTXO identified by the given Outpoint
    AwaitUtxo(
        /// The outpoint identifying with the requested UTXO
        transparent::OutPoint,
    ),
}

#[derive(Clone, Debug, PartialEq, Eq)]
/// A state response
pub enum Response {
    /// The response to a `AddBlock` request indicating a block was successfully
    /// added to the state
    Added {
        /// The hash of the block that was added
        hash: block::Hash,
    },
    /// The response to a `GetBlock` request by hash
    Block {
        /// The block that was requested
        block: Arc<Block>,
    },
    /// The response to a `GetBlockLocator` request
    BlockLocator {
        /// The set of blocks that make up the block locator
        block_locator: Vec<block::Hash>,
    },
    /// The response to a `GetTip` request
    Tip {
        /// The hash of the block at the tip of the current chain
        hash: block::Hash,
    },
    /// The response to a `Contains` request indicating that the given has is in
    /// the current best chain
    Depth(
        /// The number of blocks above the given block in the current best chain
        Option<u32>,
    ),
    /// The response to a `AwaitUtxo` request
    Utxo(
        /// The transparent::Output representing the requested UTXO
        transparent::Output,
    ),
}

/// Get the heights of the blocks for constructing a block_locator list
fn block_locator_heights(tip_height: block::Height) -> impl Iterator<Item = block::Height> {
    // Stop at the reorg limit, or the genesis block.
    let min_locator_height = tip_height.0.saturating_sub(MAX_BLOCK_REORG_HEIGHT.0);
    let locators = iter::successors(Some(1u32), |h| h.checked_mul(2))
        .flat_map(move |step| tip_height.0.checked_sub(step));
    let locators = iter::once(tip_height.0)
        .chain(locators)
        .take_while(move |&height| height > min_locator_height)
        .chain(iter::once(min_locator_height))
        .map(block::Height);

    let locators: Vec<_> = locators.collect();
    tracing::info!(
        ?tip_height,
        ?min_locator_height,
        ?locators,
        "created block locator"
    );

    locators.into_iter()
}

/// The error type for the State Service.
// TODO(jlusby): Error = Report ?
type Error = Box<dyn error::Error + Send + Sync + 'static>;

/// Get the tip block, using `state`.
///
/// If there is no tip, returns `Ok(None)`.
/// Returns an error if `state.poll_ready` errors.
pub async fn current_tip<S>(state: S) -> Result<Option<Arc<Block>>, Report>
where
    S: Service<Request, Response = Response, Error = Error> + Send + Clone + 'static,
    S::Future: Send + 'static,
{
    let current_tip_hash = state
        .clone()
        .ready_and()
        .await
        .map_err(|e| eyre!(e))?
        .call(Request::GetTip)
        .await
        .map(|response| match response {
            Response::Tip { hash } => hash,
            _ => unreachable!("GetTip request can only result in Response::Tip"),
        })
        .ok();

    let current_tip_block = match current_tip_hash {
        Some(hash) => state
            .clone()
            .ready_and()
            .await
            .map_err(|e| eyre!(e))?
            .call(Request::GetBlock { hash })
            .await
            .map(|response| match response {
                Response::Block { block } => block,
                _ => unreachable!("GetBlock request can only result in Response::Block"),
            })
            .ok(),
        None => None,
    };

    Ok(current_tip_block)
}
=======
mod config;
mod constants;
mod request;
mod response;
mod service;
mod sled_state;
mod util;
>>>>>>> 76e7e3d7

// TODO: move these to integration tests.
#[cfg(test)]
mod tests;

use service::QueuedBlock;
use sled_state::FinalizedState;

pub use config::Config;
pub use request::{HashOrHeight, Request};
pub use response::Response;
pub use service::init;

/// A boxed [`std::error::Error`].
pub type BoxError = Box<dyn std::error::Error + Send + Sync + 'static>;<|MERGE_RESOLUTION|>--- conflicted
+++ resolved
@@ -6,231 +6,6 @@
 #![warn(missing_docs)]
 #![allow(clippy::try_err)]
 
-<<<<<<< HEAD
-use color_eyre::eyre::{eyre, Report};
-use serde::{Deserialize, Serialize};
-use std::path::PathBuf;
-use std::{error, iter, sync::Arc};
-use tower::{Service, ServiceExt};
-
-use zebra_chain::{
-    block::{self, Block},
-    parameters::Network,
-    transparent,
-};
-
-pub mod in_memory;
-pub mod on_disk;
-
-/// The maturity threshold for transparent coinbase outputs.
-///
-/// A transaction MUST NOT spend a transparent output of a coinbase transaction
-/// from a block less than 100 blocks prior to the spend. Note that transparent
-/// outputs of coinbase transactions include Founders' Reward outputs.
-const MIN_TRASPARENT_COINBASE_MATURITY: block::Height = block::Height(100);
-
-/// The maximum chain reorganisation height.
-///
-/// Allowing reorganisations past this height could allow double-spends of
-/// coinbase transactions.
-const MAX_BLOCK_REORG_HEIGHT: block::Height = block::Height(MIN_TRASPARENT_COINBASE_MATURITY.0 - 1);
-
-/// Configuration for the state service.
-#[derive(Clone, Debug, Deserialize, Serialize)]
-#[serde(deny_unknown_fields, default)]
-pub struct Config {
-    /// The root directory for storing cached data.
-    ///
-    /// Cached data includes any state that can be replicated from the network
-    /// (e.g., the chain state, the blocks, the UTXO set, etc.). It does *not*
-    /// include private data that cannot be replicated from the network, such as
-    /// wallet data.  That data is not handled by `zebra-state`.
-    ///
-    /// Each network has a separate state, which is stored in "mainnet/state"
-    /// and "testnet/state" subdirectories.
-    ///
-    /// The default directory is platform dependent, based on
-    /// [`dirs::cache_dir()`](https://docs.rs/dirs/3.0.1/dirs/fn.cache_dir.html):
-    ///
-    /// |Platform | Value                                           | Example                            |
-    /// | ------- | ----------------------------------------------- | ---------------------------------- |
-    /// | Linux   | `$XDG_CACHE_HOME/zebra` or `$HOME/.cache/zebra` | /home/alice/.cache/zebra           |
-    /// | macOS   | `$HOME/Library/Caches/zebra`                    | /Users/Alice/Library/Caches/zebra  |
-    /// | Windows | `{FOLDERID_LocalAppData}\zebra`                 | C:\Users\Alice\AppData\Local\zebra |
-    /// | Other   | `std::env::current_dir()/cache`                 |                                    |
-    pub cache_dir: PathBuf,
-
-    /// The maximum number of bytes to use caching data in memory.
-    pub memory_cache_bytes: u64,
-}
-
-impl Config {
-    /// Generate the appropriate `sled::Config` for `network`, based on the
-    /// provided `zebra_state::Config`.
-    pub(crate) fn sled_config(&self, network: Network) -> sled::Config {
-        let net_dir = match network {
-            Network::Mainnet => "mainnet",
-            Network::Testnet => "testnet",
-        };
-        let path = self.cache_dir.join(net_dir).join("state");
-
-        sled::Config::default()
-            .path(path)
-            .cache_capacity(self.memory_cache_bytes)
-            .mode(sled::Mode::LowSpace)
-    }
-}
-
-impl Default for Config {
-    fn default() -> Self {
-        let cache_dir = dirs::cache_dir()
-            .unwrap_or_else(|| std::env::current_dir().unwrap().join("cache"))
-            .join("zebra");
-        Self {
-            cache_dir,
-            memory_cache_bytes: 512 * 1024 * 1024,
-        }
-    }
-}
-
-#[derive(Clone, Debug, PartialEq, Eq)]
-/// A state request, used to manipulate the zebra-state on disk or in memory
-pub enum Request {
-    // TODO(jlusby): deprecate in the future based on our validation story
-    /// Add a block to the zebra-state
-    AddBlock {
-        /// The block to be added to the state
-        block: Arc<Block>,
-    },
-    /// Get a block from the zebra-state
-    GetBlock {
-        /// The hash used to identify the block
-        hash: block::Hash,
-    },
-    /// Get a block locator list for the current best chain
-    GetBlockLocator {
-        /// The genesis block of the current best chain
-        genesis: block::Hash,
-    },
-    /// Get the block that is the tip of the current chain
-    GetTip,
-    /// Ask the state if the given hash is part of the current best chain
-    GetDepth {
-        /// The hash to check against the current chain
-        hash: block::Hash,
-    },
-    /// Request a UTXO identified by the given Outpoint
-    AwaitUtxo(
-        /// The outpoint identifying with the requested UTXO
-        transparent::OutPoint,
-    ),
-}
-
-#[derive(Clone, Debug, PartialEq, Eq)]
-/// A state response
-pub enum Response {
-    /// The response to a `AddBlock` request indicating a block was successfully
-    /// added to the state
-    Added {
-        /// The hash of the block that was added
-        hash: block::Hash,
-    },
-    /// The response to a `GetBlock` request by hash
-    Block {
-        /// The block that was requested
-        block: Arc<Block>,
-    },
-    /// The response to a `GetBlockLocator` request
-    BlockLocator {
-        /// The set of blocks that make up the block locator
-        block_locator: Vec<block::Hash>,
-    },
-    /// The response to a `GetTip` request
-    Tip {
-        /// The hash of the block at the tip of the current chain
-        hash: block::Hash,
-    },
-    /// The response to a `Contains` request indicating that the given has is in
-    /// the current best chain
-    Depth(
-        /// The number of blocks above the given block in the current best chain
-        Option<u32>,
-    ),
-    /// The response to a `AwaitUtxo` request
-    Utxo(
-        /// The transparent::Output representing the requested UTXO
-        transparent::Output,
-    ),
-}
-
-/// Get the heights of the blocks for constructing a block_locator list
-fn block_locator_heights(tip_height: block::Height) -> impl Iterator<Item = block::Height> {
-    // Stop at the reorg limit, or the genesis block.
-    let min_locator_height = tip_height.0.saturating_sub(MAX_BLOCK_REORG_HEIGHT.0);
-    let locators = iter::successors(Some(1u32), |h| h.checked_mul(2))
-        .flat_map(move |step| tip_height.0.checked_sub(step));
-    let locators = iter::once(tip_height.0)
-        .chain(locators)
-        .take_while(move |&height| height > min_locator_height)
-        .chain(iter::once(min_locator_height))
-        .map(block::Height);
-
-    let locators: Vec<_> = locators.collect();
-    tracing::info!(
-        ?tip_height,
-        ?min_locator_height,
-        ?locators,
-        "created block locator"
-    );
-
-    locators.into_iter()
-}
-
-/// The error type for the State Service.
-// TODO(jlusby): Error = Report ?
-type Error = Box<dyn error::Error + Send + Sync + 'static>;
-
-/// Get the tip block, using `state`.
-///
-/// If there is no tip, returns `Ok(None)`.
-/// Returns an error if `state.poll_ready` errors.
-pub async fn current_tip<S>(state: S) -> Result<Option<Arc<Block>>, Report>
-where
-    S: Service<Request, Response = Response, Error = Error> + Send + Clone + 'static,
-    S::Future: Send + 'static,
-{
-    let current_tip_hash = state
-        .clone()
-        .ready_and()
-        .await
-        .map_err(|e| eyre!(e))?
-        .call(Request::GetTip)
-        .await
-        .map(|response| match response {
-            Response::Tip { hash } => hash,
-            _ => unreachable!("GetTip request can only result in Response::Tip"),
-        })
-        .ok();
-
-    let current_tip_block = match current_tip_hash {
-        Some(hash) => state
-            .clone()
-            .ready_and()
-            .await
-            .map_err(|e| eyre!(e))?
-            .call(Request::GetBlock { hash })
-            .await
-            .map(|response| match response {
-                Response::Block { block } => block,
-                _ => unreachable!("GetBlock request can only result in Response::Block"),
-            })
-            .ok(),
-        None => None,
-    };
-
-    Ok(current_tip_block)
-}
-=======
 mod config;
 mod constants;
 mod request;
@@ -238,7 +13,6 @@
 mod service;
 mod sled_state;
 mod util;
->>>>>>> 76e7e3d7
 
 // TODO: move these to integration tests.
 #[cfg(test)]
