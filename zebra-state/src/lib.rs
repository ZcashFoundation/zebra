//! State storage code for Zebra. 🦓
//!
//! ## Organizational Structure
//!
//! zebra-state tracks `Blocks` using two key-value trees
//!
//! * BlockHeaderHash -> Block
//! * BlockHeight -> Block
//!
//! Inserting a block into the service will create a mapping in each tree for that block.

#![doc(html_favicon_url = "https://www.zfnd.org/images/zebra-favicon-128.png")]
#![doc(html_logo_url = "https://www.zfnd.org/images/zebra-icon.png")]
#![doc(html_root_url = "https://doc.zebra.zfnd.org/zebra_state")]
#![warn(missing_docs)]
#![allow(clippy::try_err)]
use color_eyre::eyre::{eyre, Report};
use serde::{Deserialize, Serialize};
use std::path::PathBuf;
use std::{error, iter, sync::Arc};
use tower::{Service, ServiceExt};

use zebra_chain::{
    block::{Block, BlockHeaderHash},
    types::BlockHeight,
};

pub mod in_memory;
pub mod on_disk;

/// Configuration for networking code.
#[derive(Clone, Debug, Deserialize, Serialize)]
#[serde(deny_unknown_fields)]
pub struct Config {
    /// The root directory for the state storage
    pub cache_dir: Option<PathBuf>,
}

impl Config {
    /// Generate the appropriate `sled::Config` based on the provided
    /// `zebra_state::Config`.
    ///
    /// # Details
    ///
    /// This function should panic if the user of `zebra-state` doesn't configure
    /// a directory to store the state.
    pub(crate) fn sled_config(&self) -> sled::Config {
        let path = self
            .cache_dir
            .as_ref()
            .unwrap_or_else(|| {
                todo!("create a nice user facing error explaining how to set the cache directory")
            })
            .join("state");

        sled::Config::default().path(path)
    }
}

impl Default for Config {
    fn default() -> Self {
        let cache_dir = std::env::var("ZEBRAD_CACHE_DIR")
            .map(PathBuf::from)
            .ok()
            .or_else(|| dirs::cache_dir().map(|dir| dir.join("zebra")));

        Self { cache_dir }
    }
}

#[derive(Clone, Debug, PartialEq, Eq)]
/// A state request, used to manipulate the zebra-state on disk or in memory
pub enum Request {
    // TODO(jlusby): deprecate in the future based on our validation story
    /// Add a block to the zebra-state
    AddBlock {
        /// The block to be added to the state
        block: Arc<Block>,
    },
    /// Get a block from the zebra-state
    GetBlock {
        /// The hash used to identify the block
        hash: BlockHeaderHash,
    },
    /// Get a block locator list for the current best chain
    GetBlockLocator {
        /// The genesis block of the current best chain
        genesis: BlockHeaderHash,
    },
    /// Get the block that is the tip of the current chain
    GetTip,
    /// Ask the state if the given hash is part of the current best chain
    GetDepth {
        /// The hash to check against the current chain
        hash: BlockHeaderHash,
    },
}

#[derive(Clone, Debug, PartialEq, Eq)]
/// A state response
pub enum Response {
    /// The response to a `AddBlock` request indicating a block was successfully
    /// added to the state
    Added {
        /// The hash of the block that was added
        hash: BlockHeaderHash,
    },
    /// The response to a `GetBlock` request by hash
    Block {
        /// The block that was requested
        block: Arc<Block>,
    },
    /// The response to a `GetBlockLocator` request
    BlockLocator {
        /// The set of blocks that make up the block locator
        block_locator: Vec<BlockHeaderHash>,
    },
    /// The response to a `GetTip` request
    Tip {
        /// The hash of the block at the tip of the current chain
        hash: BlockHeaderHash,
    },
    /// The response to a `Contains` request indicating that the given has is in
    /// the current best chain
    Depth(
        /// The number of blocks above the given block in the current best chain
        Option<u32>,
    ),
}

/// Get the heights of the blocks for constructing a block_locator list
fn block_locator_heights(tip_height: BlockHeight) -> impl Iterator<Item = BlockHeight> {
    iter::successors(Some(1u32), |h| h.checked_mul(2))
        .flat_map(move |step| tip_height.0.checked_sub(step))
        .map(BlockHeight)
        .chain(iter::once(BlockHeight(0)))
}

<<<<<<< HEAD
/// The error type for the State Service.
// TODO(jlusby): Error = Report ?
type Error = Box<dyn error::Error + Send + Sync + 'static>;

/// Get the initial tip block, using `state`.
///
/// If there is no tip, returns `Ok(None)`.
/// Returns an error if `state.poll_ready` errors.
pub async fn initial_tip<S>(state: S) -> Result<Option<Arc<Block>>, Report>
where
    S: Service<Request, Response = Response, Error = Error> + Send + Clone + 'static,
    S::Future: Send + 'static,
{
    let initial_tip_hash = state
        .clone()
        .ready_and()
        .await
        .map_err(|e| eyre!(e))?
        .call(Request::GetTip)
        .await
        .map(|response| match response {
            Response::Tip { hash } => hash,
            _ => unreachable!("GetTip request can only result in Response::Tip"),
        })
        .ok();

    let initial_tip_block = match initial_tip_hash {
        Some(hash) => state
            .clone()
            .ready_and()
            .await
            .map_err(|e| eyre!(e))?
            .call(Request::GetBlock { hash })
            .await
            .map(|response| match response {
                Response::Block { block } => block,
                _ => unreachable!("GetBlock request can only result in Response::Block"),
            })
            .ok(),
        None => None,
    };

    Ok(initial_tip_block)
=======
#[cfg(test)]
mod tests {
    use super::*;

    #[test]
    #[should_panic]
    fn test_no_path() {
        zebra_test::init();

        let bad_config = Config { cache_dir: None };
        let _unreachable = bad_config.sled_config();
    }
>>>>>>> 80597087
}<|MERGE_RESOLUTION|>--- conflicted
+++ resolved
@@ -136,12 +136,11 @@
         .chain(iter::once(BlockHeight(0)))
 }
 
-<<<<<<< HEAD
 /// The error type for the State Service.
 // TODO(jlusby): Error = Report ?
 type Error = Box<dyn error::Error + Send + Sync + 'static>;
 
-/// Get the initial tip block, using `state`.
+/// Get the tip block, using `state`.
 ///
 /// If there is no tip, returns `Ok(None)`.
 /// Returns an error if `state.poll_ready` errors.
@@ -180,7 +179,8 @@
     };
 
     Ok(initial_tip_block)
-=======
+}
+
 #[cfg(test)]
 mod tests {
     use super::*;
@@ -193,5 +193,4 @@
         let bad_config = Config { cache_dir: None };
         let _unreachable = bad_config.sled_config();
     }
->>>>>>> 80597087
 }