//! State storage code for Zebra. 🦓
//!
//! ## Organizational Structure
//!
//! zebra-state tracks `Blocks` using two key-value trees
//!
//! * BlockHeaderHash -> Block
//! * BlockHeight -> Block
//!
//! Inserting a block into the service will create a mapping in each tree for that block.

#![doc(html_favicon_url = "https://www.zfnd.org/images/zebra-favicon-128.png")]
#![doc(html_logo_url = "https://www.zfnd.org/images/zebra-icon.png")]
#![doc(html_root_url = "https://doc.zebra.zfnd.org/zebra_state")]
#![warn(missing_docs)]
#![allow(clippy::try_err)]
use serde::{Deserialize, Serialize};
use std::path::PathBuf;
use std::{iter, sync::Arc};
use zebra_chain::{
    block::{Block, BlockHeaderHash},
    types::BlockHeight,
};

pub mod in_memory;
pub mod on_disk;

/// Configuration for networking code.
#[derive(Clone, Debug, Deserialize, Serialize)]
#[serde(deny_unknown_fields)]
pub struct Config {
    /// The root directory for the state storage
    pub path: Option<PathBuf>,
}

impl Config {
    /// Generate the appropriate `sled::Config` based on the provided
    /// `zebra_state::Config`.
    ///
    /// # Details
    ///
    /// This function should panic if the user of `zebra-state` doesn't configure
    /// a directory to store the state.
    ///
    /// Currently this is only partially implemented by leveraging a `SpanTrace`
    /// to print a TODO to the user which isn't as nice as what we'd eventually
    /// want but it definitely gets the point across.
    ///
    /// # Current Format
    ///
    /// <pre><font color="#CC0000">The application panicked (crashed).</font>
    /// Message:  <font color="#06989A">called `Option::unwrap()` on a `None` value</font>
    /// Location: <font color="#75507B">zebra-state/src/lib.rs</font>:<font color="#75507B">40</font>
    ///
    /// Backtrace omitted.
    ///
    /// Run with RUST_BACKTRACE=1 environment variable to display it.
    /// Run with RUST_BACKTRACE=full to include source snippets.
    ///   ━━━━━━━━━━━━━━━━━━━━━━━━━━━━━━━━━━ SPANTRACE ━━━━━━━━━━━━━━━━━━━━━━━━━━━━━━━━━━━
    ///
    ///    0: <font color="#F15D22">zebra_state::sled_config::comment</font> with <font color="#34E2E2">text=TODO(jlusby): Replace this unwrap with a nice user-facing</font>
    /// <font color="#34E2E2">   error explaining that the cache dir must be specified</font>
    ///       at <font color="#75507B">zebra-state/src/lib.rs</font>:<font color="#75507B">36</font></pre>
    #[spandoc::spandoc]
    pub(crate) fn sled_config(&self) -> sled::Config {
        /**
         * SPANDOC: TODO(jlusby): Replace this unwrap with a nice user-facing
         * error explaining that the cache dir must be specified
         */
        let path = self.path.as_ref().unwrap().join("state");

        sled::Config::default().path(path)
    }
}

impl Default for Config {
    fn default() -> Self {
        let path = std::env::var("ZEBRAD_CACHE_DIR")
            .map(PathBuf::from)
            .ok()
            .or_else(dirs::cache_dir)
            .map(|dir| dir.join("zebra"));

        Self { path }
    }
}

#[derive(Clone, Debug, PartialEq, Eq)]
/// A state request, used to manipulate the zebra-state on disk or in memory
pub enum Request {
    // TODO(jlusby): deprecate in the future based on our validation story
    /// Add a block to the zebra-state
    AddBlock {
        /// The block to be added to the state
        block: Arc<Block>,
    },
    /// Get a block from the zebra-state
    GetBlock {
        /// The hash used to identify the block
        hash: BlockHeaderHash,
    },
    /// Get a block locator list for the current best chain
    GetBlockLocator {
        /// The genesis block of the current best chain
        genesis: BlockHeaderHash,
    },
    /// Get the block that is the tip of the current chain
    GetTip,
    /// Ask the state if the given hash is part of the current best chain
    GetDepth {
        /// The hash to check against the current chain
        hash: BlockHeaderHash,
    },
}

#[derive(Clone, Debug, PartialEq, Eq)]
/// A state response
pub enum Response {
    /// The response to a `AddBlock` request indicating a block was successfully
    /// added to the state
    Added {
        /// The hash of the block that was added
        hash: BlockHeaderHash,
    },
    /// The response to a `GetBlock` request by hash
    Block {
        /// The block that was requested
        block: Arc<Block>,
    },
    /// The response to a `GetBlockLocator` request
    BlockLocator {
        /// The set of blocks that make up the block locator
        block_locator: Vec<BlockHeaderHash>,
    },
    /// The response to a `GetTip` request
    Tip {
        /// The hash of the block at the tip of the current chain
        hash: BlockHeaderHash,
    },
    /// The response to a `Contains` request indicating that the given has is in
    /// the current best chain
    Depth(
        /// The number of blocks above the given block in the current best chain
        Option<u32>,
    ),
}

<<<<<<< HEAD
#[cfg(test)]
mod tests {
    use super::*;

    #[test]
    #[should_panic]
    fn test_no_path() {
        zebra_test::init();

        let bad_config = Config { path: None };
        let _unreachable = bad_config.sled_config();
    }
=======
/// Get the heights of the blocks for constructing a block_locator list
fn block_locator_heights(tip_height: BlockHeight) -> impl Iterator<Item = BlockHeight> {
    iter::successors(Some(1u32), |h| h.checked_mul(2))
        .flat_map(move |step| tip_height.0.checked_sub(step))
        .map(BlockHeight)
        .chain(iter::once(BlockHeight(0)))
>>>>>>> 7d4e7171
}<|MERGE_RESOLUTION|>--- conflicted
+++ resolved
@@ -145,7 +145,14 @@
     ),
 }
 
-<<<<<<< HEAD
+/// Get the heights of the blocks for constructing a block_locator list
+fn block_locator_heights(tip_height: BlockHeight) -> impl Iterator<Item = BlockHeight> {
+    iter::successors(Some(1u32), |h| h.checked_mul(2))
+        .flat_map(move |step| tip_height.0.checked_sub(step))
+        .map(BlockHeight)
+        .chain(iter::once(BlockHeight(0)))
+}
+
 #[cfg(test)]
 mod tests {
     use super::*;
@@ -158,12 +165,4 @@
         let bad_config = Config { path: None };
         let _unreachable = bad_config.sled_config();
     }
-=======
-/// Get the heights of the blocks for constructing a block_locator list
-fn block_locator_heights(tip_height: BlockHeight) -> impl Iterator<Item = BlockHeight> {
-    iter::successors(Some(1u32), |h| h.checked_mul(2))
-        .flat_map(move |step| tip_height.0.checked_sub(step))
-        .map(BlockHeight)
-        .chain(iter::once(BlockHeight(0)))
->>>>>>> 7d4e7171
 }