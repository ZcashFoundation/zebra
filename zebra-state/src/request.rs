--- conflicted
+++ resolved
@@ -308,8 +308,8 @@
 }
 
 impl From<&SemanticallyVerifiedBlock> for SemanticallyVerifiedBlock {
-    fn from(prepared: &SemanticallyVerifiedBlock) -> Self {
-        prepared.clone()
+    fn from(semantically_verified: &SemanticallyVerifiedBlock) -> Self {
+        semantically_verified.clone()
     }
 }
 
@@ -321,19 +321,14 @@
     /// Create a block that's ready for non-finalized `Chain` contextual validation,
     /// using a [`SemanticallyVerifiedBlock`] and the UTXOs it spends.
     ///
-    /// When combined, `prepared.new_outputs` and `spent_utxos` must contain
+    /// When combined, `semantically_verified.new_outputs` and `spent_utxos` must contain
     /// the [`Utxo`](transparent::Utxo)s spent by every transparent input in this block,
     /// including UTXOs created by earlier transactions in this block.
     ///
-<<<<<<< HEAD
     /// Note: a [`ContextuallyVerifiedBlock`] isn't actually contextually valid until
-    /// `Chain::update_chain_state_with` returns success.
-=======
-    /// Note: a [`ContextuallyValidBlock`] isn't actually contextually valid until
     /// [`Chain::push()`](crate::service::non_finalized_state::Chain::push) returns success.
->>>>>>> af4d5312
     pub fn with_block_and_spent_utxos(
-        prepared: SemanticallyVerifiedBlock,
+        semantically_verified: SemanticallyVerifiedBlock,
         mut spent_outputs: HashMap<transparent::OutPoint, transparent::OrderedUtxo>,
     ) -> Result<Self, ValueBalanceError> {
         let SemanticallyVerifiedBlock {
@@ -342,7 +337,7 @@
             height,
             new_outputs,
             transaction_hashes,
-        } = prepared;
+        } = semantically_verified;
 
         // This is redundant for the non-finalized state,
         // but useful to make some tests pass more easily.
@@ -971,9 +966,9 @@
             Request::KnownBlock(_) => Err("ReadService does not track queued blocks"),
 
             #[cfg(feature = "getblocktemplate-rpcs")]
-            Request::CheckBlockProposalValidity(prepared) => {
-                Ok(ReadRequest::CheckBlockProposalValidity(prepared))
-            }
+            Request::CheckBlockProposalValidity(semantically_verified) => Ok(
+                ReadRequest::CheckBlockProposalValidity(semantically_verified),
+            ),
         }
     }
 }