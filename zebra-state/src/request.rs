--- conflicted
+++ resolved
@@ -449,7 +449,6 @@
     /// * [`Response::Transaction(None)`](Response::Transaction) otherwise.
     Transaction(transaction::Hash),
 
-<<<<<<< HEAD
     /// Looks up a Sapling note commitment tree either by a hash or height.
     ///
     /// Returns
@@ -467,16 +466,17 @@
     ///   if the corresponding block contains a Sapling note commitment tree.
     /// * [`ReadResponse::OrchardTree(None)`](crate::ReadResponse::OrchardTree) otherwise.
     OrchardTree(HashOrHeight),
-=======
-    /// Looks up transactions hashes that were made by provided addresses in a blockchain height range.
+
+    /// Looks up transactions hashes that were made by provided addresses in a
+    /// blockchain height range.
     ///
     /// Returns
     ///
     /// * A vector of transaction hashes.
     /// * An empty vector if no transactions were found for the given arguments.
     ///
-    /// Returned txids are in the order they appear in blocks, which ensures that they are topologically sorted
-    /// (i.e. parent txids will appear before child txids).
+    /// Returned txids are in the order they appear in blocks, which ensures
+    /// that they are topologically sorted (i.e. parent txids will appear before
+    /// child txids).
     TransactionsByAddresses(Vec<transparent::Address>, block::Height, block::Height),
->>>>>>> 90a84013
 }