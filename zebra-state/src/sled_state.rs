--- conflicted
+++ resolved
@@ -290,48 +290,9 @@
             },
         };
 
-<<<<<<< HEAD
-            let (tip_height, _) = tip.await?.expect("tip must exist");
-
-            Ok(Some(tip_height.0 - height.0))
-        }
-    }
-
-    /// Returns the finalized hash for a given `block::Height` if it is present.
-    pub fn get_hash(&self, height: block::Height) -> Option<block::Hash> {
-        self.hash_by_height
-            .get(&height.0.to_be_bytes())
-            .expect("expected that sled errors would not occur")
-            .map(|bytes| block::Hash(bytes.as_ref().try_into().unwrap()))
-    }
-
-    pub fn block(
-        &self,
-        hash_or_height: HashOrHeight,
-    ) -> impl Future<Output = Result<Option<Arc<Block>>, BoxError>> {
-        let height_by_hash = self.height_by_hash.clone();
-        let block_by_height = self.block_by_height.clone();
-
-        async move {
-            let height = match hash_or_height {
-                HashOrHeight::Height(height) => height,
-                HashOrHeight::Hash(hash) => match height_by_hash.get(&hash.0)? {
-                    Some(bytes) => {
-                        block::Height(u32::from_be_bytes(bytes.as_ref().try_into().unwrap()))
-                    }
-                    None => return Ok(None),
-                },
-            };
-
-            match block_by_height.get(&height.0.to_be_bytes())? {
-                Some(bytes) => Ok(Some(Arc::<Block>::zcash_deserialize(bytes.as_ref())?)),
-                None => Ok(None),
-            }
-=======
         match self.block_by_height.get(&height.0.to_be_bytes())? {
             Some(bytes) => Ok(Some(Arc::<Block>::zcash_deserialize(bytes.as_ref())?)),
             None => Ok(None),
->>>>>>> 4c960c4e
         }
     }
 
@@ -343,4 +304,12 @@
     ) -> Result<Option<transparent::Output>, BoxError> {
         self.utxo_by_outpoint.zs_get(outpoint)
     }
+
+    /// Returns the finalized hash for a given `block::Height` if it is present.
+    pub fn get_hash(&self, height: block::Height) -> Option<block::Hash> {
+        self.hash_by_height
+            .get(&height.0.to_be_bytes())
+            .expect("expected that sled errors would not occur")
+            .map(|bytes| block::Hash(bytes.as_ref().try_into().unwrap()))
+    }
 }