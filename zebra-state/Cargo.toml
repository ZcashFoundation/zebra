[package]
name = "zebra-state"
version = "1.0.0-beta.13"
authors = ["Zcash Foundation <zebra@zfnd.org>"]
license = "MIT OR Apache-2.0"
edition = "2021"

[features]
proptest-impl = ["proptest", "proptest-derive", "zebra-test", "zebra-chain/proptest-impl"]

[dependencies]
bincode = "1.3.3"
chrono = "0.4.19"
dirs = "4.0.0"
displaydoc = "0.2.3"
futures = "0.3.21"
hex = "0.4.3"
itertools = "0.10.3"
lazy_static = "1.4.0"
metrics = "0.18.1"
mset = "0.1.0"
regex = "1.6.0"
rlimit = "0.8.3"
rocksdb = { version = "0.18.0", default_features = false, features = ["lz4"] }
serde = { version = "1.0.141", features = ["serde_derive"] }
tempfile = "3.3.0"
thiserror = "1.0.31"

rayon = "1.5.3"
tokio = { version = "1.20.1", features = ["sync", "tracing"] }
tower = { version = "0.4.13", features = ["buffer", "util"] }
tracing = "0.1.31"

zebra-chain = { path = "../zebra-chain" }
zebra-test = { path = "../zebra-test/", optional = true }

proptest = { version = "0.10.1", optional = true }
proptest-derive = { version = "0.3.0", optional = true }

[dev-dependencies]
color-eyre = "0.6.1"
<<<<<<< HEAD
# This is a transitive dependency via color-eyre.
# Enable a feature that makes tinyvec compile much faster.
tinyvec = { version = "1.5.1", features = ["rustc_1_55"] }

once_cell = "1.12.0"
=======
once_cell = "1.13.0"
>>>>>>> b893f979
spandoc = "0.2.2"

hex = { version = "0.4.3", features = ["serde"] }
insta = { version = "1.15.0", features = ["ron"] }

proptest = "0.10.1"
proptest-derive = "0.3.0"

halo2 = { package = "halo2_proofs", version = "0.2.0" }
jubjub = "0.9.0"

tokio = { version = "1.20.1", features = ["full", "tracing", "test-util"] }

zebra-chain = { path = "../zebra-chain", features = ["proptest-impl"] }
zebra-test = { path = "../zebra-test/" }<|MERGE_RESOLUTION|>--- conflicted
+++ resolved
@@ -39,15 +39,11 @@
 
 [dev-dependencies]
 color-eyre = "0.6.1"
-<<<<<<< HEAD
 # This is a transitive dependency via color-eyre.
 # Enable a feature that makes tinyvec compile much faster.
 tinyvec = { version = "1.5.1", features = ["rustc_1_55"] }
 
-once_cell = "1.12.0"
-=======
 once_cell = "1.13.0"
->>>>>>> b893f979
 spandoc = "0.2.2"
 
 hex = { version = "0.4.3", features = ["serde"] }
