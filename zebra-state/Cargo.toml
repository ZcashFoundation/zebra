[package]
name = "zebra-state"
version = "1.0.0-beta.43"
authors = ["Zcash Foundation <zebra@zfnd.org>"]
description = "State contextual verification and storage code for Zebra"
license = "MIT OR Apache-2.0"
repository = "https://github.com/ZcashFoundation/zebra"
edition = "2021"

readme = "../README.md"
homepage = "https://zfnd.org/zebra/"
# crates.io is limited to 5 keywords and categories
keywords = ["zebra", "zcash"]
# Must be one of <https://crates.io/category_slugs>
categories = ["asynchronous", "caching", "cryptography::cryptocurrencies"]

[features]

# Production features that activate extra dependencies, or extra features in dependencies

progress-bar = [
    "howudoin",
]

# Mining RPC support
getblocktemplate-rpcs = [
    "zebra-chain/getblocktemplate-rpcs",
]

# Indexes spending transaction ids by spent outpoints and revealed nullifiers
indexer = []

# Test-only features
proptest-impl = [
    "proptest",
    "proptest-derive",
    "zebra-test",
    "zebra-chain/proptest-impl"
]

# Experimental shielded blockchain scanning
shielded-scan = []

# Experimental elasticsearch support
elasticsearch = [
    "dep:elasticsearch",
    "dep:serde_json",
    "zebra-chain/elasticsearch",
]

[dependencies]
bincode = "1.3.3"
chrono = { version = "0.4.39", default-features = false, features = ["clock", "std"] }
dirs = "5.0.1"
futures = "0.3.31"
hex = "0.4.3"
hex-literal = "0.4.1"
humantime-serde = "1.1.1"
human_bytes = { version = "0.4.3", default-features = false }
indexmap = "2.7.0"
itertools = "0.13.0"
lazy_static = "1.4.0"
metrics = "0.24.1"
mset = "0.1.1"
regex = "1.11.0"
rlimit = "0.10.2"
rocksdb = { version = "0.22.0", default-features = false, features = ["lz4"] }
semver = "1.0.23"
<<<<<<< HEAD
serde = { version = "1.0.211", features = ["serde_derive"] }
tempfile = "3.13.0"
thiserror = "1.0.64"
crossbeam-channel = "0.5.13"
=======
serde = { version = "1.0.215", features = ["serde_derive"] }
tempfile = "3.14.0"
thiserror = "2.0.6"
>>>>>>> 568b25e5

rayon = "1.10.0"
tokio = { version = "1.42.0", features = ["rt-multi-thread", "sync", "tracing"] }
tower = { version = "0.4.13", features = ["buffer", "util"] }
tracing = "0.1.41"

# elasticsearch specific dependencies.
# Security: avoid default dependency on openssl
elasticsearch = { version = "8.16.0-alpha.1", default-features = false, features = ["rustls-tls"], optional = true }
serde_json = { version = "1.0.133", package = "serde_json", optional = true }

zebra-chain = { path = "../zebra-chain", version = "1.0.0-beta.43", features = ["async-error"] }

# prod feature progress-bar
howudoin = { version = "0.1.2", optional = true }

# test feature proptest-impl
zebra-test = { path = "../zebra-test/", version = "1.0.0-beta.43", optional = true }
proptest = { version = "1.4.0", optional = true }
proptest-derive = { version = "0.5.0", optional = true }

[dev-dependencies]
color-eyre = "0.6.3"
# This is a transitive dependency via color-eyre.
# Enable a feature that makes tinyvec compile much faster.
tinyvec = { version = "1.8.0", features = ["rustc_1_55"] }

once_cell = "1.20.2"
spandoc = "0.2.2"

hex = { version = "0.4.3", features = ["serde"] }
insta = { version = "1.41.1", features = ["ron", "redactions"] }

proptest = "1.4.0"
proptest-derive = "0.5.0"
rand = "0.8.5"

halo2 = { package = "halo2_proofs", version = "0.3.0" }
jubjub = "0.10.0"

tokio = { version = "1.42.0", features = ["full", "tracing", "test-util"] }

zebra-chain = { path = "../zebra-chain", version = "1.0.0-beta.43", features = ["proptest-impl"] }
zebra-test = { path = "../zebra-test/", version = "1.0.0-beta.43" }<|MERGE_RESOLUTION|>--- conflicted
+++ resolved
@@ -66,16 +66,10 @@
 rlimit = "0.10.2"
 rocksdb = { version = "0.22.0", default-features = false, features = ["lz4"] }
 semver = "1.0.23"
-<<<<<<< HEAD
-serde = { version = "1.0.211", features = ["serde_derive"] }
-tempfile = "3.13.0"
-thiserror = "1.0.64"
 crossbeam-channel = "0.5.13"
-=======
 serde = { version = "1.0.215", features = ["serde_derive"] }
 tempfile = "3.14.0"
 thiserror = "2.0.6"
->>>>>>> 568b25e5
 
 rayon = "1.10.0"
 tokio = { version = "1.42.0", features = ["rt-multi-thread", "sync", "tracing"] }
