[package]
name = "zebra-state"
version = "1.0.0-beta.5"
authors = ["Zcash Foundation <zebra@zfnd.org>"]
license = "MIT OR Apache-2.0"
edition = "2021"

[features]
proptest-impl = ["proptest", "proptest-derive", "zebra-test"]

[dependencies]
bincode = "1.3.3"
chrono = "0.4.19"
dirs = "4.0.0"
displaydoc = "0.2.3"
futures = "0.3.21"
hex = "0.4.3"
lazy_static = "1.4.0"
metrics = "0.17.1"
mset = "0.1.0"
proptest = { version = "0.10.1", optional = true }
proptest-derive = { version = "0.3.0", optional = true }
regex = "1.5.4"
rlimit = "0.7.0"
rocksdb = "0.18.0"
serde = { version = "1.0.136", features = ["serde_derive"] }
tempfile = "3.3.0"
thiserror = "1.0.30"
tokio = { version = "1.17.0", features = ["sync"] }
tower = { version = "0.4.12", features = ["buffer", "util"] }
tracing = "0.1.31"

zebra-chain = { path = "../zebra-chain" }
zebra-test = { path = "../zebra-test/", optional = true }

[dev-dependencies]
<<<<<<< HEAD
color-eyre = "0.6.0"
once_cell = "1.9.0"
# TODO: replace w/ crate version when released: https://github.com/ZcashFoundation/zebra/issues/2083
# Note: if updating this, also update the workspace Cargo.toml to match.
halo2 = "=0.1.0-beta.1"
=======
color-eyre = "0.5.11"
once_cell = "1.9"
insta = { version = "1.12.0", features = ["ron"] }
>>>>>>> a0c45122
itertools = "0.10.3"
proptest = "0.10.1"
proptest-derive = "0.3.0"
<<<<<<< HEAD
spandoc = "0.2.1"
tokio = { version = "1.17.0", features = ["full"] }
=======
spandoc = "0.2"

# TODO: replace w/ crate version when released: https://github.com/ZcashFoundation/zebra/issues/2083
# Note: if updating this, also update the workspace Cargo.toml to match.
halo2 = "=0.1.0-beta.1"
jubjub = "0.8.0"

tokio = { version = "1.16.1", features = ["full"] }
>>>>>>> a0c45122

zebra-chain = { path = "../zebra-chain", features = ["proptest-impl"] }
zebra-test = { path = "../zebra-test/" }<|MERGE_RESOLUTION|>--- conflicted
+++ resolved
@@ -34,33 +34,20 @@
 zebra-test = { path = "../zebra-test/", optional = true }
 
 [dev-dependencies]
-<<<<<<< HEAD
 color-eyre = "0.6.0"
 once_cell = "1.9.0"
-# TODO: replace w/ crate version when released: https://github.com/ZcashFoundation/zebra/issues/2083
-# Note: if updating this, also update the workspace Cargo.toml to match.
-halo2 = "=0.1.0-beta.1"
-=======
-color-eyre = "0.5.11"
-once_cell = "1.9"
 insta = { version = "1.12.0", features = ["ron"] }
->>>>>>> a0c45122
 itertools = "0.10.3"
 proptest = "0.10.1"
 proptest-derive = "0.3.0"
-<<<<<<< HEAD
 spandoc = "0.2.1"
-tokio = { version = "1.17.0", features = ["full"] }
-=======
-spandoc = "0.2"
 
 # TODO: replace w/ crate version when released: https://github.com/ZcashFoundation/zebra/issues/2083
 # Note: if updating this, also update the workspace Cargo.toml to match.
 halo2 = "=0.1.0-beta.1"
 jubjub = "0.8.0"
 
-tokio = { version = "1.16.1", features = ["full"] }
->>>>>>> a0c45122
+tokio = { version = "1.17.0", features = ["full"] }
 
 zebra-chain = { path = "../zebra-chain", features = ["proptest-impl"] }
 zebra-test = { path = "../zebra-test/" }