--- conflicted
+++ resolved
@@ -27,13 +27,6 @@
             # TODO: use environmental variables instead of Rust features (part of #2995)
             exec cargo test --locked --release --features "test_sync_to_mandatory_checkpoint_${NETWORK,,},lightwalletd-grpc-tests" --package zebrad --test acceptance -- --nocapture --include-ignored "sync_to_mandatory_checkpoint_${NETWORK,,}"
         elif [[ "$TEST_CHECKPOINT_SYNC" -eq "1" ]]; then
-<<<<<<< HEAD
-            exec cargo "test" "--locked" "--release" "--features" "enable-sentry,test_sync_past_mandatory_checkpoint_${NETWORK,,}" "--manifest-path" "zebrad/Cargo.toml" "sync_past_mandatory_checkpoint_${NETWORK,,}"
-        elif [[ "$TEST_LWD_FULL_SYNC" -eq "1" ]]; then
-            exec cargo "test" "--locked" "--release" "--features" "enable-sentry" "--test" "acceptance" "--" "--nocapture" "--ignored" "lightwalletd_full_sync"
-        elif [[ "$TEST_LWD_UPDATE_SYNC" -eq "1" ]]; then
-            exec cargo "test" "--locked" "--release" "--features" "enable-sentry" "--test" "acceptance" "--" "--nocapture" "--ignored" "lightwalletd_update_sync"
-=======
             # Run a Zebra sync starting at the cached mandatory checkpoint, and syncing past it.
             #
             # TODO: use environmental variables instead of Rust features (part of #2995)
@@ -44,6 +37,9 @@
         elif [[ "$TEST_LWD_FULL_SYNC" -eq "1" ]]; then
             # Starting at a cached Zebra tip, run a lightwalletd sync to tip.
             exec cargo test --locked --release --features lightwalletd-grpc-tests --package zebrad --test acceptance -- --nocapture --include-ignored lightwalletd_full_sync
+        elif [[ "$TEST_LWD_FULL_SYNC" -eq "1" ]]; then
+            # Starting at a cached lightwalletd tip, run a quick update sync.
+            exec cargo test --locked --release --features lightwalletd-grpc-tests --package zebrad --test acceptance -- --nocapture --include-ignored lightwalletd_full_sync
 
         # These tests actually use gRPC.
         elif [[ "$TEST_LWD_TRANSACTIONS" -eq "1" ]]; then
@@ -51,7 +47,6 @@
             exec cargo test --locked --release --features lightwalletd-grpc-tests --package zebrad --test acceptance -- --nocapture --include-ignored sending_transactions_using_lightwalletd
 
         # These command-lines are provided by the caller.
->>>>>>> 379e663a
         else
             exec "$@"
         fi
