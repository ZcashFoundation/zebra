#!/bin/bash

set -x

if [ ! -f /app/zebrad.toml ]; then
echo "
[consensus]
checkpoint_sync = ${CHECKPOINT_SYNC}
[metrics]
endpoint_addr = 0.0.0.0:9999
[network]
network = ${NETWORK}
[state]
cache_dir = /zebrad-cache
[tracing]
force_use_color = true
endpoint_addr = 0.0.0.0:3000" > /app/zebrad.toml
fi

case "$1" in
    -- | cargo)
        if [[ "$RUN_ALL_TESTS" -eq "1" ]]; then
            exec cargo "test" "--locked" "--release" "--features" "enable-sentry" "--workspace" "--" "--include-ignored"
        elif [[ "$TEST_FULL_SYNC" -eq "1" ]]; then
            exec cargo "test" "--locked" "--release" "--features" "enable-sentry" "--test" "acceptance" "--" "--nocapture" "--ignored" "full_sync_mainnet"
<<<<<<< HEAD
        elif [[ "$TEST_LWD_RPC_CALL" -eq "1" ]]; then
            exec cargo "test" "--locked" "--release" "--features" "enable-sentry" "--test" "acceptance" "--" "--nocapture" "--ignored" "fully_synced_rpc_test"
=======
        elif [[ "$TEST_DISK_REBUILD" -eq "1" ]]; then
            exec cargo "test" "--locked" "--release" "--features" "enable-sentry,test_sync_to_mandatory_checkpoint_${NETWORK,,}" "--manifest-path" "zebrad/Cargo.toml" "sync_to_mandatory_checkpoint_${NETWORK,,}"
        elif [[ "$TEST_CHECKPOINT_SYNC" -eq "1" ]]; then
            exec cargo "test" "--locked" "--release" "--features" "enable-sentry,test_sync_past_mandatory_checkpoint_${NETWORK,,}" "--manifest-path" "zebrad/Cargo.toml" "test_sync_past_mandatory_checkpoint_${NETWORK,,}"
>>>>>>> fc65aa65
        else
            exec "$@"
        fi
        ;;
    zebrad)
        exec zebrad "$@"
        ;;
    *)
        exec "$@"
esac

exit 1<|MERGE_RESOLUTION|>--- conflicted
+++ resolved
@@ -23,15 +23,12 @@
             exec cargo "test" "--locked" "--release" "--features" "enable-sentry" "--workspace" "--" "--include-ignored"
         elif [[ "$TEST_FULL_SYNC" -eq "1" ]]; then
             exec cargo "test" "--locked" "--release" "--features" "enable-sentry" "--test" "acceptance" "--" "--nocapture" "--ignored" "full_sync_mainnet"
-<<<<<<< HEAD
-        elif [[ "$TEST_LWD_RPC_CALL" -eq "1" ]]; then
-            exec cargo "test" "--locked" "--release" "--features" "enable-sentry" "--test" "acceptance" "--" "--nocapture" "--ignored" "fully_synced_rpc_test"
-=======
         elif [[ "$TEST_DISK_REBUILD" -eq "1" ]]; then
             exec cargo "test" "--locked" "--release" "--features" "enable-sentry,test_sync_to_mandatory_checkpoint_${NETWORK,,}" "--manifest-path" "zebrad/Cargo.toml" "sync_to_mandatory_checkpoint_${NETWORK,,}"
         elif [[ "$TEST_CHECKPOINT_SYNC" -eq "1" ]]; then
             exec cargo "test" "--locked" "--release" "--features" "enable-sentry,test_sync_past_mandatory_checkpoint_${NETWORK,,}" "--manifest-path" "zebrad/Cargo.toml" "test_sync_past_mandatory_checkpoint_${NETWORK,,}"
->>>>>>> fc65aa65
+        elif [[ "$TEST_LWD_RPC_CALL" -eq "1" ]]; then
+            exec cargo "test" "--locked" "--release" "--features" "enable-sentry" "--test" "acceptance" "--" "--nocapture" "--ignored" "fully_synced_rpc_test"
         else
             exec "$@"
         fi
