--- conflicted
+++ resolved
@@ -41,15 +41,11 @@
         # These tests actually use gRPC.
         elif [[ "$TEST_LWD_TRANSACTIONS" -eq "1" ]]; then
             # Starting at a cached tip, test a gRPC call to lightwalletd, which calls Zebra.
-<<<<<<< HEAD
-            exec cargo "test" "--locked" "--release" "--features" "lightwalletd-grpc-tests" "--test" "acceptance" "--" "--nocapture" "--ignored" "sending_transactions_using_lightwalletd"
+            exec cargo test --locked --release --features lightwalletd-grpc-tests --test acceptance -- --nocapture --ignored sending_transactions_using_lightwalletd
         elif [[ "$TEST_LWD_FULL_SYNC" -eq "1" ]]; then
             # TODO: add relevant comment
-            exec cargo "test" "--locked" "--release" "--features" "lightwalletd-grpc-tests" "--test" "acceptance" "--" "--nocapture" "--ignored" "sending_transactions_using_lightwalletd"
-=======
             exec cargo test --locked --release --features lightwalletd-grpc-tests --package zebrad --test acceptance -- --nocapture --include-ignored sending_transactions_using_lightwalletd
 
->>>>>>> f789f8aa
         # These command-lines are provided by the caller.
         else
             exec "$@"
