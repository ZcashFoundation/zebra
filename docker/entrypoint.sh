#!/bin/bash

set -x

if [ ! -f /app/zebrad.toml ]; then
echo "
[consensus]
checkpoint_sync = ${CHECKPOINT_SYNC}
[metrics]
endpoint_addr = 0.0.0.0:9999
[network]
network = ${NETWORK}
[state]
cache_dir = /zebrad-cache
[tracing]
force_use_color = true
endpoint_addr = 0.0.0.0:3000" > /app/zebrad.toml
fi

case "$1" in
    -- | cargo)
        if [[ "$RUN_ALL_TESTS" -eq "1" ]]; then
            exec cargo "test" "--locked" "--release" "--features" "enable-sentry" "--workspace" "--" "--include-ignored"
        elif [[ "$TEST_FULL_SYNC" -eq "1" ]]; then
            exec cargo "test" "--locked" "--release" "--features" "enable-sentry" "--test" "acceptance" "--" "--nocapture" "--ignored" "full_sync_mainnet"
        elif [[ "$TEST_DISK_REBUILD" -eq "1" ]]; then
            exec cargo "test" "--locked" "--release" "--features" "enable-sentry,test_sync_to_mandatory_checkpoint_${NETWORK,,}" "--manifest-path" "zebrad/Cargo.toml" "sync_to_mandatory_checkpoint_${NETWORK,,}"
        elif [[ "$TEST_CHECKPOINT_SYNC" -eq "1" ]]; then
<<<<<<< HEAD
            exec cargo "test" "--locked" "--release" "--features" "enable-sentry,test_sync_past_mandatory_checkpoint_${NETWORK,,}" "--manifest-path" "zebrad/Cargo.toml" "test_sync_past_mandatory_checkpoint_${NETWORK,,}"
        elif [[ "$TEST_LWD_RPC_CALL" -eq "1" ]]; then
            exec cargo "test" "--locked" "--release" "--features" "enable-sentry" "--test" "acceptance" "--" "--nocapture" "--ignored" "fully_synced_rpc_test"
=======
            exec cargo "test" "--locked" "--release" "--features" "enable-sentry,test_sync_past_mandatory_checkpoint_${NETWORK,,}" "--manifest-path" "zebrad/Cargo.toml" "sync_past_mandatory_checkpoint_${NETWORK,,}"
>>>>>>> 1ac84022
        else
            exec "$@"
        fi
        ;;
    zebrad)
        exec zebrad "$@"
        ;;
    *)
        exec "$@"
esac

exit 1<|MERGE_RESOLUTION|>--- conflicted
+++ resolved
@@ -26,13 +26,9 @@
         elif [[ "$TEST_DISK_REBUILD" -eq "1" ]]; then
             exec cargo "test" "--locked" "--release" "--features" "enable-sentry,test_sync_to_mandatory_checkpoint_${NETWORK,,}" "--manifest-path" "zebrad/Cargo.toml" "sync_to_mandatory_checkpoint_${NETWORK,,}"
         elif [[ "$TEST_CHECKPOINT_SYNC" -eq "1" ]]; then
-<<<<<<< HEAD
-            exec cargo "test" "--locked" "--release" "--features" "enable-sentry,test_sync_past_mandatory_checkpoint_${NETWORK,,}" "--manifest-path" "zebrad/Cargo.toml" "test_sync_past_mandatory_checkpoint_${NETWORK,,}"
+            exec cargo "test" "--locked" "--release" "--features" "enable-sentry,test_sync_past_mandatory_checkpoint_${NETWORK,,}" "--manifest-path" "zebrad/Cargo.toml" "sync_past_mandatory_checkpoint_${NETWORK,,}"
         elif [[ "$TEST_LWD_RPC_CALL" -eq "1" ]]; then
             exec cargo "test" "--locked" "--release" "--features" "enable-sentry" "--test" "acceptance" "--" "--nocapture" "--ignored" "fully_synced_rpc_test"
-=======
-            exec cargo "test" "--locked" "--release" "--features" "enable-sentry,test_sync_past_mandatory_checkpoint_${NETWORK,,}" "--manifest-path" "zebrad/Cargo.toml" "sync_past_mandatory_checkpoint_${NETWORK,,}"
->>>>>>> 1ac84022
         else
             exec "$@"
         fi
