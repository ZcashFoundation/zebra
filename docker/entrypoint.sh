--- conflicted
+++ resolved
@@ -31,16 +31,12 @@
 
         # These tests actually use gRPC.
         elif [[ "$TEST_LWD_TRANSACTIONS" -eq "1" ]]; then
-<<<<<<< HEAD
-            exec cargo "test" "--locked" "--release" "--test" "acceptance" "--" "--nocapture" "--ignored" "sending_transactions_using_lightwalletd"
-        elif [[ "$TEST_LWD_FULL_SYNC" -eq "1" ]]; then
-            exec cargo "test" "--locked" "--release" "--test" "acceptance" "--" "--nocapture" "--ignored" "lightwalletd_full_sync"
-=======
             # Starting at a cached tip, test a gRPC call to lightwalletd, which calls Zebra.
             exec cargo "test" "--locked" "--release" "--features" "lightwalletd-grpc-tests" "--test" "acceptance" "--" "--nocapture" "--ignored" "sending_transactions_using_lightwalletd"
-
+        elif [[ "$TEST_LWD_FULL_SYNC" -eq "1" ]]; then
+            # TODO: add relevant comment
+            exec cargo "test" "--locked" "--release" "--features" "lightwalletd-grpc-tests" "--test" "acceptance" "--" "--nocapture" "--ignored" "sending_transactions_using_lightwalletd"
         # These command-lines are provided by the caller.
->>>>>>> f7a3a0f6
         else
             exec "$@"
         fi
