# syntax=docker/dockerfile:1
# check=skip=UndefinedVar

# If you want to include a file in the Docker image, add it to .dockerignore.
#
# We are using 4 (TODO: 5) stages:
# - deps: install build dependencies and sets the needed variables
# - tests: builds tests binaries
# - release: builds release binaries
# - runtime: runs the release binaries
# - TODO: Add a `monitoring` stage
#
# We first set default values for build arguments used across the stages.
# Each stage must define the build arguments (ARGs) it uses.
#
# Build zebrad with these features
#
# Keep these argument defaults in sync with GitHub vars.RUST_PROD_FEATURES and vars.RUST_TEST_FEATURES
# https://github.com/ZcashFoundation/zebra/settings/variables/actions
ARG FEATURES="default-release-binaries"
ARG TEST_FEATURES="lightwalletd-grpc-tests zebra-checkpoints"
ARG EXPERIMENTAL_FEATURES=""

ARG APP_HOME="/opt/zebrad"
<<<<<<< HEAD
ARG RUST_VERSION=1.81.0

=======
ARG RUST_VERSION=1.82.0
>>>>>>> 0fe47bbb
# In this stage we download all system requirements to build the project
#
# It also captures all the build arguments to be used as environment variables.
# We set defaults for the arguments, in case the build does not include this information.
FROM rust:${RUST_VERSION}-bookworm AS deps
SHELL ["/bin/bash", "-xo", "pipefail", "-c"]

# Set the default path for the zebrad binary
ARG APP_HOME
ENV APP_HOME=${APP_HOME}
WORKDIR ${APP_HOME}

# Install zebra build deps and Dockerfile deps
RUN apt-get -qq update && \
    apt-get -qq install -y --no-install-recommends \
    llvm \
    libclang-dev \
    clang \
    ca-certificates \
    protobuf-compiler \
    rocksdb-tools \
    && rm -rf /var/lib/apt/lists/* /tmp/*

# Build arguments and variables set for tracelog levels and debug information
#
# We set defaults to all variables.
ARG RUST_LOG
ENV RUST_LOG=${RUST_LOG:-info}

ARG RUST_BACKTRACE
ENV RUST_BACKTRACE=${RUST_BACKTRACE:-1}

ARG RUST_LIB_BACKTRACE
ENV RUST_LIB_BACKTRACE=${RUST_LIB_BACKTRACE:-1}

ARG COLORBT_SHOW_HIDDEN
ENV COLORBT_SHOW_HIDDEN=${COLORBT_SHOW_HIDDEN:-1}

ARG SHORT_SHA
# If this is not set, it must be an empty string, so Zebra can try an alternative git commit source:
# https://github.com/ZcashFoundation/zebra/blob/9ebd56092bcdfc1a09062e15a0574c94af37f389/zebrad/src/application.rs#L179-L182
ENV SHORT_SHA=${SHORT_SHA:-}

ENV CARGO_HOME="${APP_HOME}/.cargo/"

COPY ./docker/entrypoint.sh /usr/local/bin/entrypoint.sh

# This stage builds tests without running them.
#
# We also download needed dependencies for tests to work, from other images.
# An entrypoint.sh is only available in this step for easier test handling with variables.
FROM deps AS tests

# Skip IPv6 tests by default, as some CI environment don't have IPv6 available
ARG ZEBRA_SKIP_IPV6_TESTS
ENV ZEBRA_SKIP_IPV6_TESTS=${ZEBRA_SKIP_IPV6_TESTS:-1}

# Use ENTRYPOINT_FEATURES to override the specific features used to run tests in entrypoint.sh,
# separately from the test and production image builds.
ARG FEATURES
ARG TEST_FEATURES
ARG EXPERIMENTAL_FEATURES
# TODO: add empty $EXPERIMENTAL_FEATURES when we can avoid adding an extra space to the end of the string
ARG ENTRYPOINT_FEATURES="${FEATURES} ${TEST_FEATURES}"

# Build Zebra test binaries, but don't run them

# Leverage a cache mount to /usr/local/cargo/registry/
# for downloaded dependencies, a cache mount to /usr/local/cargo/git/db
# for git repository dependencies, and a cache mount to ${APP_HOME}/target/ for
# compiled dependencies which will speed up subsequent builds.
# Leverage a bind mount to each crate directory to avoid having to copy the
# source code into the container. Once built, copy the executable to an
# output directory before the cache mounted ${APP_HOME}/target/ is unmounted.
RUN --mount=type=bind,source=zebrad,target=zebrad \
    --mount=type=bind,source=zebra-chain,target=zebra-chain \
    --mount=type=bind,source=zebra-network,target=zebra-network \
    --mount=type=bind,source=zebra-state,target=zebra-state \
    --mount=type=bind,source=zebra-script,target=zebra-script \
    --mount=type=bind,source=zebra-consensus,target=zebra-consensus \
    --mount=type=bind,source=zebra-rpc,target=zebra-rpc \
    --mount=type=bind,source=zebra-node-services,target=zebra-node-services \
    --mount=type=bind,source=zebra-test,target=zebra-test \
    --mount=type=bind,source=zebra-utils,target=zebra-utils \
    --mount=type=bind,source=zebra-scan,target=zebra-scan \
    --mount=type=bind,source=zebra-grpc,target=zebra-grpc \
    --mount=type=bind,source=tower-batch-control,target=tower-batch-control \
    --mount=type=bind,source=tower-fallback,target=tower-fallback \
    --mount=type=bind,source=Cargo.toml,target=Cargo.toml \
    --mount=type=bind,source=Cargo.lock,target=Cargo.lock \
    --mount=type=cache,target=${APP_HOME}/target/ \
    --mount=type=cache,target=/usr/local/cargo/git/db \
    --mount=type=cache,target=/usr/local/cargo/registry/ \
    cargo test --locked --release --features "${ENTRYPOINT_FEATURES}" --workspace --no-run && \
    cp ${APP_HOME}/target/release/zebrad /usr/local/bin && \
    cp ${APP_HOME}/target/release/zebra-checkpoints /usr/local/bin

# Copy the lightwalletd binary and source files to be able to run tests
COPY --from=electriccoinco/lightwalletd:latest /usr/local/bin/lightwalletd /usr/local/bin/
COPY ./ ./

# Entrypoint environment variables
ENV ENTRYPOINT_FEATURES=${ENTRYPOINT_FEATURES}
# We repeat the ARGs here, so they are available in the entrypoint.sh script for $RUN_ALL_EXPERIMENTAL_TESTS
ARG EXPERIMENTAL_FEATURES="journald prometheus filter-reload"
ENV ENTRYPOINT_FEATURES_EXPERIMENTAL="${ENTRYPOINT_FEATURES} ${EXPERIMENTAL_FEATURES}"

# Run tests specified by the env vars
ENTRYPOINT [ "entrypoint.sh", "test" ]

# In this stage we build a release (generate the zebrad binary)
#
# This step also adds `cache mounts` as this stage is completely independent from the
# `test` stage. This step is a dependency for the `runtime` stage, which uses the resulting
# zebrad binary from this step.
FROM deps AS release

ARG FEATURES

RUN --mount=type=bind,source=tower-batch-control,target=tower-batch-control \
    --mount=type=bind,source=tower-fallback,target=tower-fallback \
    --mount=type=bind,source=zebra-chain,target=zebra-chain \
    --mount=type=bind,source=zebra-consensus,target=zebra-consensus \
    --mount=type=bind,source=zebra-grpc,target=zebra-grpc \
    --mount=type=bind,source=zebra-network,target=zebra-network \
    --mount=type=bind,source=zebra-node-services,target=zebra-node-services \
    --mount=type=bind,source=zebra-rpc,target=zebra-rpc \
    --mount=type=bind,source=zebra-scan,target=zebra-scan \
    --mount=type=bind,source=zebra-script,target=zebra-script \
    --mount=type=bind,source=zebra-state,target=zebra-state \
    --mount=type=bind,source=zebra-test,target=zebra-test \
    --mount=type=bind,source=zebra-utils,target=zebra-utils \
    --mount=type=bind,source=zebrad,target=zebrad \
    --mount=type=bind,source=Cargo.toml,target=Cargo.toml \
    --mount=type=bind,source=Cargo.lock,target=Cargo.lock \
    --mount=type=cache,target=${APP_HOME}/target/ \
    --mount=type=cache,target=/usr/local/cargo/git/db \
    --mount=type=cache,target=/usr/local/cargo/registry/ \
    cargo build --locked --release --features "${FEATURES}" --package zebrad --bin zebrad && \
    cp ${APP_HOME}/target/release/zebrad /usr/local/bin

# This step starts from scratch using Debian and only adds the resulting binary
# from the `release` stage.
FROM debian:bookworm-slim AS runtime

COPY --from=release /usr/local/bin/zebrad /usr/local/bin/
COPY --from=release /usr/local/bin/entrypoint.sh /usr/local/bin/

# Create a non-privileged user for running `zebrad`.
#
# ## Security
#
# If an attacker manages to break out of the container, they will have root
# access to the host. [1][1]
#
# [1]: https://docs.docker.com/go/dockerfile-user-best-practices/
ARG USER="zebra"
ENV USER=${USER}

RUN adduser --system ${USER}

ARG ZEBRA_CONF_DIR="/etc/zebrad"
ENV ZEBRA_CONF_DIR=${ZEBRA_CONF_DIR}
RUN mkdir -p ${ZEBRA_CONF_DIR} && chown ${USER} ${ZEBRA_CONF_DIR}

# TODO: Shorten `ZEBRA_CACHED_STATE_DIR` to `ZEBRA_CACHE_DIR`
ARG ZEBRA_CACHED_STATE_DIR="/var/cache/zebrad"
ENV ZEBRA_CACHED_STATE_DIR=${ZEBRA_CACHED_STATE_DIR}
RUN mkdir -p ${ZEBRA_CACHED_STATE_DIR} && chown ${USER} ${ZEBRA_CACHED_STATE_DIR}

USER $USER

ENTRYPOINT [ "entrypoint.sh" ]
CMD ["zebrad"]

# TODO: Add a `monitoring` stage
#
# This stage will be based on `runtime`, and initially:
#
# - run `zebrad` on Testnet
# - with mining enabled using S-nomp and `nheqminer`.
#
# We can add further functionality to this stage for further purposes.<|MERGE_RESOLUTION|>--- conflicted
+++ resolved
@@ -22,12 +22,8 @@
 ARG EXPERIMENTAL_FEATURES=""
 
 ARG APP_HOME="/opt/zebrad"
-<<<<<<< HEAD
-ARG RUST_VERSION=1.81.0
-
-=======
 ARG RUST_VERSION=1.82.0
->>>>>>> 0fe47bbb
+
 # In this stage we download all system requirements to build the project
 #
 # It also captures all the build arguments to be used as environment variables.
