--- conflicted
+++ resolved
@@ -18,10 +18,6 @@
 # Keep in sync with vars.RUST_PROD_FEATURES in GitHub
 # https://github.com/ZcashFoundation/zebra/settings/variables/actions
 ARG FEATURES="default-release-binaries"
-<<<<<<< HEAD
-ARG TEST_FEATURES="lightwalletd-grpc-tests zebra-checkpoints"
-=======
->>>>>>> f0140a4c
 
 ARG UID=10001
 ARG GID=${UID}
@@ -66,13 +62,6 @@
 ARG ZEBRA_SKIP_IPV6_TESTS
 ENV ZEBRA_SKIP_IPV6_TESTS=${ZEBRA_SKIP_IPV6_TESTS:-1}
 
-<<<<<<< HEAD
-# Use ENTRYPOINT_FEATURES to override the specific features used to run tests in entrypoint.sh,
-# separately from the test and production image builds.
-ARG FEATURES
-ARG TEST_FEATURES
-ENV ENTRYPOINT_FEATURES="${FEATURES} ${TEST_FEATURES}"
-=======
 # This environment setup is almost identical to the `runtime` target so that the
 # `tests` target differs minimally. In fact, a subset of this setup is used for
 # the `runtime` target.
@@ -83,7 +72,6 @@
 ARG USER
 ENV USER=${USER}
 ARG HOME
->>>>>>> f0140a4c
 
 RUN addgroup --quiet --gid ${GID} ${USER} && \
     adduser --quiet --gid ${GID} --uid ${UID} --home ${HOME} ${USER} --disabled-password --gecos ""
@@ -127,10 +115,6 @@
 # Copy the lightwalletd binary and source files to be able to run tests
 COPY --from=electriccoinco/lightwalletd:latest /usr/local/bin/lightwalletd /usr/local/bin/
 
-<<<<<<< HEAD
-# Entrypoint environment variables
-ENV ENTRYPOINT_FEATURES=${ENTRYPOINT_FEATURES}
-=======
 # Copy the gosu binary to be able to run the entrypoint as non-root user
 # and allow to change permissions for mounted cache directories
 COPY --from=tianon/gosu:bookworm /gosu /usr/local/bin/
@@ -143,7 +127,6 @@
 # we need to set the correct permissions for the home and cargo home dirs owned by it.
 RUN chown -R ${UID}:${GID} "${HOME}" && \
     chown -R ${UID}:${GID} "${CARGO_HOME}"
->>>>>>> f0140a4c
 
 COPY --chown=${UID}:${GID} ./ ${HOME}
 COPY --chown=${UID}:${GID} ./docker/entrypoint.sh /usr/local/bin/entrypoint.sh
