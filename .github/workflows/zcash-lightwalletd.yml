--- conflicted
+++ resolved
@@ -4,21 +4,21 @@
   workflow_dispatch:
   push:
     branches:
-      - "main"
+      - 'main'
     paths:
       # rebuild lightwalletd whenever the related Zebra code changes
       #
       # TODO: this code isn't compiled in this docker image
       #       rebuild whenever the actual code at adityapk00/lightwalletd/master changes
-      - "zebra-rpc/**"
-      - "zebrad/tests/acceptance.rs"
-      - "zebrad/src/config.rs"
-      - "zebrad/src/commands/start.rs"
+      - 'zebra-rpc/**'
+      - 'zebrad/tests/acceptance.rs'
+      - 'zebrad/src/config.rs'
+      - 'zebrad/src/commands/start.rs'
       # workflow definitions
       #
       # unlike the Zebra code, these workflow definitions do change the docker image
-      - "docker/zcash-lightwalletd/Dockerfile"
-      - ".github/workflows/zcash-lightwalletd.yml"
+      - 'docker/zcash-lightwalletd/Dockerfile'
+      - '.github/workflows/zcash-lightwalletd.yml'
 
 env:
   PROJECT_ID: zealous-zebra
@@ -31,18 +31,14 @@
     name: Build images
     runs-on: ubuntu-latest
     permissions:
-      contents: "read"
-      id-token: "write"
+      contents: 'read'
+      id-token: 'write'
 
     steps:
       - uses: actions/checkout@v3.0.0
         with:
           repository: adityapk00/lightwalletd
-<<<<<<< HEAD
-          ref: "master"
-=======
           ref: 'master'
->>>>>>> b7f6fdc2
           persist-credentials: false
 
       - uses: actions/checkout@v3.0.0
@@ -55,17 +51,10 @@
         with:
           short-length: 7
 
-<<<<<<< HEAD
-        # Automatic tag management and OCI Image Format Specification for labels
-      - name: Docker meta
-        id: meta
-        uses: docker/metadata-action@v3.6.2
-=======
       # Automatic tag management and OCI Image Format Specification for labels
       - name: Docker meta
         id: meta
         uses: docker/metadata-action@v3.7.0
->>>>>>> b7f6fdc2
         with:
           # list of Docker images to use as base name for tags
           images: |
@@ -95,19 +84,11 @@
       # Setup gcloud CLI
       - name: Authenticate to Google Cloud
         id: auth
-<<<<<<< HEAD
-        uses: google-github-actions/auth@v0.6.0
-        with:
-          workload_identity_provider: "projects/143793276228/locations/global/workloadIdentityPools/github-actions/providers/github-oidc"
-          service_account: "github-service-account@zealous-zebra.iam.gserviceaccount.com"
-          token_format: "access_token"
-=======
         uses: google-github-actions/auth@v0.7.0
         with:
           workload_identity_provider: 'projects/143793276228/locations/global/workloadIdentityPools/github-actions/providers/github-oidc'
           service_account: 'github-service-account@zealous-zebra.iam.gserviceaccount.com'
           token_format: 'access_token'
->>>>>>> b7f6fdc2
 
       - name: Login to Google Artifact Registry
         uses: docker/login-action@v1.14.1
