name: Test instance deployment

on:
  workflow_call:
    inputs:
      network:
        required: false
        type: string
      app_name:
        required: false
        type: string
        default: 'zebra'
      test_id:
        required: true
        type: string
      test_description:
        required: true
        type: string
      test_variables:
        required: true
        type: string
      zebra_state_path:
        required: false
        type: string
        default: '/zebrad-cache'
      disk_prefix:
        required: false
        type: string
        default: 'zebrad-cache'
      disk_suffix:
        required: false
        type: string
      needs_zebra_state:
        required: true
        type: boolean
<<<<<<< HEAD
      needs_zebra_state:
        required: true
        type: boolean
        default: false
      needs_lwd_state:
        required: true
        type: boolean
=======
>>>>>>> a3257981
        default: false
      saves_to_disk:
        required: true
        type: boolean
      height_grep_text:
        required: false
        type: string

env:
  NETWORK: Mainnet
  IMAGE_NAME: zebrad-test
  GAR_BASE: us-docker.pkg.dev/zealous-zebra/zebra
  ZONE: us-central1-a
  MACHINE_TYPE: c2d-standard-16

jobs:
  test-without-cached-state:
    name: Run ${{ inputs.test_id }} test
<<<<<<< HEAD
    if: ${{ !needs_zebra_state && !needs_lwd_state }}
=======
    if: ${{ !inputs.needs_zebra_state }}
>>>>>>> a3257981
    runs-on: ubuntu-latest
    permissions:
      contents: 'read'
      id-token: 'write'
    steps:
      - name: Inject slug/short variables
        uses: rlespinasse/github-slug-action@v4
        with:
          short-length: 7

      - name: Downcase network name for disks
        run: |
          NETWORK_CAPS=${{ inputs.network }}
          echo "NETWORK=${NETWORK_CAPS,,}" >> $GITHUB_ENV

      # Setup gcloud CLI
      - name: Authenticate to Google Cloud
        id: auth
        uses: google-github-actions/auth@v0.7.1
        with:
          workload_identity_provider: 'projects/143793276228/locations/global/workloadIdentityPools/github-actions/providers/github-oidc'
          service_account: 'github-service-account@zealous-zebra.iam.gserviceaccount.com'
          token_format: 'access_token'

      - name: Create GCP compute instance
        id: create-instance
        run: |
          gcloud compute instances create-with-container "${{ inputs.test_id }}-${{ env.GITHUB_REF_SLUG_URL }}-${{ env.GITHUB_SHA_SHORT }}" \
          --boot-disk-size 100GB \
          --boot-disk-type pd-ssd \
          --create-disk name="${{ inputs.test_id }}-${{ env.GITHUB_SHA_SHORT }}",device-name="${{ inputs.test_id }}-${{ env.GITHUB_SHA_SHORT }}",size=100GB,type=pd-ssd \
          --container-image debian:buster \
          --container-restart-policy=never \
          --machine-type ${{ env.MACHINE_TYPE }} \
          --scopes cloud-platform \
          --metadata=google-monitoring-enabled=true,google-logging-enabled=true \
          --tags ${{ inputs.app_name }} \
          --zone ${{ env.ZONE }}
          sleep 60

      - name: Run ${{ inputs.test_id }} test
        run: |
          gcloud compute ssh \
          ${{ inputs.test_id }}-${{ env.GITHUB_REF_SLUG_URL }}-${{ env.GITHUB_SHA_SHORT }} \
          --zone ${{ env.ZONE }} \
          --quiet \
          --ssh-flag="-o ServerAliveInterval=5" \
          --command \
          "\
          sudo mkfs.ext4 /dev/sdb \
          && \
          docker volume create --driver local --opt type=ext4 --opt device=/dev/sdb \
          ${{ inputs.test_id }}-${{ env.GITHUB_SHA_SHORT }} \
          && \
          docker run ${{ inputs.test_variables }} -t --name ${{ inputs.test_id }} \
          --mount type=volume,src=${{ inputs.test_id }}-${{ env.GITHUB_SHA_SHORT }},dst=${{ inputs.zebra_state_path }} \
          ${{ env.GAR_BASE }}/${{ env.IMAGE_NAME }}:sha-${{ env.GITHUB_SHA_SHORT }}"

      - name: Get state version from constants.rs
        run: |
          LOCAL_STATE_VERSION=$(grep -oE "DATABASE_FORMAT_VERSION: .* [0-9]+" $GITHUB_WORKSPACE/zebra-state/src/constants.rs | grep -oE "[0-9]+" | tail -n1)
          echo "STATE_VERSION: $LOCAL_STATE_VERSION"

          echo "STATE_VERSION=$LOCAL_STATE_VERSION" >> $GITHUB_ENV

      - name: Get sync height from logs
        run: |
          SYNC_HEIGHT=""

          DOCKER_LOGS=$(\
          gcloud compute ssh \
          ${{ inputs.test_id }}-${{ env.GITHUB_REF_SLUG_URL }}-${{ env.GITHUB_SHA_SHORT }} \
          --zone ${{ env.ZONE }} \
          --quiet \
          --ssh-flag="-o ServerAliveInterval=5" \
          --command="docker logs ${{ inputs.test_id }} --tail 20")

          SYNC_HEIGHT=$(echo $DOCKER_LOGS | grep -oE '${{ inputs.height_grep_text }}\([0-9]+\)' | grep -oE '[0-9]+' | tail -1 || [[ $? == 1 ]])
          echo "SYNC_HEIGHT=$SYNC_HEIGHT" >> $GITHUB_ENV

      # Create image from disk that will be used for following tests
      # Force the image creation as the disk is still attached even though is not being used by the container
      - name: Create image from state disk
        if: ${{ inputs.saves_to_disk }}
        run: |
          gcloud compute images create ${{ inputs.disk_prefix }}-${{ env.GITHUB_REF_SLUG_URL }}-${{ env.GITHUB_SHA_SHORT }}-v${{ env.STATE_VERSION }}-${{ env.NETWORK }}-${{ inputs.disk_suffix }} \
          --force \
          --source-disk=${{ inputs.test_id }}-${{ env.GITHUB_SHA_SHORT }} \
          --source-disk-zone=${{ env.ZONE }} \
          --storage-location=us \
          --description="Created from commit ${{ env.GITHUB_SHA_SHORT }} with height ${{ env.SYNC_HEIGHT }}"

      - name: Delete test instance
        # If the disk generation step timeouts (+6 hours) the previous step (creating the image) willl be skipped.
        # Even if the instance continues running, no image will be created, so it's better to delete it.
        if: always()
        continue-on-error: true
        run: |
          INSTANCE=$(gcloud compute instances list --filter=${{ inputs.test_id }}-${{ env.GITHUB_REF_SLUG_URL }}-${{ env.GITHUB_SHA_SHORT }} --format='value(NAME)')
          if [ -z "${INSTANCE}" ]; then
            echo "No instance to delete"
          else
            gcloud compute instances delete "${INSTANCE}" --zone "${{ env.ZONE }}" --delete-disks all --quiet
          fi

  test-with-cached-state:
<<<<<<< HEAD
    name: Test generated cached state
    if: ${{ needs_zebra_state && !needs_lwd_state }}
=======
    name: Run ${{ inputs.test_id }} test
    if: ${{ inputs.needs_zebra_state }}
>>>>>>> a3257981
    runs-on: ubuntu-latest
    permissions:
      contents: 'read'
      id-token: 'write'
    steps:
      - uses: actions/checkout@v3.0.2
        with:
          persist-credentials: false
          fetch-depth: '2'

      - name: Inject slug/short variables
        uses: rlespinasse/github-slug-action@v4
        with:
          short-length: 7

      - name: Downcase network name for disks
        run: |
          NETWORK_CAPS=${{ github.event.inputs.network || env.NETWORK }}
          echo "NETWORK=${NETWORK_CAPS,,}" >> $GITHUB_ENV

      # Setup gcloud CLI
      - name: Authenticate to Google Cloud
        id: auth
        uses: google-github-actions/auth@v0.7.1
        with:
          workload_identity_provider: 'projects/143793276228/locations/global/workloadIdentityPools/github-actions/providers/github-oidc'
          service_account: 'github-service-account@zealous-zebra.iam.gserviceaccount.com'
          token_format: 'access_token'

      # Before executing any further steps, validate the local state and remote version are the same,
      # or at least that the local state version is greater than the available cached state version from main.
      #
      # Aftwards, get the disk name to be used on further steps
      - name: Validate local state version with cached state
        id: get-disk-name
        run: |
          LOCAL_STATE_VERSION=$(grep -oE "DATABASE_FORMAT_VERSION: .* [0-9]+" "$GITHUB_WORKSPACE/zebra-state/src/constants.rs" | grep -oE "[0-9]+" | tail -n1)
          echo "LOCAL_STATE_VERSION: $LOCAL_STATE_VERSION"

          ZEBRA_STATE_DISK=$(gcloud compute images list --filter="name~${{ inputs.disk_prefix }} AND name~-${{ inputs.disk_suffix }}" --format="value(NAME)" --sort-by=~creationTimestamp --limit=1)
          echo "Disk: $ZEBRA_STATE_DISK"
          echo "Description: $(gcloud compute images describe $ZEBRA_STATE_DISK --format='value(DESCRIPTION)')"

          GCP_STATE_VERSION=$(echo "$ZEBRA_STATE_DISK" | grep -oE "v[0-9]+" | grep -oE "[0-9]+")
          echo "GCP_STATE_VERSION: $GCP_STATE_VERSION"

          if [[ "$LOCAL_STATE_VERSION" -lt "$GCP_STATE_VERSION" ]]; then echo "Local version is lower than cached version" && exit 1; fi

          echo "ZEBRA_CACHED_DISK_NAME=$ZEBRA_STATE_DISK" >> $GITHUB_ENV

      # Creates Compute Engine virtual machine instance w/ disks
      - name: Create GCP compute instance
        id: create-instance
        run: |
          gcloud compute instances create-with-container "${{ inputs.test_id }}-${{ env.GITHUB_REF_SLUG_URL }}-${{ env.GITHUB_SHA_SHORT }}" \
          --boot-disk-size 100GB \
          --boot-disk-type pd-ssd \
          --create-disk image=${{ env.ZEBRA_CACHED_DISK_NAME }},name="${{ inputs.disk_prefix }}-${{ inputs.test_id }}-${{ env.GITHUB_SHA_SHORT }}",device-name="${{ inputs.disk_prefix }}-${{ inputs.test_id }}-${{ env.GITHUB_SHA_SHORT }}",size=100GB,type=pd-ssd \
          --container-image debian:buster \
          --container-restart-policy=never \
          --machine-type ${{ env.MACHINE_TYPE }} \
          --scopes cloud-platform \
          --metadata=google-monitoring-enabled=true,google-logging-enabled=true \
          --tags ${{ inputs.app_name }} \
          --zone ${{ env.ZONE }}
          sleep 60

      - name: Run ${{ inputs.test_id }} test
        run: |
          gcloud compute ssh \
          ${{ inputs.test_id }}-${{ env.GITHUB_REF_SLUG_URL }}-${{ env.GITHUB_SHA_SHORT }} \
          --zone ${{ env.ZONE }} \
          --quiet \
          --ssh-flag="-o ServerAliveInterval=5" \
          --command \
          "\
          docker volume create --driver local --opt type=ext4 --opt device=/dev/sdb \
          ${{ inputs.disk_prefix }}-${{ inputs.test_id }}-${{ env.GITHUB_SHA_SHORT }} \
          && \
          docker run ${{ inputs.test_variables }} -t --name ${{ inputs.test_id }} \
          --mount type=volume,src=${{ inputs.disk_prefix }}-${{ inputs.test_id }}-${{ env.GITHUB_SHA_SHORT }},dst=${{ inputs.zebra_state_path }} \
          ${{ env.GAR_BASE }}/${{ env.IMAGE_NAME }}:sha-${{ env.GITHUB_SHA_SHORT }}"

<<<<<<< HEAD
          EXIT_CODE=$(\
          gcloud compute ssh \
          ${{ inputs.test_id }}-${{ env.GITHUB_REF_SLUG_URL }}-${{ env.GITHUB_SHA_SHORT }} \
          --zone ${{ env.ZONE }} \
          --quiet \
          --ssh-flag="-o ServerAliveInterval=5" \
          --command="docker wait ${{ inputs.test_id }}")

          exit ${EXIT_CODE}

      # Create image from disk that will be used for following tests
      # Force the image creation as the disk is still attached even though is not being used by the container
      - name: Create image from state disk
        if: ${{ inputs.saves_to_disk }}
        run: |
          gcloud compute images create ${{ inputs.disk_prefix }}-${{ env.GITHUB_REF_SLUG_URL }}-${{ env.GITHUB_SHA_SHORT }}-v${{ env.STATE_VERSION }}-${{ env.NETWORK }}-${{ inputs.disk_suffix }} \
          --force \
          --source-disk=${{ inputs.test_id }}-${{ env.GITHUB_SHA_SHORT }} \
          --source-disk-zone=${{ env.ZONE }} \
          --storage-location=us \
          --description="Created from commit ${{ env.GITHUB_SHA_SHORT }} with height ${{ env.SYNC_HEIGHT }}"

=======
>>>>>>> a3257981
      - name: Delete test instance
        # We don't want to leave a failed instance in GCP using resources
        if: always()
        continue-on-error: true
        run: |
          INSTANCE=$(gcloud compute instances list --filter=${{ inputs.test_id }}-${{ env.GITHUB_REF_SLUG_URL }}-${{ env.GITHUB_SHA_SHORT }} --format='value(NAME)')
          if [ -z "${INSTANCE}" ]; then
            echo "No instance to delete"
          else
            gcloud compute instances delete "${INSTANCE}" --zone "${{ env.ZONE }}" --delete-disks all --quiet
          fi<|MERGE_RESOLUTION|>--- conflicted
+++ resolved
@@ -33,16 +33,9 @@
       needs_zebra_state:
         required: true
         type: boolean
-<<<<<<< HEAD
-      needs_zebra_state:
+      needs_lwd_state:
         required: true
         type: boolean
-        default: false
-      needs_lwd_state:
-        required: true
-        type: boolean
-=======
->>>>>>> a3257981
         default: false
       saves_to_disk:
         required: true
@@ -61,11 +54,7 @@
 jobs:
   test-without-cached-state:
     name: Run ${{ inputs.test_id }} test
-<<<<<<< HEAD
-    if: ${{ !needs_zebra_state && !needs_lwd_state }}
-=======
-    if: ${{ !inputs.needs_zebra_state }}
->>>>>>> a3257981
+    if: ${{ inputs.!needs_zebra_state && inputs.!needs_lwd_state }}
     runs-on: ubuntu-latest
     permissions:
       contents: 'read'
@@ -172,13 +161,8 @@
           fi
 
   test-with-cached-state:
-<<<<<<< HEAD
     name: Test generated cached state
-    if: ${{ needs_zebra_state && !needs_lwd_state }}
-=======
-    name: Run ${{ inputs.test_id }} test
-    if: ${{ inputs.needs_zebra_state }}
->>>>>>> a3257981
+    if: ${{ inputs.needs_zebra_state && inputs.!needs_lwd_state }}
     runs-on: ubuntu-latest
     permissions:
       contents: 'read'
@@ -262,17 +246,6 @@
           --mount type=volume,src=${{ inputs.disk_prefix }}-${{ inputs.test_id }}-${{ env.GITHUB_SHA_SHORT }},dst=${{ inputs.zebra_state_path }} \
           ${{ env.GAR_BASE }}/${{ env.IMAGE_NAME }}:sha-${{ env.GITHUB_SHA_SHORT }}"
 
-<<<<<<< HEAD
-          EXIT_CODE=$(\
-          gcloud compute ssh \
-          ${{ inputs.test_id }}-${{ env.GITHUB_REF_SLUG_URL }}-${{ env.GITHUB_SHA_SHORT }} \
-          --zone ${{ env.ZONE }} \
-          --quiet \
-          --ssh-flag="-o ServerAliveInterval=5" \
-          --command="docker wait ${{ inputs.test_id }}")
-
-          exit ${EXIT_CODE}
-
       # Create image from disk that will be used for following tests
       # Force the image creation as the disk is still attached even though is not being used by the container
       - name: Create image from state disk
@@ -285,8 +258,6 @@
           --storage-location=us \
           --description="Created from commit ${{ env.GITHUB_SHA_SHORT }} with height ${{ env.SYNC_HEIGHT }}"
 
-=======
->>>>>>> a3257981
       - name: Delete test instance
         # We don't want to leave a failed instance in GCP using resources
         if: always()
