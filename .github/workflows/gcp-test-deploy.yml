name: Test instance deployment

on:
  workflow_call:
    inputs:
      network:
        required: false
        type: string
      app_name:
        required: false
        type: string
        default: 'zebra'
      test_id:
        required: true
        type: string
      test_description:
        required: true
        type: string
      test_variables:
        required: true
        type: string
      zebra_state_path:
        required: false
        type: string
        default: '/zebrad-cache'
      disk_prefix:
        required: false
        type: string
        default: 'zebrad-cache'
      disk_suffix:
        required: false
        type: string
      needs_zebra_state:
        required: true
        type: boolean
        default: false
      saves_to_disk:
        required: true
        type: boolean
      height_grep_text:
        required: false
        type: string

env:
  NETWORK: Mainnet
  IMAGE_NAME: zebrad-test
  GAR_BASE: us-docker.pkg.dev/zealous-zebra/zebra
  ZONE: us-central1-a
  MACHINE_TYPE: c2d-standard-16

jobs:
  test-without-cached-state:
    name: Run ${{ inputs.test_id }} test
    if: ${{ !inputs.needs_zebra_state }}
    runs-on: ubuntu-latest
    permissions:
      contents: 'read'
      id-token: 'write'
    steps:
      - name: Inject slug/short variables
        uses: rlespinasse/github-slug-action@v4
        with:
          short-length: 7

      - name: Downcase network name for disks
        run: |
          NETWORK_CAPS=${{ inputs.network }}
          echo "NETWORK=${NETWORK_CAPS,,}" >> $GITHUB_ENV

      # Setup gcloud CLI
      - name: Authenticate to Google Cloud
        id: auth
        uses: google-github-actions/auth@v0.7.1
        with:
          workload_identity_provider: 'projects/143793276228/locations/global/workloadIdentityPools/github-actions/providers/github-oidc'
          service_account: 'github-service-account@zealous-zebra.iam.gserviceaccount.com'
          token_format: 'access_token'

      - name: Create GCP compute instance
        id: create-instance
<<<<<<< HEAD
        if: (${{ inputs.needs_constants }} && steps.changed-files-specific.outputs.any_changed == 'true' && github.event_name == 'push') || ${{ !inputs.needs_constants }}
=======
>>>>>>> 1ac84022
        run: |
          gcloud compute instances create-with-container "${{ inputs.test_id }}-${{ env.GITHUB_REF_SLUG_URL }}-${{ env.GITHUB_SHA_SHORT }}" \
          --boot-disk-size 100GB \
          --boot-disk-type pd-ssd \
          --create-disk name="${{ inputs.test_id }}-${{ env.GITHUB_SHA_SHORT }}",device-name="${{ inputs.test_id }}-${{ env.GITHUB_SHA_SHORT }}",size=100GB,type=pd-ssd \
          --container-image debian:buster \
          --container-restart-policy=never \
          --machine-type ${{ env.MACHINE_TYPE }} \
          --scopes cloud-platform \
          --metadata=google-monitoring-enabled=true,google-logging-enabled=true \
          --tags ${{ inputs.app_name }} \
          --zone ${{ env.ZONE }}
          sleep 60

      - name: Run ${{ inputs.test_id }} test
        run: |
          gcloud compute ssh \
          ${{ inputs.test_id }}-${{ env.GITHUB_REF_SLUG_URL }}-${{ env.GITHUB_SHA_SHORT }} \
          --zone ${{ env.ZONE }} \
          --quiet \
          --ssh-flag="-o ServerAliveInterval=5" \
          --command \
          "\
          sudo mkfs.ext4 /dev/sdb \
          && \
          docker volume create --driver local --opt type=ext4 --opt device=/dev/sdb \
          ${{ inputs.test_id }}-${{ env.GITHUB_SHA_SHORT }} \
          && \
          docker run ${{ inputs.test_variables }} -t --name ${{ inputs.test_id }} \
          --mount type=volume,src=${{ inputs.test_id }}-${{ env.GITHUB_SHA_SHORT }},dst=${{ inputs.zebra_state_path }} \
          ${{ env.GAR_BASE }}/${{ env.IMAGE_NAME }}:sha-${{ env.GITHUB_SHA_SHORT }}"

      - name: Get state version from constants.rs
        run: |
          LOCAL_STATE_VERSION=$(grep -oE "DATABASE_FORMAT_VERSION: .* [0-9]+" $GITHUB_WORKSPACE/zebra-state/src/constants.rs | grep -oE "[0-9]+" | tail -n1)
          echo "STATE_VERSION: $LOCAL_STATE_VERSION"

          echo "STATE_VERSION=$LOCAL_STATE_VERSION" >> $GITHUB_ENV

      - name: Get sync height from logs
        run: |
          SYNC_HEIGHT=""

          DOCKER_LOGS=$(\
          gcloud compute ssh \
          ${{ inputs.test_id }}-${{ env.GITHUB_REF_SLUG_URL }}-${{ env.GITHUB_SHA_SHORT }} \
          --zone ${{ env.ZONE }} \
          --quiet \
          --ssh-flag="-o ServerAliveInterval=5" \
          --command="docker logs ${{ inputs.test_id }} --tail 20")

          SYNC_HEIGHT=$(echo $DOCKER_LOGS | grep -oE '${{ inputs.height_grep_text }}\([0-9]+\)' | grep -oE '[0-9]+' | tail -1 || [[ $? == 1 ]])
          echo "SYNC_HEIGHT=$SYNC_HEIGHT" >> $GITHUB_ENV

      # Create image from disk that will be used for following tests
      # Force the image creation as the disk is still attached even though is not being used by the container
      - name: Create image from state disk
        if: ${{ inputs.saves_to_disk }}
        run: |
          gcloud compute images create ${{ inputs.disk_prefix }}-${{ env.GITHUB_REF_SLUG_URL }}-${{ env.GITHUB_SHA_SHORT }}-v${{ env.STATE_VERSION }}-${{ env.NETWORK }}-${{ inputs.disk_suffix }} \
          --force \
          --source-disk=${{ inputs.test_id }}-${{ env.GITHUB_SHA_SHORT }} \
          --source-disk-zone=${{ env.ZONE }} \
          --storage-location=us \
          --description="Created from commit ${{ env.GITHUB_SHA_SHORT }} with height ${{ env.SYNC_HEIGHT }}"

      - name: Delete test instance
        # If the disk generation step timeouts (+6 hours) the previous step (creating the image) willl be skipped.
        # Even if the instance continues running, no image will be created, so it's better to delete it.
        if: always()
        continue-on-error: true
        run: |
          INSTANCE=$(gcloud compute instances list --filter=${{ inputs.test_id }}-${{ env.GITHUB_REF_SLUG_URL }}-${{ env.GITHUB_SHA_SHORT }} --format='value(NAME)')
          if [ -z "${INSTANCE}" ]; then
            echo "No instance to delete"
          else
            gcloud compute instances delete "${INSTANCE}" --zone "${{ env.ZONE }}" --delete-disks all --quiet
          fi

  test-with-cached-state:
    name: Run ${{ inputs.test_id }} test
    if: ${{ inputs.needs_zebra_state }}
    runs-on: ubuntu-latest
    permissions:
      contents: 'read'
      id-token: 'write'
    steps:
      - uses: actions/checkout@v3.0.2
        with:
          persist-credentials: false
          fetch-depth: '2'

      - name: Inject slug/short variables
        uses: rlespinasse/github-slug-action@v4
        with:
          short-length: 7

      - name: Downcase network name for disks
        run: |
          NETWORK_CAPS=${{ github.event.inputs.network || env.NETWORK }}
          echo "NETWORK=${NETWORK_CAPS,,}" >> $GITHUB_ENV

      # Setup gcloud CLI
      - name: Authenticate to Google Cloud
        id: auth
        uses: google-github-actions/auth@v0.7.1
        with:
          workload_identity_provider: 'projects/143793276228/locations/global/workloadIdentityPools/github-actions/providers/github-oidc'
          service_account: 'github-service-account@zealous-zebra.iam.gserviceaccount.com'
          token_format: 'access_token'

      # Before executing any further steps, validate the local state and remote version are the same,
      # or at least that the local state version is greater than the available cached state version from main.
      #
      # Aftwards, get the disk name to be used on further steps
      - name: Validate local state version with cached state
        id: get-disk-name
        run: |
          LOCAL_STATE_VERSION=$(grep -oE "DATABASE_FORMAT_VERSION: .* [0-9]+" "$GITHUB_WORKSPACE/zebra-state/src/constants.rs" | grep -oE "[0-9]+" | tail -n1)
          echo "LOCAL_STATE_VERSION: $LOCAL_STATE_VERSION"

          ZEBRA_STATE_DISK=$(gcloud compute images list --filter="name~${{ inputs.disk_prefix }} AND name~-${{ inputs.disk_suffix }}" --format="value(NAME)" --sort-by=~creationTimestamp --limit=1)
          echo "Disk: $ZEBRA_STATE_DISK"
          echo "Description: $(gcloud compute images describe $ZEBRA_STATE_DISK --format='value(DESCRIPTION)')"

          GCP_STATE_VERSION=$(echo "$ZEBRA_STATE_DISK" | grep -oE "v[0-9]+" | grep -oE "[0-9]+")
          echo "GCP_STATE_VERSION: $GCP_STATE_VERSION"

          if [[ "$LOCAL_STATE_VERSION" -lt "$GCP_STATE_VERSION" ]]; then echo "Local version is lower than cached version" && exit 1; fi

          echo "ZEBRA_CACHED_DISK_NAME=$ZEBRA_STATE_DISK" >> $GITHUB_ENV

      # Creates Compute Engine virtual machine instance w/ disks
      - name: Create GCP compute instance
        id: create-instance
        run: |
          gcloud compute instances create-with-container "${{ inputs.test_id }}-${{ env.GITHUB_REF_SLUG_URL }}-${{ env.GITHUB_SHA_SHORT }}" \
          --boot-disk-size 100GB \
          --boot-disk-type pd-ssd \
          --create-disk image=${{ env.ZEBRA_CACHED_DISK_NAME }},name="${{ inputs.disk_prefix }}-${{ inputs.test_id }}-${{ env.GITHUB_SHA_SHORT }}",device-name="${{ inputs.disk_prefix }}-${{ inputs.test_id }}-${{ env.GITHUB_SHA_SHORT }}",size=100GB,type=pd-ssd \
          --container-image debian:buster \
          --container-restart-policy=never \
          --machine-type ${{ env.MACHINE_TYPE }} \
          --scopes cloud-platform \
          --metadata=google-monitoring-enabled=true,google-logging-enabled=true \
          --tags ${{ inputs.app_name }} \
          --zone ${{ env.ZONE }}
          sleep 60

      - name: Run ${{ inputs.test_id }} test
        run: |
          gcloud compute ssh \
          ${{ inputs.test_id }}-${{ env.GITHUB_REF_SLUG_URL }}-${{ env.GITHUB_SHA_SHORT }} \
          --zone ${{ env.ZONE }} \
          --quiet \
          --ssh-flag="-o ServerAliveInterval=5" \
          --command \
          "\
          docker volume create --driver local --opt type=ext4 --opt device=/dev/sdb \
          ${{ inputs.disk_prefix }}-${{ inputs.test_id }}-${{ env.GITHUB_SHA_SHORT }} \
          && \
          docker run ${{ inputs.test_variables }} -t --name ${{ inputs.test_id }} \
          --mount type=volume,src=${{ inputs.disk_prefix }}-${{ inputs.test_id }}-${{ env.GITHUB_SHA_SHORT }},dst=${{ inputs.zebra_state_path }} \
          ${{ env.GAR_BASE }}/${{ env.IMAGE_NAME }}:sha-${{ env.GITHUB_SHA_SHORT }}"

      - name: Delete test instance
        # We don't want to leave a failed instance in GCP using resources
        if: always()
        continue-on-error: true
        run: |
          INSTANCE=$(gcloud compute instances list --filter=${{ inputs.test_id }}-${{ env.GITHUB_REF_SLUG_URL }}-${{ env.GITHUB_SHA_SHORT }} --format='value(NAME)')
          if [ -z "${INSTANCE}" ]; then
            echo "No instance to delete"
          else
            gcloud compute instances delete "${INSTANCE}" --zone "${{ env.ZONE }}" --delete-disks all --quiet
          fi<|MERGE_RESOLUTION|>--- conflicted
+++ resolved
@@ -78,10 +78,6 @@
 
       - name: Create GCP compute instance
         id: create-instance
-<<<<<<< HEAD
-        if: (${{ inputs.needs_constants }} && steps.changed-files-specific.outputs.any_changed == 'true' && github.event_name == 'push') || ${{ !inputs.needs_constants }}
-=======
->>>>>>> 1ac84022
         run: |
           gcloud compute instances create-with-container "${{ inputs.test_id }}-${{ env.GITHUB_REF_SLUG_URL }}-${{ env.GITHUB_SHA_SHORT }}" \
           --boot-disk-size 100GB \
