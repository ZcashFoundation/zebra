name: CI OSes

on:
  workflow_dispatch:
  # we build Rust and Zcash parameter caches on main,
  # so they can be shared by all branches:
  # https://docs.github.com/en/actions/using-workflows/caching-dependencies-to-speed-up-workflows#restrictions-for-accessing-a-cache
  push:
    branches:
      - main
    paths:
      # production code and test code
      - '**/*.rs'
      # hard-coded checkpoints
      # TODO: skip proptest regressions
      - '**/*.txt'
      # dependencies
      - '**/Cargo.toml'
      - '**/Cargo.lock'
      # workflow definitions
      - '.github/workflows/ci.yml'
  pull_request:
    paths:
      # code and tests
      - '**/*.rs'
      # hard-coded checkpoints and proptest regressions
      - '**/*.txt'
      # test data snapshots
      - '**/*.snap'
      # dependencies
      - '**/Cargo.toml'
      - '**/Cargo.lock'
      - '**/deny.toml'
      # workflow definitions
      - '.github/workflows/continous-integration-os.yml'

env:
  CARGO_INCREMENTAL: 0
  RUST_BACKTRACE: full
  RUST_LIB_BACKTRACE: full
  COLORBT_SHOW_HIDDEN: '1'

jobs:
  test:
    name: Test ${{ matrix.rust }} on ${{ matrix.os }}
    # The large timeout is to accommodate:
    # - Windows builds (75 minutes, typically 30-50 minutes), and
    # - parameter downloads (an extra 90 minutes, but only when the cache expires)
    timeout-minutes: 165
    runs-on: ${{ matrix.os }}
    strategy:
      fail-fast: false
      matrix:
        # TODO: Windows was removed for now, see https://github.com/ZcashFoundation/zebra/issues/3801
        os: [ubuntu-latest, macos-latest]
        rust: [stable, beta]
        # We're excluding macOS for the following reasons:
        # - the concurrent macOS runner limit is much lower than the Linux limit
        # - macOS is slower than Linux, and shouldn't have a build or test difference with Linux
        # - macOS is a second-tier Zebra support platform
        exclude:
          - os: macos-latest
            rust: beta

    steps:
      - uses: actions/checkout@v3.0.2
        with:
          persist-credentials: false

      - uses: actions-rs/toolchain@v1
        with:
          toolchain: ${{ matrix.rust }}
          profile: minimal
          override: true

      - uses: Swatinem/rust-cache@v1

      - name: cargo fetch
        uses: actions-rs/cargo@v1.0.3
        with:
          command: fetch

      - name: Install LLVM on Windows
        if: matrix.os == 'windows-latest'
        run: |
          choco install llvm -y
          echo "C:\Program Files\LLVM\bin" | Out-File -FilePath $env:GITHUB_PATH -Encoding utf8 -Append
          echo "LIBCLANG_PATH=C:\Program Files\LLVM\bin" | Out-File -FilePath $env:GITHUB_ENV -Encoding utf8 -Append

      - name: Skip network tests on Ubuntu and Windows
        # Ubuntu runners don't have reliable network or DNS during test steps.
        # Windows runners have an unreliable network.
        shell: bash
        if: matrix.os != 'macos-latest'
        run: echo "ZEBRA_SKIP_NETWORK_TESTS=1" >> $GITHUB_ENV

      - name: Minimise proptest cases on macOS and Windows
        # We set cases to 1, because some tests already run 1 case by default.
        # We keep maximum shrink iterations at the default value, because it only happens on failure.
        #
        # Windows compilation and tests are slower than other platforms.
        # macOS runners do extra network tests, so they take longer.
        shell: bash
        if: matrix.os != 'ubuntu-latest'
        run: |
          echo "PROPTEST_CASES=1" >> $GITHUB_ENV
          echo "PROPTEST_MAX_SHRINK_ITERS=1024" >> $GITHUB_ENV

      - name: Change target output directory on Windows
        # Windows doesn't have enough space on the D: drive, so we redirect the build output to the
        # larger C: drive.
        # TODO: Remove this workaround once the build is more efficient (#3005).
        if: matrix.os == 'windows-latest'
        run: |
          mkdir C:\zebra-target
          echo "CARGO_TARGET_DIR=C:\zebra-target" | Out-File -FilePath $env:GITHUB_ENV -Encoding utf8 -Append

      # Modified from:
      # https://github.com/zcash/librustzcash/blob/c48bb4def2e122289843ddb3cb2984c325c03ca0/.github/workflows/ci.yml#L20-L33
      #
      # TODO: split get-params-path and download-params examples into their own crate,
      #       to speed up compilation
      #       compile examples in release mode, to speed up downloads
      - name: Fetch path to Zcash parameters
        working-directory: ./zebra-consensus
        shell: bash
        run: echo "ZCASH_PARAMS=$(cargo run --example get-params-path)" >> $GITHUB_ENV
      - name: Cache Zcash parameters
        id: cache-params
        uses: actions/cache@v3
        with:
          path: ${{ env.ZCASH_PARAMS }}
          key: ${{ runner.os }}-sprout-and-sapling-params
      - name: Fetch Zcash parameters
        if: steps.cache-params.outputs.cache-hit != 'true'
        working-directory: ./zebra-consensus
        run: cargo run --example download-params

      - name: Run tests
        uses: actions-rs/cargo@v1.0.3
        with:
          command: test
          args: --verbose --workspace -- --nocapture

      # Explicitly run any tests that are usually #[ignored]

      - name: Run zebrad large sync tests
        # Skip the entire step on Ubuntu and Windows, because the test would be skipped anyway due to ZEBRA_SKIP_NETWORK_TESTS
        if: matrix.os == 'macos-latest'
        uses: actions-rs/cargo@v1.0.3
        with:
          command: test
          # Note: this only runs the zebrad acceptance tests, because re-running all the test binaries is slow on Windows
          args: --verbose --package zebrad --test acceptance -- --nocapture --include-ignored sync_large_checkpoints_

<<<<<<< HEAD
  test-fake-activation-heights:
    name: Test ${{ matrix.rust }} zebra-state with fake activation heights on ubuntu-latest
=======
  build-chain-no-features:
    name: Build ${{ matrix.rust }} zebra-chain w/o features on ubuntu-latest
>>>>>>> d2d4f5a6
    timeout-minutes: 60
    runs-on: ubuntu-latest
    strategy:
      matrix:
<<<<<<< HEAD
        rust: [stable]
=======
        rust: [stable, beta]
>>>>>>> d2d4f5a6

    steps:
      - uses: actions/checkout@v3.0.2
        with:
          persist-credentials: false

      - uses: actions-rs/toolchain@v1
        with:
          toolchain: ${{ matrix.rust }}
          profile: minimal
          override: true

      - uses: Swatinem/rust-cache@v1

      - name: cargo fetch
        uses: actions-rs/cargo@v1.0.3
        with:
          command: fetch

<<<<<<< HEAD
      # This test changes zebra-chain's activation heights,
      # which can recompile all the Zebra crates,
      # so we want its build products to be cached separately.
      #
      # Also, we don't want to accidentally use the fake heights in other tests.
      - name: Run tests with fake activation heights
        uses: actions-rs/cargo@v1.0.3
        env:
          TEST_FAKE_ACTIVATION_HEIGHTS: ''
        with:
          command: test
          # Note: this only runs the zebra-state crate tests,
          # because re-running all the test binaries can be slow
          args: --verbose --package zebra-state --lib -- --nocapture --include-ignored with_fake_activation_heights
=======
      - name: Run build without features enabled
        working-directory: ./zebra-chain
        run: cargo build --verbose --no-default-features
>>>>>>> d2d4f5a6

  # Install Zebra with lockfile dependencies, with no caching and default features
  install-from-lockfile-no-cache:
    name: Install zebrad from lockfile without cache on ubuntu-latest
    timeout-minutes: 60
    runs-on: ubuntu-latest

    steps:
      - uses: actions/checkout@v3.0.2
        with:
          persist-credentials: false

      - uses: actions-rs/toolchain@v1
        with:
          toolchain: stable
          profile: minimal
          override: true

      - name: Install
        uses: actions-rs/cargo@v1.0.3
        with:
          command: install
          args: --locked --path ./zebrad/ zebrad

  # Check that Cargo.lock includes any Cargo.toml changes.
  # This check makes sure the `cargo-deny` crate dependency checks are accurate.
  check-cargo-lock:
    name: Check Cargo.lock is up to date
    timeout-minutes: 60
    runs-on: ubuntu-latest

    steps:
      - uses: actions/checkout@v3.0.2
        with:
          persist-credentials: false

      - uses: actions-rs/toolchain@v1
        with:
          toolchain: stable
          profile: minimal
          override: true

      - uses: Swatinem/rust-cache@v1

      - name: Check Cargo.lock is up to date
        uses: actions-rs/cargo@v1.0.3
        with:
          command: check
          args: --locked --all-features --all-targets

  cargo-deny:
    name: Check deny.toml ${{ matrix.checks }} ${{ matrix.features }}
    runs-on: ubuntu-latest
    strategy:
      matrix:
        checks:
          - bans
          - sources
        features: ['', '--all-features', '--no-default-features']

    # Prevent sudden announcement of a new advisory from failing ci:
    continue-on-error: ${{ matrix.checks == 'advisories' }}

    steps:
      - uses: actions/checkout@v3.0.2
        with:
          persist-credentials: false

      # this check also runs with optional features off
      # so we expect some warnings about "skip tree root was not found"
      - name: Check ${{ matrix.checks }} with features ${{ matrix.features }}
        uses: EmbarkStudios/cargo-deny-action@v1
        with:
          command: check ${{ matrix.checks }}
          args: --workspace with features ${{ matrix.features }}<|MERGE_RESOLUTION|>--- conflicted
+++ resolved
@@ -153,62 +153,6 @@
           # Note: this only runs the zebrad acceptance tests, because re-running all the test binaries is slow on Windows
           args: --verbose --package zebrad --test acceptance -- --nocapture --include-ignored sync_large_checkpoints_
 
-<<<<<<< HEAD
-  test-fake-activation-heights:
-    name: Test ${{ matrix.rust }} zebra-state with fake activation heights on ubuntu-latest
-=======
-  build-chain-no-features:
-    name: Build ${{ matrix.rust }} zebra-chain w/o features on ubuntu-latest
->>>>>>> d2d4f5a6
-    timeout-minutes: 60
-    runs-on: ubuntu-latest
-    strategy:
-      matrix:
-<<<<<<< HEAD
-        rust: [stable]
-=======
-        rust: [stable, beta]
->>>>>>> d2d4f5a6
-
-    steps:
-      - uses: actions/checkout@v3.0.2
-        with:
-          persist-credentials: false
-
-      - uses: actions-rs/toolchain@v1
-        with:
-          toolchain: ${{ matrix.rust }}
-          profile: minimal
-          override: true
-
-      - uses: Swatinem/rust-cache@v1
-
-      - name: cargo fetch
-        uses: actions-rs/cargo@v1.0.3
-        with:
-          command: fetch
-
-<<<<<<< HEAD
-      # This test changes zebra-chain's activation heights,
-      # which can recompile all the Zebra crates,
-      # so we want its build products to be cached separately.
-      #
-      # Also, we don't want to accidentally use the fake heights in other tests.
-      - name: Run tests with fake activation heights
-        uses: actions-rs/cargo@v1.0.3
-        env:
-          TEST_FAKE_ACTIVATION_HEIGHTS: ''
-        with:
-          command: test
-          # Note: this only runs the zebra-state crate tests,
-          # because re-running all the test binaries can be slow
-          args: --verbose --package zebra-state --lib -- --nocapture --include-ignored with_fake_activation_heights
-=======
-      - name: Run build without features enabled
-        working-directory: ./zebra-chain
-        run: cargo build --verbose --no-default-features
->>>>>>> d2d4f5a6
-
   # Install Zebra with lockfile dependencies, with no caching and default features
   install-from-lockfile-no-cache:
     name: Install zebrad from lockfile without cache on ubuntu-latest
