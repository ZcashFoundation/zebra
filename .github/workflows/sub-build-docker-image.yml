# This workflow automates the building and pushing of Docker images based on user-defined inputs. It includes:
# - Accepting various inputs like image name, Dockerfile path, target, and additional Rust-related parameters.
# - Authenticates with Google Cloud and logs into Google Artifact Registry and DockerHub.
# - Uses Docker Buildx for improved build performance and caching.
# - Builds the Docker image and pushes it to both Google Artifact Registry and potentially DockerHub, depending on release type.
# - Manages caching strategies to optimize build times across different branches.
name: Build docker image

on:
  workflow_call:
    inputs:
      image_name:
        required: true
        type: string
      dockerfile_path:
        required: true
        type: string
      dockerfile_target:
        required: true
        type: string
      short_sha:
        required: false
        type: string
      rust_backtrace:
        required: false
        type: string
      rust_lib_backtrace:
        required: false
        type: string
      # defaults to: vars.RUST_LOG
      rust_log:
        required: false
        type: string
      # defaults to: vars.RUST_PROD_FEATURES
      features:
        required: false
        type: string
      # defaults to: vars.RUST_TEST_FEATURES (and entrypoint.sh adds vars.RUST_PROD_FEATURES)
      test_features:
        required: false
        type: string
      latest_tag:
        required: false
        type: boolean
        default: false
      tag_suffix:
        required: false
        type: string
      no_cache:
        description: 'Disable the Docker cache for this build'
        required: false
        type: boolean
        default: false

    outputs:
      image_digest:
        description: 'The image digest to be used on a caller workflow'
        value: ${{ jobs.build.outputs.image_digest }}


env:
  FEATURES: ${{ inputs.features || vars.RUST_PROD_FEATURES }}
  TEST_FEATURES: ${{ inputs.test_features || vars.RUST_TEST_FEATURES }}
  RUST_LOG: ${{ inputs.rust_log || vars.RUST_LOG }}
  CARGO_INCREMENTAL: ${{ vars.CARGO_INCREMENTAL }}

jobs:
  build:
    name: Build images
    timeout-minutes: 210
    runs-on: ubuntu-latest
    outputs:
      image_digest: ${{ steps.docker_build.outputs.digest }}
      image_name: ${{ fromJSON(steps.docker_build.outputs.metadata)['image.name'] }}
    permissions:
      contents: 'read'
      id-token: 'write'
    steps:
      - uses: actions/checkout@v4.1.6
        with:
          persist-credentials: false
      - uses: r7kamura/rust-problem-matchers@v1.5.0

      - name: Inject slug/short variables
        uses: rlespinasse/github-slug-action@v4
        with:
          short-length: 7

      # Automatic tag management and OCI Image Format Specification for labels
      - name: Docker meta
        id: meta
        uses: docker/metadata-action@v5.5.1
        with:
          # list of Docker images to use as base name for tags
          # We only publish images to DockerHub if a release is not a pre-release
          # Ref: https://github.com/orgs/community/discussions/26281#discussioncomment-3251177
          images: |
            us-docker.pkg.dev/${{ vars.GCP_PROJECT }}/zebra/${{ inputs.image_name }}
            zfnd/${{ inputs.image_name }},enable=${{ github.event_name == 'release' && !github.event.release.prerelease }}
          # appends inputs.tag_suffix to image tags/names
          flavor: |
            suffix=${{ inputs.tag_suffix }}
            latest=${{ inputs.latest_tag }}
          # generate Docker tags based on the following events/attributes
          tags: |
            # These DockerHub release tags support the following use cases:
            # - `latest`: always use the latest Zebra release when you pull or update
            # - `v1.x.y` or `1.x.y`: always use the exact version, don't automatically upgrade
            #
            # `semver` adds a "latest" tag if `inputs.latest_tag` is `true`.
            type=semver,pattern={{version}}
            type=ref,event=tag
            # DockerHub release and CI tags.
            # This tag makes sure tests are using exactly the right image, even when multiple PRs run at the same time.
            type=sha,event=push
            # These CI-only tags support CI on PRs, the main branch, and scheduled full syncs. 
            # These tags do not appear on DockerHub, because DockerHub images are only published on the release event.
            type=ref,event=pr
            type=ref,event=branch
            type=edge,enable={{is_default_branch}}
            type=schedule

      - name: Authenticate to Google Cloud
        id: auth
        uses: google-github-actions/auth@v2.1.3
        with:
          retries: '3'
          workload_identity_provider: '${{ vars.GCP_WIF }}'
          service_account: '${{ vars.GCP_ARTIFACTS_SA }}'
          token_format: 'access_token'
          # Some builds might take over an hour, and Google's default lifetime duration for
          # an access token is 1 hour (3600s). We increase this to 3 hours (10800s)
          # as some builds take over an hour.
          access_token_lifetime: 10800s

      - name: Login to Google Artifact Registry
        uses: docker/login-action@v3.2.0
        with:
          registry: us-docker.pkg.dev
          username: oauth2accesstoken
          password: ${{ steps.auth.outputs.access_token }}

      - name: Login to DockerHub
<<<<<<< HEAD
        uses: docker/login-action@v3.1.0
=======
        # We only publish images to DockerHub if a release is not a pre-release
        # Ref: https://github.com/orgs/community/discussions/26281#discussioncomment-3251177
        if: ${{ github.event_name == 'release' && !github.event.release.prerelease }}
        uses: docker/login-action@v3.2.0
>>>>>>> 55c69929
        with:
          username: ${{ secrets.DOCKERHUB_USERNAME }}
          password: ${{ secrets.DOCKERHUB_TOKEN }}

      # Setup Docker Buildx to use Docker Build Cloud
      - name: Set up Docker Buildx
        id: buildx
        uses: docker/setup-buildx-action@v3
        with:
          version: "lab:latest"
          driver: cloud
          endpoint: "zfnd/zebra"

      # Build and push image to Google Artifact Registry, and possibly DockerHub
      - name: Build & push
        id: docker_build
        uses: docker/build-push-action@v5.3.0
        with:
          target: ${{ inputs.dockerfile_target }}
          context: .
          file: ${{ inputs.dockerfile_path }}
          tags: ${{ steps.meta.outputs.tags }}
          labels: ${{ steps.meta.outputs.labels }}
          build-args: |
            SHORT_SHA=${{ env.GITHUB_SHA_SHORT }}
            RUST_LOG=${{ env.RUST_LOG }}
            FEATURES=${{ env.FEATURES }}
            TEST_FEATURES=${{ env.TEST_FEATURES }}
          push: true
          # Don't read from the cache if the caller disabled it.
          # https://docs.docker.com/engine/reference/commandline/buildx_build/#options
          no-cache: ${{ inputs.no_cache }}<|MERGE_RESOLUTION|>--- conflicted
+++ resolved
@@ -141,14 +141,10 @@
           password: ${{ steps.auth.outputs.access_token }}
 
       - name: Login to DockerHub
-<<<<<<< HEAD
-        uses: docker/login-action@v3.1.0
-=======
         # We only publish images to DockerHub if a release is not a pre-release
         # Ref: https://github.com/orgs/community/discussions/26281#discussioncomment-3251177
         if: ${{ github.event_name == 'release' && !github.event.release.prerelease }}
         uses: docker/login-action@v3.2.0
->>>>>>> 55c69929
         with:
           username: ${{ secrets.DOCKERHUB_USERNAME }}
           password: ${{ secrets.DOCKERHUB_TOKEN }}
