--- conflicted
+++ resolved
@@ -86,9 +86,8 @@
           service_account: 'github-service-account@zealous-zebra.iam.gserviceaccount.com'
           token_format: 'access_token'
 
-<<<<<<< HEAD
       # - name: Login to Google Artifact Registry
-      #   uses: docker/login-action@v1.14.1
+      #   uses: docker/login-action@v2.0.0
       #   with:
       #     registry: us-docker.pkg.dev
       #     username: oauth2accesstoken
@@ -96,19 +95,7 @@
       #     logout: false
 
       - name: Login to Github Package Registry
-        uses: docker/login-action@v1.14.1
-=======
-      - name: Login to Google Artifact Registry
         uses: docker/login-action@v2.0.0
-        with:
-          registry: us-docker.pkg.dev
-          username: oauth2accesstoken
-          password: ${{ steps.auth.outputs.access_token }}
-          logout: false
-
-      - name: Login to Google Container Registry
-        uses: docker/login-action@v2.0.0
->>>>>>> 7fccd6b9
         with:
           registry: ghcr.io
           username: ${{ github.actor }}
