--- conflicted
+++ resolved
@@ -13,10 +13,7 @@
 
 env:
   CARGO_INCREMENTAL: '1'
-<<<<<<< HEAD
-=======
   NETWORK: Mainnet
->>>>>>> a872f172
   PROJECT_ID: ${{ secrets.GCP_PROJECT_ID }}
   GAR_BASE: us-docker.pkg.dev/${{ secrets.GCP_PROJECT_ID }}/zebra
   GCR_BASE: gcr.io/${{ secrets.GCP_PROJECT_ID }}
@@ -77,11 +74,7 @@
           ${{ env.GCR_BASE }}/${{ env.GITHUB_REPOSITORY_SLUG_URL }}/${{ env.GITHUB_REPOSITORY_SLUG_URL }}/${{ env.GITHUB_HEAD_REF_SLUG || env.GITHUB_REF_SLUG }}:latest
           ${{ env.GCR_BASE }}/${{ env.GITHUB_REPOSITORY_SLUG_URL }}/${{ env.GITHUB_REPOSITORY_SLUG_URL }}/${{ env.GITHUB_HEAD_REF_SLUG || env.GITHUB_REF_SLUG }}:${{ env.GITHUB_SHA_SHORT }}
         build-args: |
-<<<<<<< HEAD
-          NETWORK=${{ github.event.inputs.network }}
-=======
           NETWORK=${{ github.event.inputs.network || env.NETWORK }}
->>>>>>> a872f172
           SHORT_SHA=${{ env.GITHUB_SHA_SHORT }}
           RUST_BACKTRACE=1
           ZEBRA_SKIP_IPV6_TESTS="1"
