name: CI Docker

# Ensures that only one workflow task will run at a time. Previous builds, if
# already in process, will get cancelled. Only the latest commit will be allowed
# to run, cancelling any workflows in between
concurrency:
  group: ${{ github.workflow }}-${{ github.head_ref || github.run_id }}
  cancel-in-progress: true

on:
  schedule:
    # Run this job every Friday at mid-day UTC
    # This is limited to the Zebra and lightwalletd Full Sync jobs
    # TODO: we should move this behavior to a separate workflow
    - cron:  '0 12 * * 5'

  workflow_dispatch:
    inputs:
      network:
        default: 'Mainnet'
        description: 'Network to deploy: Mainnet or Testnet'
        required: true
      regenerate-disks:
        type: boolean
        default: false
        description: 'Just run a Zebra checkpoint sync and update checkpoint disks'
        required: true
      run-full-sync:
        type: boolean
        default: false
        description: 'Just run a Zebra full sync on `network`, and update tip disks'
        required: true
      run-lwd-sync:
        type: boolean
        default: false
        description: 'Just run a lightwalletd full sync and update tip disks'
        required: true
      force_save_to_disk:
        required: false
        type: boolean
        default: false
        description: 'Force tests to always create a cached state disk, if they already create disks'
      no_cache:
        description: 'Disable the Docker cache for this build'
        required: false
        type: boolean
        default: false

  pull_request:
    paths:
      # code and tests
      - '**/*.rs'
      # hard-coded checkpoints and proptest regressions
      - '**/*.txt'
      # test data snapshots
      - '**/*.snap'
      # dependencies
      - '**/Cargo.toml'
      - '**/Cargo.lock'
      # configuration files
      - '.cargo/config.toml'
      - '**/clippy.toml'
      # workflow definitions
      - 'docker/**'
      - '.github/workflows/continous-integration-docker.yml'
      - '.github/workflows/deploy-gcp-tests.yml'
      - '.github/workflows/build-docker-image.yml'
      - '.github/workflows/find-cached-disks.yml'

  push:
    branches:
      - main
    paths:
      # code and tests
      - '**/*.rs'
      # hard-coded checkpoints and proptest regressions
      - '**/*.txt'
      # test data snapshots
      - '**/*.snap'
      # dependencies
      - '**/Cargo.toml'
      - '**/Cargo.lock'
      # configuration files
      - '.cargo/config.toml'
      - '**/clippy.toml'
      # workflow definitions
      - 'docker/**'
      - '.dockerignore'
      - '.github/workflows/continous-integration-docker.yml'
      - '.github/workflows/deploy-gcp-tests.yml'
      - '.github/workflows/find-cached-disks.yml'
      - '.github/workflows/build-docker-image.yml'

jobs:
  # to also run a job on Mergify head branches,
  # add `|| (github.event_name == 'push' && startsWith(github.head_ref, 'mergify/merge-queue/'))`:
  # https://docs.github.com/en/actions/using-workflows/events-that-trigger-workflows#running-your-workflow-based-on-the-head-or-base-branch-of-a-pull-request-1

  # Check if the cached state disks used by the tests are available for the default network.
  #
  # The default network is mainnet unless a manually triggered workflow or repository variable
  # is configured differently.
  #
  # The outputs for this job have the same names as the workflow outputs in find-cached-disks.yml
  get-available-disks:
    name: Check if cached state disks exist for ${{ inputs.network || vars.ZCASH_NETWORK }}
    uses: ./.github/workflows/find-cached-disks.yml
    with:
      network: ${{ inputs.network || vars.ZCASH_NETWORK }}

  # Check if the cached state disks used by the tests are available for testnet.
  #
  # The outputs for this job have the same names as the workflow outputs in find-cached-disks.yml
  # Some outputs are ignored, because we don't run those jobs on testnet.
  get-available-disks-testnet:
    name: Check if cached state disks exist for testnet
    uses: ./.github/workflows/find-cached-disks.yml
    with:
      network: 'Testnet'

  # Build the docker image used by the tests.
  #
  # The default network in the Zebra config in the image is mainnet, unless a manually triggered
  # workflow or repository variable is configured differently. Testnet jobs change that config to
  # testnet when running the image.
  build:
    name: Build CI Docker
    uses: ./.github/workflows/build-docker-image.yml
    with:
      dockerfile_path: ./docker/Dockerfile
      dockerfile_target: tests
      image_name: ${{ vars.CI_IMAGE_NAME }}
      no_cache: ${{ inputs.no_cache || false }}
      rust_backtrace: full
      rust_lib_backtrace: full
      rust_log: info

  # zebrad tests without cached state

  # TODO: make the non-cached-state tests use:
  # network: ${{ inputs.network || vars.ZCASH_NETWORK }}

  # Run all the zebra tests, including tests that are ignored by default.
  # Skips tests that need a cached state disk or a lightwalletd binary.
  #
  # - We run all the tests behind the `getblocktemplate-rpcs` feature as a separated step.
  # - We activate the gRPC feature to avoid recompiling `zebrad`, but we don't actually run any gRPC tests.
  #
  # TODO: turn this test and the getblocktemplate test into a matrix, so the jobs use exactly the same diagnostics settings
  test-all:
    name: Test all
    runs-on: ubuntu-latest-xl
    needs: build
    if: ${{ github.event.inputs.regenerate-disks != 'true' && github.event.inputs.run-full-sync != 'true' && github.event.inputs.run-lwd-sync != 'true' }}
    steps:
      - uses: r7kamura/rust-problem-matchers@v1.4.0

      - name: Inject slug/short variables
        uses: rlespinasse/github-slug-action@v4
        with:
          short-length: 7

      # Run unit, basic acceptance tests, and ignored tests, only showing command output if the test fails.
      #
      # If some tests hang, add "-- --nocapture" for just that test, or for all the tests.
      - name: Run zebrad tests
        run: |
          docker pull ${{ vars.GAR_BASE }}/${{ vars.CI_IMAGE_NAME }}:sha-${{ env.GITHUB_SHA_SHORT }}
          docker run -e NETWORK --name zebrad-tests --tty ${{ vars.GAR_BASE }}/${{ vars.CI_IMAGE_NAME }}:sha-${{ env.GITHUB_SHA_SHORT }} cargo test --locked --release --features "lightwalletd-grpc-tests" --workspace -- --include-ignored
        env:
          NETWORK: ${{ inputs.network || vars.ZCASH_NETWORK }}

  # zebrad tests without cached state with `getblocktemplate-rpcs` feature
  #
  # Same as above but we run all the tests behind the `getblocktemplate-rpcs` feature.
  test-all-getblocktemplate-rpcs:
    name: Test all with getblocktemplate-rpcs feature
    runs-on: ubuntu-latest-xl
    needs: build
    if: ${{ github.event.inputs.regenerate-disks != 'true' && github.event.inputs.run-full-sync != 'true' && github.event.inputs.run-lwd-sync != 'true' }}
    steps:
      - uses: r7kamura/rust-problem-matchers@v1.4.0

      - name: Inject slug/short variables
        uses: rlespinasse/github-slug-action@v4
        with:
          short-length: 7

      - name: Run zebrad tests
        run: |
          docker pull ${{ vars.GAR_BASE }}/${{ vars.CI_IMAGE_NAME }}:sha-${{ env.GITHUB_SHA_SHORT }}
          docker run -e NETWORK --name zebrad-tests --tty -e ${{ inputs.network || vars.ZCASH_NETWORK }} ${{ vars.GAR_BASE }}/${{ vars.CI_IMAGE_NAME }}:sha-${{ env.GITHUB_SHA_SHORT }} cargo test --locked --release --features "lightwalletd-grpc-tests getblocktemplate-rpcs" --workspace -- --include-ignored
        env:
          NETWORK: ${{ inputs.network || vars.ZCASH_NETWORK }}

  # Run state tests with fake activation heights.
  #
  # This test changes zebra-chain's activation heights,
  # which can recompile all the Zebra crates,
  # so we want its build products to be cached separately.
  #
  # Also, we don't want to accidentally use the fake heights in other tests.
  #
  # (The gRPC feature is a zebrad feature, so it isn't needed here.)
  test-fake-activation-heights:
    name: Test with fake activation heights
    runs-on: ubuntu-latest
    needs: build
    if: ${{ github.event.inputs.regenerate-disks != 'true' && github.event.inputs.run-full-sync != 'true' && github.event.inputs.run-lwd-sync != 'true' }}
    steps:
      - uses: r7kamura/rust-problem-matchers@v1.4.0

      - name: Inject slug/short variables
        uses: rlespinasse/github-slug-action@v4
        with:
          short-length: 7

      - name: Run tests with fake activation heights
        run: |
          docker pull ${{ vars.GAR_BASE }}/${{ vars.CI_IMAGE_NAME }}:sha-${{ env.GITHUB_SHA_SHORT }}
          docker run -e NETWORK -e TEST_FAKE_ACTIVATION_HEIGHTS --name zebrad-tests -t ${{ vars.GAR_BASE }}/${{ vars.CI_IMAGE_NAME }}:sha-${{ env.GITHUB_SHA_SHORT }} cargo test --locked --release --package zebra-state --lib -- --nocapture --include-ignored with_fake_activation_heights
        env:
          TEST_FAKE_ACTIVATION_HEIGHTS: '1'
          NETWORK: ${{ inputs.network || vars.ZCASH_NETWORK }}

  # Test that Zebra syncs and checkpoints a few thousand blocks from an empty state.
  #
  # (We activate the gRPC feature to avoid recompiling `zebrad`, but we don't actually run any gRPC tests.)
  test-empty-sync:
    name: Test checkpoint sync from empty state
    runs-on: ubuntu-latest
    needs: build
    if: ${{ github.event.inputs.regenerate-disks != 'true' && github.event.inputs.run-full-sync != 'true' && github.event.inputs.run-lwd-sync != 'true' }}
    steps:
      - uses: r7kamura/rust-problem-matchers@v1.4.0

      - name: Inject slug/short variables
        uses: rlespinasse/github-slug-action@v4
        with:
          short-length: 7

      - name: Run zebrad large sync tests
        run: |
          docker pull ${{ vars.GAR_BASE }}/${{ vars.CI_IMAGE_NAME }}:sha-${{ env.GITHUB_SHA_SHORT }}
          docker run -e NETWORK --name zebrad-tests -t ${{ vars.GAR_BASE }}/${{ vars.CI_IMAGE_NAME }}:sha-${{ env.GITHUB_SHA_SHORT }} cargo test --locked --release --features lightwalletd-grpc-tests --package zebrad --test acceptance -- --nocapture --include-ignored sync_large_checkpoints_
        env:
          NETWORK: ${{ inputs.network || vars.ZCASH_NETWORK }}

  # Test launching lightwalletd with an empty lightwalletd and Zebra state.
  #
  # (We activate the gRPC feature to avoid recompiling `zebrad`, but we don't actually run any gRPC tests.)
  test-lightwalletd-integration:
    name: Test integration with lightwalletd
    runs-on: ubuntu-latest
    needs: build
    if: ${{ github.event.inputs.regenerate-disks != 'true' && github.event.inputs.run-full-sync != 'true' && github.event.inputs.run-lwd-sync != 'true' }}
    steps:
      - uses: r7kamura/rust-problem-matchers@v1.4.0

      - name: Inject slug/short variables
        uses: rlespinasse/github-slug-action@v4
        with:
          short-length: 7

      - name: Run tests with empty lightwalletd launch
        run: |
          docker pull ${{ vars.GAR_BASE }}/${{ vars.CI_IMAGE_NAME }}:sha-${{ env.GITHUB_SHA_SHORT }}
          docker run -e NETWORK -e ZEBRA_TEST_LIGHTWALLETD --name lightwalletd-tests -t ${{ vars.GAR_BASE }}/${{ vars.CI_IMAGE_NAME }}:sha-${{ env.GITHUB_SHA_SHORT }} cargo test --locked --release --features lightwalletd-grpc-tests --package zebrad --test acceptance -- --nocapture --include-ignored lightwalletd_integration
        env:
          ZEBRA_TEST_LIGHTWALLETD: '1'
          NETWORK: ${{ inputs.network || vars.ZCASH_NETWORK }}

  # Test that Zebra works using the default config with the latest Zebra version
  test-configuration-file:
    name: Test Zebra default Docker config file
    timeout-minutes: 15
    runs-on: ubuntu-latest
    needs: build
    if: ${{ github.event.inputs.regenerate-disks != 'true' && github.event.inputs.run-full-sync != 'true' && github.event.inputs.run-lwd-sync != 'true' }}
    steps:
      - uses: r7kamura/rust-problem-matchers@v1.4.0

      - name: Inject slug/short variables
        uses: rlespinasse/github-slug-action@v4
        with:
          short-length: 7

      - name: Run tests using the default config
        run: |
          set -ex
          docker pull ${{ vars.GAR_BASE }}/${{ vars.CI_IMAGE_NAME }}:sha-${{ env.GITHUB_SHA_SHORT }}
          docker run -e NETWORK --detach --name default-conf-tests -t ${{ vars.GAR_BASE }}/${{ vars.CI_IMAGE_NAME }}:sha-${{ env.GITHUB_SHA_SHORT }} zebrad start
          EXIT_STATUS=$(docker logs --tail all --follow default-conf-tests 2>&1 | grep -q --extended-regexp --max-count=1 -e 'estimated progress to chain tip.*BeforeOverwinter'; echo $?; )
          docker stop default-conf-tests
          docker logs default-conf-tests
          exit "$EXIT_STATUS"
        env:
          NETWORK: ${{ inputs.network || vars.ZCASH_NETWORK }}

  # Test that Zebra works using the $ZEBRA_CONF_PATH config
  test-zebra-conf-path:
    name: Test Zebra custom Docker config file
    timeout-minutes: 15
    runs-on: ubuntu-latest
    needs: build
    if: ${{ github.event.inputs.regenerate-disks != 'true' && github.event.inputs.run-full-sync != 'true' && github.event.inputs.run-lwd-sync != 'true' }}
    steps:
      - uses: r7kamura/rust-problem-matchers@v1.4.0

      - name: Inject slug/short variables
        uses: rlespinasse/github-slug-action@v4
        with:
          short-length: 7

      - name: Run tests using the $ZEBRA_CONF_PATH
        run: |
          set -ex
          docker pull ${{ vars.GAR_BASE }}/${{ vars.CI_IMAGE_NAME }}:sha-${{ env.GITHUB_SHA_SHORT }}
          docker run -e NETWORK --detach -e ZEBRA_CONF_PATH --name variable-conf-tests -t ${{ vars.GAR_BASE }}/${{ vars.CI_IMAGE_NAME }}:sha-${{ env.GITHUB_SHA_SHORT }} -c $ZEBRA_CONF_PATH start
          EXIT_STATUS=$(docker logs --tail all --follow variable-conf-tests 2>&1 | grep -q --extended-regexp --max-count=1 -e 'v1.0.0-rc.2.toml'; echo $?; )
          docker stop variable-conf-tests
          docker logs variable-conf-tests
          exit "$EXIT_STATUS"
        env:
          ZEBRA_CONF_PATH: 'zebrad/tests/common/configs/v1.0.0-rc.2.toml'
          NETWORK: ${{ inputs.network || vars.ZCASH_NETWORK }}

  # END TODO: make the non-cached-state tests use:
  # network: ${{ inputs.network || vars.ZCASH_NETWORK }}

  # zebrad cached checkpoint state tests

  # Regenerate mandatory checkpoint Zebra cached state disks.
  #
  # Runs:
  # - on every PR update, but only if there's no available disk matching the actual state version from constants.rs
  # - on request, using workflow_dispatch with regenerate-disks
  #
  # Note: the output from get-available-disks should match with the caller workflow inputs
  regenerate-stateful-disks:
    name: Zebra checkpoint
    needs: [ build, get-available-disks ]
    uses: ./.github/workflows/deploy-gcp-tests.yml
    if: ${{ !fromJSON(needs.get-available-disks.outputs.zebra_checkpoint_disk) || github.event.inputs.regenerate-disks == 'true' }}
    with:
      app_name: zebrad
      test_id: sync-to-checkpoint
      test_description: Test sync up to mandatory checkpoint
      test_variables: '-e NETWORK=${{ inputs.network || vars.ZCASH_NETWORK }} -e TEST_DISK_REBUILD=1 -e ZEBRA_FORCE_USE_COLOR=1'
      needs_zebra_state: false
      saves_to_disk: true
      force_save_to_disk: ${{ inputs.force_save_to_disk || false }}
      disk_suffix: checkpoint
      height_grep_text: 'flushing database to disk .*height.*=.*Height.*\('
    secrets: inherit
    # We want to prevent multiple checkpoint syncs running at the same time,
    # but we don't want to cancel running syncs on `main` if a new PR gets merged,
    # because we might never get a finished sync.
    #
    # See the concurrency comment on the zebrad test-full-sync job for details.
    concurrency:
      group: ${{ github.workflow }}−manual-${{ format('{0}', github.event.inputs.regenerate-disks == 'true') }}-regenerate-stateful-disks
      cancel-in-progress: false

  # Test that Zebra syncs and fully validates a few thousand blocks from a cached mandatory checkpoint disk
  #
  # If the state version has changed, waits for the new cached state to be created.
  # Otherwise, if the state rebuild was skipped, runs immediately after the build job.
  test-stateful-sync:
    name: Zebra checkpoint update
    needs: [ regenerate-stateful-disks, get-available-disks ]
    uses: ./.github/workflows/deploy-gcp-tests.yml
    if: ${{ !cancelled() && !failure() && (fromJSON(needs.get-available-disks.outputs.zebra_checkpoint_disk) || needs.regenerate-stateful-disks.result == 'success') && github.event.inputs.regenerate-disks != 'true' && github.event.inputs.run-full-sync != 'true' && github.event.inputs.run-lwd-sync != 'true' }}
    with:
      app_name: zebrad
      test_id: sync-past-checkpoint
      test_description: Test full validation sync from a cached state
      test_variables: '-e NETWORK=${{ inputs.network || vars.ZCASH_NETWORK }} -e TEST_CHECKPOINT_SYNC=1 -e ZEBRA_FORCE_USE_COLOR=1'
      needs_zebra_state: true
      saves_to_disk: false
      disk_suffix: checkpoint
    secrets: inherit

  # zebrad cached tip state tests

  # Test that Zebra can run a full sync on mainnet,
  # and regenerate chain tip Zebra cached state disks.
  #
  # This test always runs on mainnet.
  #
  # Runs:
  # - on schedule, as defined at the top of the workflow
  # - on every PR update, but only if the state version in constants.rs has no cached disk
  # - in manual workflow runs, when run-full-sync is 'true' and network is 'Mainnet'
  #
  # Note: the output from get-available-disks should match with the caller workflow inputs
  test-full-sync:
    name: Zebra tip
    needs: [ build, get-available-disks ]
    uses: ./.github/workflows/deploy-gcp-tests.yml
    if: ${{ github.event_name == 'schedule' || !fromJSON(needs.get-available-disks.outputs.zebra_tip_disk) || (github.event.inputs.run-full-sync == 'true' && (inputs.network || vars.ZCASH_NETWORK) == 'Mainnet') }}
    with:
      app_name: zebrad
      test_id: full-sync
      test_description: Test a full sync up to the tip
      # The value of FULL_SYNC_MAINNET_TIMEOUT_MINUTES is currently ignored.
      # TODO: update the test to use {{ input.network }} instead?
      test_variables: '-e NETWORK=Mainnet -e FULL_SYNC_MAINNET_TIMEOUT_MINUTES=0 -e ZEBRA_FORCE_USE_COLOR=1'
      # This test runs for longer than 6 hours, so it needs multiple jobs
      is_long_test: true
      needs_zebra_state: false
      saves_to_disk: true
      force_save_to_disk: ${{ inputs.force_save_to_disk || false }}
      disk_suffix: tip
      height_grep_text: 'current_height.*=.*Height.*\('
    secrets: inherit
    # We want to prevent multiple full zebrad syncs running at the same time,
    # but we don't want to cancel running syncs on `main` if a new PR gets merged,
    # because we might never get a finished sync.
    #
    # Instead, we let the first sync complete, then queue the latest pending sync, cancelling any syncs in between.
    # (As the general workflow concurrency group just gets matched in Pull Requests,
    # it has no impact on this job.)
    #
    # TODO:
    # - allow multiple manual syncs on a branch by adding '-${{ github.run_id }}' when github.event.inputs.run-full-sync is true
    concurrency:
      group: ${{ github.workflow }}−manual-${{ format('{0}', github.event.inputs.run-full-sync == 'true') }}-test-full-sync
      cancel-in-progress: false

  # Test that Zebra can sync to the chain tip, using a cached Zebra tip state,
  # without launching `lightwalletd`.
  #
  # Runs:
  # - after every PR is merged to `main`
  # - on every PR update
  #
  # If the state version has changed, waits for the new cached state to be created.
  # Otherwise, if the state rebuild was skipped, runs immediately after the build job.
  test-update-sync:
    name: Zebra tip update
    needs: [ test-full-sync, get-available-disks ]
    uses: ./.github/workflows/deploy-gcp-tests.yml
    if: ${{ !cancelled() && !failure() && (fromJSON(needs.get-available-disks.outputs.zebra_tip_disk) || needs.test-full-sync.result == 'success') && github.event.inputs.regenerate-disks != 'true' && github.event.inputs.run-full-sync != 'true' && github.event.inputs.run-lwd-sync != 'true' }}
    with:
      app_name: zebrad
      test_id: update-to-tip
      test_description: Test syncing to tip with a Zebra tip state
      test_variables: '-e NETWORK=${{ inputs.network || vars.ZCASH_NETWORK }} -e TEST_UPDATE_SYNC=1 -e ZEBRA_FORCE_USE_COLOR=1 -e ZEBRA_CACHED_STATE_DIR=/var/cache/zebrad-cache'
      needs_zebra_state: true
      # update the disk on every PR, to increase CI speed
      saves_to_disk: true
      force_save_to_disk: ${{ inputs.force_save_to_disk || false }}
      disk_suffix: tip
      root_state_path: '/var/cache'
      zebra_state_dir: 'zebrad-cache'
      height_grep_text: 'current_height.*=.*Height.*\('
    secrets: inherit

  # zebra mainnet checkpoint generation tests

  # Test that Zebra can generate mainnet checkpoints after syncing to the chain tip,
  # using a cached Zebra tip state,
  #
  # This test always runs on mainnet.
  #
  # Runs:
  # - after every PR is merged to `main`
  # - on every PR update
  #
  # If the state version has changed, waits for the new cached state to be created.
  # Otherwise, if the state rebuild was skipped, runs immediately after the build job.
  checkpoints-mainnet:
    name: Generate checkpoints mainnet
    needs: [ test-full-sync, get-available-disks ]
    uses: ./.github/workflows/deploy-gcp-tests.yml
    if: ${{ !cancelled() && !failure() && (fromJSON(needs.get-available-disks.outputs.zebra_tip_disk) || needs.test-full-sync.result == 'success') && github.event.inputs.regenerate-disks != 'true' && github.event.inputs.run-full-sync != 'true' && github.event.inputs.run-lwd-sync != 'true' }}
    with:
      app_name: zebrad
      test_id: checkpoints-mainnet
      test_description: Generate Zebra checkpoints on mainnet
      # TODO: update the test to use {{ input.network }} instead?
      test_variables: '-e NETWORK=Mainnet -e GENERATE_CHECKPOINTS_MAINNET=1 -e ZEBRA_FORCE_USE_COLOR=1 -e ZEBRA_CACHED_STATE_DIR=/var/cache/zebrad-cache'
      needs_zebra_state: true
      # test-update-sync updates the disk on every PR, so we don't need to do it here
      saves_to_disk: false
      disk_suffix: tip
      root_state_path: '/var/cache'
      zebra_state_dir: 'zebrad-cache'
      height_grep_text: 'current_height.*=.*Height.*\('
    secrets: inherit

  # zebra testnet checkpoint generation tests
  #
  # These tests will fail when testnet is unstable, they should not be required to merge.
  #
  # TODO: ignore failures on testnet, so any failures don't appear in the GitHub interface.

  # Test that Zebra can run a full testnet sync, and regenerate chain tip Zebra cached state disks.
  # This job always runs on testnet, regardless of any inputs or variable settings.
  #
  # Runs:
  # - on schedule, as defined at the top of the workflow
  # - on every PR update, but only if the state version in constants.rs has no cached disk
  # - in manual workflow runs, when run-full-sync is 'true' and network is 'Testnet'
  #
  # Note: the output from get-available-disks-testnet should match with the caller workflow inputs
  test-full-sync-testnet:
    name: Zebra tip on testnet
    needs: [ build, get-available-disks-testnet ]
    uses: ./.github/workflows/deploy-gcp-tests.yml
    if: ${{ (github.event_name == 'schedule' && vars.SCHEDULE_TESTNET_FULL_SYNC == 'true') || !fromJSON(needs.get-available-disks-testnet.outputs.zebra_tip_disk) || (github.event.inputs.run-full-sync == 'true' && (inputs.network || vars.ZCASH_NETWORK) == 'Testnet') }}
    with:
      app_name: zebrad
      test_id: full-sync-testnet
      test_description: Test a full sync up to the tip on testnet
      # The value of FULL_SYNC_TESTNET_TIMEOUT_MINUTES is currently ignored.
      test_variables: '-e NETWORK=Testnet -e FULL_SYNC_TESTNET_TIMEOUT_MINUTES=0 -e ZEBRA_FORCE_USE_COLOR=1'
      network: "Testnet"
      # A full testnet sync could take 2-10 hours in April 2023.
      # The time varies a lot due to the small number of nodes.
      is_long_test: true
      needs_zebra_state: false
      saves_to_disk: true
      force_save_to_disk: ${{ inputs.force_save_to_disk || false }}
      disk_suffix: tip
      height_grep_text: 'current_height.*=.*Height.*\('
    secrets: inherit
    # We want to prevent multiple full zebrad syncs running at the same time,
    # but we don't want to cancel running syncs on `main` if a new PR gets merged,
    # because we might never get a finished sync.
    #
    # Instead, we let the first sync complete, then queue the latest pending sync, cancelling any syncs in between.
    # (As the general workflow concurrency group just gets matched in Pull Requests,
    # it has no impact on this job.)
    #
    # TODO:
    # - allow multiple manual syncs on a branch by adding '-${{ github.run_id }}' when github.event.inputs.run-full-sync is true
    concurrency:
      group: ${{ github.workflow }}−manual-${{ format('{0}', github.event.inputs.run-full-sync == 'true') }}-test-full-sync-testnet
      cancel-in-progress: false

  # Test that Zebra can generate testnet checkpoints after syncing to the chain tip,
  # using a cached Zebra tip state.
  #
  # This test always runs on testnet.
  #
  # Runs:
  # - after every PR is merged to `main`
  # - on every PR update
  #
  # If the state version has changed, waits for the new cached state to be created.
  # Otherwise, if the state rebuild was skipped, runs immediately after the build job.
  checkpoints-testnet:
    name: Generate checkpoints testnet
    needs: [ test-full-sync-testnet, get-available-disks-testnet ]
    uses: ./.github/workflows/deploy-gcp-tests.yml
    if: ${{ !cancelled() && !failure() && (fromJSON(needs.get-available-disks-testnet.outputs.zebra_tip_disk) || needs.test-full-sync-testnet.result == 'success') && github.event.inputs.regenerate-disks != 'true' && github.event.inputs.run-full-sync != 'true' && github.event.inputs.run-lwd-sync != 'true' }}
    with:
      app_name: zebrad
      test_id: checkpoints-testnet
      test_description: Generate Zebra checkpoints on testnet
      test_variables: '-e NETWORK=Testnet -e GENERATE_CHECKPOINTS_TESTNET=1 -e ZEBRA_FORCE_USE_COLOR=1 -e ZEBRA_CACHED_STATE_DIR=/var/cache/zebrad-cache'
      network: "Testnet"
      needs_zebra_state: true
      # update the disk on every PR, to increase CI speed
      # we don't have a test-update-sync-testnet job, so we need to update the disk here
      saves_to_disk: true
      force_save_to_disk: ${{ inputs.force_save_to_disk || false }}
      disk_suffix: tip
      root_state_path: '/var/cache'
      zebra_state_dir: 'zebrad-cache'
      height_grep_text: 'zebra_tip_height.*=.*Height.*\('
    secrets: inherit

  # lightwalletd cached tip state tests

  # Test full sync of lightwalletd with a Zebra tip state
  #
  # Runs:
  # - on schedule, as defined at the top of the workflow
  # - on every PR update, but only if the state version in constants.rs has no cached disk
  # - in manual workflow runs, when run-lwd-sync is 'true' and network is 'Mainnet' (the network is required by the test-full-sync job)
  #
  # If the state version has changed, waits for the new cached state to be created.
  # Otherwise, if the state rebuild was skipped, runs immediately after the build job.
  lightwalletd-full-sync:
    name: lightwalletd tip
    needs: [ test-full-sync, get-available-disks ]
    uses: ./.github/workflows/deploy-gcp-tests.yml
    # Currently the lightwalletd tests only work on Mainnet
    if: ${{ !cancelled() && !failure() && (inputs.network || vars.ZCASH_NETWORK) == 'Mainnet' && (fromJSON(needs.get-available-disks.outputs.zebra_tip_disk) || needs.test-full-sync.result == 'success') && (github.event_name == 'schedule' || !fromJSON(needs.get-available-disks.outputs.lwd_tip_disk) || github.event.inputs.run-lwd-sync == 'true' ) }}
    with:
      app_name: lightwalletd
      test_id: lwd-full-sync
      test_description: Test lightwalletd full sync
      test_variables: '-e NETWORK=${{ inputs.network || vars.ZCASH_NETWORK }} -e TEST_LWD_FULL_SYNC=1 -e ZEBRA_TEST_LIGHTWALLETD=1 -e ZEBRA_FORCE_USE_COLOR=1 -e ZEBRA_CACHED_STATE_DIR=/var/cache/zebrad-cache -e LIGHTWALLETD_DATA_DIR=/var/cache/lwd-cache'
      # This test runs for longer than 6 hours, so it needs multiple jobs
      is_long_test: true
      needs_zebra_state: true
      needs_lwd_state: false
      saves_to_disk: true
      force_save_to_disk: ${{ inputs.force_save_to_disk || false }}
      disk_prefix: lwd-cache
      disk_suffix: tip
      root_state_path: '/var/cache'
      zebra_state_dir: 'zebrad-cache'
      lwd_state_dir: 'lwd-cache'
      height_grep_text: 'Waiting for block: '
    secrets: inherit
    # We want to prevent multiple lightwalletd full syncs running at the same time,
    # but we don't want to cancel running syncs on `main` if a new PR gets merged,
    # because we might never get a finished sync.
    #
    # See the concurrency comment on the zebrad test-full-sync job for details.
    concurrency:
      group: ${{ github.workflow }}−manual-${{ format('{0}', github.event.inputs.run-lwd-sync == 'true') }}-lightwalletd-full-sync
      cancel-in-progress: false

  # Test update sync of lightwalletd with a lightwalletd and Zebra tip state
  # Runs:
  # - after every PR is merged to `main`
  # - on every PR update
  #
  # If the state version has changed, waits for the new cached states to be created.
  # Otherwise, if the state rebuild was skipped, runs immediately after the build job.
  lightwalletd-update-sync:
    name: lightwalletd tip update
    needs: [ lightwalletd-full-sync, get-available-disks ]
    uses: ./.github/workflows/deploy-gcp-tests.yml
    if: ${{ !cancelled() && !failure() && (inputs.network || vars.ZCASH_NETWORK) == 'Mainnet' && (fromJSON(needs.get-available-disks.outputs.lwd_tip_disk) || needs.lightwalletd-full-sync.result == 'success') && github.event.inputs.regenerate-disks != 'true' && github.event.inputs.run-full-sync != 'true' && github.event.inputs.run-lwd-sync != 'true' }}
    with:
      app_name: lightwalletd
      test_id: lwd-update-sync
      test_description: Test lightwalletd update sync with both states
      test_variables: '-e NETWORK=${{ inputs.network || vars.ZCASH_NETWORK }} -e TEST_LWD_UPDATE_SYNC=1 -e ZEBRA_TEST_LIGHTWALLETD=1 -e ZEBRA_FORCE_USE_COLOR=1 -e ZEBRA_CACHED_STATE_DIR=/var/cache/zebrad-cache -e LIGHTWALLETD_DATA_DIR=/var/cache/lwd-cache'
      needs_zebra_state: true
      needs_lwd_state: true
      saves_to_disk: true
      force_save_to_disk: ${{ inputs.force_save_to_disk || false }}
      disk_prefix: lwd-cache
      disk_suffix: tip
      root_state_path: '/var/cache'
      zebra_state_dir: 'zebrad-cache'
      lwd_state_dir: 'lwd-cache'
      height_grep_text: 'Waiting for block: '
    secrets: inherit

  # Test that Zebra can answer a synthetic RPC call, using a cached Zebra tip state
  #
  # Runs:
  # - after every PR is merged to `main`
  # - on every PR update
  #
  # If the state version has changed, waits for the new cached state to be created.
  # Otherwise, if the state rebuild was skipped, runs immediately after the build job.
  #
  # TODO: move this job below the rest of the mainnet jobs that just use Zebra cached state
  lightwalletd-rpc-test:
    name: Zebra tip JSON-RPC
    needs: [ test-full-sync, get-available-disks ]
    uses: ./.github/workflows/deploy-gcp-tests.yml
    if: ${{ !cancelled() && !failure() && (inputs.network || vars.ZCASH_NETWORK) == 'Mainnet' && (fromJSON(needs.get-available-disks.outputs.zebra_tip_disk) || needs.test-full-sync.result == 'success') && github.event.inputs.regenerate-disks != 'true' && github.event.inputs.run-full-sync != 'true' && github.event.inputs.run-lwd-sync != 'true' }}
    with:
      app_name: lightwalletd
      test_id: fully-synced-rpc
      test_description: Test lightwalletd RPC with a Zebra tip state
      test_variables: '-e NETWORK=${{ inputs.network || vars.ZCASH_NETWORK }} -e TEST_LWD_RPC_CALL=1 -e ZEBRA_TEST_LIGHTWALLETD=1 -e ZEBRA_FORCE_USE_COLOR=1 -e ZEBRA_CACHED_STATE_DIR=/var/cache/zebrad-cache'
      needs_zebra_state: true
      saves_to_disk: false
      disk_suffix: tip
      root_state_path: '/var/cache'
      zebra_state_dir: 'zebrad-cache'
    secrets: inherit

  # Test that Zebra can handle a lightwalletd send transaction RPC call, using a cached Zebra tip state
  #
  # Runs:
  # - after every PR is merged to `main`
  # - on every PR update
  #
  # If the state version has changed, waits for the new cached states to be created.
  # Otherwise, if the state rebuild was skipped, runs immediately after the build job.
  lightwalletd-transactions-test:
    name: lightwalletd tip send
    needs: [ lightwalletd-full-sync, get-available-disks ]
    uses: ./.github/workflows/deploy-gcp-tests.yml
    if: ${{ !cancelled() && !failure() && (inputs.network || vars.ZCASH_NETWORK) == 'Mainnet' && (fromJSON(needs.get-available-disks.outputs.lwd_tip_disk) || needs.lightwalletd-full-sync.result == 'success') && github.event.inputs.regenerate-disks != 'true' && github.event.inputs.run-full-sync != 'true' && github.event.inputs.run-lwd-sync != 'true' }}
    with:
      app_name: lightwalletd
      test_id: lwd-send-transactions
      test_description: Test sending transactions via lightwalletd
      test_variables: '-e NETWORK=${{ inputs.network || vars.ZCASH_NETWORK }} -e TEST_LWD_TRANSACTIONS=1 -e ZEBRA_TEST_LIGHTWALLETD=1 -e ZEBRA_FORCE_USE_COLOR=1 -e ZEBRA_CACHED_STATE_DIR=/var/cache/zebrad-cache -e LIGHTWALLETD_DATA_DIR=/var/cache/lwd-cache'
      needs_zebra_state: true
      needs_lwd_state: true
      saves_to_disk: false
      disk_suffix: tip
      root_state_path: '/var/cache'
      zebra_state_dir: 'zebrad-cache'
      lwd_state_dir: 'lwd-cache'
    secrets: inherit

  # Test that Zebra can handle gRPC wallet calls, using a cached Zebra tip state
  #
  # Runs:
  # - after every PR is merged to `main`
  # - on every PR update
  #
  # If the state version has changed, waits for the new cached states to be created.
  # Otherwise, if the state rebuild was skipped, runs immediately after the build job.
  lightwalletd-grpc-test:
    name: lightwalletd GRPC tests
    needs: [ lightwalletd-full-sync, get-available-disks ]
    uses: ./.github/workflows/deploy-gcp-tests.yml
    if: ${{ !cancelled() && !failure() && (inputs.network || vars.ZCASH_NETWORK) == 'Mainnet' && (fromJSON(needs.get-available-disks.outputs.lwd_tip_disk) || needs.lightwalletd-full-sync.result == 'success') && github.event.inputs.regenerate-disks != 'true' && github.event.inputs.run-full-sync != 'true' && github.event.inputs.run-lwd-sync != 'true' }}
    with:
      app_name: lightwalletd
      test_id: lwd-grpc-wallet
      test_description: Test gRPC calls via lightwalletd
      test_variables: '-e NETWORK=${{ inputs.network || vars.ZCASH_NETWORK }} -e TEST_LWD_GRPC=1 -e ZEBRA_TEST_LIGHTWALLETD=1 -e ZEBRA_FORCE_USE_COLOR=1 -e ZEBRA_CACHED_STATE_DIR=/var/cache/zebrad-cache -e LIGHTWALLETD_DATA_DIR=/var/cache/lwd-cache'
      needs_zebra_state: true
      needs_lwd_state: true
      saves_to_disk: false
      disk_suffix: tip
      root_state_path: '/var/cache'
      zebra_state_dir: 'zebrad-cache'
      lwd_state_dir: 'lwd-cache'
    secrets: inherit

  ## getblocktemplate-rpcs using cached Zebra state on mainnet
  #
  # TODO: move these below the rest of the mainnet jobs that just use Zebra cached state

  # Test that Zebra can handle a getblocktemplate RPC call, using a cached Zebra tip state
  #
  # Runs:
  # - after every PR is merged to `main`
  # - on every PR update
  #
  # If the state version has changed, waits for the new cached states to be created.
  # Otherwise, if the state rebuild was skipped, runs immediately after the build job.
  get-block-template-test:
    name: get block template
    needs: [ test-full-sync, get-available-disks ]
    uses: ./.github/workflows/deploy-gcp-tests.yml
    if: ${{ !cancelled() && !failure() && (fromJSON(needs.get-available-disks.outputs.zebra_tip_disk) || needs.test-full-sync.result == 'success') && github.event.inputs.regenerate-disks != 'true' && github.event.inputs.run-full-sync != 'true' && github.event.inputs.run-lwd-sync != 'true' }}
    with:
      app_name: zebrad
      test_id: get-block-template
      test_description: Test getblocktemplate RPC method via Zebra's rpc server
      test_variables: '-e NETWORK=${{ inputs.network || vars.ZCASH_NETWORK }} -e TEST_GET_BLOCK_TEMPLATE=1 -e ZEBRA_FORCE_USE_COLOR=1 -e ZEBRA_CACHED_STATE_DIR=/var/cache/zebrad-cache'
      needs_zebra_state: true
      needs_lwd_state: false
      saves_to_disk: false
      disk_suffix: tip
      root_state_path: '/var/cache'
      zebra_state_dir: 'zebrad-cache'
    secrets: inherit

  # Test that Zebra can handle a submit block RPC call, using a cached Zebra tip state
  #
  # Runs:
  # - after every PR is merged to `main`
  # - on every PR update
  #
  # If the state version has changed, waits for the new cached states to be created.
  # Otherwise, if the state rebuild was skipped, runs immediately after the build job.
  submit-block-test:
    name: submit block
    needs: [ test-full-sync, get-available-disks ]
    uses: ./.github/workflows/deploy-gcp-tests.yml
    if: ${{ !cancelled() && !failure() && (fromJSON(needs.get-available-disks.outputs.zebra_tip_disk) || needs.test-full-sync.result == 'success') && github.event.inputs.regenerate-disks != 'true' && github.event.inputs.run-full-sync != 'true' && github.event.inputs.run-lwd-sync != 'true' }}
    with:
      app_name: zebrad
      test_id: submit-block
      test_description: Test submitting blocks via Zebra's rpc server
      test_variables: '-e NETWORK=${{ inputs.network || vars.ZCASH_NETWORK }} -e TEST_SUBMIT_BLOCK=1 -e ZEBRA_FORCE_USE_COLOR=1 -e ZEBRA_CACHED_STATE_DIR=/var/cache/zebrad-cache'
      needs_zebra_state: true
      needs_lwd_state: false
      saves_to_disk: false
      disk_suffix: tip
      root_state_path: '/var/cache'
      zebra_state_dir: 'zebrad-cache'
    secrets: inherit

  failure-issue:
    name: Open or update issues for main branch failures
    # When a new test is added to this workflow, add it to this list.
    #
    # This list is for reliable tests that are run on the `main` branch.
    # Testnet jobs are not in this list, because we expect testnet to fail occasionally.
<<<<<<< HEAD
    needs: [ regenerate-stateful-disks, test-full-sync, lightwalletd-full-sync, test-all, test-all-getblocktemplate-rpcs, test-fake-activation-heights, test-empty-sync, test-lightwalletd-integration, test-configuration-file, test-zebra-conf-path, test-stateful-sync, test-update-sync, checkpoints-mainnet, lightwalletd-update-sync, lightwalletd-rpc-test, lightwalletd-transactions-test, lightwalletd-grpc-test, get-block-template-test, submit-block-test ]
    # Only open tickets for failed scheduled jobs, manual workflow runs, or `main` branch merges.
=======
    needs: [ regenerate-stateful-disks, test-full-sync, lightwalletd-full-sync, test-all, test-all-getblocktemplate-rpcs, test-fake-activation-heights, test-empty-sync, test-lightwalletd-integration, test-configuration-file, test-zebra-conf-path, test-stateful-sync, test-update-sync, generate-checkpoints-mainnet, lightwalletd-update-sync, lightwalletd-rpc-test, lightwalletd-transactions-test, lightwalletd-grpc-test, get-block-template-test, submit-block-test ]
    # Only open tickets for failed or cancelled jobs that are not coming from PRs.
>>>>>>> 59ea5f16
    # (PR statuses are already reported in the PR jobs list, and checked by Mergify.)
    if: (failure() && github.event.pull_request == null) || (cancelled() && github.event.pull_request == null)
    runs-on: ubuntu-latest
    steps:
      - uses: jayqi/failed-build-issue-action@v1
        with:
          title-template: "{{refname}} branch CI failed: {{eventName}} in {{workflow}}"
          # New failures open an issue with this label.
          label-name: S-ci-fail-main-branch-auto-issue
          # If there is already an open issue with this label, any failures become comments on that issue.
          always-create-new-issue: false
          github-token: ${{ secrets.GITHUB_TOKEN }}<|MERGE_RESOLUTION|>--- conflicted
+++ resolved
@@ -789,13 +789,8 @@
     #
     # This list is for reliable tests that are run on the `main` branch.
     # Testnet jobs are not in this list, because we expect testnet to fail occasionally.
-<<<<<<< HEAD
     needs: [ regenerate-stateful-disks, test-full-sync, lightwalletd-full-sync, test-all, test-all-getblocktemplate-rpcs, test-fake-activation-heights, test-empty-sync, test-lightwalletd-integration, test-configuration-file, test-zebra-conf-path, test-stateful-sync, test-update-sync, checkpoints-mainnet, lightwalletd-update-sync, lightwalletd-rpc-test, lightwalletd-transactions-test, lightwalletd-grpc-test, get-block-template-test, submit-block-test ]
-    # Only open tickets for failed scheduled jobs, manual workflow runs, or `main` branch merges.
-=======
-    needs: [ regenerate-stateful-disks, test-full-sync, lightwalletd-full-sync, test-all, test-all-getblocktemplate-rpcs, test-fake-activation-heights, test-empty-sync, test-lightwalletd-integration, test-configuration-file, test-zebra-conf-path, test-stateful-sync, test-update-sync, generate-checkpoints-mainnet, lightwalletd-update-sync, lightwalletd-rpc-test, lightwalletd-transactions-test, lightwalletd-grpc-test, get-block-template-test, submit-block-test ]
     # Only open tickets for failed or cancelled jobs that are not coming from PRs.
->>>>>>> 59ea5f16
     # (PR statuses are already reported in the PR jobs list, and checked by Mergify.)
     if: (failure() && github.event.pull_request == null) || (cancelled() && github.event.pull_request == null)
     runs-on: ubuntu-latest
