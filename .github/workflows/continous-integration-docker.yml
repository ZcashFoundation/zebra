--- conflicted
+++ resolved
@@ -286,11 +286,7 @@
     # to also run on Mergify head branches,
     # add `|| (github.event_name == 'push' && startsWith(github.head_ref, 'mergify/merge-queue/'))`:
     # https://docs.github.com/en/actions/using-workflows/events-that-trigger-workflows#running-your-workflow-based-on-the-head-or-base-branch-of-a-pull-request-1
-<<<<<<< HEAD
-    if: ${{ (github.event_name == 'push' && github.ref == 'main') || !fromJSON(needs.get-available-disks.outputs.zebra_tip_disk) || github.event.inputs.run-full-sync == 'true' }}
-=======
     if: ${{ (github.event_name == 'push' && github.ref_name == 'main') || !fromJSON(needs.get-available-disks.outputs.zebra_tip_disk) || github.event.inputs.run-full-sync == 'true' }}
->>>>>>> ab787621
     with:
       test_id: full-sync-to-tip
       test_description: Test a full sync up to the tip
