--- conflicted
+++ resolved
@@ -344,6 +344,7 @@
   # If the state version has changed, waits for the new cached state to be created.
   # Otherwise, if the state rebuild was skipped, runs immediately after the build job.
   lightwalletd-full-sync:
+    name: lightwalletd tip
     needs: test-full-sync
     uses: ./.github/workflows/deploy-gcp-tests.yml
     if: ${{ !cancelled() && !failure() && github.event.inputs.regenerate-disks != 'true' && github.event.inputs.run-full-sync != 'true' }}
@@ -368,13 +369,9 @@
   #
   # If the state version has changed, waits for the new cached states to be created.
   # Otherwise, if the state rebuild was skipped, runs immediately after the build job.
-<<<<<<< HEAD
+  # TODO: move this job under lightwalletd-full-sync to have a sequential logic
   lightwalletd-update-sync:
-=======
-  # TODO: move this job under lightwalletd-full-sync to have a sequential logic
-  lightwalletd-transactions-test:
-    name: lightwalletd tip send
->>>>>>> 9335f684
+    name: lightwalletd tip update
     needs: lightwalletd-full-sync
     uses: ./.github/workflows/deploy-gcp-tests.yml
     if: ${{ !cancelled() && !failure() && github.event.inputs.regenerate-disks != 'true' && github.event.inputs.run-full-sync != 'true' }}
@@ -400,14 +397,9 @@
   #
   # If the state version has changed, waits for the new cached states to be created.
   # Otherwise, if the state rebuild was skipped, runs immediately after the build job.
-<<<<<<< HEAD
   lightwalletd-transactions-test:
-    needs: lightwalletd-full-sync
-=======
-  lightwalletd-full-sync:
-    name: lightwalletd tip
+    name: lightwalletd tip send
     needs: test-full-sync
->>>>>>> 9335f684
     uses: ./.github/workflows/deploy-gcp-tests.yml
     if: ${{ !cancelled() && !failure() && github.event.inputs.regenerate-disks != 'true' && github.event.inputs.run-full-sync != 'true' }}
     with:
@@ -431,12 +423,8 @@
   #
   # If the state version has changed, waits for the new cached states to be created.
   # Otherwise, if the state rebuild was skipped, runs immediately after the build job.
-<<<<<<< HEAD
   lightwalletd-grpc-test:
-=======
-  lightwalletd-update-sync:
-    name: lightwalletd tip update
->>>>>>> 9335f684
+    name: lightwalletd GRPC tests
     needs: lightwalletd-full-sync
     uses: ./.github/workflows/deploy-gcp-tests.yml
     if: ${{ !cancelled() && !failure() && github.event.inputs.regenerate-disks != 'true' && github.event.inputs.run-full-sync != 'true' }}
