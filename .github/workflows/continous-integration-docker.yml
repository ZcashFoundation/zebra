--- conflicted
+++ resolved
@@ -117,11 +117,7 @@
       - name: Run all zebrad tests
         run: |
           docker pull ${{ env.GAR_BASE }}/${{ env.IMAGE_NAME }}:sha-${{ env.GITHUB_SHA_SHORT }}
-<<<<<<< HEAD
           docker run --name zebrad-tests -t ${{ env.GAR_BASE }}/${{ env.IMAGE_NAME }}:sha-${{ env.GITHUB_SHA_SHORT }} cargo test --locked --release --features lightwalletd-grpc-tests --workspace -- --nocapture --include-ignored
-=======
-          docker run --name zebrad-tests -t ${{ env.GAR_BASE }}/${{ env.IMAGE_NAME }}:sha-${{ env.GITHUB_SHA_SHORT }} cargo test --locked --release --features lightwalletd-grpc-tests --workspace -- --include-ignored
->>>>>>> f7a3a0f6
 
   # Run state tests with fake activation heights.
   #
@@ -167,11 +163,7 @@
       - name: Run zebrad large sync tests
         run: |
           docker pull ${{ env.GAR_BASE }}/${{ env.IMAGE_NAME }}:sha-${{ env.GITHUB_SHA_SHORT }}
-<<<<<<< HEAD
           docker run --name zebrad-tests -t ${{ env.GAR_BASE }}/${{ env.IMAGE_NAME }}:sha-${{ env.GITHUB_SHA_SHORT }} cargo test --locked --release --features lightwalletd-grpc-tests --package zebrad --test acceptance -- --nocapture --include-ignored sync_large_checkpoints_
-=======
-          docker run --name zebrad-tests -t ${{ env.GAR_BASE }}/${{ env.IMAGE_NAME }}:sha-${{ env.GITHUB_SHA_SHORT }} cargo test --locked --release --features lightwalletd-grpc-tests --test acceptance sync_large_checkpoints_ -- --ignored
->>>>>>> f7a3a0f6
 
   # Test launching lightwalletd with an empty lightwalletd and Zebra state.
   #
@@ -190,11 +182,7 @@
       - name: Run tests with empty lightwalletd launch
         run: |
           docker pull ${{ env.GAR_BASE }}/${{ env.IMAGE_NAME }}:sha-${{ env.GITHUB_SHA_SHORT }}
-<<<<<<< HEAD
           docker run -e ZEBRA_TEST_LIGHTWALLETD --name lightwalletd-tests -t ${{ env.GAR_BASE }}/${{ env.IMAGE_NAME }}:sha-${{ env.GITHUB_SHA_SHORT }} cargo test --locked --release --features lightwalletd-grpc-tests --package zebrad --test acceptance -- --nocapture --include-ignored lightwalletd_integration
-=======
-          docker run -e ZEBRA_TEST_LIGHTWALLETD --name lightwalletd-tests -t ${{ env.GAR_BASE }}/${{ env.IMAGE_NAME }}:sha-${{ env.GITHUB_SHA_SHORT }} cargo test --locked --release --features lightwalletd-grpc-tests --test acceptance -- lightwalletd_integration --nocapture
->>>>>>> f7a3a0f6
         env:
           ZEBRA_TEST_LIGHTWALLETD: '1'
 
