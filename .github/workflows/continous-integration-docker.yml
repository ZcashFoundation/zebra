--- conflicted
+++ resolved
@@ -238,11 +238,7 @@
   # - on every PR update, but only if Zebra's state version changes in the PR
   # - on request
   regenerate-stateful-disks:
-<<<<<<< HEAD
-    needs: [build, changed-files]
-=======
     needs: [ build, get-available-disks ]
->>>>>>> af9e371c
     uses: ./.github/workflows/deploy-gcp-tests.yml
     # Only run this job if there's no available disk matching the actual state version from constants.rs,
     # or if we manually execute a workflow_dispatch using regenerate-disks.
@@ -283,14 +279,8 @@
   # - on request, using workflow_dispatch with run-full-sync
   # Note: the output from get-available-disks should match with the caller workflow inputs
   test-full-sync:
-<<<<<<< HEAD
-    needs: [build, changed-files]
-    uses: ./.github/workflows/deploy-gcp-tests.yml
-    # TODO:
-=======
     needs: [ build, get-available-disks ]
     uses: ./.github/workflows/deploy-gcp-tests.yml
->>>>>>> af9e371c
     # to also run on Mergify head branches,
     # add `|| (github.event_name == 'push' && startsWith(github.head_ref, 'mergify/merge-queue/'))`:
     # https://docs.github.com/en/actions/using-workflows/events-that-trigger-workflows#running-your-workflow-based-on-the-head-or-base-branch-of-a-pull-request-1
@@ -306,13 +296,10 @@
 
   # Test that Zebra can answer a synthetic RPC call, using a cached Zebra tip state
   #
-<<<<<<< HEAD
-=======
   # Runs:
   # - after every PR is merged to `main`
   # - on every PR update
   #
->>>>>>> af9e371c
   # If the state version has changed, waits for the new cached state to be created.
   # Otherwise, if the state rebuild was skipped, runs immediately after the build job.
   lightwalletd-rpc-test:
@@ -340,11 +327,7 @@
   # Otherwise, if the state rebuild was skipped, runs immediately after the build job.
   # TODO: move this job under lightwalletd-full-sync to have a sequential logic
   lightwalletd-transactions-test:
-<<<<<<< HEAD
-    needs: test-full-sync
-=======
     needs: [ test-full-sync, lightwalletd-full-sync ]
->>>>>>> af9e371c
     uses: ./.github/workflows/deploy-gcp-tests.yml
     if: ${{ !cancelled() && !failure() && github.event.inputs.regenerate-disks != 'true' && github.event.inputs.run-full-sync != 'true' }}
     with:
