--- conflicted
+++ resolved
@@ -321,13 +321,9 @@
 
   # Test that Zebra can handle a lightwalletd send transaction RPC call, using a cached Zebra tip state
   #
-<<<<<<< HEAD
-  # TODO: use a cached lightwalletd tip state to speed up the test (#4303)
-=======
   # Runs:
   # - after every PR is merged to `main`
   # - on every PR update
->>>>>>> 5e7d3b64
   #
   # If the state version has changed, waits for the new cached states to be created.
   # Otherwise, if the state rebuild was skipped, runs immediately after the build job.
