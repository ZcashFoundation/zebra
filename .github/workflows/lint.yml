<<<<<<< HEAD
name: Linter
=======
name: Lint
>>>>>>> 79d58285

on:
  # we build Rust caches on main, so they can be shared by all branches:
  # https://docs.github.com/en/actions/using-workflows/caching-dependencies-to-speed-up-workflows#restrictions-for-accessing-a-cache
  push:
    branches:
      - main
    paths:
      # production code and test code
      - '**/*.rs'
      # hard-coded checkpoints
      # TODO: skip proptest regressions
      - '**/*.txt'
      # dependencies
      - '**/Cargo.toml'
      - '**/Cargo.lock'
      # workflow definitions that change the clippy cache
      - '.cargo/config.toml'
      - '.github/workflows/ci.yml'
  pull_request:
    branches:
      - 'main'
    paths:
      # code and tests
      - '**/*.rs'
      # dependencies
      - '**/Cargo.toml'
      - '**/Cargo.lock'
      # workflow definitions
      - 'clippy.toml'
      - '.cargo/config.toml'
      # TODO: we might want to run this in a separate workflow in the future for the `actionlint` job
      - '.github/workflows/*.yml'

env:
  CARGO_INCREMENTAL: 0
  RUST_BACKTRACE: full
  RUST_LIB_BACKTRACE: full
  COLORBT_SHOW_HIDDEN: '1'

jobs:
  clippy:
    name: Clippy
    timeout-minutes: 30
    runs-on: ubuntu-latest

    steps:
      - uses: actions/checkout@v3.0.2
        with:
          persist-credentials: false

      - name: Check workflow permissions
        id: check_permissions
        uses: scherermichael-oss/action-has-permission@1.0.6
        with:
          required-permission: write
        env:
          GITHUB_TOKEN: ${{ secrets.GITHUB_TOKEN }}

      - uses: Swatinem/rust-cache@v1

      - name: Run clippy action to produce annotations
        uses: actions-rs/clippy-check@v1.0.7
        if: ${{ steps.check_permissions.outputs.has-permission }}
        with:
          # GitHub displays the clippy job and its results as separate entries
          name: Clippy (stable) Results
          token: ${{ secrets.GITHUB_TOKEN }}
          args: --all-features --all-targets -- -D warnings

      - uses: actions-rs/toolchain@v1.0.1
        if: ${{ !steps.check_permissions.outputs.has-permission }}
        with:
          toolchain: stable
          override: true

      - name: Run clippy manually without annotations
        if: ${{ !steps.check_permissions.outputs.has-permission }}
        run: cargo clippy --all-features --all-targets -- -D warnings

  fmt:
    name: Rustfmt
    timeout-minutes: 30
    runs-on: ubuntu-latest

    steps:
      - uses: actions/checkout@v3.0.2
        with:
          persist-credentials: false

      - uses: actions-rs/toolchain@v1.0.1
        with:
          toolchain: stable
          components: rustfmt
          override: true

      - uses: Swatinem/rust-cache@v1

      - uses: actions-rs/cargo@v1.0.3
        with:
          command: fmt
          args: --all -- --check

  actionlint:
    runs-on: ubuntu-latest
    steps:
      - uses: actions/checkout@v3.0.2
      - uses: reviewdog/action-actionlint@v1.24.0
        with:
          reporter: github-check
          fail_on_error: false<|MERGE_RESOLUTION|>--- conflicted
+++ resolved
@@ -1,8 +1,4 @@
-<<<<<<< HEAD
-name: Linter
-=======
 name: Lint
->>>>>>> 79d58285
 
 on:
   # we build Rust caches on main, so they can be shared by all branches:
