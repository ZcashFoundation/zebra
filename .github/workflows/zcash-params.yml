--- conflicted
+++ resolved
@@ -10,11 +10,8 @@
       - 'zebra-consensus/src/primitives/groth16/params.rs'
       - 'zebra-consensus/src/chain.rs'
       - 'zebrad/src/commands/start.rs'
-<<<<<<< HEAD
       # workflow definitions
-=======
       - 'docker/zcash-params/Dockerfile'
->>>>>>> a0c45122
       - '.github/workflows/zcash-params.yml'
 
 env:
