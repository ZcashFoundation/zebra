# This workflow is designed to test Zebra configuration files using Docker containers.
# It acts as a centralized test suite for Docker configuration scenarios, running multiple
# distinct tests against a provided Docker image using a matrix approach.
# - Runs a specified Docker image with the provided test variables and network settings.
# - Monitors and analyzes container logs for specific patterns to determine test success.
# - Provides flexibility in testing various configurations and networks by dynamically adjusting input parameters.

name: Test Zebra Configs in Docker

on:
  workflow_call:
    inputs:
      docker_image:
        required: true
        type: string
        description: "Docker image to test, including digest (e.g., gcr.io/example/zebrad@sha256:...)"

jobs:
  test-configurations:
    # Use the matrix 'name' for the job name for clarity in UI
    name: Test ${{ matrix.name }}
    timeout-minutes: 30
    runs-on: ubuntu-latest
<<<<<<< HEAD
=======
    strategy:
      fail-fast: false
      matrix:
        include:
          # Basic network configurations
          - id: default-conf
            name: Default config
            env_vars: ""
            grep_patterns: '-e "net.*=.*Main.*estimated progress to chain tip.*BeforeOverwinter"'

          - id: testnet-conf
            name: Testnet config
            env_vars: "-e NETWORK=Testnet"
            grep_patterns: '-e "net.*=.*Test.*estimated progress to chain tip.*BeforeOverwinter"'

          # Only runs when using the CI image, because the CD image doesn't have the custom config file
          # available in the tests/common/configs directory
          - id: custom-conf
            name: Custom config
            env_vars: '-e ZEBRA_CONF_PATH="/home/zebra/zebrad/tests/common/configs/custom-conf.toml"'
            grep_patterns: '-e "extra_coinbase_data:\\sSome\\(\\\"do you even shield\\?\\\"\\)"'

          # RPC configuration tests
          - id: rpc-conf
            name: RPC config
            env_vars: "-e ZEBRA_RPC_PORT=8232"
            grep_patterns: '-e "Opened RPC endpoint at.*0.0.0.0:8232"'

          - id: rpc-custom-conf
            name: RPC with custom port
            env_vars: "-e ZEBRA_RPC_PORT=28232 -e RPC_LISTEN_ADDR=127.0.0.1"
            grep_patterns: '-e "Opened RPC endpoint at.*127.0.0.1:28232"'

          # Custom directory tests
          - id: rpc-cookie-conf
            name: RPC with custom cookie dir
            env_vars: "-e ZEBRA_RPC_PORT=8232 -e ENABLE_COOKIE_AUTH=true -e ZEBRA_COOKIE_DIR=/home/zebra/.config/cookie"
            grep_patterns: '-e "RPC auth cookie written to disk"'

          # Custom directory tests
          - id: custom-dirs-conf
            name: Custom cache and cookie directories
            env_vars: "-e ZEBRA_CACHE_DIR=/tmp/zebra-cache"
            grep_patterns: '-e "Opened Zebra state cache at /tmp/zebra-cache"'

          # Feature-based configurations
          - id: prometheus-feature
            name: Prometheus metrics
            env_vars: "-e FEATURES=prometheus -e METRICS_ENDPOINT_PORT=9999"
            grep_patterns: '-e "0.0.0.0:9999"'

          # Mining configuration
          - id: mining-config
            name: Mining configuration
            env_vars: '-e MINER_ADDRESS="t27eWDgjFYJGVXmzrXeVjnb5J3uXDM9xH9v"'
            grep_patterns: '-e "miner_address = \\\"t27eWDgjFYJGVXmzrXeVjnb5J3uXDM9xH9v\\\""'

>>>>>>> 94f2e98d
    steps:
      - uses: actions/checkout@v4.2.2
        with:
          persist-credentials: false

      - name: Inject slug/short variables
        uses: rlespinasse/github-slug-action@v5
        with:
          short-length: 7

      - uses: r7kamura/rust-problem-matchers@v1.5.0

      - name: Run ${{ matrix.name }} test
        # Only run if this isn't a skipped custom-conf test
        if: ${{ matrix.id != 'custom-conf' || contains(inputs.docker_image, vars.CI_IMAGE_NAME) }}
        run: |
          docker pull ${{ inputs.docker_image }}
          docker run ${{ matrix.env_vars }} --detach --name ${{ matrix.id }} -t ${{ inputs.docker_image }} zebrad start
          # Use a subshell to handle the broken pipe error gracefully
          (
            trap "" PIPE;
            docker logs \
            --tail all \
            --follow \
            ${{ matrix.id }} | \
            tee --output-error=exit /dev/stderr | \
            grep --max-count=1 --extended-regexp --color=always \
            ${{ matrix.grep_patterns }}
          )
          LOGS_EXIT_STATUS=$?

          # Display grep status for debugging
          echo "grep exit status: $LOGS_EXIT_STATUS"

          docker stop ${{ matrix.id }}

          EXIT_STATUS=$(docker wait ${{ matrix.id }} || echo "Error retrieving exit status");
          echo "docker exit status: $EXIT_STATUS";

          # If grep didn't find the pattern, fail immediately
          if [ $LOGS_EXIT_STATUS -ne 0 ]; then
              echo "ERROR: Failed to find the expected pattern in logs. Check grep_patterns.";
              exit 1;
          else
            echo "SUCCESS: Found the expected pattern in logs.";
            exit $EXIT_STATUS;
          fi<|MERGE_RESOLUTION|>--- conflicted
+++ resolved
@@ -21,8 +21,6 @@
     name: Test ${{ matrix.name }}
     timeout-minutes: 30
     runs-on: ubuntu-latest
-<<<<<<< HEAD
-=======
     strategy:
       fail-fast: false
       matrix:
@@ -80,7 +78,6 @@
             env_vars: '-e MINER_ADDRESS="t27eWDgjFYJGVXmzrXeVjnb5J3uXDM9xH9v"'
             grep_patterns: '-e "miner_address = \\\"t27eWDgjFYJGVXmzrXeVjnb5J3uXDM9xH9v\\\""'
 
->>>>>>> 94f2e98d
     steps:
       - uses: actions/checkout@v4.2.2
         with:
