name: Docs

# Ensures that only one workflow task will run at a time. Previous deployments, if
# already in process, won't get cancelled. Instead, we let the first to complete
# then queue the latest pending workflow, cancelling any workflows in between
concurrency:
  group: ${{ github.workflow }}-${{ github.head_ref || github.run_id }}
  cancel-in-progress: true

on:
  workflow_dispatch:
  push:
    branches:
      - main
    paths:
      # doc source files
      - 'book/**'
      - '**/firebase.json'
      - '**/.firebaserc'
      - 'katex-header.html'
      # rustdoc source files
      - '**/*.rs'
      - '**/Cargo.toml'
      - '**/Cargo.lock'
      # configuration files
      - '.cargo/config.toml'
      - '**/clippy.toml'
      # workflow definitions
      - '.github/workflows/docs.yml'

  pull_request:
    branches:
      - main
    paths:
      # doc source files
      - 'book/**'
      - '**/firebase.json'
      - '**/.firebaserc'
      - 'katex-header.html'
      # rustdoc source files
      - '**/*.rs'
      - '**/Cargo.toml'
      - '**/Cargo.lock'
      # configuration files
      - '.cargo/config.toml'
      - '**/clippy.toml'
      # workflow definitions
      - '.github/workflows/docs.yml'

env:
  RUST_LOG: ${{ vars.RUST_LOG }}
  RUST_BACKTRACE: ${{ vars.RUST_BACKTRACE }}
  RUST_LIB_BACKTRACE: ${{ vars.RUST_LIB_BACKTRACE }}
  COLORBT_SHOW_HIDDEN: ${{ vars.COLORBT_SHOW_HIDDEN }}
  FIREBASE_CHANNEL: ${{ github.event_name == 'pull_request' && 'preview' || 'live' }}
  # cargo doc doesn't support '--  -D warnings', so we have to add it here
  # https://github.com/rust-lang/cargo/issues/8424#issuecomment-774662296
  #
  # The -A and -W settings must be the same as the `rustdocflags` in:
  # https://github.com/ZcashFoundation/zebra/blob/main/.cargo/config.toml#L87
  RUSTDOCFLAGS: --html-in-header katex-header.html -D warnings -A rustdoc::private_intra_doc_links

jobs:
  build-docs-book:
    name: Build and Deploy Zebra Book Docs
    timeout-minutes: 5
    runs-on: ubuntu-latest
    permissions:
      checks: write
      contents: 'read'
      id-token: 'write'
      pull-requests: write
    steps:
      - name: Checkout the source code
        uses: actions/checkout@v3.5.3
        with:
          persist-credentials: false

      - name: Setup mdBook
        uses: jontze/action-mdbook@v2.2.1
        with:
          token: ${{ secrets.GITHUB_TOKEN }}
          mdbook-version: '~0.4'
          use-linkcheck: true
          use-mermaid: true

      - name: Build Zebra book
        run: |
          mdbook build book --dest-dir "$(pwd)"/target/book

      # Setup gcloud CLI
      - name: Authenticate to Google Cloud
        id: auth
        uses: google-github-actions/auth@v1.1.1
        with:
          retries: '3'
          workload_identity_provider: '${{ vars.GCP_WIF }}'
          service_account: '${{ vars.GCP_FIREBASE_SA }}'

<<<<<<< HEAD
      # TODO: remove this step after issue https://github.com/FirebaseExtended/action-hosting-deploy/issues/174 is fixed
=======
      # TODO: remove this step after issue https://github.com/FirebaseExtended/action-hosting-deploy/issues/174 is fixed 
>>>>>>> 6b7eafd8
      - name: Add $GCP_FIREBASE_SA_PATH to env
        run: |
          # shellcheck disable=SC2002
          echo "GCP_FIREBASE_SA_PATH=$(cat ${{ steps.auth.outputs.credentials_file_path }} | tr -d '\n')" >> "$GITHUB_ENV"

      - name: Deploy Zebra book to firebase
        uses: FirebaseExtended/action-hosting-deploy@v0.7.1
        with:
<<<<<<< HEAD
=======
          repoToken: ${{ secrets.GITHUB_TOKEN }}
>>>>>>> 6b7eafd8
          firebaseServiceAccount: ${{ env.GCP_FIREBASE_SA_PATH }}
          channelId: ${{ env.FIREBASE_CHANNEL }}
          projectId: ${{ vars.GCP_FIREBASE_PROJECT }}
          target: docs-book

  build-docs-external:
    name: Build and Deploy Zebra External Docs
    timeout-minutes: 45
    runs-on: ubuntu-latest
    permissions:
      checks: write
      contents: 'read'
      id-token: 'write'
      pull-requests: write
    steps:
      - name: Checkout the source code
        uses: actions/checkout@v3.5.3
        with:
          persist-credentials: false

      - name: Install last version of Protoc
        uses: arduino/setup-protoc@v2.0.0
        with:
          version: '23.x'
          repo-token: ${{ secrets.GITHUB_TOKEN }}

      # Setup Rust with beta toolchain and default profile (to include rust-docs)
      - name: Setup Rust
        run: |
          curl --proto '=https' --tlsv1.2 -sSf https://sh.rustup.rs | sh -s -- -y --default-toolchain=beta --profile=default

      - uses: Swatinem/rust-cache@v2.6.1

      - name: Build external docs
        run: |
          # Exclude zebra-utils, it is not for library or app users
          cargo doc --no-deps --workspace --all-features --exclude zebra-utils --target-dir "$(pwd)"/target/external
<<<<<<< HEAD
=======
        env:
          RUSTDOCFLAGS: '--html-in-header katex-header.html'
>>>>>>> 6b7eafd8

      # Setup gcloud CLI
      - name: Authenticate to Google Cloud
        id: auth
        uses: google-github-actions/auth@v1.1.1
        with:
          retries: '3'
          workload_identity_provider: '${{ vars.GCP_WIF }}'
          service_account: '${{ vars.GCP_FIREBASE_SA }}'

<<<<<<< HEAD
      # TODO: remove this step after issue https://github.com/FirebaseExtended/action-hosting-deploy/issues/174 is fixed
=======
      # TODO: remove this step after issue https://github.com/FirebaseExtended/action-hosting-deploy/issues/174 is fixed 
>>>>>>> 6b7eafd8
      - name: Add $GCP_FIREBASE_SA_PATH to env
        run: |
          # shellcheck disable=SC2002
          echo "GCP_FIREBASE_SA_PATH=$(cat ${{ steps.auth.outputs.credentials_file_path }} | tr -d '\n')" >> "$GITHUB_ENV"

      - name: Deploy external docs to firebase
        uses: FirebaseExtended/action-hosting-deploy@v0.7.1
        with:
<<<<<<< HEAD
=======
          repoToken: ${{ secrets.GITHUB_TOKEN }}
>>>>>>> 6b7eafd8
          firebaseServiceAccount: ${{ env.GCP_FIREBASE_SA_PATH }}
          channelId: ${{ env.FIREBASE_CHANNEL }}
          target: docs-external
          projectId: ${{ vars.GCP_FIREBASE_PROJECT }}

  build-docs-internal:
    name: Build and Deploy Zebra Internal Docs
    timeout-minutes: 45
    runs-on: ubuntu-latest
    permissions:
      checks: write
      contents: 'read'
      id-token: 'write'
      pull-requests: write
    steps:
      - name: Checkout the source code
        uses: actions/checkout@v3.5.3
        with:
          persist-credentials: false

      - name: Install last version of Protoc
        uses: arduino/setup-protoc@v2.0.0
        with:
          version: '23.x'
          repo-token: ${{ secrets.GITHUB_TOKEN }}

      # Setup Rust with beta toolchain and default profile (to include rust-docs)
      - name: Setup Rust
        run: |
          curl --proto '=https' --tlsv1.2 -sSf https://sh.rustup.rs | sh -s -- -y --default-toolchain=beta --profile=default

      - uses: Swatinem/rust-cache@v2.6.1

      - name: Build internal docs
        run: |
          cargo doc --no-deps --workspace --all-features --document-private-items --target-dir "$(pwd)"/target/internal
<<<<<<< HEAD
=======
        env:
          RUSTDOCFLAGS: '--html-in-header katex-header.html'
>>>>>>> 6b7eafd8

      # Setup gcloud CLI
      - name: Authenticate to Google Cloud
        id: auth
        uses: google-github-actions/auth@v1.1.1
        with:
          retries: '3'
          workload_identity_provider: '${{ vars.GCP_WIF }}'
          service_account: '${{ vars.GCP_FIREBASE_SA }}'

<<<<<<< HEAD
      # TODO: remove this step after issue https://github.com/FirebaseExtended/action-hosting-deploy/issues/174 is fixed
=======
      # TODO: remove this step after issue https://github.com/FirebaseExtended/action-hosting-deploy/issues/174 is fixed 
>>>>>>> 6b7eafd8
      - name: Add $GCP_FIREBASE_SA_PATH to env
        run: |
          # shellcheck disable=SC2002
          echo "GCP_FIREBASE_SA_PATH=$(cat ${{ steps.auth.outputs.credentials_file_path }} | tr -d '\n')" >> "$GITHUB_ENV"

      - name: Deploy internal docs to firebase
        uses: FirebaseExtended/action-hosting-deploy@v0.7.1
        with:
<<<<<<< HEAD
=======
          repoToken: ${{ secrets.GITHUB_TOKEN }}
>>>>>>> 6b7eafd8
          firebaseServiceAccount: ${{ env.GCP_FIREBASE_SA_PATH }}
          channelId: ${{ env.FIREBASE_CHANNEL }}
          target: docs-internal
          projectId: ${{ vars.GCP_FIREBASE_PROJECT }}<|MERGE_RESOLUTION|>--- conflicted
+++ resolved
@@ -97,11 +97,8 @@
           workload_identity_provider: '${{ vars.GCP_WIF }}'
           service_account: '${{ vars.GCP_FIREBASE_SA }}'
 
-<<<<<<< HEAD
       # TODO: remove this step after issue https://github.com/FirebaseExtended/action-hosting-deploy/issues/174 is fixed
-=======
-      # TODO: remove this step after issue https://github.com/FirebaseExtended/action-hosting-deploy/issues/174 is fixed 
->>>>>>> 6b7eafd8
+
       - name: Add $GCP_FIREBASE_SA_PATH to env
         run: |
           # shellcheck disable=SC2002
@@ -110,10 +107,6 @@
       - name: Deploy Zebra book to firebase
         uses: FirebaseExtended/action-hosting-deploy@v0.7.1
         with:
-<<<<<<< HEAD
-=======
-          repoToken: ${{ secrets.GITHUB_TOKEN }}
->>>>>>> 6b7eafd8
           firebaseServiceAccount: ${{ env.GCP_FIREBASE_SA_PATH }}
           channelId: ${{ env.FIREBASE_CHANNEL }}
           projectId: ${{ vars.GCP_FIREBASE_PROJECT }}
@@ -151,11 +144,6 @@
         run: |
           # Exclude zebra-utils, it is not for library or app users
           cargo doc --no-deps --workspace --all-features --exclude zebra-utils --target-dir "$(pwd)"/target/external
-<<<<<<< HEAD
-=======
-        env:
-          RUSTDOCFLAGS: '--html-in-header katex-header.html'
->>>>>>> 6b7eafd8
 
       # Setup gcloud CLI
       - name: Authenticate to Google Cloud
@@ -166,11 +154,7 @@
           workload_identity_provider: '${{ vars.GCP_WIF }}'
           service_account: '${{ vars.GCP_FIREBASE_SA }}'
 
-<<<<<<< HEAD
       # TODO: remove this step after issue https://github.com/FirebaseExtended/action-hosting-deploy/issues/174 is fixed
-=======
-      # TODO: remove this step after issue https://github.com/FirebaseExtended/action-hosting-deploy/issues/174 is fixed 
->>>>>>> 6b7eafd8
       - name: Add $GCP_FIREBASE_SA_PATH to env
         run: |
           # shellcheck disable=SC2002
@@ -179,10 +163,6 @@
       - name: Deploy external docs to firebase
         uses: FirebaseExtended/action-hosting-deploy@v0.7.1
         with:
-<<<<<<< HEAD
-=======
-          repoToken: ${{ secrets.GITHUB_TOKEN }}
->>>>>>> 6b7eafd8
           firebaseServiceAccount: ${{ env.GCP_FIREBASE_SA_PATH }}
           channelId: ${{ env.FIREBASE_CHANNEL }}
           target: docs-external
@@ -219,11 +199,6 @@
       - name: Build internal docs
         run: |
           cargo doc --no-deps --workspace --all-features --document-private-items --target-dir "$(pwd)"/target/internal
-<<<<<<< HEAD
-=======
-        env:
-          RUSTDOCFLAGS: '--html-in-header katex-header.html'
->>>>>>> 6b7eafd8
 
       # Setup gcloud CLI
       - name: Authenticate to Google Cloud
@@ -234,11 +209,7 @@
           workload_identity_provider: '${{ vars.GCP_WIF }}'
           service_account: '${{ vars.GCP_FIREBASE_SA }}'
 
-<<<<<<< HEAD
       # TODO: remove this step after issue https://github.com/FirebaseExtended/action-hosting-deploy/issues/174 is fixed
-=======
-      # TODO: remove this step after issue https://github.com/FirebaseExtended/action-hosting-deploy/issues/174 is fixed 
->>>>>>> 6b7eafd8
       - name: Add $GCP_FIREBASE_SA_PATH to env
         run: |
           # shellcheck disable=SC2002
@@ -247,10 +218,6 @@
       - name: Deploy internal docs to firebase
         uses: FirebaseExtended/action-hosting-deploy@v0.7.1
         with:
-<<<<<<< HEAD
-=======
-          repoToken: ${{ secrets.GITHUB_TOKEN }}
->>>>>>> 6b7eafd8
           firebaseServiceAccount: ${{ env.GCP_FIREBASE_SA_PATH }}
           channelId: ${{ env.FIREBASE_CHANNEL }}
           target: docs-internal
