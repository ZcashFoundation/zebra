--- conflicted
+++ resolved
@@ -32,11 +32,7 @@
           args: --verbose --all
 
   build-chain-no-features:
-<<<<<<< HEAD
-    name: build zebra-chain without features
-=======
     name: Build zebra-chain w/o features on ubuntu-latest
->>>>>>> 0b4e974c
     runs-on: ubuntu-latest
     steps:
       - uses: actions/checkout@v1
