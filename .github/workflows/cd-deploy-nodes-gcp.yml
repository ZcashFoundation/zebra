--- conflicted
+++ resolved
@@ -229,7 +229,10 @@
   # - on workflow_dispatch for manual deployments
   
   # Determine which networks to deploy based on the trigger
-  set-matrix:
+  
+  
+  
+  :
     runs-on: ubuntu-latest
     outputs:
       networks: ${{ steps.set-networks.outputs.matrix }}
@@ -248,37 +251,24 @@
       matrix:
         network: ${{ fromJSON(needs.set-matrix.outputs.networks) }}
     name: Deploy ${{ matrix.network }} nodes
-<<<<<<< HEAD
-    needs: [ set-matrix, build, versioning, test-configuration-file, test-zebra-conf-path, get-disk-name ]
-=======
     needs:
       [
+        set-matrix,
         build,
         versioning,
         test-configuration-file,
         test-zebra-conf-path,
         get-disk-name,
       ]
->>>>>>> 4132c0e4
     runs-on: ubuntu-latest
     timeout-minutes: 60
     env:
       CACHED_DISK_NAME: ${{ needs.get-disk-name.outputs.cached_disk_name }}
     environment: ${{ github.event_name == 'release' && 'prod' || 'dev' }}
     permissions:
-<<<<<<< HEAD
-      contents: 'read'
-      id-token: 'write'
-    if: ${{ !cancelled() && !failure() && (
-        (github.event_name == 'push' && github.ref_name == 'main') || 
-        github.event_name == 'release' ||
-        github.event_name == 'workflow_dispatch'
-      ) }}
-=======
       contents: "read"
       id-token: "write"
-    if: ${{ !cancelled() && !failure() && ((github.event_name == 'push' && github.ref_name == 'main') || github.event_name == 'release') }}
->>>>>>> 4132c0e4
+    if: ${{ !cancelled() && !failure() && ((github.event_name == 'push' && github.ref_name == 'main') || github.event_name == 'release' || github.event_name == 'workflow_dispatch') }}
 
     steps:
       - uses: actions/checkout@v4.2.2
@@ -362,11 +352,7 @@
           --container-stdin \
           --container-tty \
           --container-image ${{ vars.GAR_BASE }}/zebrad@${{ needs.build.outputs.image_digest }} \
-<<<<<<< HEAD
-          --container-env "NETWORK=${{ matrix.network }},LOG_FILE=${LOG_FILE},LOG_COLOR=false,SENTRY_DSN=${{ vars.SENTRY_DSN }}" \
-=======
           --container-env "NETWORK=${{ matrix.network }},LOG_FILE=${{ vars.CD_LOG_FILE }},SENTRY_DSN=${{ vars.SENTRY_DSN }}" \
->>>>>>> 4132c0e4
           --service-account ${{ vars.GCP_DEPLOYMENTS_SA }} \
           --scopes cloud-platform \
           --metadata google-logging-enabled=true,google-logging-use-fluentbit=true,google-monitoring-enabled=true \
@@ -401,102 +387,11 @@
           --version template="zebrad-${{ needs.versioning.outputs.major_version || env.GITHUB_REF_SLUG_URL }}-${{ env.GITHUB_SHA_SHORT }}-${NETWORK}" \
           --region "${{ vars.GCP_REGION }}"
 
-<<<<<<< HEAD
   failure-issue:
     name: Open or update issues for release failures
     # When a new job is added to this workflow, add it to this list.
     needs: [ versioning, build, deploy-nodes ]
-=======
-  # This jobs handles the deployment of a single node (1) in the configured GCP zone
-  # when an instance is required to test a specific commit
-  #
-  # Runs:
-  # - on request, using workflow_dispatch with regenerate-disks
-  #
-  # Note: this instances are not automatically replaced or deleted
-  deploy-instance:
-    name: Deploy single ${{ inputs.network }} instance
-    needs: [build, test-configuration-file, test-zebra-conf-path, get-disk-name]
-    runs-on: ubuntu-latest
-    timeout-minutes: 30
-    env:
-      CACHED_DISK_NAME: ${{ needs.get-disk-name.outputs.cached_disk_name }}
-    permissions:
-      contents: "read"
-      id-token: "write"
-    # Run even if we don't need a cached disk, but only when triggered by a workflow_dispatch
-    if: ${{ !failure() && github.event_name == 'workflow_dispatch' }}
-
-    steps:
-      - uses: actions/checkout@v4.2.2
-        with:
-          persist-credentials: false
-
-      - name: Inject slug/short variables
-        uses: rlespinasse/github-slug-action@v5
-        with:
-          short-length: 7
-
-      # Makes the Zcash network name lowercase.
-      #
-      # Labels in GCP are required to be in lowercase, but the blockchain network
-      # uses sentence case, so we need to downcase the network.
-      #
-      # Passes the lowercase network to subsequent steps using $NETWORK env variable.
-      - name: Downcase network name for labels
-        run: |
-          NETWORK_CAPS="${{ inputs.network }}"
-          echo "NETWORK=${NETWORK_CAPS,,}" >> "$GITHUB_ENV"
-
-      # Setup gcloud CLI
-      - name: Authenticate to Google Cloud
-        id: auth
-        uses: google-github-actions/auth@v2.1.8
-        with:
-          workload_identity_provider: "${{ vars.GCP_WIF }}"
-          service_account: "${{ vars.GCP_DEPLOYMENTS_SA }}"
-
-      - name: Set up Cloud SDK
-        uses: google-github-actions/setup-gcloud@v2.1.4
-
-      # Create instance template from container image
-      - name: Manual deploy of a single ${{ inputs.network }} instance running zebrad
-        run: |
-          DISK_NAME="zebrad-cache-${{ env.GITHUB_HEAD_REF_SLUG_URL || env.GITHUB_REF_SLUG_URL }}-${{ env.GITHUB_SHA_SHORT }}-${NETWORK}"
-          DISK_PARAMS="name=${DISK_NAME},device-name=${DISK_NAME},size=400GB,type=pd-balanced"
-          if [ -n "${{ env.CACHED_DISK_NAME }}" ]; then
-            DISK_PARAMS+=",image=${{ env.CACHED_DISK_NAME }}"
-          elif [ ${{ !inputs.need_cached_disk && github.event_name == 'workflow_dispatch' }} ]; then
-           echo "No cached disk required"
-          else
-            echo "No cached disk found for ${{ matrix.network }} in main branch"
-            exit 1
-          fi
-          gcloud compute instances create-with-container "zebrad-${{ env.GITHUB_REF_SLUG_URL }}-${{ env.GITHUB_SHA_SHORT }}-${NETWORK}" \
-          --machine-type ${{ vars.GCP_SMALL_MACHINE }} \
-          --boot-disk-size=10GB \
-          --boot-disk-type=pd-standard \
-          --image-project=cos-cloud \
-          --image-family=cos-stable \
-          --network-interface=subnet=${{ vars.GCP_SUBNETWORK }} \
-          --create-disk="${DISK_PARAMS}" \
-          --container-mount-disk=mount-path='/home/zebra/.cache/zebra',name=${DISK_NAME},mode=rw \
-          --container-stdin \
-          --container-tty \
-          --container-image ${{ vars.GAR_BASE }}/zebrad@${{ needs.build.outputs.image_digest }} \
-          --container-env "NETWORK=${{ inputs.network }},LOG_FILE=${{ inputs.log_file }},SENTRY_DSN=${{ vars.SENTRY_DSN }}" \
-          --service-account ${{ vars.GCP_DEPLOYMENTS_SA }} \
-          --scopes cloud-platform \
-          --metadata google-logging-enabled=true,google-monitoring-enabled=true \
-          --labels=app=zebrad,environment=qa,network=${NETWORK},github_ref=${{ env.GITHUB_REF_SLUG_URL }} \
-          --tags zebrad \
-          --zone ${{ vars.GCP_ZONE }}
-
-  failure-issue:
-    name: Open or update issues for release failures
-    # When a new job is added to this workflow, add it to this list.
-    needs: [versioning, build, deploy-nodes, deploy-instance]
->>>>>>> 4132c0e4
+
     # Only open tickets for failed or cancelled jobs that are not coming from PRs.
     # (PR statuses are already reported in the PR jobs list, and checked by GitHub's Merge Queue.)
     if: (failure() && github.event.pull_request == null) || (cancelled() && github.event.pull_request == null)
