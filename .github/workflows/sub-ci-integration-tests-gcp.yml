# Google Cloud integration tests that run when Rust code or dependencies are modified,
# but only on PRs from the ZcashFoundation/zebra repository. (External PRs are tested by GitHub's Merge Queue.)
#
# Specific conditions and dependencies are set for each job to ensure they are executed in the correct sequence and under the right circumstances.
# Each test has a description of the conditions under which it runs.
name: Integration Tests on GCP

on:
  workflow_call:
    inputs:
      network:
        default: "Mainnet"
        type: string
      regenerate-disks:
        default: false
        type: boolean
      run-full-sync:
        default: false
        type: boolean
      run-lwd-sync:
        default: false
        type: boolean
      force_save_to_disk:
        default: false
        type: boolean
      no_cache:
        default: false
        type: boolean

#! IMPORTANT
#!
#! The job names in `ci-integration-tests-gcp.yml`, `ci-integration-tests-gcp.patch.yml` and
#! `ci-integration-tests-gcp.patch-external.yml` must be kept in sync.
#!
#! The test variables ZEBRA_CACHE_DIR and LWD_CACHE_DIR used in some steps are set in the
#! `sub-deploy-integration-tests-gcp.yml` workflow file as inputs. If modified in this file, they must
#! also be updated in the `sub-deploy-integration-tests-gcp.yml` file.
jobs:
  # Check if the cached state disks used by the tests are available for the default network.
  #
  # The default network is mainnet unless a manually triggered workflow or repository variable
  # is configured differently.
  #
  # The outputs for this job have the same names as the workflow outputs in sub-find-cached-disks.yml
  get-available-disks:
    name: Check if cached state disks exist for ${{ inputs.network || vars.ZCASH_NETWORK }}
    # Skip PRs from external repositories, let them pass, and then GitHub's Merge Queue will check them
    if: ${{ !startsWith(github.event_name, 'pull') || !github.event.pull_request.head.repo.fork }}
    uses: ./.github/workflows/sub-find-cached-disks.yml
    with:
      network: ${{ inputs.network || vars.ZCASH_NETWORK }}

  # Check if the cached state disks used by the tests are available for testnet.
  #
  # The outputs for this job have the same names as the workflow outputs in sub-find-cached-disks.yml
  # Some outputs are ignored, because we don't run those jobs on testnet.
  get-available-disks-testnet:
    name: Check if cached state disks exist for testnet
    if: ${{ !startsWith(github.event_name, 'pull') || !github.event.pull_request.head.repo.fork }}
    uses: ./.github/workflows/sub-find-cached-disks.yml
    with:
      network: "Testnet"

  # zebrad cached checkpoint state tests

  # Regenerate mandatory checkpoint Zebra cached state disks.
  #
  # Runs:
  # - on every PR update, but only if there's no available disk matching the actual state version from constants.rs
  # - on request, using workflow_dispatch with regenerate-disks
  #
  # Note: the output from get-available-disks should match with the caller workflow inputs
  regenerate-stateful-disks:
    name: Zebra checkpoint
    needs: [get-available-disks]
    uses: ./.github/workflows/sub-deploy-integration-tests-gcp.yml
    if: ${{ !fromJSON(needs.get-available-disks.outputs.zebra_checkpoint_disk) || github.event.inputs.regenerate-disks == 'true' }}
    with:
      app_name: zebrad
      test_id: sync-to-checkpoint
      test_description: Test sync up to mandatory checkpoint
      test_variables: "NETWORK=${{ inputs.network || vars.ZCASH_NETWORK }},TEST_DISK_REBUILD=1,ZEBRA_CACHE_DIR=/home/zebra/.cache/zebra"
      needs_zebra_state: false
      saves_to_disk: true
      force_save_to_disk: ${{ inputs.force_save_to_disk || false }}
      disk_suffix: checkpoint
      height_grep_text: 'flushing database to disk .*height.*=.*Height.*\('
    secrets: inherit
    # We want to prevent multiple checkpoint syncs running at the same time,
    # but we don't want to cancel running syncs on `main` if a new PR gets merged,
    # because we might never get a finished sync.
    #
    # See the concurrency comment on the zebrad test-full-sync job for details.
    concurrency:
      group: ${{ github.workflow }}−manual-${{ format('{0}', github.event.inputs.regenerate-disks == 'true') }}-regenerate-stateful-disks
      cancel-in-progress: false

  # Test that Zebra syncs and fully validates a few thousand blocks from a cached mandatory checkpoint disk
  #
  # If the state version has changed, waits for the new cached state to be created.
  # Otherwise, if the state rebuild was skipped, runs immediately after the build job.
  test-stateful-sync:
    name: Zebra checkpoint update
    needs: [regenerate-stateful-disks, get-available-disks]
    uses: ./.github/workflows/sub-deploy-integration-tests-gcp.yml
    if: ${{ !cancelled() && !failure() && (fromJSON(needs.get-available-disks.outputs.zebra_checkpoint_disk) || needs.regenerate-stateful-disks.result == 'success') && github.event.inputs.regenerate-disks != 'true' && github.event.inputs.run-full-sync != 'true' && github.event.inputs.run-lwd-sync != 'true' }}
    with:
      app_name: zebrad
      test_id: sync-past-checkpoint
      test_description: Test full validation sync from a cached state
      test_variables: "NETWORK=${{ inputs.network || vars.ZCASH_NETWORK }},TEST_CHECKPOINT_SYNC=1,ZEBRA_CACHE_DIR=/home/zebra/.cache/zebra"
      needs_zebra_state: true
      saves_to_disk: false
      disk_suffix: checkpoint
    secrets: inherit

  # zebrad cached tip state tests

  # Test that Zebra can run a full sync on mainnet,
  # and regenerate chain tip Zebra cached state disks.
  #
  # This test always runs on mainnet.
  #
  # Runs:
  # - on schedule, as defined at the top of the workflow
  # - on every PR update, but only if the state version in constants.rs has no cached disk
  # - in manual workflow runs, when run-full-sync is 'true' and network is 'Mainnet'
  #
  # Note: the output from get-available-disks should match with the caller workflow inputs
  test-full-sync:
    name: Zebra tip
    needs: [get-available-disks]
    uses: ./.github/workflows/sub-deploy-integration-tests-gcp.yml
    if: ${{ github.event_name == 'schedule' || !fromJSON(needs.get-available-disks.outputs.zebra_tip_disk) || (github.event.inputs.run-full-sync == 'true' && (inputs.network || vars.ZCASH_NETWORK) == 'Mainnet') }}
    with:
      app_name: zebrad
      test_id: full-sync
      test_description: Test a full sync up to the tip
      # The value of FULL_SYNC_MAINNET_TIMEOUT_MINUTES is currently ignored.
      # TODO: update the test to use {{ input.network }} instead?
      test_variables: "NETWORK=Mainnet,FULL_SYNC_MAINNET_TIMEOUT_MINUTES=0,ZEBRA_CACHE_DIR=/home/zebra/.cache/zebra"
      # This test runs for longer than 6 hours, so it needs multiple jobs
      is_long_test: true
      needs_zebra_state: false
      saves_to_disk: true
      force_save_to_disk: ${{ inputs.force_save_to_disk || false }}
      height_grep_text: 'current_height.*=.*Height.*\('
    secrets: inherit
    # We want to prevent multiple full zebrad syncs running at the same time,
    # but we don't want to cancel running syncs on `main` if a new PR gets merged,
    # because we might never get a finished sync.
    #
    # Instead, we let the first sync complete, then queue the latest pending sync, cancelling any syncs in between.
    # (As the general workflow concurrency group just gets matched in Pull Requests,
    # it has no impact on this job.)
    #
    # TODO:
    # - allow multiple manual syncs on a branch by adding '-${{ github.run_id }}' when github.event.inputs.run-full-sync is true
    concurrency:
      group: ${{ github.workflow }}−manual-${{ format('{0}', github.event.inputs.run-full-sync == 'true') }}-test-full-sync
      cancel-in-progress: false

  # Test that Zebra can sync to the chain tip, using a cached Zebra tip state,
  # without launching `lightwalletd`.
  #
  # Runs:
  # - after every PR is merged to `main`
  # - on every PR update
  #
  # If the state version has changed, waits for the new cached state to be created.
  # Otherwise, if the state rebuild was skipped, runs immediately after the build job.
  test-update-sync:
    name: Zebra tip update
    needs: [test-full-sync, get-available-disks]
    uses: ./.github/workflows/sub-deploy-integration-tests-gcp.yml
    if: ${{ !cancelled() && !failure() && (fromJSON(needs.get-available-disks.outputs.zebra_tip_disk) || needs.test-full-sync.result == 'success') && github.event.inputs.regenerate-disks != 'true' && github.event.inputs.run-full-sync != 'true' && github.event.inputs.run-lwd-sync != 'true' }}
    with:
      app_name: zebrad
      test_id: update-to-tip
      test_description: Test syncing to tip with a Zebra tip state
      test_variables: "NETWORK=${{ inputs.network || vars.ZCASH_NETWORK }},TEST_UPDATE_SYNC=1,ZEBRA_CACHE_DIR=/home/zebra/.cache/zebra"
      needs_zebra_state: true
      # update the disk on every PR, to increase CI speed
      saves_to_disk: true
      force_save_to_disk: ${{ inputs.force_save_to_disk || false }}
      height_grep_text: 'current_height.*=.*Height.*\('
    secrets: inherit

  # zebra mainnet checkpoint generation tests

  # Test that Zebra can generate mainnet checkpoints after syncing to the chain tip,
  # using a cached Zebra tip state,
  #
  # This test always runs on mainnet.
  #
  # Runs:
  # - after every PR is merged to `main`
  # - on every PR update
  #
  # If the state version has changed, waits for the new cached state to be created.
  # Otherwise, if the state rebuild was skipped, runs immediately after the build job.
  checkpoints-mainnet:
    name: Generate checkpoints mainnet
    needs: [test-full-sync, get-available-disks]
    uses: ./.github/workflows/sub-deploy-integration-tests-gcp.yml
    if: ${{ !cancelled() && !failure() && (fromJSON(needs.get-available-disks.outputs.zebra_tip_disk) || needs.test-full-sync.result == 'success') && github.event.inputs.regenerate-disks != 'true' && github.event.inputs.run-full-sync != 'true' && github.event.inputs.run-lwd-sync != 'true' }}
    with:
      app_name: zebrad
      test_id: checkpoints-mainnet
      test_description: Generate Zebra checkpoints on mainnet
      # TODO: update the test to use {{ input.network }} instead?
      test_variables: "NETWORK=Mainnet,GENERATE_CHECKPOINTS_MAINNET=1,ZEBRA_CACHE_DIR=/home/zebra/.cache/zebra"
      needs_zebra_state: true
      # test-update-sync updates the disk on every PR, so we don't need to do it here
      saves_to_disk: false
      height_grep_text: 'current_height.*=.*Height.*\('
    secrets: inherit

  # zebra testnet checkpoint generation tests
  #
  # These tests will fail when testnet is unstable, they should not be required to merge.
  #
  # TODO: ignore failures on testnet, so any failures don't appear in the GitHub interface.

  # Test that Zebra can run a full testnet sync, and regenerate chain tip Zebra cached state disks.
  # This job always runs on testnet, regardless of any inputs or variable settings.
  #
  # Runs:
  # - on schedule, as defined at the top of the workflow
  # - on every PR update, but only if the state version in constants.rs has no cached disk
  # - in manual workflow runs, when run-full-sync is 'true' and network is 'Testnet'
  #
  # Note: the output from get-available-disks-testnet should match with the caller workflow inputs
  test-full-sync-testnet:
    name: Zebra tip on testnet
    needs: [get-available-disks-testnet]
    uses: ./.github/workflows/sub-deploy-integration-tests-gcp.yml
    if: ${{ (github.event_name == 'schedule' && vars.SCHEDULE_TESTNET_FULL_SYNC == 'true') || !fromJSON(needs.get-available-disks-testnet.outputs.zebra_tip_disk) || (github.event.inputs.run-full-sync == 'true' && (inputs.network || vars.ZCASH_NETWORK) == 'Testnet') }}
    with:
      app_name: zebrad
      test_id: full-sync-testnet
      test_description: Test a full sync up to the tip on testnet
      # The value of FULL_SYNC_TESTNET_TIMEOUT_MINUTES is currently ignored.
      test_variables: "NETWORK=Testnet,FULL_SYNC_TESTNET_TIMEOUT_MINUTES=0,ZEBRA_CACHE_DIR=/home/zebra/.cache/zebra"
      network: "Testnet"
      # A full testnet sync could take 2-10 hours in April 2023.
      # The time varies a lot due to the small number of nodes.
      is_long_test: true
      needs_zebra_state: false
      saves_to_disk: true
      force_save_to_disk: ${{ inputs.force_save_to_disk || false }}
      height_grep_text: 'current_height.*=.*Height.*\('
    secrets: inherit
    # We want to prevent multiple full zebrad syncs running at the same time,
    # but we don't want to cancel running syncs on `main` if a new PR gets merged,
    # because we might never get a finished sync.
    #
    # Instead, we let the first sync complete, then queue the latest pending sync, cancelling any syncs in between.
    # (As the general workflow concurrency group just gets matched in Pull Requests,
    # it has no impact on this job.)
    #
    # TODO:
    # - allow multiple manual syncs on a branch by adding '-${{ github.run_id }}' when github.event.inputs.run-full-sync is true
    concurrency:
      group: ${{ github.workflow }}−manual-${{ format('{0}', github.event.inputs.run-full-sync == 'true') }}-test-full-sync-testnet
      cancel-in-progress: false

  # Test that Zebra can generate testnet checkpoints after syncing to the chain tip,
  # using a cached Zebra tip state.
  #
  # This test always runs on testnet.
  #
  # Runs:
  # - after every PR is merged to `main`
  # - on every PR update
  #
  # If the state version has changed, waits for the new cached state to be created.
  # Otherwise, if the state rebuild was skipped, runs immediately after the build job.
  checkpoints-testnet:
    name: Generate checkpoints testnet
    needs: [test-full-sync-testnet, get-available-disks-testnet]
    uses: ./.github/workflows/sub-deploy-integration-tests-gcp.yml
    if: ${{ !cancelled() && !failure() && (fromJSON(needs.get-available-disks-testnet.outputs.zebra_tip_disk) || needs.test-full-sync-testnet.result == 'success') && github.event.inputs.regenerate-disks != 'true' && github.event.inputs.run-full-sync != 'true' && github.event.inputs.run-lwd-sync != 'true' }}
    with:
      app_name: zebrad
      test_id: checkpoints-testnet
      test_description: Generate Zebra checkpoints on testnet
      test_variables: "NETWORK=Testnet,GENERATE_CHECKPOINTS_TESTNET=1,ZEBRA_CACHE_DIR=/home/zebra/.cache/zebra"
      network: "Testnet"
      needs_zebra_state: true
      # update the disk on every PR, to increase CI speed
      # we don't have a test-update-sync-testnet job, so we need to update the disk here
      saves_to_disk: true
      force_save_to_disk: ${{ inputs.force_save_to_disk || false }}
      height_grep_text: 'zebra_tip_height.*=.*Height.*\('
    secrets: inherit

  # lightwalletd cached tip state tests

  # Test full sync of lightwalletd with a Zebra tip state
  #
  # Runs:
  # - on schedule, as defined at the top of the workflow
  # - on every PR update, but only if the state version in constants.rs has no cached disk
  # - in manual workflow runs, when run-lwd-sync is 'true' and network is 'Mainnet' (the network is required by the test-full-sync job)
  #
  # If the state version has changed, waits for the new cached state to be created.
  # Otherwise, if the state rebuild was skipped, runs immediately after the build job.
  lightwalletd-full-sync:
    name: lightwalletd tip
    needs: [test-full-sync, get-available-disks]
    uses: ./.github/workflows/sub-deploy-integration-tests-gcp.yml
    # Currently the lightwalletd tests only work on Mainnet
    if: ${{ !cancelled() && !failure() && (inputs.network || vars.ZCASH_NETWORK) == 'Mainnet' && (fromJSON(needs.get-available-disks.outputs.zebra_tip_disk) || needs.test-full-sync.result == 'success') && (github.event_name == 'schedule' || !fromJSON(needs.get-available-disks.outputs.lwd_tip_disk) || github.event.inputs.run-lwd-sync == 'true' ) }}
    with:
      app_name: lightwalletd
      test_id: lwd-full-sync
      test_description: Test lightwalletd full sync
<<<<<<< HEAD
      test_variables: "NETWORK=${{ inputs.network || vars.ZCASH_NETWORK }},TEST_LWD_FULL_SYNC=1,ZEBRA_TEST_LIGHTWALLETD=1,ZEBRA_CACHE_DIR=/home/zebra/.cache/zebra"
=======
      test_variables: "-e NETWORK=${{ inputs.network || vars.ZCASH_NETWORK }} -e TEST_LWD_FULL_SYNC=1 -e ZEBRA_TEST_LIGHTWALLETD=1 -e ZEBRA_CACHE_DIR=/home/zebra/.cache/zebra -e LWD_CACHE_DIR=/home/zebra/.cache/lwd"
>>>>>>> 188cb770
      # This test runs for longer than 6 hours, so it needs multiple jobs
      is_long_test: true
      needs_zebra_state: true
      needs_lwd_state: false
      saves_to_disk: true
      force_save_to_disk: ${{ inputs.force_save_to_disk || false }}
      disk_prefix: lwd-cache
      height_grep_text: "Waiting for block: "
    secrets: inherit
    # We want to prevent multiple lightwalletd full syncs running at the same time,
    # but we don't want to cancel running syncs on `main` if a new PR gets merged,
    # because we might never get a finished sync.
    #
    # See the concurrency comment on the zebrad test-full-sync job for details.
    concurrency:
      group: ${{ github.workflow }}−manual-${{ format('{0}', github.event.inputs.run-lwd-sync == 'true') }}-lightwalletd-full-sync
      cancel-in-progress: false

  # Test update sync of lightwalletd with a lightwalletd and Zebra tip state
  # Runs:
  # - after every PR is merged to `main`
  # - on every PR update
  #
  # If the state version has changed, waits for the new cached states to be created.
  # Otherwise, if the state rebuild was skipped, runs immediately after the build job.
  lightwalletd-update-sync:
    name: lightwalletd tip update
    needs: [lightwalletd-full-sync, get-available-disks]
    uses: ./.github/workflows/sub-deploy-integration-tests-gcp.yml
    if: ${{ !cancelled() && !failure() && (inputs.network || vars.ZCASH_NETWORK) == 'Mainnet' && (fromJSON(needs.get-available-disks.outputs.lwd_tip_disk) || needs.lightwalletd-full-sync.result == 'success') && github.event.inputs.regenerate-disks != 'true' && github.event.inputs.run-full-sync != 'true' && github.event.inputs.run-lwd-sync != 'true' }}
    with:
      app_name: lightwalletd
      test_id: lwd-update-sync
      test_description: Test lightwalletd update sync with both states
      test_variables: "NETWORK=${{ inputs.network || vars.ZCASH_NETWORK }},TEST_LWD_UPDATE_SYNC=1,ZEBRA_TEST_LIGHTWALLETD=1,ZEBRA_CACHE_DIR=/home/zebra/.cache/zebra,LWD_CACHE_DIR=/home/zebra/.cache/lwd"
      needs_zebra_state: true
      needs_lwd_state: true
      saves_to_disk: true
      force_save_to_disk: ${{ inputs.force_save_to_disk || false }}
      disk_prefix: lwd-cache
      height_grep_text: "Waiting for block: "
    secrets: inherit

  # Test that Zebra can answer a synthetic RPC call, using a cached Zebra tip state
  #
  # Runs:
  # - after every PR is merged to `main`
  # - on every PR update
  #
  # If the state version has changed, waits for the new cached state to be created.
  # Otherwise, if the state rebuild was skipped, runs immediately after the build job.
  #
  # TODO: move this job below the rest of the mainnet jobs that just use Zebra cached state
  lightwalletd-rpc-test:
    name: Zebra tip JSON-RPC
    needs: [test-full-sync, get-available-disks]
    uses: ./.github/workflows/sub-deploy-integration-tests-gcp.yml
    if: ${{ !cancelled() && !failure() && (inputs.network || vars.ZCASH_NETWORK) == 'Mainnet' && (fromJSON(needs.get-available-disks.outputs.zebra_tip_disk) || needs.test-full-sync.result == 'success') && github.event.inputs.regenerate-disks != 'true' && github.event.inputs.run-full-sync != 'true' && github.event.inputs.run-lwd-sync != 'true' }}
    with:
      app_name: lightwalletd
      test_id: fully-synced-rpc
      test_description: Test lightwalletd RPC with a Zebra tip state
      test_variables: "NETWORK=${{ inputs.network || vars.ZCASH_NETWORK }},TEST_LWD_RPC_CALL=1,ZEBRA_TEST_LIGHTWALLETD=1,ZEBRA_CACHE_DIR=/home/zebra/.cache/zebra"
      needs_zebra_state: true
      saves_to_disk: false
    secrets: inherit

  # Test that Zebra can handle a lightwalletd send transaction RPC call, using a cached Zebra tip state
  #
  # Runs:
  # - after every PR is merged to `main`
  # - on every PR update
  #
  # If the state version has changed, waits for the new cached states to be created.
  # Otherwise, if the state rebuild was skipped, runs immediately after the build job.
  lightwalletd-transactions-test:
    name: lightwalletd tip send
    needs: [lightwalletd-full-sync, get-available-disks]
    uses: ./.github/workflows/sub-deploy-integration-tests-gcp.yml
    if: ${{ !cancelled() && !failure() && (inputs.network || vars.ZCASH_NETWORK) == 'Mainnet' && (fromJSON(needs.get-available-disks.outputs.lwd_tip_disk) || needs.lightwalletd-full-sync.result == 'success') && github.event.inputs.regenerate-disks != 'true' && github.event.inputs.run-full-sync != 'true' && github.event.inputs.run-lwd-sync != 'true' }}
    with:
      app_name: lightwalletd
      test_id: lwd-send-transactions
      test_description: Test sending transactions via lightwalletd
      test_variables: "NETWORK=${{ inputs.network || vars.ZCASH_NETWORK }},TEST_LWD_TRANSACTIONS=1,ZEBRA_TEST_LIGHTWALLETD=1,ZEBRA_CACHE_DIR=/home/zebra/.cache/zebra,LWD_CACHE_DIR=/home/zebra/.cache/lwd"
      needs_zebra_state: true
      needs_lwd_state: true
      saves_to_disk: false
    secrets: inherit

  # Test that Zebra can handle gRPC wallet calls, using a cached Zebra tip state
  #
  # Runs:
  # - after every PR is merged to `main`
  # - on every PR update
  #
  # If the state version has changed, waits for the new cached states to be created.
  # Otherwise, if the state rebuild was skipped, runs immediately after the build job.
  lightwalletd-grpc-test:
    name: lightwalletd GRPC tests
    needs: [lightwalletd-full-sync, get-available-disks]
    uses: ./.github/workflows/sub-deploy-integration-tests-gcp.yml
    if: ${{ !cancelled() && !failure() && (inputs.network || vars.ZCASH_NETWORK) == 'Mainnet' && (fromJSON(needs.get-available-disks.outputs.lwd_tip_disk) || needs.lightwalletd-full-sync.result == 'success') && github.event.inputs.regenerate-disks != 'true' && github.event.inputs.run-full-sync != 'true' && github.event.inputs.run-lwd-sync != 'true' }}
    with:
      app_name: lightwalletd
      test_id: lwd-grpc-wallet
      test_description: Test gRPC calls via lightwalletd
      test_variables: "NETWORK=${{ inputs.network || vars.ZCASH_NETWORK }},TEST_LWD_GRPC=1,ZEBRA_TEST_LIGHTWALLETD=1,ZEBRA_CACHE_DIR=/home/zebra/.cache/zebra,LWD_CACHE_DIR=/home/zebra/.cache/lwd"
      needs_zebra_state: true
      needs_lwd_state: true
      saves_to_disk: false
    secrets: inherit

  ## getblocktemplate RPC tests using cached Zebra state on mainnet
  #
  # TODO: move these below the rest of the mainnet jobs that just use Zebra cached state

  # Test that Zebra can handle a getblocktemplate RPC call, using a cached Zebra tip state
  #
  # Runs:
  # - after every PR is merged to `main`
  # - on every PR update
  #
  # If the state version has changed, waits for the new cached states to be created.
  # Otherwise, if the state rebuild was skipped, runs immediately after the build job.
  get-block-template-test:
    name: get block template
    needs: [test-full-sync, get-available-disks]
    uses: ./.github/workflows/sub-deploy-integration-tests-gcp.yml
    if: ${{ !cancelled() && !failure() && (fromJSON(needs.get-available-disks.outputs.zebra_tip_disk) || needs.test-full-sync.result == 'success') && github.event.inputs.regenerate-disks != 'true' && github.event.inputs.run-full-sync != 'true' && github.event.inputs.run-lwd-sync != 'true' }}
    with:
      app_name: zebrad
      test_id: get-block-template
      test_description: Test getblocktemplate RPC method via Zebra's rpc server
      test_variables: "NETWORK=${{ inputs.network || vars.ZCASH_NETWORK }},TEST_GET_BLOCK_TEMPLATE=1,ZEBRA_CACHE_DIR=/home/zebra/.cache/zebra"
      needs_zebra_state: true
      needs_lwd_state: false
      saves_to_disk: false
    secrets: inherit

  # Test that Zebra can handle a submit block RPC call, using a cached Zebra tip state
  #
  # Runs:
  # - after every PR is merged to `main`
  # - on every PR update
  #
  # If the state version has changed, waits for the new cached states to be created.
  # Otherwise, if the state rebuild was skipped, runs immediately after the build job.
  submit-block-test:
    name: submit block
    needs: [test-full-sync, get-available-disks]
    uses: ./.github/workflows/sub-deploy-integration-tests-gcp.yml
    if: ${{ !cancelled() && !failure() && (fromJSON(needs.get-available-disks.outputs.zebra_tip_disk) || needs.test-full-sync.result == 'success') && github.event.inputs.regenerate-disks != 'true' && github.event.inputs.run-full-sync != 'true' && github.event.inputs.run-lwd-sync != 'true' }}
    with:
      app_name: zebrad
      test_id: submit-block
      test_description: Test submitting blocks via Zebra's rpc server
      test_variables: "NETWORK=${{ inputs.network || vars.ZCASH_NETWORK }},TEST_SUBMIT_BLOCK=1,ZEBRA_CACHE_DIR=/home/zebra/.cache/zebra"
      needs_zebra_state: true
      needs_lwd_state: false
      saves_to_disk: false
    secrets: inherit

  # Test that the scan task registers keys, deletes keys, and subscribes to results for keys while running.
  #
  # Runs:
  # - after every PR is merged to `main`
  # - on every PR update
  #
  # If the state version has changed, waits for the new cached states to be created.
  # Otherwise, if the state rebuild was skipped, runs immediately after the build job.
  test-scanner:
    name: Scanner tests
    needs: [test-full-sync, get-available-disks]
    uses: ./.github/workflows/sub-deploy-integration-tests-gcp.yml
    if: ${{ !cancelled() && !failure() && (fromJSON(needs.get-available-disks.outputs.zebra_tip_disk) || needs.test-full-sync.result == 'success') && github.event.inputs.regenerate-disks != 'true' && github.event.inputs.run-full-sync != 'true' && github.event.inputs.run-lwd-sync != 'true' }}
    with:
      app_name: zebra-scan
      test_id: scanner-tests
      test_description: Tests the scanner.
      test_variables: "NETWORK=${{ inputs.network || vars.ZCASH_NETWORK }},TEST_SCANNER=1,ZEBRA_CACHE_DIR=/home/zebra/.cache/zebra"
      needs_zebra_state: true
      needs_lwd_state: false
      saves_to_disk: false
    secrets: inherit

  failure-issue:
    name: Open or update issues for main branch failures
    # When a new test is added to this workflow, add it to this list.
    #
    # This list is for reliable tests that are run on the `main` branch.
    # Testnet jobs are not in this list, because we expect testnet to fail occasionally.
    needs:
      [
        regenerate-stateful-disks,
        test-full-sync,
        lightwalletd-full-sync,
        test-stateful-sync,
        test-update-sync,
        checkpoints-mainnet,
        lightwalletd-update-sync,
        lightwalletd-rpc-test,
        lightwalletd-transactions-test,
        lightwalletd-grpc-test,
        get-block-template-test,
        submit-block-test,
        test-scanner,
      ]
    # Only open tickets for failed scheduled jobs, manual workflow runs, or `main` branch merges.
    # (PR statuses are already reported in the PR jobs list, and checked by GitHub's Merge Queue.)
    if: (failure() && github.event.pull_request == null) || (cancelled() && github.event.pull_request == null)
    runs-on: ubuntu-latest
    steps:
      - uses: jayqi/failed-build-issue-action@v1
        with:
          title-template: "{{refname}} branch CI failed: {{eventName}} in {{workflow}}"
          # New failures open an issue with this label.
          label-name: S-ci-fail-main-branch-auto-issue
          # If there is already an open issue with this label, any failures become comments on that issue.
          always-create-new-issue: false
          github-token: ${{ secrets.GITHUB_TOKEN }}<|MERGE_RESOLUTION|>--- conflicted
+++ resolved
@@ -316,11 +316,7 @@
       app_name: lightwalletd
       test_id: lwd-full-sync
       test_description: Test lightwalletd full sync
-<<<<<<< HEAD
-      test_variables: "NETWORK=${{ inputs.network || vars.ZCASH_NETWORK }},TEST_LWD_FULL_SYNC=1,ZEBRA_TEST_LIGHTWALLETD=1,ZEBRA_CACHE_DIR=/home/zebra/.cache/zebra"
-=======
-      test_variables: "-e NETWORK=${{ inputs.network || vars.ZCASH_NETWORK }} -e TEST_LWD_FULL_SYNC=1 -e ZEBRA_TEST_LIGHTWALLETD=1 -e ZEBRA_CACHE_DIR=/home/zebra/.cache/zebra -e LWD_CACHE_DIR=/home/zebra/.cache/lwd"
->>>>>>> 188cb770
+      test_variables: "NETWORK=${{ inputs.network || vars.ZCASH_NETWORK }},TEST_LWD_FULL_SYNC=1,ZEBRA_TEST_LIGHTWALLETD=1,ZEBRA_CACHE_DIR=/home/zebra/.cache/zebra,LWD_CACHE_DIR=/home/zebra/.cache/lwd"
       # This test runs for longer than 6 hours, so it needs multiple jobs
       is_long_test: true
       needs_zebra_state: true
