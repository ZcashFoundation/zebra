--- conflicted
+++ resolved
@@ -480,32 +480,6 @@
       saves_to_disk: false
     secrets: inherit
 
-<<<<<<< HEAD
-  # Test that the scan task registers keys, deletes keys, and subscribes to results for keys while running.
-  #
-  # Runs:
-  # - after every PR is merged to `main`
-  # - on every PR update
-  #
-  # If the state version has changed, waits for the new cached states to be created.
-  # Otherwise, if the state rebuild was skipped, runs immediately after the build job.
-  test-scanner:
-    name: Scanner tests
-    needs: [test-full-sync, get-available-disks]
-    uses: ./.github/workflows/sub-deploy-integration-tests-gcp.yml
-    if: ${{ !cancelled() && !failure() && (fromJSON(needs.get-available-disks.outputs.zebra_tip_disk) || needs.test-full-sync.result == 'success') && github.event.inputs.regenerate-disks != 'true' && github.event.inputs.run-full-sync != 'true' && github.event.inputs.run-lwd-sync != 'true' }}
-    with:
-      app_name: zebra-scan
-      test_id: scanner-tests
-      test_description: Tests the scanner.
-      test_variables: "NETWORK=${{ inputs.network || vars.ZCASH_NETWORK }},TEST_SCANNER=1,ZEBRA_CACHE_DIR=/home/zebra/.cache/zebra"
-      needs_zebra_state: true
-      needs_lwd_state: false
-      saves_to_disk: false
-    secrets: inherit
-
-=======
->>>>>>> d3211081
   failure-issue:
     name: Open or update issues for main branch failures
     # When a new test is added to this workflow, add it to this list.
