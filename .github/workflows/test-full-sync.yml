name: Full sync test

on:
  workflow_dispatch:
    inputs:
      network:
        default: 'Mainnet'
        description: 'Network to deploy: Mainnet or Testnet'
        required: true
      checkpoint_sync:
        default: 'true'
        description: 'Configures `zebrad` to use as many checkpoints as possible'
        required: true
  pull_request:
    branches:
      - main
    paths:
      # code and tests (including full sync acceptance test changes)
      # TODO: ignore changes in test code that isn't used in the full sync test
      - '**/*.rs'
      # hard-coded checkpoints
      # TODO: ignore changes to proptest seed .txt files
      - '**/*.txt'
      # dependencies
      - '**/Cargo.toml'
      - '**/Cargo.lock'
      # workflow definitions
      - 'docker/**'
      - '.github/workflows/test-full-sync.yml'
  push:
    branches:
      - main
    paths:
      # code and tests (including full sync acceptance test changes)
      # TODO: ignore changes in test code that isn't used in the full sync test
      - '**/*.rs'
      # hard-coded checkpoints
      # TODO: ignore changes to proptest seed .txt files
      - '**/*.txt'
      # dependencies
      - '**/Cargo.toml'
      - '**/Cargo.lock'
      # workflow definitions
      - 'docker/**'
      - '.github/workflows/test-full-sync.yml'
      - '.github/workflows/docker-image-build.yml'

env:
  NETWORK: Mainnet
  PROJECT_ID: zealous-zebra
  IMAGE_NAME: zebrad-test
  GAR_BASE: us-docker.pkg.dev/zealous-zebra/zebra
  REGION: us-central1
  ZONE: us-central1-a
  MACHINE_TYPE: c2d-standard-16

jobs:
  build:
    # TODO add `startsWith(github.head_ref, 'mergify/merge-queue/')` to the condition to
    # only run on Mergify head branches, and on manual dispatch:
    # https://docs.github.com/en/actions/using-workflows/events-that-trigger-workflows#running-your-workflow-based-on-the-head-or-base-branch-of-a-pull-request-1
    if: ${{ github.event_name == 'push' || github.event_name == 'workflow_dispatch' }}
    uses: ./.github/workflows/docker-image-build.yml
    with:
      dockerfile_path: ./docker/Dockerfile
      dockerfile_target: tester
      image_name: zebrad-test
      network: Mainnet
      checkpoint_sync: true
      rust_backtrace: full
      rust_lib_backtrace: full
      colorbt_show_hidden: '1'
      zebra_skip_ipv6_tests: '1'
      rust_log: info

  # Test that Zebra can run a full mainnet sync after a PR is approved
  test-full-sync:
    name: Test full Mainnet sync
    runs-on: ubuntu-latest
    needs: [build]
    permissions:
      contents: 'read'
      id-token: 'write'
    steps:
      - uses: actions/checkout@v3.0.2
        with:
          persist-credentials: false

      - name: Inject slug/short variables
        uses: rlespinasse/github-slug-action@v4
        with:
          short-length: 7

      - name: Downcase network name for disks
        run: |
          NETWORK_CAPS=${{ github.event.inputs.network || env.NETWORK }}
          echo "NETWORK=${NETWORK_CAPS,,}" >> $GITHUB_ENV

      # Setup gcloud CLI
      - name: Authenticate to Google Cloud
        id: auth
        uses: google-github-actions/auth@v0.7.1
        with:
          workload_identity_provider: 'projects/143793276228/locations/global/workloadIdentityPools/github-actions/providers/github-oidc'
          service_account: 'github-service-account@zealous-zebra.iam.gserviceaccount.com'
          token_format: 'access_token'

      # Creates Compute Engine virtual machine instance w/ disks
      - name: Create GCP compute instance
        run: |
          gcloud compute instances create-with-container "full-sync-${{ env.GITHUB_REF_SLUG_URL }}-${{ env.GITHUB_SHA_SHORT }}" \
          --boot-disk-size 100GB \
          --boot-disk-type pd-ssd \
<<<<<<< HEAD
          --create-disk name="zebrad-cache-${{ env.GITHUB_REF_SLUG_URL }}-${{ env.GITHUB_SHA_SHORT }}-tip",device-name="zebrad-cache-${{ env.GITHUB_REF_SLUG_URL }}-${{ env.GITHUB_SHA_SHORT }}-tip",size=100GB,type=pd-ssd \
          --container-mount-disk mount-path="/zebrad-cache",name="zebrad-cache-${{ env.GITHUB_REF_SLUG_URL }}-${{ env.GITHUB_SHA_SHORT }}-tip" \
          --container-image debian:buster \
=======
          --create-disk name="zebrad-cache-${{ env.GITHUB_SHA_SHORT }}-${{ env.NETWORK }}-tip",device-name="zebrad-cache-${{ env.GITHUB_SHA_SHORT }}-${{ env.NETWORK }}-tip",size=100GB,type=pd-ssd \
          --container-mount-disk mount-path="/zebrad-cache",name="zebrad-cache-${{ env.GITHUB_SHA_SHORT }}-${{ env.NETWORK }}-tip" \
          --container-image ${{ env.GAR_BASE }}/${{ env.IMAGE_NAME }}:sha-${{ env.GITHUB_SHA_SHORT }} \
>>>>>>> fe97e14f
          --container-restart-policy=never \
          --machine-type ${{ env.MACHINE_TYPE }} \
          --scopes cloud-platform \
          --metadata=google-monitoring-enabled=true,google-logging-enabled=true \
          --tags zebrad \
          --zone "${{ env.ZONE }}"
          sleep 30

      - name: Full sync
        id: full-sync
        run: |
          gcloud compute ssh \
          full-sync-${{ env.GITHUB_REF_SLUG_URL }}-${{ env.GITHUB_SHA_SHORT }} \
          --zone ${{ env.ZONE }} \
          --quiet \
          --ssh-flag="-o ServerAliveInterval=5" \
          --command \
          "docker run -e TEST_FULL_SYNC=1 -e ZEBRA_FORCE_USE_COLOR=1 -e FULL_SYNC_MAINNET_TIMEOUT_MINUTES=600 -t --name full-sync"
          --mount type=bind,source=/mnt/disks/gce-containers-mounts/gce-persistent-disks/zebrad-cache-${{ env.GITHUB_REF_SLUG_URL }}-${{ env.GITHUB_SHA_SHORT }}-tip,target=/zebrad-cache \
          ${{ env.GAR_BASE }}/${{ env.IMAGE_NAME }}:sha-${{ env.GITHUB_SHA_SHORT }}

          EXIT_CODE=$(\
          gcloud compute ssh \
          full-sync-${{ env.GITHUB_REF_SLUG_URL }}-${{ env.GITHUB_SHA_SHORT }} \
          --zone ${{ env.ZONE }} \
          --quiet \
          --ssh-flag="-o ServerAliveInterval=5" \
          --command="docker wait full-sync")

          exit ${EXIT_CODE}

      - name: Get state version from constants.rs
        run: |
          STATE_VERSION=""

          LOCAL_STATE_VERSION=$(grep -oE "DATABASE_FORMAT_VERSION: .* [0-9]+" $GITHUB_WORKSPACE/zebra-state/src/constants.rs | grep -oE "[0-9]+" | tail -n1)
          echo "STATE_VERSION: $LOCAL_STATE_VERSION"

          echo "STATE_VERSION=$LOCAL_STATE_VERSION" >> $GITHUB_ENV

      - name: Get sync height from logs
        run: |
          SYNC_HEIGHT=""

          DOCKER_LOGS=$(\
          gcloud compute ssh \
          full-sync-${{ env.GITHUB_REF_SLUG_URL }}-${{ env.GITHUB_SHA_SHORT }} \
          --zone ${{ env.ZONE }} \
          --quiet \
          --ssh-flag="-o ServerAliveInterval=5" \
          --command="docker logs full-sync --tail 20")

          SYNC_HEIGHT=$(echo $DOCKER_LOGS | grep -oE 'finished initial sync to chain tip, using gossiped blocks sync_percent=100.000 % current_height=Height\([0-9]+\)' | grep -oE '[0-9]+' | tail -1 || [[ $? == 1 ]])
          echo "SYNC_HEIGHT=$SYNC_HEIGHT" >> $GITHUB_ENV

      # Create image from disk
      # Force the image creation as the disk is still attached, even though is not being used by the container
      - name: Create image from state disk
        run: |
          gcloud compute images create zebrad-cache-${{ env.GITHUB_REF_SLUG_URL }}-${{ env.GITHUB_SHA_SHORT }}-v${{ env.STATE_VERSION }}-${{ env.NETWORK }}-tip \
          --force \
<<<<<<< HEAD
          --source-disk=zebrad-cache-${{ env.GITHUB_REF_SLUG_URL }}-${{ env.GITHUB_SHA_SHORT }}-tip \
=======
          --source-disk=zebrad-cache-${{ env.GITHUB_SHA_SHORT }}-${{ env.NETWORK }}-tip \
>>>>>>> fe97e14f
          --source-disk-zone=${{ env.ZONE }} \
          --storage-location=us \
          --description="Created from commit ${{ env.GITHUB_SHA_SHORT }} with height ${{ env.SYNC_HEIGHT }}"

      - name: Delete test instance
        # If the `full-sync` step timeouts (+6 hours) the previous step (creating the image) willl be skipped.
        # Even if the instance continues running, no image will be created, so it's better to delete it.
        if: always()
        continue-on-error: true
        run: |
          INSTANCE=$(gcloud compute instances list --filter=full-sync-${{ env.GITHUB_REF_SLUG_URL }}-${{ env.GITHUB_SHA_SHORT }} --format='value(NAME)')
          if [ -z "${INSTANCE}" ]; then
            echo "No instance to delete"
          else
            gcloud compute instances delete "${INSTANCE}" --zone "${{ env.ZONE }}" --delete-disks all --quiet
          fi<|MERGE_RESOLUTION|>--- conflicted
+++ resolved
@@ -111,15 +111,9 @@
           gcloud compute instances create-with-container "full-sync-${{ env.GITHUB_REF_SLUG_URL }}-${{ env.GITHUB_SHA_SHORT }}" \
           --boot-disk-size 100GB \
           --boot-disk-type pd-ssd \
-<<<<<<< HEAD
-          --create-disk name="zebrad-cache-${{ env.GITHUB_REF_SLUG_URL }}-${{ env.GITHUB_SHA_SHORT }}-tip",device-name="zebrad-cache-${{ env.GITHUB_REF_SLUG_URL }}-${{ env.GITHUB_SHA_SHORT }}-tip",size=100GB,type=pd-ssd \
-          --container-mount-disk mount-path="/zebrad-cache",name="zebrad-cache-${{ env.GITHUB_REF_SLUG_URL }}-${{ env.GITHUB_SHA_SHORT }}-tip" \
-          --container-image debian:buster \
-=======
           --create-disk name="zebrad-cache-${{ env.GITHUB_SHA_SHORT }}-${{ env.NETWORK }}-tip",device-name="zebrad-cache-${{ env.GITHUB_SHA_SHORT }}-${{ env.NETWORK }}-tip",size=100GB,type=pd-ssd \
           --container-mount-disk mount-path="/zebrad-cache",name="zebrad-cache-${{ env.GITHUB_SHA_SHORT }}-${{ env.NETWORK }}-tip" \
           --container-image ${{ env.GAR_BASE }}/${{ env.IMAGE_NAME }}:sha-${{ env.GITHUB_SHA_SHORT }} \
->>>>>>> fe97e14f
           --container-restart-policy=never \
           --machine-type ${{ env.MACHINE_TYPE }} \
           --scopes cloud-platform \
@@ -138,7 +132,7 @@
           --ssh-flag="-o ServerAliveInterval=5" \
           --command \
           "docker run -e TEST_FULL_SYNC=1 -e ZEBRA_FORCE_USE_COLOR=1 -e FULL_SYNC_MAINNET_TIMEOUT_MINUTES=600 -t --name full-sync"
-          --mount type=bind,source=/mnt/disks/gce-containers-mounts/gce-persistent-disks/zebrad-cache-${{ env.GITHUB_REF_SLUG_URL }}-${{ env.GITHUB_SHA_SHORT }}-tip,target=/zebrad-cache \
+          --mount type=bind,source=/mnt/disks/gce-containers-mounts/gce-persistent-disks/zebrad-cache-${{ env.GITHUB_SHA_SHORT }}-${{ env.NETWORK }}-tip,target=/zebrad-cache \
           ${{ env.GAR_BASE }}/${{ env.IMAGE_NAME }}:sha-${{ env.GITHUB_SHA_SHORT }}
 
           EXIT_CODE=$(\
@@ -181,11 +175,7 @@
         run: |
           gcloud compute images create zebrad-cache-${{ env.GITHUB_REF_SLUG_URL }}-${{ env.GITHUB_SHA_SHORT }}-v${{ env.STATE_VERSION }}-${{ env.NETWORK }}-tip \
           --force \
-<<<<<<< HEAD
-          --source-disk=zebrad-cache-${{ env.GITHUB_REF_SLUG_URL }}-${{ env.GITHUB_SHA_SHORT }}-tip \
-=======
           --source-disk=zebrad-cache-${{ env.GITHUB_SHA_SHORT }}-${{ env.NETWORK }}-tip \
->>>>>>> fe97e14f
           --source-disk-zone=${{ env.ZONE }} \
           --storage-location=us \
           --description="Created from commit ${{ env.GITHUB_SHA_SHORT }} with height ${{ env.SYNC_HEIGHT }}"
