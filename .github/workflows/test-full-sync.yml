name: Full sync test

on:
  workflow_dispatch:
    inputs:
      network:
        default: 'Mainnet'
  pull_request:
    branches:
      - main
    paths:
      # code and tests (including full sync acceptance test changes)
      # TODO: ignore changes in test code that isn't used in the full sync test
      - '**/*.rs'
      # hard-coded checkpoints
      # TODO: ignore changes to proptest seed .txt files
      - '**/*.txt'
      # dependencies
      - '**/Cargo.toml'
      - '**/Cargo.lock'
      # workflow definitions
      - 'docker/**'
      - '.github/workflows/test-full-sync.yml'

env:
  CARGO_INCREMENTAL: '1'
  ZEBRA_SKIP_IPV6_TESTS: "1"
  RUST_BACKTRACE: full
  RUST_LIB_BACKTRACE: full
  COLORBT_SHOW_HIDDEN: '1'
  NETWORK: Mainnet
  PROJECT_ID: zealous-zebra
  GAR_BASE: us-docker.pkg.dev/zealous-zebra/zebra
  GCR_BASE: gcr.io/zealous-zebra
  REGION: us-central1
  ZONE: us-central1-a
  MACHINE_TYPE: c2d-standard-16
  IMAGE_NAME: zebrad-test

jobs:
  build:
    # only run on Mergify head branches, and on manual dispatch:
    # https://docs.github.com/en/actions/using-workflows/events-that-trigger-workflows#running-your-workflow-based-on-the-head-or-base-branch-of-a-pull-request-1
    if:  startsWith(github.head_ref, 'mergify/merge-queue/') || github.event_name == 'workflow_dispatch'
    name: Build images
    timeout-minutes: 210
    runs-on: ubuntu-latest
    permissions:
      contents: 'read'
      id-token: 'write'
    steps:
      - uses: actions/checkout@v3.0.0
        with:
          persist-credentials: false

      - name: Inject slug/short variables
        uses: rlespinasse/github-slug-action@v4
        with:
          short-length: 7

      # Automatic tag management and OCI Image Format Specification for labels
      - name: Docker meta
        id: meta
        uses: docker/metadata-action@v3.7.0
        with:
          # list of Docker images to use as base name for tags
          images: |
            ${{ env.GAR_BASE }}/${{ env.IMAGE_NAME }}
            ${{ env.GCR_BASE }}/${{ env.GITHUB_REPOSITORY_SLUG_URL }}/${{ env.IMAGE_NAME }}
          # generate Docker tags based on the following events/attributes
          tags: |
            type=schedule
            type=ref,event=branch
            type=ref,event=pr
            type=semver,pattern={{version}}
            type=semver,pattern={{major}}.{{minor}}
            type=semver,pattern={{major}}
            type=sha

      # Setup Docker Buildx to allow use of docker cache layers from GH
      - name: Set up Docker Buildx
        id: buildx
        uses: docker/setup-buildx-action@v1

      - name: Authenticate to Google Cloud
        id: auth
        uses: google-github-actions/auth@v0.7.0
        with:
          workload_identity_provider: 'projects/143793276228/locations/global/workloadIdentityPools/github-actions/providers/github-oidc'
          service_account: 'github-service-account@zealous-zebra.iam.gserviceaccount.com'
          token_format: 'access_token'

      - name: Login to Google Artifact Registry
        uses: docker/login-action@v1.14.1
        with:
          registry: us-docker.pkg.dev
          username: oauth2accesstoken
          password: ${{ steps.auth.outputs.access_token }}

      - name: Login to Google Container Registry
        uses: docker/login-action@v1.14.1
        with:
          registry: gcr.io
          username: oauth2accesstoken
          password: ${{ steps.auth.outputs.access_token }}

      # Build and push image to Google Artifact Registry
      - name: Build & push
        id: docker_build
        uses: docker/build-push-action@v2.10.0
        with:
          target: tester
          context: .
          file: ./docker/Dockerfile
          tags: ${{ steps.meta.outputs.tags }}
          labels: ${{ steps.meta.outputs.labels }}
          build-args: |
            NETWORK=${{ github.event.inputs.network || env.NETWORK }}
            SHORT_SHA=${{ env.GITHUB_SHA_SHORT }}
            RUST_BACKTRACE=${{ env.RUST_BACKTRACE }}
            RUST_LIB_BACKTRACE=${{ env.RUST_LIB_BACKTRACE }}
            COLORBT_SHOW_HIDDEN=${{ env.COLORBT_SHOW_HIDDEN }}
            ZEBRA_SKIP_NETWORK_TESTS="1"
            CHECKPOINT_SYNC=${{ github.event.inputs.checkpoint_sync || true }}
            RUST_LOG=debug
            SENTRY_DSN=${{ secrets.SENTRY_ENDPOINT }}
          push: true
          cache-from: type=registry,ref=${{ env.GAR_BASE }}/${{ env.IMAGE_NAME }}:${{ env.GITHUB_REF_SLUG_URL }}-buildcache
          cache-to: type=registry,ref=${{ env.GAR_BASE }}/${{ env.IMAGE_NAME }}:${{ env.GITHUB_REF_SLUG_URL }}-buildcache,mode=max

  # Test that Zebra can run a full mainnet sync after a PR is approved
  test-full-sync:
    name: Test full Mainnet sync
    runs-on: ubuntu-latest
    needs: [ build ]
    permissions:
      contents: 'read'
      id-token: 'write'
    steps:
      - name: Inject slug/short variables
        uses: rlespinasse/github-slug-action@v4
        with:
          short-length: 7

      - name: Downcase network name for disks
        run: |
          echo LOWER_NET_NAME="${{ github.event.inputs.network || env.NETWORK }}" | awk '{print tolower($0)}' >> $GITHUB_ENV
      # Setup gcloud CLI
      - name: Authenticate to Google Cloud
        id: auth
        uses: google-github-actions/auth@v0.7.0
        with:
          workload_identity_provider: 'projects/143793276228/locations/global/workloadIdentityPools/github-actions/providers/github-oidc'
          service_account: 'github-service-account@zealous-zebra.iam.gserviceaccount.com'
          token_format: 'access_token'

      # Check if our destination compute instance exists and delete it
      - name: Delete existing instance with same SHA
        run: |
          INSTANCE=$(gcloud compute instances list --filter=full-sync-${{ env.GITHUB_REF_SLUG_URL }}-${{ env.GITHUB_SHA_SHORT }} --format='value(NAME)')
          if [ -z "${INSTANCE}" ]; then
            echo "No instance to delete"
          else
            gcloud compute instances delete "${INSTANCE}" --zone "${{ env.ZONE }}" --delete-disks all --quiet
          fi

      # Creates Compute Engine virtual machine instance w/ disks
      - name: Create GCP compute instance
        run: |
          gcloud compute instances create-with-container "full-sync-${{ env.GITHUB_REF_SLUG_URL }}-${{ env.GITHUB_SHA_SHORT }}" \
          --boot-disk-size 100GB \
          --boot-disk-type pd-ssd \
          --container-image ${{ env.GAR_BASE }}/${{ env.IMAGE_NAME }}:sha-${{ env.GITHUB_SHA_SHORT }} \
          --container-restart-policy=never \
          --container-stdin \
          --container-tty \
          --container-env=ZEBRA_SKIP_IPV6_TESTS=1,TEST_FULL_SYNC=1,ZEBRA_FORCE_USE_COLOR=1,FULL_SYNC_MAINNET_TIMEOUT_MINUTES=600 \
          --machine-type ${{ env.MACHINE_TYPE }} \
          --scopes cloud-platform \
          --metadata=google-monitoring-enabled=true,google-logging-enabled=true \
          --tags zebrad \
          --zone "${{ env.ZONE }}"

      # TODO: this approach is very messy, but getting the just created container name is very error prone and GCP doesn't have a workaround for this without requiring a TTY
      # This TODO relates to the following issues:
      # https://github.com/actions/runner/issues/241
      # https://www.googlecloudcommunity.com/gc/Infrastructure-Compute-Storage/SSH-into-Compute-Container-not-easily-possible/td-p/170915
      - name: Get container name from logs
        run: |
          INSTANCE_ID=$(gcloud compute instances describe full-sync-${{ env.GITHUB_REF_SLUG_URL }}-${{ env.GITHUB_SHA_SHORT }} --zone ${{ env.ZONE }} --format='value(id)')
          echo "INSTANCE_ID=$INSTANCE_ID" >> $GITHUB_ENV

          CONTAINER_NAME=""
          while [[ ${CONTAINER_NAME} != *"full-sync-${{ env.GITHUB_REF_SLUG_URL }}-${{ env.GITHUB_SHA_SHORT }}"* ]]; do
              CONTAINER_NAME=$(gcloud logging read 'log_name=projects/${{ env.PROJECT_ID }}/logs/cos_system AND jsonPayload.MESSAGE:full-sync-${{ env.GITHUB_REF_SLUG_URL }}-${{ env.GITHUB_SHA_SHORT }}' --format='value(jsonPayload.MESSAGE)' --limit=1 | grep -o '...-full-sync-${{ env.GITHUB_REF_SLUG_URL }}-${{ env.GITHUB_SHA_SHORT }}-....' | tr -d "'.")
              echo "Using container: ${CONTAINER_NAME} from instance: ${INSTANCE_ID}"
              sleep 10
          done

<<<<<<< HEAD
      - name: Full sync
        id: full-sync
        if: ${{ steps.create-instance.outcome == 'success' }}
=======
          echo "CONTAINER_NAME=$CONTAINER_NAME" >> $GITHUB_ENV

      - name: Get state version from logs
        run: |
          STATE_VERSION=""

          while [[ ${STATE_VERSION} == "" ]]; do
              STATE_VERSION=$(gcloud logging read --format='value(jsonPayload.MESSAGE)' '(resource.labels.instance_id="${{ env.INSTANCE_ID }}" AND jsonPayload.message=~".+Opened Zebra state cache.+v[0-9]+.+")' | grep -oE "v[0-9]+" || [[ $? == 1 ]] )
              echo "STATE_VERSION: $STATE_VERSION"
              sleep 10
          done

          echo "STATE_VERSION=$STATE_VERSION" >> $GITHUB_ENV

      - name: Full sync
        id: full-sync
>>>>>>> 1a4f8f65
        run: |
          gcloud compute ssh \
          full-sync-${{ env.GITHUB_REF_SLUG_URL }}-${{ env.GITHUB_SHA_SHORT }} \
          --zone ${{ env.ZONE }} \
          --quiet \
          --ssh-flag="-o ServerAliveInterval=5" \
<<<<<<< HEAD
          --command="docker logs --follow ${{ env.ZEBRA_CONTAINER }}"

          EXIT_CODE=$(\
          gcloud compute ssh \
          sync-checkpoint-${{ env.GITHUB_REF_SLUG_URL }}-${{ env.GITHUB_SHA_SHORT }} \
          --zone ${{ env.ZONE }} \
          --quiet \
          --ssh-flag="-o ServerAliveInterval=5" \
          --command="docker wait ${{ env.ZEBRA_CONTAINER }}")

          if [[ ${EXIT_CODE} -eq "0" ]]; then
            exit 0
          else
            exit 1
          fi
        env:
          ZEBRA_CONTAINER: ${{ steps.get-container-name.outputs.zebra_container }}
=======
          --command="docker logs --follow ${{ env.CONTAINER_NAME }}"

      - name: Get sync height from logs
        run: |
          SYNC_HEIGHT=""

          while [[ ${SYNC_HEIGHT} == "" ]]; do
              SYNC_HEIGHT=$(gcloud logging read --format='value(jsonPayload.MESSAGE)' --order="desc" --limit=1 '(resource.labels.instance_id="${{ env.INSTANCE_ID }}" AND jsonPayload.message=~".+finished initial sync to chain tip.+Height\([0-9]+\).+")' | grep -oE 'Height\([0-9]+\)' | grep -oE '[0-9]+' || [[ $? == 1 ]] )
              echo "SYNC_HEIGHT: $SYNC_HEIGHT"
              sleep 10
          done

          echo "SYNC_HEIGHT=$SYNC_HEIGHT" >> $GITHUB_ENV

      # Create image from disk
      # Force the image creation as the disk is still attached, even though is not being used by the container
      - name: Create image from state disk
        run: |
          gcloud compute images create zebrad-cache-${{ env.GITHUB_SHA_SHORT }}-${{ env.STATE_VERSION }}-${{ env.NETWORK }}-${{ env.SYNC_HEIGHT }} \
          --force \
          --source-disk=full-sync-${{ env.GITHUB_REF_SLUG_URL }}-${{ env.GITHUB_SHA_SHORT }} \
          --source-disk-zone=${{ env.ZONE }} \
          --storage-location=us \
          --description="Created from head branch ${{ env.GITHUB_HEAD_REF_SLUG_URL }} targeting ${{ env.GITHUB_BASE_REF_SLUG }} from PR ${{ env.GITHUB_REF_SLUG_URL }} with commit ${{ env.GITHUB_EVENT_PULL_REQUEST_HEAD_SHA }}"
>>>>>>> 1a4f8f65

      - name: Delete test instance
        # Do not delete the instance if the sync timeouts in GitHub
        if: ${{ steps.full-sync.outcome == 'success' || steps.full-sync.outcome == 'failure' }}
        continue-on-error: true
        run: |
          gcloud compute instances delete "full-sync-${{ env.GITHUB_REF_SLUG_URL }}-${{ env.GITHUB_SHA_SHORT }}" --zone "${{ env.ZONE }}" --delete-disks all --quiet<|MERGE_RESOLUTION|>--- conflicted
+++ resolved
@@ -197,11 +197,6 @@
               sleep 10
           done
 
-<<<<<<< HEAD
-      - name: Full sync
-        id: full-sync
-        if: ${{ steps.create-instance.outcome == 'success' }}
-=======
           echo "CONTAINER_NAME=$CONTAINER_NAME" >> $GITHUB_ENV
 
       - name: Get state version from logs
@@ -218,15 +213,13 @@
 
       - name: Full sync
         id: full-sync
->>>>>>> 1a4f8f65
         run: |
           gcloud compute ssh \
           full-sync-${{ env.GITHUB_REF_SLUG_URL }}-${{ env.GITHUB_SHA_SHORT }} \
           --zone ${{ env.ZONE }} \
           --quiet \
           --ssh-flag="-o ServerAliveInterval=5" \
-<<<<<<< HEAD
-          --command="docker logs --follow ${{ env.ZEBRA_CONTAINER }}"
+          --command="docker logs --follow ${{ env.CONTAINER_NAME }}"
 
           EXIT_CODE=$(\
           gcloud compute ssh \
@@ -234,17 +227,13 @@
           --zone ${{ env.ZONE }} \
           --quiet \
           --ssh-flag="-o ServerAliveInterval=5" \
-          --command="docker wait ${{ env.ZEBRA_CONTAINER }}")
+          --command="docker wait ${{ env.CONTAINER_NAME }}")
 
           if [[ ${EXIT_CODE} -eq "0" ]]; then
             exit 0
           else
             exit 1
           fi
-        env:
-          ZEBRA_CONTAINER: ${{ steps.get-container-name.outputs.zebra_container }}
-=======
-          --command="docker logs --follow ${{ env.CONTAINER_NAME }}"
 
       - name: Get sync height from logs
         run: |
@@ -268,7 +257,6 @@
           --source-disk-zone=${{ env.ZONE }} \
           --storage-location=us \
           --description="Created from head branch ${{ env.GITHUB_HEAD_REF_SLUG_URL }} targeting ${{ env.GITHUB_BASE_REF_SLUG }} from PR ${{ env.GITHUB_REF_SLUG_URL }} with commit ${{ env.GITHUB_EVENT_PULL_REQUEST_HEAD_SHA }}"
->>>>>>> 1a4f8f65
 
       - name: Delete test instance
         # Do not delete the instance if the sync timeouts in GitHub
