--- conflicted
+++ resolved
@@ -55,112 +55,47 @@
   MACHINE_TYPE: c2d-standard-16
 
 jobs:
+  validate-state:
+    name: Validate local state version vs cached state
+    runs-on: ubuntu-latest
+    outputs:
+      any_changed: ${{ steps.changed-files-specific.outputs.any_changed }}
+    permissions:
+      contents: 'read'
+      id-token: 'write'
+    steps:
+      - uses: actions/checkout@v3.0.2
+        with:
+          persist-credentials: false
+
+      - name: Authenticate to Google Cloud
+        id: auth
+        uses: google-github-actions/auth@v0.7.1
+        with:
+          workload_identity_provider: 'projects/143793276228/locations/global/workloadIdentityPools/github-actions/providers/github-oidc'
+          service_account: 'github-service-account@zealous-zebra.iam.gserviceaccount.com'
+          token_format: 'access_token'
+
+      # Before executing any further steps, validate the local state and remote version are the same,
+      # or at least that the local state version is greater than the available cached state version from main.
+      - name: Validate constants.rs version vs cached state version
+        id: validate-state-version
+        run: |
+          LOCAL_STATE_VERSION=$(grep -oE "DATABASE_FORMAT_VERSION: .* [0-9]+" "$GITHUB_WORKSPACE/zebra-state/src/constants.rs" | grep -oE "[0-9]+" | tail -n1)
+          echo "LOCAL_STATE_VERSION: $LOCAL_STATE_VERSION"
+
+          GCP_STATE_DISK=$(gcloud compute images list --filter="name~zebrad-cache-main AND name~-checkpoint" --format="value(NAME)" --sort-by=~creationTimestamp --limit=1)
+          GCP_STATE_VERSION=$(echo "$GCP_STATE_DISK" | grep -oE "v[0-9]+" | grep -oE "[0-9]+")
+          echo "GCP_STATE_VERSION: $GCP_STATE_VERSION"
+
+          if [[ "$LOCAL_STATE_VERSION" -lt "$GCP_STATE_VERSION" ]]; then echo "Local version is lower than cached version" && exit 1; fi
+
   build:
     # TODO add `startsWith(github.head_ref, 'mergify/merge-queue/')` to the condition to
     # only run on Mergify head branches, and on manual dispatch:
     # https://docs.github.com/en/actions/using-workflows/events-that-trigger-workflows#running-your-workflow-based-on-the-head-or-base-branch-of-a-pull-request-1
     if: ${{ github.event_name == 'push' || github.event_name == 'workflow_dispatch' }}
-<<<<<<< HEAD
-    name: Build images
-    timeout-minutes: 210
-    runs-on: ubuntu-latest
-    permissions:
-      contents: 'read'
-      id-token: 'write'
-    steps:
-      - uses: actions/checkout@v3.0.2
-        with:
-          persist-credentials: false
-
-      - name: Inject slug/short variables
-        uses: rlespinasse/github-slug-action@v4
-        with:
-          short-length: 7
-
-      - name: Authenticate to Google Cloud
-        id: auth
-        uses: google-github-actions/auth@v0.7.1
-        with:
-          workload_identity_provider: 'projects/143793276228/locations/global/workloadIdentityPools/github-actions/providers/github-oidc'
-          service_account: 'github-service-account@zealous-zebra.iam.gserviceaccount.com'
-          token_format: 'access_token'
-
-      # Before executing any further steps, validate the local state and remote version are the same,
-      # or at least that the local state version is greater than the available cached state version from main.
-      - name: Validate constants.rs version vs cached state version
-        id: validate-state-version
-        run: |
-          LOCAL_STATE_VERSION=$(grep -oE "DATABASE_FORMAT_VERSION: .* [0-9]+" "$GITHUB_WORKSPACE/zebra-state/src/constants.rs" | grep -oE "[0-9]+" | tail -n1)
-          echo "LOCAL_STATE_VERSION: $LOCAL_STATE_VERSION"
-
-          GCP_STATE_DISK=$(gcloud compute images list --filter="name~zebrad-cache-main AND name~-tip" --format="value(NAME)" --sort-by=~creationTimestamp --limit=1)
-          GCP_STATE_VERSION=$(echo "$GCP_STATE_DISK" | grep -oE "v[0-9]+" | grep -oE "[0-9]+")
-          echo "GCP_STATE_VERSION: $GCP_STATE_VERSION"
-
-          if [[ "$LOCAL_STATE_VERSION" -lt "$GCP_STATE_VERSION" ]]; then echo "Local version is lower than cached version" && exit 1; fi
-
-      # Automatic tag management and OCI Image Format Specification for labels
-      - name: Docker meta
-        id: meta
-        uses: docker/metadata-action@v3.7.0
-        with:
-          # list of Docker images to use as base name for tags
-          images: |
-            ${{ env.GAR_BASE }}/${{ env.IMAGE_NAME }}
-            ${{ env.GCR_BASE }}/${{ env.GITHUB_REPOSITORY_SLUG_URL }}/${{ env.IMAGE_NAME }}
-          # generate Docker tags based on the following events/attributes
-          tags: |
-            type=schedule
-            type=ref,event=branch
-            type=ref,event=pr
-            type=semver,pattern={{version}}
-            type=semver,pattern={{major}}.{{minor}}
-            type=semver,pattern={{major}}
-            type=sha
-
-      # Setup Docker Buildx to allow use of docker cache layers from GH
-      - name: Set up Docker Buildx
-        id: buildx
-        uses: docker/setup-buildx-action@v1
-
-      - name: Login to Google Artifact Registry
-        uses: docker/login-action@v1.14.1
-        with:
-          registry: us-docker.pkg.dev
-          username: oauth2accesstoken
-          password: ${{ steps.auth.outputs.access_token }}
-
-      - name: Login to Google Container Registry
-        uses: docker/login-action@v1.14.1
-        with:
-          registry: gcr.io
-          username: oauth2accesstoken
-          password: ${{ steps.auth.outputs.access_token }}
-
-      # Build and push image to Google Artifact Registry
-      - name: Build & push
-        id: docker_build
-        uses: docker/build-push-action@v2.10.0
-        with:
-          target: tester
-          context: .
-          file: ./docker/Dockerfile
-          tags: ${{ steps.meta.outputs.tags }}
-          labels: ${{ steps.meta.outputs.labels }}
-          build-args: |
-            NETWORK=${{ github.event.inputs.network || env.NETWORK }}
-            SHORT_SHA=${{ env.GITHUB_SHA_SHORT }}
-            RUST_BACKTRACE=${{ env.RUST_BACKTRACE }}
-            RUST_LIB_BACKTRACE=${{ env.RUST_LIB_BACKTRACE }}
-            COLORBT_SHOW_HIDDEN=${{ env.COLORBT_SHOW_HIDDEN }}
-            ZEBRA_SKIP_NETWORK_TESTS="1"
-            CHECKPOINT_SYNC=${{ github.event.inputs.checkpoint_sync || true }}
-            RUST_LOG=debug
-            SENTRY_DSN=${{ secrets.SENTRY_ENDPOINT }}
-          push: true
-          cache-from: type=registry,ref=${{ env.GAR_BASE }}/${{ env.IMAGE_NAME }}:${{ env.GITHUB_REF_SLUG_URL }}-buildcache
-          cache-to: type=registry,ref=${{ env.GAR_BASE }}/${{ env.IMAGE_NAME }}:${{ env.GITHUB_REF_SLUG_URL }}-buildcache,mode=max
-=======
+    needs: validate-state
     uses: ./.github/workflows/docker-image-build.yml
     with:
       dockerfile_path: ./docker/Dockerfile
@@ -173,7 +108,6 @@
       colorbt_show_hidden: '1'
       zebra_skip_ipv6_tests: '1'
       rust_log: info
->>>>>>> b3bccd66
 
   # Test that Zebra can run a full mainnet sync after a PR is approved
   test-full-sync:
