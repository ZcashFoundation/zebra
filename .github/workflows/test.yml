--- conflicted
+++ resolved
@@ -227,11 +227,10 @@
       test_variables: '-e TEST_LWD_RPC_CALL=1 -e ZEBRA_TEST_LIGHTWALLETD=1 -e ZEBRA_FORCE_USE_COLOR=1 -e ZEBRA_CACHED_STATE_DIR_VAR=/root/.cache/zebrad-cache'
       needs_zebra_state: false
       saves_to_disk: false
-<<<<<<< HEAD
-      needs_constants: false
+      disk_suffix: checkpoint
       zebra_state_path: '/root/.cache/zebrad-cache'
 
-  # Test full sync of lightwalletd with a Zebra tip state
+  # Test sending transactions with lightwalletd using a Zebra tip state
   lightwalletd-transactions-test:
     if: ${{ github.event.inputs.regenerate-disks != 'true' }}
     needs: build
@@ -241,10 +240,7 @@
       test_id: lwd-send-transactions
       test_description: Test lightwalletd transactions with a Zebra tip state
       test_variables: '-e TEST_LWD_TRANSACTIONS=1 -e ZEBRA_TEST_LIGHTWALLETD=1 -e ZEBRA_FORCE_USE_COLOR=1 -e ZEBRA_CACHED_STATE_DIR_VAR=/root/.cache/zebrad-cache'
-      disk_suffix: checkpoint
+      needs_zebra_state: false
       saves_to_disk: false
-      needs_constants: false
-=======
-      disk_suffix: checkpoint
->>>>>>> ff3ab5cd
+      disk_suffix: tip
       zebra_state_path: '/root/.cache/zebrad-cache'