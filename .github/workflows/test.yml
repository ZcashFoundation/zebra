--- conflicted
+++ resolved
@@ -269,7 +269,7 @@
     steps:
       - uses: actions/checkout@v3.0.0
         # Invalidate following steps if the database format version hasn't changed or if we're not manually triggering a rebuild
-        if: ${{ needs.build.outputs.any_changed == 'true' || github.event.inputs.regenerate-disks == 'true' }}
+        if: ${{ needs.build.outputs.any_changed == 'true' || github.event.inputs.regenerate-disks == 'true' || github.event_name == 'push' }}
         with:
           persist-credentials: false
           fetch-depth: '2'
@@ -296,10 +296,6 @@
       # Check if our destination compute instance exists and delete it
       - name: Delete existing instance with same SHA
         id: delete-old-instance
-<<<<<<< HEAD
-=======
-        if: ${{ steps.changed-files-specific.outputs.any_changed == 'true' || github.event.inputs.regenerate-disks == 'true' || github.event_name == 'push'}}
->>>>>>> 04d52bfa
         run: |
           INSTANCE=$(gcloud compute instances list --filter=regenerate-disk-${{ env.GITHUB_REF_SLUG_URL }}-${{ env.GITHUB_SHA_SHORT }} --format='value(NAME)')
           if [ -z "${INSTANCE}" ]; then
@@ -310,10 +306,6 @@
 
       - name: Create GCP compute instance
         id: create-instance
-<<<<<<< HEAD
-=======
-        if: ${{ steps.changed-files-specific.outputs.any_changed == 'true' || github.event.inputs.regenerate-disks == 'true' || github.event_name == 'push'}}
->>>>>>> 04d52bfa
         run: |
           gcloud compute instances create-with-container "regenerate-disk-${{ env.GITHUB_REF_SLUG_URL }}-${{ env.GITHUB_SHA_SHORT }}" \
           --boot-disk-size 100GB \
