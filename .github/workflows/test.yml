name: Test

on:
  workflow_dispatch:
    inputs:
      network:
        default: 'Mainnet'
        description: 'Network to deploy: Mainnet or Testnet'
        required: true
      checkpoint_sync:
        default: 'true'
        description: 'Configures `zebrad` to use as many checkpoints as possible'
        required: true
      regenerate-disks:
        type: boolean
        default: false
        description: 'Just update stateful disks'
        required: true
  pull_request:
    branches:
      - main
    paths:
      # code and tests
      - '**/*.rs'
      # hard-coded checkpoints and proptest regressions
      - '**/*.txt'
      # test data snapshots
      - '**/*.snap'
      # dependencies
      - '**/Cargo.toml'
      - '**/Cargo.lock'
      # workflow definitions
      - 'docker/**'
      - '.github/workflows/test.yml'

  push:
    branches:
      - main
    paths:
      # code and tests
      - '**/*.rs'
      # hard-coded checkpoints and proptest regressions
      - '**/*.txt'
      # test data snapshots
      - '**/*.snap'
      # dependencies
      - '**/Cargo.toml'
      - '**/Cargo.lock'
      # workflow definitions
      - 'docker/**'
      - '.github/workflows/test.yml'
      - '.github/workflows/docker-image-build.yml'

env:
  NETWORK: Mainnet
  PROJECT_ID: zealous-zebra
  IMAGE_NAME: zebrad-test
  GAR_BASE: us-docker.pkg.dev/zealous-zebra/zebra
  REGION: us-central1
  ZONE: us-central1-a
  MACHINE_TYPE: c2d-standard-4

jobs:
  build:
    uses: ./.github/workflows/docker-image-build.yml
    with:
      dockerfile_path: ./docker/Dockerfile
      dockerfile_target: tester
      image_name: zebrad-test
      network: Mainnet
      checkpoint_sync: true
      rust_backtrace: full
      rust_lib_backtrace: full
      colorbt_show_hidden: '1'
      zebra_skip_ipv6_tests: '1'
      rust_log: info

  # Run all the zebra tests, including tests that are ignored by default
  test-all:
    name: Test all
    runs-on: ubuntu-latest
    needs: build
    if: ${{ github.event.inputs.regenerate-disks != 'true' }}
    steps:
      - name: Inject slug/short variables
        uses: rlespinasse/github-slug-action@v4
        with:
          short-length: 7

      - name: Run all zebrad tests
        run: |
          docker pull ${{ env.GAR_BASE }}/${{ env.IMAGE_NAME }}:sha-${{ env.GITHUB_SHA_SHORT }}
          docker run --name zebrad-tests -t ${{ env.GAR_BASE }}/${{ env.IMAGE_NAME }}:sha-${{ env.GITHUB_SHA_SHORT }} cargo test --locked --release --features enable-sentry --workspace -- --include-ignored

  # This test changes zebra-chain's activation heights,
  # which can recompile all the Zebra crates,
  # so we want its build products to be cached separately.
  #
  # Also, we don't want to accidentally use the fake heights in other tests.
  test-fake-activation-heights:
    name: Test with fake activation heights
    runs-on: ubuntu-latest
    needs: build
    if: ${{ github.event.inputs.regenerate-disks != 'true' }}
    steps:
      - name: Inject slug/short variables
        uses: rlespinasse/github-slug-action@v4
        with:
          short-length: 7

      - name: Run tests with fake activation heights
        run: |
          docker pull ${{ env.GAR_BASE }}/${{ env.IMAGE_NAME }}:sha-${{ env.GITHUB_SHA_SHORT }}
          docker run -e TEST_FAKE_ACTIVATION_HEIGHTS --name zebrad-tests -t ${{ env.GAR_BASE }}/${{ env.IMAGE_NAME }}:sha-${{ env.GITHUB_SHA_SHORT }} cargo test --locked --release --package zebra-state --lib -- with_fake_activation_heights
        env:
          TEST_FAKE_ACTIVATION_HEIGHTS: '1'

  # Test that Zebra syncs and checkpoints a few thousand blocks from an empty state
  test-empty-sync:
    name: Test checkpoint sync from empty state
    runs-on: ubuntu-latest
    needs: build
    if: ${{ github.event.inputs.regenerate-disks != 'true' }}
    steps:
      - name: Inject slug/short variables
        uses: rlespinasse/github-slug-action@v4
        with:
          short-length: 7

      - name: Run zebrad large sync tests
        run: |
          docker pull ${{ env.GAR_BASE }}/${{ env.IMAGE_NAME }}:sha-${{ env.GITHUB_SHA_SHORT }}
          docker run --name zebrad-tests -t ${{ env.GAR_BASE }}/${{ env.IMAGE_NAME }}:sha-${{ env.GITHUB_SHA_SHORT }} cargo test --locked --release --features enable-sentry --test acceptance sync_large_checkpoints_ -- --ignored

  test-lightwalletd-integration:
    name: Test integration with lightwalletd
    runs-on: ubuntu-latest
    needs: build
    if: ${{ github.event.inputs.regenerate-disks != 'true' }}
    steps:
      - name: Inject slug/short variables
        uses: rlespinasse/github-slug-action@v4
        with:
          short-length: 7

      - name: Run tests with included lightwalletd binary
        run: |
          docker pull ${{ env.GAR_BASE }}/${{ env.IMAGE_NAME }}:sha-${{ env.GITHUB_SHA_SHORT }}
          docker run -e ZEBRA_TEST_LIGHTWALLETD --name zebrad-tests -t ${{ env.GAR_BASE }}/${{ env.IMAGE_NAME }}:sha-${{ env.GITHUB_SHA_SHORT }} cargo test --locked --release --features enable-sentry --test acceptance -- lightwalletd_integration --nocapture
        env:
          ZEBRA_TEST_LIGHTWALLETD: '1'

  regenerate-stateful-disks:
    name: Regenerate stateful disks
    runs-on: ubuntu-latest
    needs: build
    outputs:
      any_changed: ${{ steps.changed-files-specific.outputs.any_changed }}
    permissions:
      contents: 'read'
      id-token: 'write'
    steps:
      - uses: actions/checkout@v3.0.2
        with:
          persist-credentials: false
          fetch-depth: '2'

      # TODO move the `changed-files-specific` step to the build job for a better dependency tree
      # Only run this job if the database format version has (likely) changed.
      #
      # If we have accidentally changed the format, but not changed the version,
      # we want to run with the old cached state, so this job fails.
      #
      # If we change the state path without changing the version,
      # this job will take a few hours, because it will do a full rebuild.
      - name: Get specific changed files
        id: changed-files-specific
        uses: tj-actions/changed-files@v19
        with:
          files: |
            zebra-state/**/constants.rs

      - name: Inject slug/short variables
        uses: rlespinasse/github-slug-action@v4
        with:
          short-length: 7

      - name: Downcase network name for disks
        run: |
          NETWORK_CAPS=${{ github.event.inputs.network || env.NETWORK }}
          echo "NETWORK=${NETWORK_CAPS,,}" >> $GITHUB_ENV

      # Setup gcloud CLI
      - name: Authenticate to Google Cloud
        id: auth
        uses: google-github-actions/auth@v0.7.1
        with:
          workload_identity_provider: 'projects/143793276228/locations/global/workloadIdentityPools/github-actions/providers/github-oidc'
          service_account: 'github-service-account@zealous-zebra.iam.gserviceaccount.com'
          token_format: 'access_token'

      - name: Create GCP compute instance
        id: create-instance
        if: ${{ steps.changed-files-specific.outputs.any_changed == 'true' || github.event.inputs.regenerate-disks == 'true' || github.event_name == 'push'}}
        run: |
          gcloud compute instances create-with-container "sync-to-checkpoint-${{ env.GITHUB_REF_SLUG_URL }}-${{ env.GITHUB_SHA_SHORT }}" \
          --boot-disk-size 100GB \
          --boot-disk-type pd-ssd \
<<<<<<< HEAD
          --create-disk name="zebrad-cache-${{ env.GITHUB_REF_SLUG_URL }}-${{ env.GITHUB_SHA_SHORT }}-checkpoint",device-name="zebrad-cache-${{ env.GITHUB_REF_SLUG_URL }}-${{ env.GITHUB_SHA_SHORT }}-checkpoint",size=100GB,type=pd-ssd \
          --container-mount-disk mount-path="/zebrad-cache",name="zebrad-cache-${{ env.GITHUB_REF_SLUG_URL }}-${{ env.GITHUB_SHA_SHORT }}-checkpoint" \
          --container-image debian:buster \
=======
          --create-disk name="zebrad-cache-${{ env.GITHUB_SHA_SHORT }}-${{ env.NETWORK }}-checkpoint",device-name="zebrad-cache-${{ env.GITHUB_SHA_SHORT }}-${{ env.NETWORK }}-checkpoint",size=100GB,type=pd-ssd \
          --container-mount-disk mount-path="/zebrad-cache",name="zebrad-cache-${{ env.GITHUB_SHA_SHORT }}-${{ env.NETWORK }}-checkpoint" \
          --container-image ${{ env.GAR_BASE }}/${{ env.IMAGE_NAME }}:sha-${{ env.GITHUB_SHA_SHORT }} \
>>>>>>> fe97e14f
          --container-restart-policy=never \
          --machine-type ${{ env.MACHINE_TYPE }} \
          --scopes cloud-platform \
          --metadata=google-monitoring-enabled=true,google-logging-enabled=true \
          --tags zebrad \
          --zone "${{ env.ZONE }}"
          sleep 30

      - name: Regenerate stateful disks
        id: sync-to-checkpoint
        if: ${{ steps.create-instance.outcome == 'success' }}
        run: |
          gcloud compute ssh \
          sync-to-checkpoint-${{ env.GITHUB_REF_SLUG_URL }}-${{ env.GITHUB_SHA_SHORT }} \
          --zone ${{ env.ZONE }} \
          --quiet \
          --ssh-flag="-o ServerAliveInterval=5" \
          --command \
          "docker run -t --name sync-to-checkpoint \
          --mount type=bind,source=/mnt/disks/gce-containers-mounts/gce-persistent-disks/zebrad-cache-${{ env.GITHUB_REF_SLUG_URL }}-${{ env.GITHUB_SHA_SHORT }}-checkpoint,target=/zebrad-cache \
          ${{ env.GAR_BASE }}/${{ env.IMAGE_NAME }}:sha-${{ env.GITHUB_SHA_SHORT }} \
          cargo test --locked --release --features enable-sentry,test_sync_to_mandatory_checkpoint_${{ env.NETWORK }} --manifest-path zebrad/Cargo.toml sync_to_mandatory_checkpoint_${{ env.NETWORK }}"

          EXIT_CODE=$(\
          gcloud compute ssh \
          sync-to-checkpoint-${{ env.GITHUB_REF_SLUG_URL }}-${{ env.GITHUB_SHA_SHORT }} \
          --zone ${{ env.ZONE }} \
          --quiet \
          --ssh-flag="-o ServerAliveInterval=5" \
          --command="docker wait sync-to-checkpoint")

          exit ${EXIT_CODE}

      - name: Get state version from constants.rs
        if: ${{ steps.sync-to-checkpoint.outcome == 'success' }}
        run: |
          STATE_VERSION=""

          LOCAL_STATE_VERSION=$(grep -oE "DATABASE_FORMAT_VERSION: .* [0-9]+" $GITHUB_WORKSPACE/zebra-state/src/constants.rs | grep -oE "[0-9]+" | tail -n1)
          echo "STATE_VERSION: $LOCAL_STATE_VERSION"

          echo "STATE_VERSION=$LOCAL_STATE_VERSION" >> $GITHUB_ENV

      - name: Get sync height from logs
        if: ${{ steps.sync-to-checkpoint.outcome == 'success' }}
        run: |
          SYNC_HEIGHT=""

          DOCKER_LOGS=$(\
          gcloud compute ssh \
          sync-to-checkpoint-${{ env.GITHUB_REF_SLUG_URL }}-${{ env.GITHUB_SHA_SHORT }} \
          --zone ${{ env.ZONE }} \
          --quiet \
          --ssh-flag="-o ServerAliveInterval=5" \
          --command="docker logs sync-to-checkpoint --tail 20")

          SYNC_HEIGHT=$(echo $DOCKER_LOGS | grep -oE 'flushing database to disk height=Height\([0-9]+\)' | grep -oE '[0-9]+' | tail -1 || [[ $? == 1 ]])

          echo "SYNC_HEIGHT=$SYNC_HEIGHT" >> $GITHUB_ENV

      # Create image from disk that will be used for the sync past mandatory checkpoint test
      # Force the image creation as the disk is still attached even though is not being used by the container
      - name: Create image from state disk
        # Only run if the earlier step succeeds
        if: ${{ steps.sync-to-checkpoint.outcome == 'success' }}
        run: |
          gcloud compute images create zebrad-cache-${{ env.GITHUB_REF_SLUG_URL }}-${{ env.GITHUB_SHA_SHORT }}-v${{ env.STATE_VERSION }}-${{ env.NETWORK }}-checkpoint \
          --force \
          --source-disk=zebrad-cache-${{ env.GITHUB_REF_SLUG_URL }}-${{ env.GITHUB_SHA_SHORT }}-checkpoint \
          --source-disk-zone=${{ env.ZONE }} \
          --storage-location=us \
          --description="Created from commit ${{ env.GITHUB_SHA_SHORT }} with height ${{ env.SYNC_HEIGHT }}"

      - name: Delete test instance
        # If the `sync-to-checkpoint` step timeouts (+6 hours) the previous step (creating the image) willl be skipped.
        # Even if the instance continues running, no image will be created, so it's better to delete it.
        if: always()
        continue-on-error: true
        run: |
          INSTANCE=$(gcloud compute instances list --filter=sync-to-checkpoint-${{ env.GITHUB_REF_SLUG_URL }}-${{ env.GITHUB_SHA_SHORT }} --format='value(NAME)')
          if [ -z "${INSTANCE}" ]; then
            echo "No instance to delete"
          else
            gcloud compute instances delete "${INSTANCE}" --zone "${{ env.ZONE }}" --delete-disks all --quiet
          fi

  # Test that Zebra syncs and fully validates a few thousand blocks from a cached post-checkpoint state
  test-stateful-sync:
    name: Test full validation sync from cached state
    runs-on: ubuntu-latest
    needs: [build, regenerate-stateful-disks]
    permissions:
      contents: 'read'
      id-token: 'write'
    steps:
      - name: Inject slug/short variables
        uses: rlespinasse/github-slug-action@v4
        with:
          short-length: 7

      - name: Downcase network name for disks
        run: |
          NETWORK_CAPS=${{ github.event.inputs.network || env.NETWORK }}
          echo "NETWORK=${NETWORK_CAPS,,}" >> $GITHUB_ENV

      # Setup gcloud CLI
      - name: Authenticate to Google Cloud
        id: auth
        uses: google-github-actions/auth@v0.7.1
        with:
          workload_identity_provider: 'projects/143793276228/locations/global/workloadIdentityPools/github-actions/providers/github-oidc'
          service_account: 'github-service-account@zealous-zebra.iam.gserviceaccount.com'
          token_format: 'access_token'

      - name: Get disk state name from gcloud
        id: get-disk-name
        run: |
          GCP_STATE_DISK=$(gcloud compute images list --filter="name~zebrad-cache AND name~-checkpoint" --format="value(NAME)" --sort-by=~creationTimestamp --limit=1)
          echo "Disk: $GCP_STATE_DISK"
          echo "Description: $(gcloud compute images describe $GCP_STATE_DISK --format='value(DESCRIPTION)')"

          echo "CACHED_DISK_NAME=$GCP_STATE_DISK" >> $GITHUB_ENV

      # Creates Compute Engine virtual machine instance w/ disks
      - name: Create GCP compute instance
        id: create-instance
        run: |
          gcloud compute instances create-with-container "sync-past-checkpoint-${{ env.GITHUB_REF_SLUG_URL }}-${{ env.GITHUB_SHA_SHORT }}" \
          --boot-disk-size 100GB \
          --boot-disk-type pd-ssd \
          --create-disk image=${{ env.CACHED_DISK_NAME }},name="${{ env.CACHED_DISK_NAME }}-${{ env.GITHUB_SHA_SHORT }}",device-name="${{ env.CACHED_DISK_NAME }}-${{ env.GITHUB_SHA_SHORT }}",size=100GB,type=pd-ssd \
          --container-mount-disk mount-path="/zebrad-cache",name="${{ env.CACHED_DISK_NAME }}-${{ env.GITHUB_SHA_SHORT }}" \
          --container-image debian:buster \
          --container-restart-policy=never \
          --machine-type ${{ env.MACHINE_TYPE }} \
          --scopes cloud-platform \
          --metadata=google-monitoring-enabled=true,google-logging-enabled=true \
          --tags zebrad \
          --zone "${{ env.ZONE }}"
          sleep 30

      - name: Sync past mandatory checkpoint
        id: sync-past-checkpoint
        if: ${{ steps.create-instance.outcome == 'success' }}
        run: |
          gcloud compute ssh \
          sync-past-checkpoint-${{ env.GITHUB_REF_SLUG_URL }}-${{ env.GITHUB_SHA_SHORT }} \
          --zone ${{ env.ZONE }} \
          --quiet \
          --ssh-flag="-o ServerAliveInterval=5" \
          --command \
          "docker run -t --name sync-past-checkpoint \
          --mount type=bind,source=/mnt/disks/gce-containers-mounts/gce-persistent-disks/${{ env.CACHED_DISK_NAME }}-${{ env.GITHUB_SHA_SHORT }},target=/zebrad-cache \
          ${{ env.GAR_BASE }}/${{ env.IMAGE_NAME }}:sha-${{ env.GITHUB_SHA_SHORT }} \
          cargo test --locked --release --features enable-sentry,test_sync_past_mandatory_checkpoint_${{ env.NETWORK }} --manifest-path zebrad/Cargo.toml sync_past_mandatory_checkpoint_${{ env.NETWORK }}"

          EXIT_CODE=$(\
          gcloud compute ssh \
          sync-past-checkpoint-${{ env.GITHUB_REF_SLUG_URL }}-${{ env.GITHUB_SHA_SHORT }} \
          --zone ${{ env.ZONE }} \
          --quiet \
          --ssh-flag="-o ServerAliveInterval=5" \
          --command="docker wait sync-past-checkpoint")

          exit ${EXIT_CODE}

      - name: Delete test instance
        # We don't want to leave a failed instance in GCP using resources
        if: always()
        continue-on-error: true
        run: |
          INSTANCE=$(gcloud compute instances list --filter=sync-past-checkpoint-${{ env.GITHUB_REF_SLUG_URL }}-${{ env.GITHUB_SHA_SHORT }} --format='value(NAME)')
          if [ -z "${INSTANCE}" ]; then
            echo "No instance to delete"
          else
            gcloud compute instances delete "${INSTANCE}" --zone "${{ env.ZONE }}" --delete-disks all --quiet
          fi<|MERGE_RESOLUTION|>--- conflicted
+++ resolved
@@ -206,15 +206,9 @@
           gcloud compute instances create-with-container "sync-to-checkpoint-${{ env.GITHUB_REF_SLUG_URL }}-${{ env.GITHUB_SHA_SHORT }}" \
           --boot-disk-size 100GB \
           --boot-disk-type pd-ssd \
-<<<<<<< HEAD
-          --create-disk name="zebrad-cache-${{ env.GITHUB_REF_SLUG_URL }}-${{ env.GITHUB_SHA_SHORT }}-checkpoint",device-name="zebrad-cache-${{ env.GITHUB_REF_SLUG_URL }}-${{ env.GITHUB_SHA_SHORT }}-checkpoint",size=100GB,type=pd-ssd \
-          --container-mount-disk mount-path="/zebrad-cache",name="zebrad-cache-${{ env.GITHUB_REF_SLUG_URL }}-${{ env.GITHUB_SHA_SHORT }}-checkpoint" \
-          --container-image debian:buster \
-=======
           --create-disk name="zebrad-cache-${{ env.GITHUB_SHA_SHORT }}-${{ env.NETWORK }}-checkpoint",device-name="zebrad-cache-${{ env.GITHUB_SHA_SHORT }}-${{ env.NETWORK }}-checkpoint",size=100GB,type=pd-ssd \
           --container-mount-disk mount-path="/zebrad-cache",name="zebrad-cache-${{ env.GITHUB_SHA_SHORT }}-${{ env.NETWORK }}-checkpoint" \
           --container-image ${{ env.GAR_BASE }}/${{ env.IMAGE_NAME }}:sha-${{ env.GITHUB_SHA_SHORT }} \
->>>>>>> fe97e14f
           --container-restart-policy=never \
           --machine-type ${{ env.MACHINE_TYPE }} \
           --scopes cloud-platform \
@@ -234,7 +228,7 @@
           --ssh-flag="-o ServerAliveInterval=5" \
           --command \
           "docker run -t --name sync-to-checkpoint \
-          --mount type=bind,source=/mnt/disks/gce-containers-mounts/gce-persistent-disks/zebrad-cache-${{ env.GITHUB_REF_SLUG_URL }}-${{ env.GITHUB_SHA_SHORT }}-checkpoint,target=/zebrad-cache \
+          --mount type=bind,source=/mnt/disks/gce-containers-mounts/gce-persistent-disks/zebrad-cache-${{ env.GITHUB_SHA_SHORT }}-${{ env.NETWORK }}-checkpoint,target=/zebrad-cache \
           ${{ env.GAR_BASE }}/${{ env.IMAGE_NAME }}:sha-${{ env.GITHUB_SHA_SHORT }} \
           cargo test --locked --release --features enable-sentry,test_sync_to_mandatory_checkpoint_${{ env.NETWORK }} --manifest-path zebrad/Cargo.toml sync_to_mandatory_checkpoint_${{ env.NETWORK }}"
 
@@ -283,7 +277,7 @@
         run: |
           gcloud compute images create zebrad-cache-${{ env.GITHUB_REF_SLUG_URL }}-${{ env.GITHUB_SHA_SHORT }}-v${{ env.STATE_VERSION }}-${{ env.NETWORK }}-checkpoint \
           --force \
-          --source-disk=zebrad-cache-${{ env.GITHUB_REF_SLUG_URL }}-${{ env.GITHUB_SHA_SHORT }}-checkpoint \
+          --source-disk=zebrad-cache-${{ env.GITHUB_SHA_SHORT }}-${{ env.NETWORK }}-checkpoint \
           --source-disk-zone=${{ env.ZONE }} \
           --storage-location=us \
           --description="Created from commit ${{ env.GITHUB_SHA_SHORT }} with height ${{ env.SYNC_HEIGHT }}"
