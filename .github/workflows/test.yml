--- conflicted
+++ resolved
@@ -230,10 +230,6 @@
 
   # Test that Zebra can answer a synthetic RPC call, using a cached Zebra tip state
   lightwalletd-rpc-test:
-<<<<<<< HEAD
-    if: ${{ github.event.inputs.regenerate-disks != 'true' || github.event.inputs.run-full-sync != 'true' }}
-=======
->>>>>>> 8555cfcb
     needs: build
     uses: ./.github/workflows/gcp-test-deploy.yml
     if: ${{ github.event.inputs.regenerate-disks != 'true' && github.event.inputs.run-full-sync != 'true' }}
@@ -245,14 +241,14 @@
       needs_zebra_state: true
       saves_to_disk: false
       disk_suffix: tip
-<<<<<<< HEAD
-      zebra_state_path: '/var/cache'
+      root_state_path: '/var/cache'
+      zebra_state_dir: 'zebrad-cache'
 
   # Test full sync of lightwalletd with a Zebra tip state
   lightwalletd-full-sync:
-    if: ${{ github.event.inputs.regenerate-disks != 'true' || github.event.inputs.run-full-sync != 'true' }}
-    needs: build
-    uses: ./.github/workflows/gcp-test-deploy.yml
+    needs: build
+    uses: ./.github/workflows/gcp-test-deploy.yml
+    if: ${{ github.event.inputs.regenerate-disks != 'true' && github.event.inputs.run-full-sync != 'true' }}
     with:
       app_name: lightwalletd
       test_id: lwd-full-sync
@@ -262,25 +258,5 @@
       saves_to_disk: true
       disk_prefix: lwd-cache
       disk_suffix: tip
-      zebra_state_path: '/var/cache'
-=======
       root_state_path: '/var/cache'
-      zebra_state_dir: 'zebrad-cache'
-
-  # Test that Zebra can handle a lightwalletd send transaction RPC call, using a cached Zebra tip state
-  # TODO: use a cached lightwalletd tip state to speed up the test (#4303)
-  lightwalletd-transactions-test:
-    needs: build
-    uses: ./.github/workflows/gcp-test-deploy.yml
-    if: ${{ github.event.inputs.regenerate-disks != 'true' && github.event.inputs.run-full-sync != 'true' }}
-    with:
-      app_name: lightwalletd
-      test_id: lwd-send-transactions
-      test_description: Test sending transactions via lightwalletd
-      test_variables: '-e TEST_LWD_TRANSACTIONS=1 -e ZEBRA_TEST_LIGHTWALLETD=1 -e ZEBRA_FORCE_USE_COLOR=1 -e ZEBRA_CACHED_STATE_DIR=/var/cache/zebrad-cache -e LIGHTWALLETD_DATA_DIR=/var/cache/lightwalletd-cache'
-      needs_zebra_state: true
-      saves_to_disk: false
-      disk_suffix: tip
-      root_state_path: '/var/cache'
-      zebra_state_dir: 'zebrad-cache'
->>>>>>> 8555cfcb
+      zebra_state_dir: 'zebrad-cache'