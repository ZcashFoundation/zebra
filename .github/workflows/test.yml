name: Test

on:
  workflow_dispatch:
    inputs:
      network:
        default: 'Mainnet'
        description: 'Network to deploy: Mainnet or Testnet'
        required: true
      checkpoint_sync:
        default: 'true'
        description: 'Configures `zebrad` to use as many checkpoints as possible'
        required: true
      regenerate-disks:
        type: boolean
        default: false
        description: 'Just update stateful disks'
        required: true
  pull_request:
    branches:
      - main
    paths:
      # code and tests
      - '**/*.rs'
      # hard-coded checkpoints and proptest regressions
      - '**/*.txt'
      # test data snapshots
      - '**/*.snap'
      # dependencies
      - '**/Cargo.toml'
      - '**/Cargo.lock'
      # workflow definitions
      - 'docker/**'
      - '.github/workflows/test.yml'

  push:
    branches:
      - main
    paths:
      # code and tests
      - '**/*.rs'
      # hard-coded checkpoints and proptest regressions
      - '**/*.txt'
      # test data snapshots
      - '**/*.snap'
      # dependencies
      - '**/Cargo.toml'
      - '**/Cargo.lock'
      # workflow definitions
      - 'docker/**'
      - '.github/workflows/test.yml'
      - '.github/workflows/docker-image-build.yml'

env:
  NETWORK: Mainnet
  PROJECT_ID: zealous-zebra
  IMAGE_NAME: zebrad-test
  GAR_BASE: us-docker.pkg.dev/zealous-zebra/zebra
  REGION: us-central1
  ZONE: us-central1-a
  MACHINE_TYPE: c2d-standard-4

jobs:
  build:
    uses: ./.github/workflows/docker-image-build.yml
    with:
      dockerfile_path: ./docker/Dockerfile
      dockerfile_target: tester
      image_name: zebrad-test
      network: Mainnet
      checkpoint_sync: true
      rust_backtrace: full
      rust_lib_backtrace: full
      colorbt_show_hidden: '1'
      zebra_skip_ipv6_tests: '1'
      rust_log: info

  # Run all the zebra tests, including tests that are ignored by default
  test-all:
    name: Test all
    runs-on: ubuntu-latest
    needs: build
    if: ${{ github.event.inputs.regenerate-disks != 'true' }}
    steps:
      - name: Inject slug/short variables
        uses: rlespinasse/github-slug-action@v4
        with:
          short-length: 7

      - name: Run all zebrad tests
        run: |
          docker pull ${{ env.GAR_BASE }}/${{ env.IMAGE_NAME }}:sha-${{ env.GITHUB_SHA_SHORT }}
          docker run --name zebrad-tests -t ${{ env.GAR_BASE }}/${{ env.IMAGE_NAME }}:sha-${{ env.GITHUB_SHA_SHORT }} cargo test --locked --release --features enable-sentry --workspace -- --include-ignored

  # This test changes zebra-chain's activation heights,
  # which can recompile all the Zebra crates,
  # so we want its build products to be cached separately.
  #
  # Also, we don't want to accidentally use the fake heights in other tests.
  test-fake-activation-heights:
    name: Test with fake activation heights
    runs-on: ubuntu-latest
    needs: build
    if: ${{ github.event.inputs.regenerate-disks != 'true' }}
    steps:
      - name: Inject slug/short variables
        uses: rlespinasse/github-slug-action@v4
        with:
          short-length: 7

      - name: Run tests with fake activation heights
        run: |
          docker pull ${{ env.GAR_BASE }}/${{ env.IMAGE_NAME }}:sha-${{ env.GITHUB_SHA_SHORT }}
          docker run -e TEST_FAKE_ACTIVATION_HEIGHTS --name zebrad-tests -t ${{ env.GAR_BASE }}/${{ env.IMAGE_NAME }}:sha-${{ env.GITHUB_SHA_SHORT }} cargo test --locked --release --package zebra-state --lib -- with_fake_activation_heights
        env:
          TEST_FAKE_ACTIVATION_HEIGHTS: '1'

  # Test that Zebra syncs and checkpoints a few thousand blocks from an empty state
  test-empty-sync:
    name: Test checkpoint sync from empty state
    runs-on: ubuntu-latest
    needs: build
    if: ${{ github.event.inputs.regenerate-disks != 'true' }}
    steps:
      - name: Inject slug/short variables
        uses: rlespinasse/github-slug-action@v4
        with:
          short-length: 7

      - name: Run zebrad large sync tests
        run: |
          docker pull ${{ env.GAR_BASE }}/${{ env.IMAGE_NAME }}:sha-${{ env.GITHUB_SHA_SHORT }}
          docker run --name zebrad-tests -t ${{ env.GAR_BASE }}/${{ env.IMAGE_NAME }}:sha-${{ env.GITHUB_SHA_SHORT }} cargo test --locked --release --features enable-sentry --test acceptance sync_large_checkpoints_ -- --ignored

  test-lightwalletd-integration:
    name: Test integration with lightwalletd
    runs-on: ubuntu-latest
    needs: build
    if: ${{ github.event.inputs.regenerate-disks != 'true' }}
    steps:
      - name: Inject slug/short variables
        uses: rlespinasse/github-slug-action@v4
        with:
          short-length: 7

      - name: Run tests with included lightwalletd binary
        run: |
          docker pull ${{ env.GAR_BASE }}/${{ env.IMAGE_NAME }}:sha-${{ env.GITHUB_SHA_SHORT }}
          docker run -e ZEBRA_TEST_LIGHTWALLETD --name zebrad-tests -t ${{ env.GAR_BASE }}/${{ env.IMAGE_NAME }}:sha-${{ env.GITHUB_SHA_SHORT }} cargo test --locked --release --features enable-sentry --test acceptance -- lightwalletd_integration --nocapture
        env:
          ZEBRA_TEST_LIGHTWALLETD: '1'

  regenerate-stateful-disks:
    name: Regenerate stateful disks
    runs-on: ubuntu-latest
    needs: build
    outputs:
      any_changed: ${{ steps.changed-files-specific.outputs.any_changed }}
    permissions:
      contents: 'read'
      id-token: 'write'
    steps:
      - uses: actions/checkout@v3.0.2
        with:
          persist-credentials: false
          fetch-depth: '2'

      # TODO move the `changed-files-specific` step to the build job for a better dependency tree
      # Only run this job if the database format version has (likely) changed.
      #
      # If we have accidentally changed the format, but not changed the version,
      # we want to run with the old cached state, so this job fails.
      #
      # If we change the state path without changing the version,
      # this job will take a few hours, because it will do a full rebuild.
      - name: Get specific changed files
        id: changed-files-specific
        uses: tj-actions/changed-files@v19
        with:
          files: |
            zebra-state/**/constants.rs

      - name: Inject slug/short variables
        uses: rlespinasse/github-slug-action@v4
        with:
          short-length: 7

      - name: Downcase network name for disks
        run: |
          NETWORK_CAPS=${{ github.event.inputs.network || env.NETWORK }}
          echo "NETWORK=${NETWORK_CAPS,,}" >> $GITHUB_ENV

      # Setup gcloud CLI
      - name: Authenticate to Google Cloud
        id: auth
        uses: google-github-actions/auth@v0.7.1
        with:
          workload_identity_provider: 'projects/143793276228/locations/global/workloadIdentityPools/github-actions/providers/github-oidc'
          service_account: 'github-service-account@zealous-zebra.iam.gserviceaccount.com'
          token_format: 'access_token'

      - name: Create GCP compute instance
        id: create-instance
        if: ${{ steps.changed-files-specific.outputs.any_changed == 'true' || github.event.inputs.regenerate-disks == 'true' || github.event_name == 'push'}}
        run: |
          gcloud compute instances create-with-container "regenerate-disk-${{ env.GITHUB_REF_SLUG_URL }}-${{ env.GITHUB_SHA_SHORT }}" \
          --boot-disk-size 100GB \
          --boot-disk-type pd-ssd \
          --create-disk name="${{ env.CACHED_DISK_NAME }}-${{ env.GITHUB_SHA_SHORT }}",device-name="${{ env.CACHED_DISK_NAME }}-${{ env.GITHUB_SHA_SHORT }}",size=100GB,type=pd-ssd \
          --container-mount-disk mount-path="/zebrad-cache",name="${{ env.CACHED_DISK_NAME }}-${{ env.GITHUB_SHA_SHORT }}" \
          --container-image debian:buster \
          --container-restart-policy=never \
          --machine-type ${{ env.MACHINE_TYPE }} \
          --scopes cloud-platform \
          --metadata=google-monitoring-enabled=true,google-logging-enabled=true \
          --tags zebrad \
          --zone "${{ env.ZONE }}"
          sleep 30

      - name: Regenerate stateful disks
        id: regenerate-disk
        if: ${{ steps.create-instance.outcome == 'success' }}
        run: |
          gcloud compute ssh \
          regenerate-disk-${{ env.GITHUB_REF_SLUG_URL }}-${{ env.GITHUB_SHA_SHORT }} \
          --zone ${{ env.ZONE }} \
          --quiet \
          --ssh-flag="-o ServerAliveInterval=5" \
          --command \
          "sudo docker run -t --name regenerate-disk \
          --mount type=bind,source=/mnt/disks/gce-containers-mounts/gce-persistent-disks/${{ env.CACHED_DISK_NAME }}-${{ env.GITHUB_SHA_SHORT }},target=/zebrad-cache \
          ${{ env.GAR_BASE }}/${{ env.IMAGE_NAME }}:sha-${{ env.GITHUB_SHA_SHORT }} \
          cargo test --locked --release --features enable-sentry,test_sync_to_mandatory_checkpoint_${{ env.NETWORK }} --manifest-path zebrad/Cargo.toml sync_to_mandatory_checkpoint_${{ env.NETWORK }}"

          EXIT_CODE=$(\
          gcloud compute ssh \
          regenerate-disk-${{ env.GITHUB_REF_SLUG_URL }}-${{ env.GITHUB_SHA_SHORT }} \
          --zone ${{ env.ZONE }} \
          --quiet \
          --ssh-flag="-o ServerAliveInterval=5" \
          --command="docker wait regenerate-disk")

          exit ${EXIT_CODE}

      - name: Get state version from constants.rs
        if: ${{ steps.regenerate-disk.outcome == 'success' }}
        run: |
          STATE_VERSION=""

          LOCAL_STATE_VERSION=$(grep -oE "DATABASE_FORMAT_VERSION: .* [0-9]+" $GITHUB_WORKSPACE/zebra-state/src/constants.rs | grep -oE "[0-9]+" | tail -n1)
          echo "STATE_VERSION: $LOCAL_STATE_VERSION"

          echo "STATE_VERSION=$LOCAL_STATE_VERSION" >> $GITHUB_ENV

      - name: Get sync height from logs
        if: ${{ steps.regenerate-disk.outcome == 'success' }}
        run: |
          SYNC_HEIGHT=""

          DOCKER_LOGS=$(\
          gcloud compute ssh \
          regenerate-disk-${{ env.GITHUB_REF_SLUG_URL }}-${{ env.GITHUB_SHA_SHORT }} \
          --zone ${{ env.ZONE }} \
          --quiet \
          --ssh-flag="-o ServerAliveInterval=5" \
          --command="docker logs regenerate-disk --tail -n 100")

          SYNC_HEIGHT=$(echo $DOCKER_LOGS | grep -oE 'sync_percent=100.000 % current_height=Height\([0-9]+\)' | grep -oE '[0-9]+' | tail -1 || [[ $? == 1 ]])

          echo "SYNC_HEIGHT=$SYNC_HEIGHT" >> $GITHUB_ENV

      # Create image from disk that will be used for the sync past mandatory checkpoint test
      # Force the image creation as the disk is still attached even though is not being used by the container
      - name: Create image from state disk
        # Only run if the earlier step succeeds
        if: ${{ steps.regenerate-disk.outcome == 'success' }}
        run: |
          gcloud compute images create zebrad-cache-${{ env.GITHUB_REF_SLUG_URL }}-${{ env.GITHUB_SHA_SHORT }}-v${{ env.STATE_VERSION }}-${{ env.NETWORK }}-checkpoint \
          --force \
          --source-disk=${{ env.CACHED_DISK_NAME }}-${{ env.GITHUB_SHA_SHORT }} \
          --source-disk-zone=${{ env.ZONE }} \
          --storage-location=us \
          --description="Created from commit ${{ env.GITHUB_SHA_SHORT }} with height ${{ env.SYNC_HEIGHT }}"

      - name: Delete test instance
<<<<<<< HEAD
        # Do not delete the instance if the sync timeouts in GitHub
        if: ${{ steps.regenerate-disk.outcome == 'success' || steps.regenerate-disk.outcome == 'failure' }}
=======
        # If the `sync-to-checkpoint` step timeouts (+6 hours) the previous step (creating the image) willl be skipped.
        # Even if the instance continues running, no image will be created, so it's better to delete it.
        if: always()
>>>>>>> b3bccd66
        continue-on-error: true
        run: |
          INSTANCE=$(gcloud compute instances list --filter=regenerate-disk-${{ env.GITHUB_REF_SLUG_URL }}-${{ env.GITHUB_SHA_SHORT }} --format='value(NAME)')
          if [ -z "${INSTANCE}" ]; then
            echo "No instance to delete"
          else
            gcloud compute instances delete "${INSTANCE}" --zone "${{ env.ZONE }}" --delete-disks all --quiet
          fi


  # Test that Zebra syncs and fully validates a few thousand blocks from a cached post-checkpoint state
  test-stateful-sync:
    name: Test full validation sync from cached state
    runs-on: ubuntu-latest
    needs: [build, regenerate-stateful-disks]
    permissions:
      contents: 'read'
      id-token: 'write'
    steps:
      - name: Inject slug/short variables
        uses: rlespinasse/github-slug-action@v4
        with:
          short-length: 7

      - name: Downcase network name for disks
        run: |
          NETWORK_CAPS=${{ github.event.inputs.network || env.NETWORK }}
          echo "NETWORK=${NETWORK_CAPS,,}" >> $GITHUB_ENV

      # Setup gcloud CLI
      - name: Authenticate to Google Cloud
        id: auth
        uses: google-github-actions/auth@v0.7.1
        with:
          workload_identity_provider: 'projects/143793276228/locations/global/workloadIdentityPools/github-actions/providers/github-oidc'
          service_account: 'github-service-account@zealous-zebra.iam.gserviceaccount.com'
          token_format: 'access_token'

      - name: Get disk state name from gcloud
        id: get-disk-name
        run: |
          GCP_STATE_DISK=$(gcloud compute images list --filter="name~zebrad-cache AND name~-checkpoint" --format="value(NAME)" --sort-by=~creationTimestamp --limit=1)
          echo "Disk: $GCP_STATE_DISK"
          echo "Description: $(gcloud compute images describe $GCP_STATE_DISK --format='value(DESCRIPTION)')"

          echo "CACHED_DISK_NAME=$GCP_STATE_DISK" >> $GITHUB_ENV

      # Creates Compute Engine virtual machine instance w/ disks
      - name: Create GCP compute instance
        id: create-instance
        run: |
          gcloud compute instances create-with-container "sync-checkpoint-${{ env.GITHUB_REF_SLUG_URL }}-${{ env.GITHUB_SHA_SHORT }}" \
          --boot-disk-size 100GB \
          --boot-disk-type pd-ssd \
          --create-disk image=${{ env.CACHED_DISK_NAME }},name="${{ env.CACHED_DISK_NAME }}-${{ env.GITHUB_SHA_SHORT }}",device-name="${{ env.CACHED_DISK_NAME }}-${{ env.GITHUB_SHA_SHORT }}",size=100GB,type=pd-ssd \
          --container-mount-disk mount-path="/zebrad-cache",name="${{ env.CACHED_DISK_NAME }}-${{ env.GITHUB_SHA_SHORT }}" \
          --container-image debian:buster \
          --container-restart-policy=never \
          --machine-type ${{ env.MACHINE_TYPE }} \
          --scopes cloud-platform \
          --metadata=google-monitoring-enabled=true,google-logging-enabled=true \
          --tags zebrad \
          --zone "${{ env.ZONE }}"
          sleep 30

      - name: Sync past mandatory checkpoint
        id: sync-checkpoint
        if: ${{ steps.create-instance.outcome == 'success' }}
        run: |
          gcloud compute ssh \
          sync-checkpoint-${{ env.GITHUB_REF_SLUG_URL }}-${{ env.GITHUB_SHA_SHORT }} \
          --zone ${{ env.ZONE }} \
          --quiet \
          --ssh-flag="-o ServerAliveInterval=5" \
          --command \
          "sudo docker run -t --name sync-checkpoint \
          --mount type=bind,source=/mnt/disks/gce-containers-mounts/gce-persistent-disks/${{ env.CACHED_DISK_NAME }}-${{ env.GITHUB_SHA_SHORT }},target=/zebrad-cache \
          ${{ env.GAR_BASE }}/${{ env.IMAGE_NAME }}:sha-${{ env.GITHUB_SHA_SHORT }} \
          cargo test --locked --release --features enable-sentry,test_sync_past_mandatory_checkpoint_${{ env.NETWORK }} --manifest-path zebrad/Cargo.toml sync_past_mandatory_checkpoint_${{ env.NETWORK }}"

          EXIT_CODE=$(\
          gcloud compute ssh \
          sync-checkpoint-${{ env.GITHUB_REF_SLUG_URL }}-${{ env.GITHUB_SHA_SHORT }} \
          --zone ${{ env.ZONE }} \
          --quiet \
          --ssh-flag="-o ServerAliveInterval=5" \
          --command="docker wait sync-checkpoint")

          exit ${EXIT_CODE}

      - name: Delete test instance
<<<<<<< HEAD
        # Do not delete the instance if the sync timeouts in GitHub
        if: ${{ steps.sync-checkpoint.outcome == 'success' || steps.sync-checkpoint.outcome == 'failure' }}
=======
        # We don't want to leave a failed instance in GCP using resources
        if: always()
>>>>>>> b3bccd66
        continue-on-error: true
        run: |
          INSTANCE=$(gcloud compute instances list --filter=sync-checkpoint-${{ env.GITHUB_REF_SLUG_URL }}-${{ env.GITHUB_SHA_SHORT }} --format='value(NAME)')
          if [ -z "${INSTANCE}" ]; then
            echo "No instance to delete"
          else
            gcloud compute instances delete "${INSTANCE}" --zone "${{ env.ZONE }}" --delete-disks all --quiet
          fi<|MERGE_RESOLUTION|>--- conflicted
+++ resolved
@@ -283,14 +283,9 @@
           --description="Created from commit ${{ env.GITHUB_SHA_SHORT }} with height ${{ env.SYNC_HEIGHT }}"
 
       - name: Delete test instance
-<<<<<<< HEAD
-        # Do not delete the instance if the sync timeouts in GitHub
-        if: ${{ steps.regenerate-disk.outcome == 'success' || steps.regenerate-disk.outcome == 'failure' }}
-=======
         # If the `sync-to-checkpoint` step timeouts (+6 hours) the previous step (creating the image) willl be skipped.
         # Even if the instance continues running, no image will be created, so it's better to delete it.
         if: always()
->>>>>>> b3bccd66
         continue-on-error: true
         run: |
           INSTANCE=$(gcloud compute instances list --filter=regenerate-disk-${{ env.GITHUB_REF_SLUG_URL }}-${{ env.GITHUB_SHA_SHORT }} --format='value(NAME)')
@@ -382,13 +377,8 @@
           exit ${EXIT_CODE}
 
       - name: Delete test instance
-<<<<<<< HEAD
-        # Do not delete the instance if the sync timeouts in GitHub
-        if: ${{ steps.sync-checkpoint.outcome == 'success' || steps.sync-checkpoint.outcome == 'failure' }}
-=======
         # We don't want to leave a failed instance in GCP using resources
         if: always()
->>>>>>> b3bccd66
         continue-on-error: true
         run: |
           INSTANCE=$(gcloud compute instances list --filter=sync-checkpoint-${{ env.GITHUB_REF_SLUG_URL }}-${{ env.GITHUB_SHA_SHORT }} --format='value(NAME)')
