--- conflicted
+++ resolved
@@ -167,15 +167,10 @@
 
       - name: Run tests with empty lightwalletd launch
         run: |
-<<<<<<< HEAD
-          docker pull ${{ env.GAR_BASE }}/lightwalletd-test:sha-${{ env.GITHUB_SHA_SHORT }}
-          docker run -e ZEBRA_TEST_LIGHTWALLETD --name lightwalletd-test -t ${{ env.GAR_BASE }}/${{ env.IMAGE_NAME }}:sha-${{ env.GITHUB_SHA_SHORT }} cargo test --locked --release --features enable-sentry --test acceptance -- --nocapture lightwalletd_integration
-=======
           docker pull ${{ env.GAR_BASE }}/${{ env.IMAGE_NAME }}:sha-${{ env.GITHUB_SHA_SHORT }}
           docker run -e ZEBRA_TEST_LIGHTWALLETD --name lightwalletd-tests -t ${{ env.GAR_BASE }}/${{ env.IMAGE_NAME }}:sha-${{ env.GITHUB_SHA_SHORT }} cargo test --locked --release --features enable-sentry --test acceptance -- lightwalletd_integration --nocapture
         env:
           ZEBRA_TEST_LIGHTWALLETD: '1'
->>>>>>> 1ac84022
 
   regenerate-stateful-disks:
     needs: [ build, changed-files]
@@ -218,8 +213,7 @@
       test_variables: '-e TEST_FULL_SYNC=1 -e ZEBRA_FORCE_USE_COLOR=1 -e FULL_SYNC_MAINNET_TIMEOUT_MINUTES=600'
       needs_zebra_state: false
       saves_to_disk: true
-<<<<<<< HEAD
-      needs_constants: false
+      disk_suffix: tip
       height_grep_text: 'finished initial sync to chain tip, using gossiped blocks sync_percent=100.* current_height=Height'
 
   lightwalletd-rpc-test:
@@ -231,11 +225,7 @@
       test_id: fully-synced-rpc
       test_description: Test lightwalletd RPC with a Zebra tip state
       test_variables: '-e TEST_LWD_RPC_CALL=1 -e ZEBRA_TEST_LIGHTWALLETD=1 -e ZEBRA_FORCE_USE_COLOR=1 -e ZEBRA_CACHED_STATE_DIR_VAR=/root/.cache/zebrad-cache'
+      needs_zebra_state: false
+      saves_to_disk: false
       disk_suffix: checkpoint
-      saves_to_disk: false
-      needs_constants: false
-      zebra_state_path: '/root/.cache/zebrad-cache'
-=======
-      disk_suffix: tip
-      height_grep_text: 'finished initial sync to chain tip, using gossiped blocks sync_percent=100.* current_height=Height'
->>>>>>> 1ac84022
+      zebra_state_path: '/root/.cache/zebrad-cache'