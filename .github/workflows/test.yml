name: Test

on:
  workflow_dispatch:
    inputs:
      network:
        default: 'Mainnet'
        description: 'Network to deploy: Mainnet or Testnet'
        required: true
      checkpoint_sync:
        default: 'true'
        description: 'Configures `zebrad` to use as many checkpoints as possible'
        required: true
      regenerate-disks:
        type: boolean
        default: false
        description: 'Just update stateful disks'
        required: true
      run-full-sync:
        type: boolean
        default: false
        description: 'Just trigger a full sync'
        required: true

  pull_request:
    branches:
      - main
    paths:
      # code and tests
      - '**/*.rs'
      # hard-coded checkpoints and proptest regressions
      - '**/*.txt'
      # test data snapshots
      - '**/*.snap'
      # dependencies
      - '**/Cargo.toml'
      - '**/Cargo.lock'
      # workflow definitions
      - 'docker/**'
      - '.github/workflows/test.yml'
      - '.github/workflows/gcp-test-deploy.yml'
      - '.github/workflows/docker-image-build.yml'

  push:
    branches:
      - main
    paths:
      # code and tests
      - '**/*.rs'
      # hard-coded checkpoints and proptest regressions
      - '**/*.txt'
      # test data snapshots
      - '**/*.snap'
      # dependencies
      - '**/Cargo.toml'
      - '**/Cargo.lock'
      # workflow definitions
      - 'docker/**'
      - '.github/workflows/test.yml'
      - '.github/workflows/gcp-test-deploy.yml'
      - '.github/workflows/docker-image-build.yml'

env:
  # TODO: use the output from ./.github/workflows/docker-image-build.yml
  IMAGE_NAME: zebrad-test
  GAR_BASE: us-docker.pkg.dev/zealous-zebra/zebra

jobs:
  changed-files:
    runs-on: ubuntu-latest
    name: Test changed-files
    outputs:
      modified_files: ${{ steps.changed-files.outputs.modified_files }}
    steps:
      - uses: actions/checkout@v3.0.2
        with:
          persist-credentials: false
          fetch-depth: 0

      - name: Get changed files
        id: changed-files
        uses: tj-actions/changed-files@v19

  build:
    uses: ./.github/workflows/docker-image-build.yml
    with:
      dockerfile_path: ./docker/Dockerfile
      dockerfile_target: tester
      image_name: zebrad-test
      # TODO: validate how to use variable/conditional values for Testnet
      network: Mainnet
      checkpoint_sync: true
      rust_backtrace: full
      rust_lib_backtrace: full
      colorbt_show_hidden: '1'
      zebra_skip_ipv6_tests: '1'
      rust_log: info

  # Run all the zebra tests, including tests that are ignored by default
  test-all:
    name: Test all
    runs-on: ubuntu-latest
    needs: build
    if: ${{ github.event.inputs.regenerate-disks != 'true' }}
    steps:
      - name: Inject slug/short variables
        uses: rlespinasse/github-slug-action@v4
        with:
          short-length: 7

      - name: Run all zebrad tests
        run: |
          docker pull ${{ env.GAR_BASE }}/${{ env.IMAGE_NAME }}:sha-${{ env.GITHUB_SHA_SHORT }}
          docker run --name zebrad-tests -t ${{ env.GAR_BASE }}/${{ env.IMAGE_NAME }}:sha-${{ env.GITHUB_SHA_SHORT }} cargo test --locked --release --features enable-sentry --workspace -- --include-ignored

  # This test changes zebra-chain's activation heights,
  # which can recompile all the Zebra crates,
  # so we want its build products to be cached separately.
  #
  # Also, we don't want to accidentally use the fake heights in other tests.
  test-fake-activation-heights:
    name: Test with fake activation heights
    runs-on: ubuntu-latest
    needs: build
    if: ${{ github.event.inputs.regenerate-disks != 'true' }}
    steps:
      - name: Inject slug/short variables
        uses: rlespinasse/github-slug-action@v4
        with:
          short-length: 7

      - name: Run tests with fake activation heights
        run: |
          docker pull ${{ env.GAR_BASE }}/${{ env.IMAGE_NAME }}:sha-${{ env.GITHUB_SHA_SHORT }}
          docker run -e TEST_FAKE_ACTIVATION_HEIGHTS --name zebrad-tests -t ${{ env.GAR_BASE }}/${{ env.IMAGE_NAME }}:sha-${{ env.GITHUB_SHA_SHORT }} cargo test --locked --release --package zebra-state --lib -- with_fake_activation_heights
        env:
          TEST_FAKE_ACTIVATION_HEIGHTS: '1'

  # Test that Zebra syncs and checkpoints a few thousand blocks from an empty state
  test-empty-sync:
    name: Test checkpoint sync from empty state
    runs-on: ubuntu-latest
    needs: build
    if: ${{ github.event.inputs.regenerate-disks != 'true' }}
    steps:
      - name: Inject slug/short variables
        uses: rlespinasse/github-slug-action@v4
        with:
          short-length: 7

      - name: Run zebrad large sync tests
        run: |
          docker pull ${{ env.GAR_BASE }}/${{ env.IMAGE_NAME }}:sha-${{ env.GITHUB_SHA_SHORT }}
          docker run --name zebrad-tests -t ${{ env.GAR_BASE }}/${{ env.IMAGE_NAME }}:sha-${{ env.GITHUB_SHA_SHORT }} cargo test --locked --release --features enable-sentry --test acceptance sync_large_checkpoints_ -- --ignored

  # Test launching lightwalletd with an empty lightwalletd and Zebra state
  test-lightwalletd-integration:
    name: Test integration with lightwalletd
    runs-on: ubuntu-latest
    needs: build
    if: ${{ github.event.inputs.regenerate-disks != 'true' }}
    steps:
      - name: Inject slug/short variables
        uses: rlespinasse/github-slug-action@v4
        with:
          short-length: 7

      - name: Run tests with empty lightwalletd launch
        run: |
          docker pull ${{ env.GAR_BASE }}/${{ env.IMAGE_NAME }}:sha-${{ env.GITHUB_SHA_SHORT }}
          docker run -e ZEBRA_TEST_LIGHTWALLETD --name lightwalletd-tests -t ${{ env.GAR_BASE }}/${{ env.IMAGE_NAME }}:sha-${{ env.GITHUB_SHA_SHORT }} cargo test --locked --release --features enable-sentry --test acceptance -- lightwalletd_integration --nocapture
        env:
          ZEBRA_TEST_LIGHTWALLETD: '1'

  regenerate-stateful-disks:
    needs: [ build, changed-files]
    uses: ./.github/workflows/gcp-test-deploy.yml
    # Only run this job if the database format version has (likely) changed.
    if: ${{ (contains(needs.changed-files.outputs.modified_files, 'zebra-state/src/constants.rs') && github.event_name == 'push') || github.event.inputs.regenerate-disks == 'true' }}
    with:
      test_id: sync-to-checkpoint
      test_description: Test sync up to mandatory checkpoint
      test_variables: '-e TEST_DISK_REBUILD=1 -e ZEBRA_FORCE_USE_COLOR=1'
      needs_zebra_state: false
      saves_to_disk: true
      disk_suffix: checkpoint
      height_grep_text: 'flushing database to disk height=Height'

  # Test that Zebra syncs and fully validates a few thousand blocks from a cached post-checkpoint state
  test-stateful-sync:
    needs: build
    uses: ./.github/workflows/gcp-test-deploy.yml
    if: ${{ github.event.inputs.regenerate-disks != 'true' }}
    with:
      test_id: sync-past-checkpoint
      test_description: Test full validation sync from a cached state
      test_variables: '-e TEST_CHECKPOINT_SYNC=1 -e ZEBRA_FORCE_USE_COLOR=1'
      needs_zebra_state: true
      saves_to_disk: false
      disk_suffix: checkpoint

  # Test that Zebra can run a full mainnet sync after a PR is approved
  test-full-sync:
    needs: build
    uses: ./.github/workflows/gcp-test-deploy.yml
    # TODO change `github.ref_name == 'main'` to `startsWith(github.head_ref, 'mergify/merge-queue/')`
    # to only run on Mergify head branches, and on manual dispatch:
    # https://docs.github.com/en/actions/using-workflows/events-that-trigger-workflows#running-your-workflow-based-on-the-head-or-base-branch-of-a-pull-request-1
    if: ${{ (github.event_name == 'push' && github.ref_name == 'main') || github.event.inputs.run-full-sync == 'true' }}
    with:
      test_id: full-sync-to-tip
      test_description: Test a full sync up to the tip
      test_variables: '-e TEST_FULL_SYNC=1 -e ZEBRA_FORCE_USE_COLOR=1 -e FULL_SYNC_MAINNET_TIMEOUT_MINUTES=600'
      needs_zebra_state: false
      saves_to_disk: true
      disk_suffix: tip
<<<<<<< HEAD
      height_grep_text: 'finished initial sync to chain tip, using gossiped blocks sync_percent=100.* current_height=Height'
=======
      height_grep_text: 'finished initial sync to chain tip, using gossiped blocks sync_percent=100.* current_height=Height'

  lightwalletd-rpc-test:
    if: ${{ github.event.inputs.regenerate-disks != 'true' }}
    needs: build
    uses: ./.github/workflows/gcp-test-deploy.yml
    with:
      app_name: lightwalletd
      test_id: fully-synced-rpc
      test_description: Test lightwalletd RPC with a Zebra tip state
      test_variables: '-e TEST_LWD_RPC_CALL=1 -e ZEBRA_TEST_LIGHTWALLETD=1 -e ZEBRA_FORCE_USE_COLOR=1 -e ZEBRA_CACHED_STATE_DIR=/var/cache/zebrad-cache'
      needs_zebra_state: true
      saves_to_disk: false
      disk_suffix: tip
      zebra_state_path: '/var/cache'
>>>>>>> a23420be
<|MERGE_RESOLUTION|>--- conflicted
+++ resolved
@@ -214,9 +214,6 @@
       needs_zebra_state: false
       saves_to_disk: true
       disk_suffix: tip
-<<<<<<< HEAD
-      height_grep_text: 'finished initial sync to chain tip, using gossiped blocks sync_percent=100.* current_height=Height'
-=======
       height_grep_text: 'finished initial sync to chain tip, using gossiped blocks sync_percent=100.* current_height=Height'
 
   lightwalletd-rpc-test:
@@ -231,5 +228,4 @@
       needs_zebra_state: true
       saves_to_disk: false
       disk_suffix: tip
-      zebra_state_path: '/var/cache'
->>>>>>> a23420be
+      zebra_state_path: '/var/cache'