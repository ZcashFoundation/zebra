name: Test

on:
  workflow_dispatch:
    inputs:
      network:
        default: 'Mainnet'
      regenerate-disks:
        type: boolean
        default: false
        description: Just update stateful disks
  pull_request:
    branches:
      - main
    paths:
      # code and tests
      - '**/*.rs'
      # hard-coded checkpoints and proptest regressions
      - '**/*.txt'
      # test data snapshots
      - '**/*.snap'
      # dependencies
      - '**/Cargo.toml'
      - '**/Cargo.lock'
      # workflow definitions
      - 'docker/**'
      - '.github/workflows/test.yml'

env:
  CARGO_INCREMENTAL: '1'
<<<<<<< HEAD
  ZEBRA_SKIP_IPV6_TESTS: '1'
=======
  ZEBRA_SKIP_IPV6_TESTS: "1"
  RUST_BACKTRACE: full
  RUST_LIB_BACKTRACE: full
  COLORBT_SHOW_HIDDEN: '1'
>>>>>>> ce0727e3
  NETWORK: Mainnet
  PROJECT_ID: ${{ secrets.GCP_PROJECT_ID }}
  GAR_BASE: us-docker.pkg.dev/${{ secrets.GCP_PROJECT_ID }}/zebra
  GCR_BASE: gcr.io/${{ secrets.GCP_PROJECT_ID }}
  REGION: us-central1
  ZONE: us-central1-a
  MACHINE_TYPE: c2d-standard-4
  IMAGE_NAME: zebrad-test

jobs:
  build:
    name: Build images
    timeout-minutes: 210
    runs-on: ubuntu-latest
    steps:
      - uses: actions/checkout@v2.4.0
        with:
          persist-credentials: false

      - name: Inject slug/short variables
        uses: rlespinasse/github-slug-action@v4

        # Automatic tag management and OCI Image Format Specification for labels
      - name: Docker meta
        id: meta
        uses: docker/metadata-action@v3.6.2
        with:
          # list of Docker images to use as base name for tags
          images: |
            ${{ env.GAR_BASE }}/${{ env.IMAGE_NAME }}
            ${{ env.GCR_BASE }}/${{ env.GITHUB_REPOSITORY_SLUG_URL }}/${{ env.IMAGE_NAME }}
          # generate Docker tags based on the following events/attributes
          tags: |
            type=schedule
            type=ref,event=branch
            type=ref,event=pr
            type=semver,pattern={{version}}
            type=semver,pattern={{major}}.{{minor}}
            type=semver,pattern={{major}}
            type=sha

      # Setup Docker Buildx to allow use of docker cache layers from GH
      - name: Set up Docker Buildx
        id: buildx
        uses: docker/setup-buildx-action@v1

      - name: Login to Google Artifact Registry
        uses: docker/login-action@v1.14.1
        with:
          registry: us-docker.pkg.dev
          username: _json_key
          password: ${{ secrets.GOOGLE_CREDENTIALS }}

      - name: Login to Google Container Registry
        uses: docker/login-action@v1.14.1
        with:
          registry: gcr.io
          username: _json_key
          password: ${{ secrets.GOOGLE_CREDENTIALS }}

      # Build and push image to Google Artifact Registry
      - name: Build & push
        id: docker_build
        uses: docker/build-push-action@v2.8.0
        with:
          target: tester
          context: .
          file: ./docker/Dockerfile
          tags: ${{ steps.meta.outputs.tags }}
          labels: ${{ steps.meta.outputs.labels }}
          build-args: |
            NETWORK=${{ github.event.inputs.network || env.NETWORK }}
            SHORT_SHA=${{ env.GITHUB_SHA_SHORT }}
            RUST_BACKTRACE=${{ env.RUST_BACKTRACE }}
            RUST_LIB_BACKTRACE=${{ env.RUST_LIB_BACKTRACE }}
            COLORBT_SHOW_HIDDEN=${{ env.COLORBT_SHOW_HIDDEN }}
            ZEBRA_SKIP_NETWORK_TESTS="1"
            CHECKPOINT_SYNC=${{ github.event.inputs.checkpoint_sync || true }}
            RUST_LOG=debug
            SENTRY_DSN=${{ secrets.SENTRY_ENDPOINT }}
          push: true
          cache-from: type=gha
          cache-to: type=gha,mode=max

  # Run all the zebra tests, including tests that are ignored by default
  test-all:
    name: Test all
    runs-on: ubuntu-latest
    needs: build
    if: ${{ github.event.inputs.regenerate-disks != 'true' }}
    steps:
      - uses: actions/checkout@v2.4.0
        with:
          persist-credentials: false

      - name: Inject slug/short variables
        uses: rlespinasse/github-slug-action@v4

      - name: Run all zebrad tests
        run: |
          docker pull ${{ env.GAR_BASE }}/${{ env.IMAGE_NAME }}:sha-${{ env.GITHUB_SHA_SHORT }}
          docker run -e ZEBRA_SKIP_IPV6_TESTS --name zebrad-tests -t ${{ env.GAR_BASE }}/${{ env.IMAGE_NAME }}:sha-${{ env.GITHUB_SHA_SHORT }} cargo test --locked --release --features enable-sentry --workspace -- --include-ignored

  # This test changes zebra-chain's activation heights,
  # which can recompile all the Zebra crates,
  # so we want its build products to be cached separately.
  #
  # Also, we don't want to accidentally use the fake heights in other tests.
  test-fake-activation-heights:
    name: Test with fake activation heights
    runs-on: ubuntu-latest
    needs: build
    if: ${{ github.event.inputs.regenerate-disks != 'true' }}
    steps:
      - uses: actions/checkout@v2.4.0
        with:
          persist-credentials: false

      - name: Inject slug/short variables
        uses: rlespinasse/github-slug-action@v4

      - name: Run tests with fake activation heights
        run: |
          docker pull ${{ env.GAR_BASE }}/${{ env.IMAGE_NAME }}:sha-${{ env.GITHUB_SHA_SHORT }}
          docker run -e ZEBRA_SKIP_IPV6_TESTS -e TEST_FAKE_ACTIVATION_HEIGHTS --name zebrad-tests -t ${{ env.GAR_BASE }}/${{ env.IMAGE_NAME }}:sha-${{ env.GITHUB_SHA_SHORT }} cargo test --locked --release --package zebra-state --lib -- with_fake_activation_heights
        env:
          TEST_FAKE_ACTIVATION_HEIGHTS: '1'

  # Test that Zebra syncs and checkpoints a few thousand blocks from an empty state
  test-empty-sync:
    name: Test checkpoint sync from empty state
    runs-on: ubuntu-latest
    needs: build
    if: ${{ github.event.inputs.regenerate-disks != 'true' }}
    steps:
      - uses: actions/checkout@v2.4.0
        with:
          persist-credentials: false

      - name: Inject slug/short variables
        uses: rlespinasse/github-slug-action@v4

      - name: Run zebrad large sync tests
        run: |
          docker pull ${{ env.GAR_BASE }}/${{ env.IMAGE_NAME }}:sha-${{ env.GITHUB_SHA_SHORT }}
          docker run -e ZEBRA_SKIP_IPV6_TESTS --name zebrad-tests -t ${{ env.GAR_BASE }}/${{ env.IMAGE_NAME }}:sha-${{ env.GITHUB_SHA_SHORT }} cargo test --locked --release --features enable-sentry --test acceptance sync_large_checkpoints_ -- --ignored

  test-lightwalletd-integration:
    name: Test integration with lightwalletd
    runs-on: ubuntu-latest
    needs: build
    if: ${{ github.event.inputs.regenerate-disks != 'true' }}
    steps:
      - uses: actions/checkout@v2.4.0
        with:
          persist-credentials: false

      - name: Inject slug/short variables
        uses: rlespinasse/github-slug-action@v4

      - name: Run tests with included lightwalletd binary
        run: |
          docker pull ${{ env.GAR_BASE }}/${{ env.IMAGE_NAME }}:sha-${{ env.GITHUB_SHA_SHORT }}
          docker run -e ZEBRA_SKIP_IPV6_TESTS -e ZEBRA_TEST_LIGHTWALLETD --name zebrad-tests -t ${{ env.GAR_BASE }}/${{ env.IMAGE_NAME }}:sha-${{ env.GITHUB_SHA_SHORT }} cargo test --locked --release --features enable-sentry --test acceptance -- lightwalletd_integration 
        env:
          ZEBRA_TEST_LIGHTWALLETD: '1'

  regenerate-stateful-disks:
    name: Regenerate stateful disks
    runs-on: ubuntu-latest
    needs: build
    outputs:
      any_changed: ${{ steps.changed-files-specific.outputs.any_changed }}
    steps:
      - uses: actions/checkout@v2.4.0
        with:
          persist-credentials: false
          fetch-depth: '2'

      # only run this job if the database format might have changed
      - name: Get specific changed files
        id: changed-files-specific
        uses: tj-actions/changed-files@v17.2
        with:
          files: |
            /zebra-state/**/config.rs
            /zebra-state/**/constants.rs
            /zebra-state/**/finalized_state.rs
            /zebra-state/**/disk_format.rs
            /zebra-state/**/disk_format/block.rs
            /zebra-state/**/disk_format/chain.rs
            /zebra-state/**/disk_format/shielded.rs
            /zebra-state/**/disk_format/transparent.rs
            /zebra-state/**/disk_db.rs
            /zebra-state/**/zebra_db.rs
            /zebra-state/**/zebra_db/block.rs
            /zebra-state/**/zebra_db/chain.rs
            /zebra-state/**/zebra_db/shielded.rs
            /zebra-state/**/zebra_db/transparent.rs

      - name: Inject slug/short variables
        uses: rlespinasse/github-slug-action@v4

      - name: Downcase network name for disks
        run: |
          echo LOWER_NET_NAME="${{ github.event.inputs.network || env.NETWORK }}" | awk '{print tolower($0)}' >> $GITHUB_ENV

      # Setup gcloud CLI
      - name: Authenticate to Google Cloud
        id: auth
        uses: google-github-actions/auth@v0.5.0
        with:
          credentials_json: ${{ secrets.GOOGLE_CREDENTIALS }}

      # Check if our destination compute instance exists already
      - name: Check if compute instance exists
        id: instance-exists
        if: ${{ steps.changed-files-specific.outputs.any_changed == 'true' || github.event.inputs.regenerate-disks == 'true' }}
        continue-on-error: true
        run: |
          gcloud compute instances list --filter="regenerate-disk-pr-${{ env.GITHUB_REF_SLUG_URL }}" --format='value(NAME)' | grep "regenerate-disk-pr-${{ env.GITHUB_REF_SLUG_URL }}"

      - name: Update GCP compute instance
        id: update-instance
        if: ${{ (steps.changed-files-specific.outputs.any_changed == 'true' || github.event.inputs.regenerate-disks == 'true') && (steps.instance-exists.outcome == 'success') }}
        run: |
          gcloud compute instances update-container "regenerate-disk-pr-${{ env.GITHUB_REF_SLUG_URL }}" \
          --container-image ${{ env.GAR_BASE }}/${{ env.IMAGE_NAME }}:sha-${{ env.GITHUB_SHA_SHORT }} \
          --zone "${{ env.ZONE }}"

      - name: Create GCP compute instance
        id: create-instance
        if: ${{ (steps.changed-files-specific.outputs.any_changed == 'true' || github.event.inputs.regenerate-disks == 'true') && (steps.instance-exists.outcome == 'failure') }}
        run: |
          gcloud compute instances create-with-container "regenerate-disk-pr-${{ env.GITHUB_REF_SLUG_URL }}" \
          --boot-disk-size 100GB \
          --boot-disk-type pd-ssd \
          --create-disk name="zebrad-cache-${{ env.GITHUB_SHA_SHORT }}-${{ env.lower_net_name }}-canopy",size=100GB,type=pd-ssd \
          --container-mount-disk mount-path='/zebrad-cache',name="zebrad-cache-${{ env.GITHUB_SHA_SHORT }}-${{ env.lower_net_name }}-canopy" \
          --container-image ${{ env.GAR_BASE }}/${{ env.IMAGE_NAME }}:sha-${{ env.GITHUB_SHA_SHORT }} \
          --container-restart-policy=never \
          --container-stdin \
          --container-tty \
          --container-command="cargo" \
          --container-arg="test" \
          --container-arg="--locked" \
          --container-arg="--release" \
          --container-arg="--features" \
          --container-arg="enable-sentry,test_sync_to_mandatory_checkpoint_${{ env.lower_net_name }}" \
          --container-arg="--manifest-path" \
          --container-arg="zebrad/Cargo.toml" \
          --container-arg="sync_to_mandatory_checkpoint_${{ env.lower_net_name }}" \
          --container-env=ZEBRA_SKIP_IPV6_TESTS=1 \
          --machine-type ${{ env.MACHINE_TYPE }} \
          --scopes cloud-platform \
          --metadata=google-monitoring-enabled=true,google-logging-enabled=true \
          --tags zebrad \
          --zone "${{ env.ZONE }}"

      # TODO: this approach is very mesy, but getting the just created container name is very error prone and GCP doesn't have a workaround for this without requiring a TTY
      # This TODO relates to the following issues:
      # https://github.com/actions/runner/issues/241
      # https://www.googlecloudcommunity.com/gc/Infrastructure-Compute-Storage/SSH-into-Compute-Container-not-easily-possible/td-p/170915
      - name: Get container name from logs
        id: get-container-name
        if: ${{ steps.create-instance.outcome == 'success' || steps.update-instance.outcome == 'success' }}
        run: |
          INSTANCE_ID=$(gcloud compute instances describe regenerate-disk-pr-${{ env.GITHUB_REF_SLUG_URL }} --zone ${{ env.ZONE }} --format='value(id)')
          echo "Using instance: $INSTANCE_ID"
          while [[ ${CONTAINER_NAME} != *"regenerate-disk-pr-${{ env.GITHUB_REF_SLUG_URL }}"* ]]; do
              CONTAINER_NAME=$(gcloud logging read 'log_name=projects/${{ env.PROJECT_ID }}/logs/cos_system AND jsonPayload.MESSAGE:regenerate-disk-pr-${{ env.GITHUB_REF_SLUG_URL }}' --format='value(jsonPayload.MESSAGE)' --limit=1 | grep -o '...-regenerate-disk-pr-${{ env.GITHUB_REF_SLUG_URL }}-....' | tr -d "'.")
              echo "Using container: ${CONTAINER_NAME} from instance: ${INSTANCE_ID}"
              sleep 10
          done
          CONTAINER_NAME=$(gcloud logging read 'log_name=projects/${{ env.PROJECT_ID }}/logs/cos_system AND jsonPayload.MESSAGE:regenerate-disk-pr-${{ env.GITHUB_REF_SLUG_URL }}' --format='value(jsonPayload.MESSAGE)' --limit=1 | grep -o '...-regenerate-disk-pr-${{ env.GITHUB_REF_SLUG_URL }}-....' | tr -d "'.")
          echo "::set-output name=zebra_container::$CONTAINER_NAME"

      - name: Regenerate stateful disks logs
        id: sync-to-checkpoint
        if: ${{ steps.create-instance.outcome == 'success' || steps.update-instance.outcome == 'success' }}
        run: |
          gcloud compute ssh \
          regenerate-disk-pr-${{ env.GITHUB_REF_SLUG_URL }} \
          --zone ${{ env.ZONE }} \
          --quiet \
          --ssh-flag="-o ServerAliveInterval=5" \
          --command="docker logs --follow ${{ env.ZEBRA_CONTAINER }}"
        env:
          ZEBRA_CONTAINER: ${{ steps.get-container-name.outputs.zebra_container }}

      # Create image from disk that will be used to sync past mandatory checkpoint test
      # Force the image creation as the disk is still attached even though is not being used by the container
      - name: Create image from state disk
        # Only run if the earlier step succeeds
        if: steps.sync-to-checkpoint.outcome == 'success'
        run: |
          gcloud compute images create zebrad-cache-${{ env.GITHUB_SHA_SHORT }}-${{ env.lower_net_name }}-canopy \
          --force \
          --source-disk=zebrad-cache-${{ env.GITHUB_SHA_SHORT }}-${{ env.lower_net_name }}-canopy \
          --source-disk-zone=${{ env.ZONE }} \
          --storage-location=us \
          --description="Created from head branch ${{ env.GITHUB_HEAD_REF_SLUG_URL }} targeting ${{ env.GITHUB_BASE_REF_SLUG }} from PR ${{ env.GITHUB_REF_SLUG_URL }} with commit ${{ env.GITHUB_EVENT_PULL_REQUEST_HEAD_SHA }}"

  # Test that Zebra syncs and fully validates a few thousand blocks from a cached post-checkpoint state
  test-stateful-sync:
    name: Test full validation sync from cached state
    runs-on: ubuntu-latest
    needs: [ build, regenerate-stateful-disks]
    steps:
      - uses: actions/checkout@v2.4.0
        with:
          persist-credentials: false

      - name: Inject slug/short variables
        uses: rlespinasse/github-slug-action@v4

      - name: Downcase network name for disks
        run: |
          echo LOWER_NET_NAME="${{ github.event.inputs.network || env.NETWORK }}" | awk '{print tolower($0)}' >> $GITHUB_ENV

      # Setup gcloud CLI
      - name: Authenticate to Google Cloud
        id: auth
        uses: google-github-actions/auth@v0.5.0
        with:
          credentials_json: ${{ secrets.GOOGLE_CREDENTIALS }}

      - name: Get disk state name from gcloud
        id: get-disk-name
        if: ${{ needs.regenerate-stateful-disks.outputs.any_changed != 'true' || github.event.inputs.regenerate-disks != 'true'}}
        run: |
          output=$(gcloud compute images list --filter="zebrad-cache" --format="value(NAME)" --sort-by=~creationTimestamp --limit=1)
          echo "Disk: $output"
          echo "Description: $(gcloud compute images describe $output --format='value(DESCRIPTION)')"
          echo "::set-output name=sha::$output"

      # Creates Compute Engine virtual machine instance w/ disks
      - name: Create GCP compute instance
        id: create-instance
        run: |
          gcloud compute instances create-with-container "sync-checkpoint-pr-${{ env.GITHUB_REF_SLUG_URL }}" \
          --boot-disk-size 100GB \
          --boot-disk-type pd-ssd \
          --create-disk=image=${{ env.CACHED_DISK_NAME }},name=zebrad-cache-${{ env.GITHUB_SHA_SHORT }}-${{ env.lower_net_name }}-canopy,size=100GB,type=pd-ssd \
          --container-mount-disk=mount-path='/zebrad-cache',name=zebrad-cache-${{ env.GITHUB_SHA_SHORT }}-${{ env.lower_net_name }}-canopy \
          --container-image ${{ env.GAR_BASE }}/${{ env.IMAGE_NAME }}:sha-${{ env.GITHUB_SHA_SHORT }} \
          --container-restart-policy=never \
          --container-stdin \
          --container-tty \
          --container-command="cargo" \
          --container-arg="test" \
          --container-arg="--locked" \
          --container-arg="--release" \
          --container-arg="--features" \
          --container-arg="enable-sentry,test_sync_past_mandatory_checkpoint_${{ env.lower_net_name }}" \
          --container-arg="--manifest-path" \
          --container-arg="zebrad/Cargo.toml" \
          --container-arg="sync_past_mandatory_checkpoint_${{ env.lower_net_name }}" \
          --container-env=ZEBRA_SKIP_IPV6_TESTS=1 \
          --machine-type ${{ env.MACHINE_TYPE }} \
          --scopes cloud-platform \
          --metadata=google-monitoring-enabled=true,google-logging-enabled=true \
          --tags zebrad \
          --zone "${{ env.ZONE }}"
        env:
          CACHED_DISK_NAME: ${{ steps.get-disk-name.outputs.sha }}

      # TODO: this approach is very mesy, but getting the just created container name is very error prone and GCP doesn't have a workaround for this without requiring a TTY
      # This TODO relates to the following issues:
      # https://github.com/actions/runner/issues/241
      # https://www.googlecloudcommunity.com/gc/Infrastructure-Compute-Storage/SSH-into-Compute-Container-not-easily-possible/td-p/170915
      - name: Get container name from logs
        id: get-container-name
        if: ${{ steps.create-instance.outcome == 'success' || steps.update-instance.outcome == 'success' }}
        run: |
          INSTANCE_ID=$(gcloud compute instances describe sync-checkpoint-pr-${{ env.GITHUB_REF_SLUG_URL }} --zone ${{ env.ZONE }} --format='value(id)')
          echo "Using instance: $INSTANCE_ID"
          while [[ ${CONTAINER_NAME} != *"sync-checkpoint-pr-${{ env.GITHUB_REF_SLUG_URL }}"* ]]; do
              CONTAINER_NAME=$(gcloud logging read 'log_name=projects/${{ env.PROJECT_ID }}/logs/cos_system AND jsonPayload.MESSAGE:sync-checkpoint-pr-${{ env.GITHUB_REF_SLUG_URL }}' --format='value(jsonPayload.MESSAGE)' --limit=1 | grep -o '...-sync-checkpoint-pr-${{ env.GITHUB_REF_SLUG_URL }}-....' | tr -d "'.")
              echo "Using container: ${CONTAINER_NAME} from instance: ${INSTANCE_ID}"
              sleep 10
          done
          CONTAINER_NAME=$(gcloud logging read 'log_name=projects/${{ env.PROJECT_ID }}/logs/cos_system AND jsonPayload.MESSAGE:sync-checkpoint-pr-${{ env.GITHUB_REF_SLUG_URL }}' --format='value(jsonPayload.MESSAGE)' --limit=1 | grep -o '...-sync-checkpoint-pr-${{ env.GITHUB_REF_SLUG_URL }}-....' | tr -d "'.")
          echo "::set-output name=zebra_container::$CONTAINER_NAME"

      - name: Sync past mandatory checkpoint logs
        id: sync-past-checkpoint
        run: |
          gcloud compute ssh \
          sync-checkpoint-pr-${{ env.GITHUB_REF_SLUG_URL }} \
          --zone ${{ env.ZONE }} \
          --quiet \
          --ssh-flag="-o ServerAliveInterval=5" \
          --command="docker logs --follow ${{ env.ZEBRA_CONTAINER }}"
        env:
          ZEBRA_CONTAINER: ${{ steps.get-container-name.outputs.zebra_container }}<|MERGE_RESOLUTION|>--- conflicted
+++ resolved
@@ -28,14 +28,10 @@
 
 env:
   CARGO_INCREMENTAL: '1'
-<<<<<<< HEAD
   ZEBRA_SKIP_IPV6_TESTS: '1'
-=======
-  ZEBRA_SKIP_IPV6_TESTS: "1"
   RUST_BACKTRACE: full
   RUST_LIB_BACKTRACE: full
   COLORBT_SHOW_HIDDEN: '1'
->>>>>>> ce0727e3
   NETWORK: Mainnet
   PROJECT_ID: ${{ secrets.GCP_PROJECT_ID }}
   GAR_BASE: us-docker.pkg.dev/${{ secrets.GCP_PROJECT_ID }}/zebra
