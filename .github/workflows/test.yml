name: Test

on:
  workflow_dispatch:
    inputs:
      network:
        default: 'Mainnet'
      regenerate-disks:
        type: boolean
        default: false
        description: Just update stateful disks
  pull_request:
    branches:
      - main
    paths:
      # code and tests
      - '**/*.rs'
      # hard-coded checkpoints and proptest regressions
      - '**/*.txt'
      # test data snapshots
      - '**/*.snap'
      # dependencies
      - '**/Cargo.toml'
      - '**/Cargo.lock'
      # workflow definitions
      - 'docker/**'
      - '.github/workflows/test.yml'

env:
  CARGO_INCREMENTAL: '1'
  ZEBRA_SKIP_IPV6_TESTS: '1'
  NETWORK: Mainnet
  PROJECT_ID: ${{ secrets.GCP_PROJECT_ID }}
  GAR_BASE: us-docker.pkg.dev/${{ secrets.GCP_PROJECT_ID }}/zebra
  GCR_BASE: gcr.io/${{ secrets.GCP_PROJECT_ID }}
  REGION: us-central1
  ZONE: us-central1-a
  MACHINE_TYPE: c2d-standard-4
  IMAGE_NAME: zebrad-test

jobs:
  build:
    name: Build images
    timeout-minutes: 210
    runs-on: ubuntu-latest
    steps:
      - uses: actions/checkout@v2.4.0
        with:
          persist-credentials: false

      - name: Inject slug/short variables
        uses: rlespinasse/github-slug-action@v4

        # Automatic tag management and OCI Image Format Specification for labels
      - name: Docker meta
        id: meta
        uses: docker/metadata-action@v3.6.2
        with:
          # list of Docker images to use as base name for tags
          images: |
            ${{ env.GAR_BASE }}/${{ env.IMAGE_NAME }}
            ${{ env.GCR_BASE }}/${{ env.GITHUB_REPOSITORY_SLUG_URL }}/${{ env.IMAGE_NAME }}
          # generate Docker tags based on the following events/attributes
          tags: |
            type=schedule
            type=ref,event=branch
            type=ref,event=pr
            type=semver,pattern={{version}}
            type=semver,pattern={{major}}.{{minor}}
            type=semver,pattern={{major}}
            type=sha

      # Setup Docker Buildx to allow use of docker cache layers from GH
      - name: Set up Docker Buildx
        id: buildx
        uses: docker/setup-buildx-action@v1

      - name: Login to Google Artifact Registry
        uses: docker/login-action@v1.14.1
        with:
          registry: us-docker.pkg.dev
          username: _json_key
          password: ${{ secrets.GOOGLE_CREDENTIALS }}

      - name: Login to Google Container Registry
        uses: docker/login-action@v1.14.1
        with:
          registry: gcr.io
          username: _json_key
          password: ${{ secrets.GOOGLE_CREDENTIALS }}

      # Build and push image to Google Artifact Registry
      - name: Build & push
        id: docker_build
        uses: docker/build-push-action@v2.8.0
        with:
          target: tester
          context: .
          file: ./docker/Dockerfile
          tags: ${{ steps.meta.outputs.tags }}
          labels: ${{ steps.meta.outputs.labels }}
          build-args: |
            NETWORK=${{ github.event.inputs.network || env.NETWORK }}
            SHORT_SHA=${{ env.GITHUB_SHA_SHORT }}
            RUST_BACKTRACE=full
            ZEBRA_SKIP_NETWORK_TESTS="1"
            CHECKPOINT_SYNC=${{ github.event.inputs.checkpoint_sync || true }}
            RUST_LOG=debug
            SENTRY_DSN=${{ secrets.SENTRY_ENDPOINT }}
          push: true
          cache-from: type=gha
          cache-to: type=gha,mode=max

  # Run all the zebra tests, including tests that are ignored by default
  test-all:
    name: Test all
    runs-on: ubuntu-latest
    needs: build
    if: ${{ github.event.inputs.regenerate-disks != 'true' }}
    steps:
      - uses: actions/checkout@v2.4.0
        with:
          persist-credentials: false

      - name: Inject slug/short variables
        uses: rlespinasse/github-slug-action@v4

      - name: Run all zebrad tests
        run: |
          docker pull ${{ env.GAR_BASE }}/${{ env.IMAGE_NAME }}:sha-${{ env.GITHUB_SHA_SHORT }}
          docker run -e ZEBRA_SKIP_IPV6_TESTS --name zebrad-tests -t ${{ env.GAR_BASE }}/${{ env.IMAGE_NAME }}:sha-${{ env.GITHUB_SHA_SHORT }} cargo test --locked --release --features enable-sentry --workspace -- --include-ignored

  # This test changes zebra-chain's activation heights,
  # which can recompile all the Zebra crates,
  # so we want its build products to be cached separately.
  #
  # Also, we don't want to accidentally use the fake heights in other tests.
  test-fake-activation-heights:
    name: Test with fake activation heights
    runs-on: ubuntu-latest
    needs: build
    if: ${{ github.event.inputs.regenerate-disks != 'true' }}
    steps:
      - uses: actions/checkout@v2.4.0
        with:
          persist-credentials: false

      - name: Inject slug/short variables
        uses: rlespinasse/github-slug-action@v4

      - name: Run tests with fake activation heights
        run: |
          docker pull ${{ env.GAR_BASE }}/${{ env.IMAGE_NAME }}:sha-${{ env.GITHUB_SHA_SHORT }}
          docker run -e ZEBRA_SKIP_IPV6_TESTS -e TEST_FAKE_ACTIVATION_HEIGHTS --name zebrad-tests -t ${{ env.GAR_BASE }}/${{ env.IMAGE_NAME }}:sha-${{ env.GITHUB_SHA_SHORT }} cargo test --locked --release --package zebra-state --lib -- with_fake_activation_heights
        env:
          TEST_FAKE_ACTIVATION_HEIGHTS: '1'

  # Test that Zebra syncs and checkpoints a few thousand blocks from an empty state
  test-empty-sync:
    name: Test checkpoint sync from empty state
    runs-on: ubuntu-latest
    needs: build
    if: ${{ github.event.inputs.regenerate-disks != 'true' }}
    steps:
      - uses: actions/checkout@v2.4.0
        with:
          persist-credentials: false

      - name: Inject slug/short variables
        uses: rlespinasse/github-slug-action@v4

      - name: Run zebrad large sync tests
        run: |
          docker pull ${{ env.GAR_BASE }}/${{ env.IMAGE_NAME }}:sha-${{ env.GITHUB_SHA_SHORT }}
          docker run -e ZEBRA_SKIP_IPV6_TESTS --name zebrad-tests -t ${{ env.GAR_BASE }}/${{ env.IMAGE_NAME }}:sha-${{ env.GITHUB_SHA_SHORT }} cargo test --locked --release --features enable-sentry --test acceptance sync_large_checkpoints_ -- --ignored

  test-lightwalletd-integration:
    name: Test integration with lightwalletd
    runs-on: ubuntu-latest
    needs: build
    if: ${{ github.event.inputs.regenerate-disks != 'true' }}
    steps:
      - uses: actions/checkout@v2.4.0
        with:
          persist-credentials: false

      - name: Inject slug/short variables
        uses: rlespinasse/github-slug-action@v4

      - name: Run tests with included lightwalletd binary
        run: |
          docker pull ${{ env.GAR_BASE }}/${{ env.IMAGE_NAME }}:sha-${{ env.GITHUB_SHA_SHORT }}
          docker run -e ZEBRA_SKIP_IPV6_TESTS -e ZEBRA_TEST_LIGHTWALLETD --name zebrad-tests -t ${{ env.GAR_BASE }}/${{ env.IMAGE_NAME }}:sha-${{ env.GITHUB_SHA_SHORT }} cargo test --locked --release --features enable-sentry --test acceptance -- lightwalletd_integration 
        env:
          ZEBRA_TEST_LIGHTWALLETD: '1'

  regenerate-stateful-disks:
    name: Regenerate stateful disks
    runs-on: ubuntu-latest
    needs: build
    outputs:
      any_changed: ${{ steps.changed-files-specific.outputs.any_changed }}
    steps:
      - uses: actions/checkout@v2.4.0
        with:
          persist-credentials: false
          fetch-depth: '2'

      # only run this job if the database format might have changed
      - name: Get specific changed files
        id: changed-files-specific
        uses: tj-actions/changed-files@v17.2
        with:
          files: |
            /zebra-state/**/config.rs
            /zebra-state/**/constants.rs
            /zebra-state/**/finalized_state.rs
            /zebra-state/**/disk_format.rs
            /zebra-state/**/disk_format/block.rs
            /zebra-state/**/disk_format/chain.rs
            /zebra-state/**/disk_format/shielded.rs
            /zebra-state/**/disk_format/transparent.rs
            /zebra-state/**/disk_db.rs
            /zebra-state/**/zebra_db.rs
            /zebra-state/**/zebra_db/block.rs
            /zebra-state/**/zebra_db/chain.rs
            /zebra-state/**/zebra_db/shielded.rs
            /zebra-state/**/zebra_db/transparent.rs

      - name: Inject slug/short variables
        uses: rlespinasse/github-slug-action@v4

      - name: Downcase network name for disks
        run: |
          echo LOWER_NET_NAME="${{ github.event.inputs.network || env.NETWORK }}" | awk '{print tolower($0)}' >> $GITHUB_ENV

      # Setup gcloud CLI
      - name: Authenticate to Google Cloud
        id: auth
        uses: google-github-actions/auth@v0.5.0
        with:
          credentials_json: ${{ secrets.GOOGLE_CREDENTIALS }}

      # Check if our destination compute instance exists already
      - name: Check if compute instance exists
        id: instance-exists
        continue-on-error: true
        run: |
          gcloud compute instances list --filter="regenerate-disk-pr-${{ env.GITHUB_REF_SLUG_URL }}" --format='value(NAME)' | grep "regenerate-disk-pr-${{ env.GITHUB_REF_SLUG_URL }}"

      - name: Update GCP compute instance
        id: update-instance
        if: ${{ steps.instance-exists.outcome == 'failure' }}
        run: |
          gcloud compute instances update-container "regenerate-disk-pr-${{ env.GITHUB_REF_SLUG_URL }}" \
          --container-image ${{ env.GAR_BASE }}/${{ env.IMAGE_NAME }}:sha-${{ env.GITHUB_SHA_SHORT }} \
          --zone "${{ env.ZONE }}"

      - name: Create GCP compute instance
        id: create-instance
        if: ${{ steps.changed-files-specific.outputs.any_changed == 'true' || github.event.inputs.regenerate-disks == 'true' }}
        run: |
          gcloud compute instances create-with-container "regenerate-disk-pr-${{ env.GITHUB_REF_SLUG_URL }}" \
          --boot-disk-size 100GB \
          --boot-disk-type pd-ssd \
          --create-disk name="zebrad-cache-${{ env.GITHUB_SHA_SHORT }}-${{ env.lower_net_name }}-canopy",size=100GB,type=pd-ssd \
          --container-mount-disk mount-path='/zebrad-cache',name="zebrad-cache-${{ env.GITHUB_SHA_SHORT }}-${{ env.lower_net_name }}-canopy" \
          --container-image ${{ env.GAR_BASE }}/${{ env.IMAGE_NAME }}:sha-${{ env.GITHUB_SHA_SHORT }} \
          --container-restart-policy=never \
          --container-stdin \
          --container-tty \
          --container-command="cargo" \
          --container-arg="test" \
          --container-arg="--locked" \
          --container-arg="--release" \
          --container-arg="--features" \
          --container-arg="enable-sentry,test_sync_to_mandatory_checkpoint_${{ env.lower_net_name }}" \
          --container-arg="--manifest-path" \
          --container-arg="zebrad/Cargo.toml" \
          --container-arg="sync_to_mandatory_checkpoint_${{ env.lower_net_name }}" \
          --container-env=ZEBRA_SKIP_IPV6_TESTS=1 \
          --machine-type ${{ env.MACHINE_TYPE }} \
          --scopes cloud-platform \
          --metadata=google-monitoring-enabled=true,google-logging-enabled=true \
          --tags zebrad \
          --zone "${{ env.ZONE }}"

      # TODO: this approach is very mesy, but getting the just created container name is very error prone and GCP doesn't have a workaround for this without requiring a TTY
      # This TODO relates to the following issues:
      # https://github.com/actions/runner/issues/241
      # https://www.googlecloudcommunity.com/gc/Infrastructure-Compute-Storage/SSH-into-Compute-Container-not-easily-possible/td-p/170915
      - name: Get container name from logs
        id: get-container-name
        if: ${{ steps.create-instance.outcome == 'success' || steps.update-instance.outcome == 'success' }}
        run: |
          INSTANCE_ID=$(gcloud compute instances describe regenerate-disk-pr-${{ env.GITHUB_REF_SLUG_URL }} --zone ${{ env.ZONE }} --format='value(id)')
          echo "Using instance: $INSTANCE_ID"
          while [[ ${CONTAINER_NAME} != *"regenerate-disk-pr-${{ env.GITHUB_REF_SLUG_URL }}"* ]]; do
              CONTAINER_NAME=$(gcloud logging read 'log_name=projects/${{ env.PROJECT_ID }}/logs/cos_system AND jsonPayload.MESSAGE:regenerate-disk-pr-${{ env.GITHUB_REF_SLUG_URL }}' --format='value(jsonPayload.MESSAGE)' --limit=1 | grep -o '...-regenerate-disk-pr-${{ env.GITHUB_REF_SLUG_URL }}-....' | tr -d "'.")
              echo "Using container: ${CONTAINER_NAME} from instance: ${INSTANCE_ID}"
              sleep 10
          done
          CONTAINER_NAME=$(gcloud logging read 'log_name=projects/${{ env.PROJECT_ID }}/logs/cos_system AND jsonPayload.MESSAGE:regenerate-disk-pr-${{ env.GITHUB_REF_SLUG_URL }}' --format='value(jsonPayload.MESSAGE)' --limit=1 | grep -o '...-regenerate-disk-pr-${{ env.GITHUB_REF_SLUG_URL }}-....' | tr -d "'.")
          echo "::set-output name=zebra_container::$CONTAINER_NAME"

      - name: Regenerate stateful disks logs
        id: sync-to-checkpoint
        if: ${{ steps.create-instance.outcome == 'success' || steps.update-instance.outcome == 'success' }}
        run: |
          gcloud compute ssh \
          regenerate-disk-pr-${{ env.GITHUB_REF_SLUG_URL }} \
          --zone ${{ env.ZONE }} \
          --quiet \
          --ssh-flag="-o ServerAliveInterval=5" \
          --command="docker logs --follow ${{ env.ZEBRA_CONTAINER }}"
        env:
          ZEBRA_CONTAINER: ${{ steps.get-container-name.outputs.zebra_container }}

      # Create image from disk that will be used to sync past mandatory checkpoint test
      # Force the image creation as the disk is still attached even though is not being used by the container
      - name: Create image from state disk
        # Only run if the earlier step succeeds
        if: steps.sync-to-checkpoint.outcome == 'success'
        run: |
          gcloud compute images create zebrad-cache-${{ env.GITHUB_SHA_SHORT }}-${{ env.lower_net_name }}-canopy \
          --force \
          --source-disk=zebrad-cache-${{ env.GITHUB_SHA_SHORT }}-${{ env.lower_net_name }}-canopy \
          --source-disk-zone=${{ env.ZONE }} \
          --storage-location=us \
          --description="Created from head branch ${{ env.GITHUB_HEAD_REF_SLUG_URL }} targeting ${{ env.GITHUB_BASE_REF_SLUG }} from PR ${{ env.GITHUB_REF_SLUG_URL }} with commit ${{ env.GITHUB_EVENT_PULL_REQUEST_HEAD_SHA }}"

<<<<<<< HEAD
      - name: Output and write the disk SHORT_SHA to a txt
        if: steps.sync-to-checkpoint.outcome == 'success'
        id: disk-short-sha
        run: |
          short_sha=$(echo "${{ env.GITHUB_SHA_SHORT }}")
          echo "$short_sha" > latest-disk-state-sha.txt
          echo "::set-output name=disk_short_sha::$short_sha"

      - name: Upload the disk state txt
        if: steps.sync-to-checkpoint.outcome == 'success'
        uses: actions/upload-artifact@v2.3.1
        with:
          name: latest-disk-state-sha
          path: latest-disk-state-sha.txt
          retention-days: 1095
=======
      - name: Delete test instance
        # Do not delete the instance if the sync timeouts in GitHub
        if: ${{ steps.sync-to-checkpoint.outcome == 'success' || steps.sync-to-checkpoint.outcome == 'failure' }}
        continue-on-error: true
        run: |
          gcloud compute instances delete "regenerate-disk-${{ env.GITHUB_REF_SLUG_URL }}-${{ env.GITHUB_SHA_SHORT }}" --delete-disks all --zone "${{ env.ZONE }}"
>>>>>>> 0e0aefaa

  # Test that Zebra syncs and fully validates a few thousand blocks from a cached post-checkpoint state
  test-stateful-sync:
    name: Test full validation sync from cached state
    runs-on: ubuntu-latest
    needs: [ build, regenerate-stateful-disks]
    steps:
      - uses: actions/checkout@v2.4.0
        with:
          persist-credentials: false

      - name: Inject slug/short variables
        uses: rlespinasse/github-slug-action@v4

      - name: Downcase network name for disks
        run: |
          echo LOWER_NET_NAME="${{ github.event.inputs.network || env.NETWORK }}" | awk '{print tolower($0)}' >> $GITHUB_ENV

      # Setup gcloud CLI
      - name: Authenticate to Google Cloud
        id: auth
        uses: google-github-actions/auth@v0.5.0
        with:
          credentials_json: ${{ secrets.GOOGLE_CREDENTIALS }}

<<<<<<< HEAD
      # Check if our destination compute instance exists already
      - name: Check if compute instance exists
        id: instance-exists
        continue-on-error: true
        run: |
          gcloud compute instances list --filter="sync-checkpoint-pr-${{ env.GITHUB_REF_SLUG_URL }}" --format='value(NAME)' | grep "regenerate-disk-pr-${{ env.GITHUB_REF_SLUG_URL }}"

      - name: Update GCP compute instance
        id: update-instance
        if: ${{ steps.instance-exists.outcome == 'failure' }}
        run: |
          gcloud compute instances update-container "sync-checkpoint-pr-${{ env.GITHUB_REF_SLUG_URL }}" \
          --container-image ${{ env.GAR_BASE }}/${{ env.IMAGE_NAME }}:sha-${{ env.GITHUB_SHA_SHORT }}
=======
      - name: Get disk state name from gcloud
        id: get-disk-name
        if: ${{ needs.regenerate-stateful-disks.outputs.any_changed != 'true' || github.event.inputs.regenerate-disks != 'true'}}
        run: |
          output=$(gcloud compute images list --filter="zebrad-cache" --format="value(NAME)" --sort-by=~creationTimestamp --limit=1)
          echo "Disk: $output"
          echo "Description: $(gcloud compute images describe $output --format='value(DESCRIPTION)')"
          echo "::set-output name=sha::$output"
>>>>>>> 0e0aefaa

      # Creates Compute Engine virtual machine instance w/ disks
      - name: Create GCP compute instance
        id: create-instance
        run: |
          gcloud compute instances create-with-container "sync-checkpoint-pr-${{ env.GITHUB_REF_SLUG_URL }}" \
          --boot-disk-size 100GB \
          --boot-disk-type pd-ssd \
          --create-disk=image=${{ env.CACHED_DISK_NAME }},name=zebrad-cache-${{ env.GITHUB_SHA_SHORT }}-${{ env.lower_net_name }}-canopy,size=100GB,type=pd-ssd \
          --container-mount-disk=mount-path='/zebrad-cache',name=zebrad-cache-${{ env.GITHUB_SHA_SHORT }}-${{ env.lower_net_name }}-canopy \
          --container-image ${{ env.GAR_BASE }}/${{ env.IMAGE_NAME }}:sha-${{ env.GITHUB_SHA_SHORT }} \
          --container-restart-policy=never \
          --container-stdin \
          --container-tty \
          --container-command="cargo" \
          --container-arg="test" \
          --container-arg="--locked" \
          --container-arg="--release" \
          --container-arg="--features" \
          --container-arg="enable-sentry,test_sync_past_mandatory_checkpoint_${{ env.lower_net_name }}" \
          --container-arg="--manifest-path" \
          --container-arg="zebrad/Cargo.toml" \
          --container-arg="sync_past_mandatory_checkpoint_${{ env.lower_net_name }}" \
          --container-env=ZEBRA_SKIP_IPV6_TESTS=1 \
          --machine-type ${{ env.MACHINE_TYPE }} \
          --scopes cloud-platform \
          --metadata=google-monitoring-enabled=true,google-logging-enabled=true \
          --tags zebrad \
          --zone "${{ env.ZONE }}"
        env:
          CACHED_DISK_NAME: ${{ steps.get-disk-name.outputs.sha }}

      # TODO: this approach is very mesy, but getting the just created container name is very error prone and GCP doesn't have a workaround for this without requiring a TTY
      # This TODO relates to the following issues:
      # https://github.com/actions/runner/issues/241
      # https://www.googlecloudcommunity.com/gc/Infrastructure-Compute-Storage/SSH-into-Compute-Container-not-easily-possible/td-p/170915
      - name: Get container name from logs
        id: get-container-name
        if: ${{ steps.create-instance.outcome == 'success' || steps.update-instance.outcome == 'success' }}
        run: |
          INSTANCE_ID=$(gcloud compute instances describe sync-checkpoint-pr-${{ env.GITHUB_REF_SLUG_URL }} --zone ${{ env.ZONE }} --format='value(id)')
          echo "Using instance: $INSTANCE_ID"
          while [[ ${CONTAINER_NAME} != *"sync-checkpoint-pr-${{ env.GITHUB_REF_SLUG_URL }}"* ]]; do
              CONTAINER_NAME=$(gcloud logging read 'log_name=projects/${{ env.PROJECT_ID }}/logs/cos_system AND jsonPayload.MESSAGE:sync-checkpoint-pr-${{ env.GITHUB_REF_SLUG_URL }}' --format='value(jsonPayload.MESSAGE)' --limit=1 | grep -o '...-sync-checkpoint-pr-${{ env.GITHUB_REF_SLUG_URL }}-....' | tr -d "'.")
              echo "Using container: ${CONTAINER_NAME} from instance: ${INSTANCE_ID}"
              sleep 10
          done
          CONTAINER_NAME=$(gcloud logging read 'log_name=projects/${{ env.PROJECT_ID }}/logs/cos_system AND jsonPayload.MESSAGE:sync-checkpoint-pr-${{ env.GITHUB_REF_SLUG_URL }}' --format='value(jsonPayload.MESSAGE)' --limit=1 | grep -o '...-sync-checkpoint-pr-${{ env.GITHUB_REF_SLUG_URL }}-....' | tr -d "'.")
          echo "::set-output name=zebra_container::$CONTAINER_NAME"

      - name: Sync past mandatory checkpoint logs
        id: sync-past-checkpoint
        run: |
          gcloud compute ssh \
          sync-checkpoint-pr-${{ env.GITHUB_REF_SLUG_URL }} \
          --zone ${{ env.ZONE }} \
          --quiet \
          --ssh-flag="-o ServerAliveInterval=5" \
          --command="docker logs --follow ${{ env.ZEBRA_CONTAINER }}"
        env:
          ZEBRA_CONTAINER: ${{ steps.get-container-name.outputs.zebra_container }}<|MERGE_RESOLUTION|>--- conflicted
+++ resolved
@@ -329,31 +329,6 @@
           --storage-location=us \
           --description="Created from head branch ${{ env.GITHUB_HEAD_REF_SLUG_URL }} targeting ${{ env.GITHUB_BASE_REF_SLUG }} from PR ${{ env.GITHUB_REF_SLUG_URL }} with commit ${{ env.GITHUB_EVENT_PULL_REQUEST_HEAD_SHA }}"
 
-<<<<<<< HEAD
-      - name: Output and write the disk SHORT_SHA to a txt
-        if: steps.sync-to-checkpoint.outcome == 'success'
-        id: disk-short-sha
-        run: |
-          short_sha=$(echo "${{ env.GITHUB_SHA_SHORT }}")
-          echo "$short_sha" > latest-disk-state-sha.txt
-          echo "::set-output name=disk_short_sha::$short_sha"
-
-      - name: Upload the disk state txt
-        if: steps.sync-to-checkpoint.outcome == 'success'
-        uses: actions/upload-artifact@v2.3.1
-        with:
-          name: latest-disk-state-sha
-          path: latest-disk-state-sha.txt
-          retention-days: 1095
-=======
-      - name: Delete test instance
-        # Do not delete the instance if the sync timeouts in GitHub
-        if: ${{ steps.sync-to-checkpoint.outcome == 'success' || steps.sync-to-checkpoint.outcome == 'failure' }}
-        continue-on-error: true
-        run: |
-          gcloud compute instances delete "regenerate-disk-${{ env.GITHUB_REF_SLUG_URL }}-${{ env.GITHUB_SHA_SHORT }}" --delete-disks all --zone "${{ env.ZONE }}"
->>>>>>> 0e0aefaa
-
   # Test that Zebra syncs and fully validates a few thousand blocks from a cached post-checkpoint state
   test-stateful-sync:
     name: Test full validation sync from cached state
@@ -378,21 +353,6 @@
         with:
           credentials_json: ${{ secrets.GOOGLE_CREDENTIALS }}
 
-<<<<<<< HEAD
-      # Check if our destination compute instance exists already
-      - name: Check if compute instance exists
-        id: instance-exists
-        continue-on-error: true
-        run: |
-          gcloud compute instances list --filter="sync-checkpoint-pr-${{ env.GITHUB_REF_SLUG_URL }}" --format='value(NAME)' | grep "regenerate-disk-pr-${{ env.GITHUB_REF_SLUG_URL }}"
-
-      - name: Update GCP compute instance
-        id: update-instance
-        if: ${{ steps.instance-exists.outcome == 'failure' }}
-        run: |
-          gcloud compute instances update-container "sync-checkpoint-pr-${{ env.GITHUB_REF_SLUG_URL }}" \
-          --container-image ${{ env.GAR_BASE }}/${{ env.IMAGE_NAME }}:sha-${{ env.GITHUB_SHA_SHORT }}
-=======
       - name: Get disk state name from gcloud
         id: get-disk-name
         if: ${{ needs.regenerate-stateful-disks.outputs.any_changed != 'true' || github.event.inputs.regenerate-disks != 'true'}}
@@ -401,7 +361,6 @@
           echo "Disk: $output"
           echo "Description: $(gcloud compute images describe $output --format='value(DESCRIPTION)')"
           echo "::set-output name=sha::$output"
->>>>>>> 0e0aefaa
 
       # Creates Compute Engine virtual machine instance w/ disks
       - name: Create GCP compute instance
