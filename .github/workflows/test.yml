--- conflicted
+++ resolved
@@ -243,7 +243,6 @@
       needs_zebra_state: true
       saves_to_disk: false
       disk_suffix: tip
-<<<<<<< HEAD
       zebra_state_path: '/var/cache'
 
   # Test full sync of lightwalletd with a Zebra tip state
@@ -261,6 +260,4 @@
       saves_to_disk: true
       disk_prefix: lwd-cache
       disk_suffix: tip
-=======
->>>>>>> 320f58d5
-      zebra_state_path: '/var/cache'+      zebra_state_path: '/var/cache'
