--- conflicted
+++ resolved
@@ -208,7 +208,6 @@
         if: ${{ steps.lwd-rpc-call.outcome == 'success' || steps.lwd-rpc-call.outcome == 'failure' }}
         continue-on-error: true
         run: |
-<<<<<<< HEAD
           gcloud compute instances delete "lwd-rpc-call-${{ env.GITHUB_REF_SLUG_URL }}-${{ env.GITHUB_SHA_SHORT }}" --zone "${{ env.ZONE }}" --delete-disks all --quiet
 
   # Test full sync of lightwalletd with a Zebra tip state
@@ -334,7 +333,4 @@
         if: ${{ steps.lwd-transactions.outcome == 'success' || steps.lwd-transactions.outcome == 'failure' }}
         continue-on-error: true
         run: |
-          gcloud compute instances delete "lwd-transactions-${{ env.GITHUB_REF_SLUG_URL }}-${{ env.GITHUB_SHA_SHORT }}" --zone "${{ env.ZONE }}" --delete-disks all --quiet
-=======
-          gcloud compute instances delete "lwd-rpc-call-${{ env.GITHUB_REF_SLUG_URL }}-${{ env.GITHUB_SHA_SHORT }}" --zone "${{ env.ZONE }}" --delete-disks all --quiet
->>>>>>> 0427a93b
+          gcloud compute instances delete "lwd-transactions-${{ env.GITHUB_REF_SLUG_URL }}-${{ env.GITHUB_SHA_SHORT }}" --zone "${{ env.ZONE }}" --delete-disks all --quiet