--- conflicted
+++ resolved
@@ -48,15 +48,6 @@
       # Run unit, basic acceptance tests, and ignored tests, only showing
       # command output if the test fails.
       #
-<<<<<<< HEAD
-      - name: Run zebrad tests with experimental features
-        env:
-          NETWORK: ${{ inputs.network || vars.ZCASH_NETWORK }}
-          EXPERIMENTAL_FEATURES: ${{ vars.RUST_EXPERIMENTAL_FEATURES }}
-        run: |
-          docker pull ${{ vars.GAR_BASE }}/${{ vars.CI_IMAGE_NAME }}@${{ inputs.image_digest }}
-          docker run --tty -e NETWORK -e RUN_ALL_EXPERIMENTAL_TESTS=1 -e EXPERIMENTAL_FEATURES ${{ vars.GAR_BASE }}/${{ vars.CI_IMAGE_NAME }}@${{ inputs.image_digest }}
-=======
       # If some tests hang, add "-- --nocapture" for just that test, or for all
       # the tests.
       - name: Run all tests
@@ -72,7 +63,6 @@
           -e COLORBT_SHOW_HIDDEN=${{ env.COLORBT_SHOW_HIDDEN }} \
           -e CARGO_INCREMENTAL=${{ env.CARGO_INCREMENTAL }} \
           ${{ vars.GAR_BASE }}/${{ vars.CI_IMAGE_NAME }}@${{ inputs.image_digest }}
->>>>>>> f0140a4c
 
   # Run state tests with fake activation heights.
   #
