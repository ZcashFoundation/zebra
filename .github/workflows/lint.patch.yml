<<<<<<< HEAD
name: Linter
=======
name: Lint
>>>>>>> 79d58285

on:
  pull_request:
    branches:
      - 'main'
    paths-ignore:
      - '**/*.rs'
      - '**/Cargo.toml'
      - '**/Cargo.lock'
      - 'clippy.toml'
      - '.cargo/config.toml'
      - '.github/workflows/*.yml'

jobs:
  clippy:
    name: Clippy
    runs-on: ubuntu-latest
    steps:
      - run: 'echo "No build required"'

  fmt:
    name: Rustfmt
    runs-on: ubuntu-latest
    steps:
      - run: 'echo "No build required"'

  actionlint:
    name: Actionlint
    runs-on: ubuntu-latest
    steps:
      - run: 'echo "No build required"'<|MERGE_RESOLUTION|>--- conflicted
+++ resolved
@@ -1,8 +1,4 @@
-<<<<<<< HEAD
-name: Linter
-=======
 name: Lint
->>>>>>> 79d58285
 
 on:
   pull_request:
