--- conflicted
+++ resolved
@@ -1009,45 +1009,11 @@
           "
 
 
-<<<<<<< HEAD
-      # Setup gcloud CLI
-      - name: Authenticate to Google Cloud
-        id: auth
-        uses: google-github-actions/auth@v0.8.3
-        with:
-          retries: '3'
-          workload_identity_provider: 'projects/143793276228/locations/global/workloadIdentityPools/github-actions/providers/github-oidc'
-          service_account: 'github-service-account@zealous-zebra.iam.gserviceaccount.com'
-          token_format: 'access_token'
-
-      # Show recent logs, following until the test finishes
-      - name: Show logs for ${{ inputs.test_id }} test (end)
-        run: |
-          gcloud compute ssh ${{ inputs.test_id }}-${{ env.GITHUB_REF_SLUG_URL }}-${{ env.GITHUB_SHA_SHORT }} \
-          --impersonate-service-account=github-service-account@zealous-zebra.iam.gserviceaccount.com \
-          --ssh-flag="-o ServerAliveInterval=5" \
-          --ssh-flag="-o ConnectionAttempts=20" \
-          --ssh-flag="-o ConnectTimeout=5" \
-          --command \
-          "\
-          sudo docker logs \
-          --tail ${{ env.EXTRA_LOG_LINES }} \
-          --follow \
-          ${{ inputs.test_id }} | \
-          tee --output-error=exit /dev/stderr | \
-          grep --max-count=1 --extended-regexp --color=always \
-          'test result:.*finished in' \
-          "
-
-
-  # check the results of the test, and show all of the test logs
-=======
   # Show all the test logs, then follow the logs of the test we just launched, until it finishes.
   # Then check the result of the test.
   #
   # If `inputs.is_long_test` is `false`, the Rust test harness mostly runs in this job.
   # Otherwise, it mostly runs in the "logs" jobs.
->>>>>>> ff814325
   test-result:
     name: Run ${{ inputs.test_id }} test
     needs: [ logs-checkpoint ]
