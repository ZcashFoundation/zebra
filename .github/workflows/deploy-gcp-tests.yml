--- conflicted
+++ resolved
@@ -786,837 +786,6 @@
           -e 'test result:.*finished in' \
           "
 
-<<<<<<< HEAD
-=======
-  # follow the logs of the test we just launched, up to block 1,740,000 or later
-  # (or the test finishing)
-  #
-  # We chose this height because it was about 5 hours into the NU5 sync, at the end of July 2022.
-  logs-1740k:
-    name: Log ${{ inputs.test_id }} test (1740k)
-    needs: [ logs-canopy ]
-    # If the previous job fails, we still want to show the logs.
-    if: ${{ !cancelled() && inputs.is_long_test }}
-    runs-on: ubuntu-latest
-    permissions:
-      contents: 'read'
-      id-token: 'write'
-    steps:
-      - uses: actions/checkout@v3.5.3
-        with:
-          persist-credentials: false
-          fetch-depth: '2'
-
-      - name: Inject slug/short variables
-        uses: rlespinasse/github-slug-action@v4
-        with:
-          short-length: 7
-
-      # Install our SSH secret
-      - name: Install private SSH key
-        uses: shimataro/ssh-key-action@v2.5.1
-        with:
-          key: ${{ secrets.GCP_SSH_PRIVATE_KEY }}
-          name: google_compute_engine
-          known_hosts: unnecessary
-
-      - name: Generate public SSH key
-        run: ssh-keygen -y -f ~/.ssh/google_compute_engine > ~/.ssh/google_compute_engine.pub
-
-      # Setup gcloud CLI
-      - name: Authenticate to Google Cloud
-        id: auth
-        uses: google-github-actions/auth@v1.1.1
-        with:
-          retries: '3'
-          workload_identity_provider: '${{ vars.GCP_WIF }}'
-          service_account: '${{ vars.GCP_DEPLOYMENTS_SA }}'
-
-      - name: Set up Cloud SDK
-        uses: google-github-actions/setup-gcloud@v1.1.1
-
-      # Show recent logs, following until block 1,740,000 (or the test finishes)
-      - name: Show logs for ${{ inputs.test_id }} test (1740k)
-        run: |
-          gcloud compute ssh ${{ inputs.test_id }}-${{ env.GITHUB_REF_SLUG_URL }}-${{ env.GITHUB_SHA_SHORT }} \
-          --zone ${{ vars.GCP_ZONE }} \
-          --ssh-flag="-o ServerAliveInterval=5" \
-          --ssh-flag="-o ConnectionAttempts=20" \
-          --ssh-flag="-o ConnectTimeout=5" \
-          --command \
-          "\
-          sudo docker logs \
-          --tail all \
-          --follow \
-          ${{ inputs.test_id }} | \
-          tee --output-error=exit /dev/stderr | \
-          grep --max-count=1 --extended-regexp --color=always \
-          -e 'estimated progress.*current_height.*=.*17[4-9][0-9][0-9][0-9][0-9].*remaining_sync_blocks' \
-          -e 'estimated progress.*current_height.*=.*1[8-9][0-9][0-9][0-9][0-9][0-9].*remaining_sync_blocks' \
-          -e 'estimated progress.*current_height.*=.*[2-9][0-9][0-9][0-9][0-9][0-9][0-9].*remaining_sync_blocks' \
-          -e 'test result:.*finished in' \
-          "
-
-  # follow the logs of the test we just launched, up to block 1,760,000 or later
-  # (or the test finishing)
-  #
-  # We chose this height because it was about 8 hours into the NU5 sync, at the end of August 2022.
-  logs-1760k:
-    name: Log ${{ inputs.test_id }} test (1760k)
-    needs: [ logs-1740k ]
-    # If the previous job fails, we still want to show the logs.
-    if: ${{ !cancelled() && inputs.is_long_test }}
-    runs-on: ubuntu-latest
-    permissions:
-      contents: 'read'
-      id-token: 'write'
-    steps:
-      - uses: actions/checkout@v3.5.3
-        with:
-          persist-credentials: false
-          fetch-depth: '2'
-
-      - name: Inject slug/short variables
-        uses: rlespinasse/github-slug-action@v4
-        with:
-          short-length: 7
-
-      # Install our SSH secret
-      - name: Install private SSH key
-        uses: shimataro/ssh-key-action@v2.5.1
-        with:
-          key: ${{ secrets.GCP_SSH_PRIVATE_KEY }}
-          name: google_compute_engine
-          known_hosts: unnecessary
-
-      - name: Generate public SSH key
-        run: ssh-keygen -y -f ~/.ssh/google_compute_engine > ~/.ssh/google_compute_engine.pub
-
-      # Setup gcloud CLI
-      - name: Authenticate to Google Cloud
-        id: auth
-        uses: google-github-actions/auth@v1.1.1
-        with:
-          retries: '3'
-          workload_identity_provider: '${{ vars.GCP_WIF }}'
-          service_account: '${{ vars.GCP_DEPLOYMENTS_SA }}'
-
-      - name: Set up Cloud SDK
-        uses: google-github-actions/setup-gcloud@v1.1.1
-
-      # Show recent logs, following until block 1,760,000 (or the test finishes)
-      - name: Show logs for ${{ inputs.test_id }} test (1760k)
-        run: |
-          gcloud compute ssh ${{ inputs.test_id }}-${{ env.GITHUB_REF_SLUG_URL }}-${{ env.GITHUB_SHA_SHORT }} \
-          --zone ${{ vars.GCP_ZONE }} \
-          --ssh-flag="-o ServerAliveInterval=5" \
-          --ssh-flag="-o ConnectionAttempts=20" \
-          --ssh-flag="-o ConnectTimeout=5" \
-          --command \
-          "\
-          sudo docker logs \
-          --tail all \
-          --follow \
-          ${{ inputs.test_id }} | \
-          tee --output-error=exit /dev/stderr | \
-          grep --max-count=1 --extended-regexp --color=always \
-          -e 'estimated progress.*current_height.*=.*17[6-9][0-9][0-9][0-9][0-9].*remaining_sync_blocks' \
-          -e 'estimated progress.*current_height.*=.*1[8-9][0-9][0-9][0-9][0-9][0-9].*remaining_sync_blocks' \
-          -e 'estimated progress.*current_height.*=.*[2-9][0-9][0-9][0-9][0-9][0-9][0-9].*remaining_sync_blocks' \
-          -e 'test result:.*finished in' \
-          "
-
-  # follow the logs of the test we just launched, up to block 1,780,000 or later
-  # (or the test finishing)
-  #
-  # We chose this height because it was about 12 hours into the NU5 sync, at the end of August 2022.
-  logs-1780k:
-    name: Log ${{ inputs.test_id }} test (1780k)
-    needs: [ logs-1760k ]
-    # If the previous job fails, we still want to show the logs.
-    if: ${{ !cancelled() && inputs.is_long_test }}
-    runs-on: ubuntu-latest
-    permissions:
-      contents: 'read'
-      id-token: 'write'
-    steps:
-      - uses: actions/checkout@v3.5.3
-        with:
-          persist-credentials: false
-          fetch-depth: '2'
-
-      - name: Inject slug/short variables
-        uses: rlespinasse/github-slug-action@v4
-        with:
-          short-length: 7
-
-      # Install our SSH secret
-      - name: Install private SSH key
-        uses: shimataro/ssh-key-action@v2.5.1
-        with:
-          key: ${{ secrets.GCP_SSH_PRIVATE_KEY }}
-          name: google_compute_engine
-          known_hosts: unnecessary
-
-      - name: Generate public SSH key
-        run: ssh-keygen -y -f ~/.ssh/google_compute_engine > ~/.ssh/google_compute_engine.pub
-
-      # Setup gcloud CLI
-      - name: Authenticate to Google Cloud
-        id: auth
-        uses: google-github-actions/auth@v1.1.1
-        with:
-          retries: '3'
-          workload_identity_provider: '${{ vars.GCP_WIF }}'
-          service_account: '${{ vars.GCP_DEPLOYMENTS_SA }}'
-
-      - name: Set up Cloud SDK
-        uses: google-github-actions/setup-gcloud@v1.1.1
-
-      # Show recent logs, following until block 1,780,000 (or the test finishes)
-      - name: Show logs for ${{ inputs.test_id }} test (1780k)
-        run: |
-          gcloud compute ssh ${{ inputs.test_id }}-${{ env.GITHUB_REF_SLUG_URL }}-${{ env.GITHUB_SHA_SHORT }} \
-          --zone ${{ vars.GCP_ZONE }} \
-          --ssh-flag="-o ServerAliveInterval=5" \
-          --ssh-flag="-o ConnectionAttempts=20" \
-          --ssh-flag="-o ConnectTimeout=5" \
-          --command \
-          "\
-          sudo docker logs \
-          --tail all \
-          --follow \
-          ${{ inputs.test_id }} | \
-          tee --output-error=exit /dev/stderr | \
-          grep --max-count=1 --extended-regexp --color=always \
-          -e 'estimated progress.*current_height.*=.*17[8-9][0-9][0-9][0-9][0-9].*remaining_sync_blocks' \
-          -e 'estimated progress.*current_height.*=.*1[8-9][0-9][0-9][0-9][0-9][0-9].*remaining_sync_blocks' \
-          -e 'estimated progress.*current_height.*=.*[2-9][0-9][0-9][0-9][0-9][0-9][0-9].*remaining_sync_blocks' \
-          -e 'test result:.*finished in' \
-          "
-
-  # follow the logs of the test we just launched, up to block 1,800,000 or later
-  # (or the test finishing)
-  #
-  # We chose this height because it was about 20 hours into the NU5 sync, in October 2022.
-  # (These blocks seem to be larger than the previous ones.)
-  logs-1800k:
-    name: Log ${{ inputs.test_id }} test (1800k)
-    needs: [ logs-1780k ]
-    # If the previous job fails, we still want to show the logs.
-    if: ${{ !cancelled() && inputs.is_long_test }}
-    runs-on: ubuntu-latest
-    permissions:
-      contents: 'read'
-      id-token: 'write'
-    steps:
-      - uses: actions/checkout@v3.5.3
-        with:
-          persist-credentials: false
-          fetch-depth: '2'
-
-      - name: Inject slug/short variables
-        uses: rlespinasse/github-slug-action@v4
-        with:
-          short-length: 7
-
-      # Install our SSH secret
-      - name: Install private SSH key
-        uses: shimataro/ssh-key-action@v2.5.1
-        with:
-          key: ${{ secrets.GCP_SSH_PRIVATE_KEY }}
-          name: google_compute_engine
-          known_hosts: unnecessary
-
-      - name: Generate public SSH key
-        run: ssh-keygen -y -f ~/.ssh/google_compute_engine > ~/.ssh/google_compute_engine.pub
-
-      # Setup gcloud CLI
-      - name: Authenticate to Google Cloud
-        id: auth
-        uses: google-github-actions/auth@v1.1.1
-        with:
-          retries: '3'
-          workload_identity_provider: '${{ vars.GCP_WIF }}'
-          service_account: '${{ vars.GCP_DEPLOYMENTS_SA }}'
-
-      - name: Set up Cloud SDK
-        uses: google-github-actions/setup-gcloud@v1.1.1
-
-      # Show recent logs, following until block 1,800,000 (or the test finishes)
-      - name: Show logs for ${{ inputs.test_id }} test (1800k)
-        run: |
-          gcloud compute ssh ${{ inputs.test_id }}-${{ env.GITHUB_REF_SLUG_URL }}-${{ env.GITHUB_SHA_SHORT }} \
-          --zone ${{ vars.GCP_ZONE }} \
-          --ssh-flag="-o ServerAliveInterval=5" \
-          --ssh-flag="-o ConnectionAttempts=20" \
-          --ssh-flag="-o ConnectTimeout=5" \
-          --command \
-          "\
-          sudo docker logs \
-          --tail all \
-          --follow \
-          ${{ inputs.test_id }} | \
-          tee --output-error=exit /dev/stderr | \
-          grep --max-count=1 --extended-regexp --color=always \
-          -e 'estimated progress.*current_height.*=.*1[8-9][0-9][0-9][0-9][0-9][0-9].*remaining_sync_blocks' \
-          -e 'estimated progress.*current_height.*=.*[2-9][0-9][0-9][0-9][0-9][0-9][0-9].*remaining_sync_blocks' \
-          -e 'test result:.*finished in' \
-          "
-
-  # follow the logs of the test we just launched, up to block 1,820,000 or later
-  # (or the test finishing)
-  #
-  # We chose this height because it was about 24 hours into the NU5 sync, in October 2022.
-  # (These blocks seem to be larger than the previous ones.)
-  logs-1820k:
-    name: Log ${{ inputs.test_id }} test (1820k)
-    needs: [ logs-1800k ]
-    # If the previous job fails, we still want to show the logs.
-    if: ${{ !cancelled() && inputs.is_long_test }}
-    runs-on: ubuntu-latest
-    permissions:
-      contents: 'read'
-      id-token: 'write'
-    steps:
-      - uses: actions/checkout@v3.5.3
-        with:
-          persist-credentials: false
-          fetch-depth: '2'
-
-      - name: Inject slug/short variables
-        uses: rlespinasse/github-slug-action@v4
-        with:
-          short-length: 7
-
-      # Install our SSH secret
-      - name: Install private SSH key
-        uses: shimataro/ssh-key-action@v2.5.1
-        with:
-          key: ${{ secrets.GCP_SSH_PRIVATE_KEY }}
-          name: google_compute_engine
-          known_hosts: unnecessary
-
-      - name: Generate public SSH key
-        run: ssh-keygen -y -f ~/.ssh/google_compute_engine > ~/.ssh/google_compute_engine.pub
-
-      # Setup gcloud CLI
-      - name: Authenticate to Google Cloud
-        id: auth
-        uses: google-github-actions/auth@v1.1.1
-        with:
-          retries: '3'
-          workload_identity_provider: '${{ vars.GCP_WIF }}'
-          service_account: '${{ vars.GCP_DEPLOYMENTS_SA }}'
-
-      - name: Set up Cloud SDK
-        uses: google-github-actions/setup-gcloud@v1.1.1
-
-      # Show recent logs, following until block 1,820,000 (or the test finishes)
-      - name: Show logs for ${{ inputs.test_id }} test (1820k)
-        run: |
-          gcloud compute ssh ${{ inputs.test_id }}-${{ env.GITHUB_REF_SLUG_URL }}-${{ env.GITHUB_SHA_SHORT }} \
-          --zone ${{ vars.GCP_ZONE }} \
-          --ssh-flag="-o ServerAliveInterval=5" \
-          --ssh-flag="-o ConnectionAttempts=20" \
-          --ssh-flag="-o ConnectTimeout=5" \
-          --command \
-          "\
-          sudo docker logs \
-          --tail all \
-          --follow \
-          ${{ inputs.test_id }} | \
-          tee --output-error=exit /dev/stderr | \
-          grep --max-count=1 --extended-regexp --color=always \
-          -e 'estimated progress.*current_height.*=.*18[2-9][0-9][0-9][0-9][0-9].*remaining_sync_blocks' \
-          -e 'estimated progress.*current_height.*=.*19[0-9][0-9][0-9][0-9][0-9].*remaining_sync_blocks' \
-          -e 'estimated progress.*current_height.*=.*[2-9][0-9][0-9][0-9][0-9][0-9][0-9].*remaining_sync_blocks' \
-          -e 'test result:.*finished in' \
-          "
-
-  # follow the logs of the test we just launched, up to block 1,850,000 or later
-  # (or the test finishing)
-  #
-  # We chose this height because it was about 5 hours from the last job, in December 2022.
-  logs-1850k:
-    name: Log ${{ inputs.test_id }} test (1850k)
-    needs: [ logs-1820k ]
-    # If the previous job fails, we still want to show the logs.
-    if: ${{ !cancelled() && inputs.is_long_test }}
-    runs-on: ubuntu-latest
-    permissions:
-      contents: 'read'
-      id-token: 'write'
-    steps:
-      - uses: actions/checkout@v3.5.3
-        with:
-          persist-credentials: false
-          fetch-depth: '2'
-
-      - name: Inject slug/short variables
-        uses: rlespinasse/github-slug-action@v4
-        with:
-          short-length: 7
-
-      # Install our SSH secret
-      - name: Install private SSH key
-        uses: shimataro/ssh-key-action@v2.5.1
-        with:
-          key: ${{ secrets.GCP_SSH_PRIVATE_KEY }}
-          name: google_compute_engine
-          known_hosts: unnecessary
-
-      - name: Generate public SSH key
-        run: ssh-keygen -y -f ~/.ssh/google_compute_engine > ~/.ssh/google_compute_engine.pub
-
-      # Setup gcloud CLI
-      - name: Authenticate to Google Cloud
-        id: auth
-        uses: google-github-actions/auth@v1.1.1
-        with:
-          retries: '3'
-          workload_identity_provider: '${{ vars.GCP_WIF }}'
-          service_account: '${{ vars.GCP_DEPLOYMENTS_SA }}'
-
-      - name: Set up Cloud SDK
-        uses: google-github-actions/setup-gcloud@v1.1.1
-
-      # Show recent logs, following until block 1,850,000 (or the test finishes)
-      - name: Show logs for ${{ inputs.test_id }} test (1850k)
-        run: |
-          gcloud compute ssh ${{ inputs.test_id }}-${{ env.GITHUB_REF_SLUG_URL }}-${{ env.GITHUB_SHA_SHORT }} \
-          --zone ${{ vars.GCP_ZONE }} \
-          --ssh-flag="-o ServerAliveInterval=5" \
-          --ssh-flag="-o ConnectionAttempts=20" \
-          --ssh-flag="-o ConnectTimeout=5" \
-          --command \
-          "\
-          sudo docker logs \
-          --tail all \
-          --follow \
-          ${{ inputs.test_id }} | \
-          tee --output-error=exit /dev/stderr | \
-          grep --max-count=1 --extended-regexp --color=always \
-          -e 'estimated progress.*current_height.*=.*18[5-9][0-9][0-9][0-9][0-9].*remaining_sync_blocks' \
-          -e 'estimated progress.*current_height.*=.*19[0-9][0-9][0-9][0-9][0-9].*remaining_sync_blocks' \
-          -e 'estimated progress.*current_height.*=.*[2-9][0-9][0-9][0-9][0-9][0-9][0-9].*remaining_sync_blocks' \
-          -e 'test result:.*finished in' \
-          "
-
-  # follow the logs of the test we just launched, up to block 1,880,000 or later
-  # (or the test finishing)
-  #
-  # We chose this height because it was about 5 hours from the last job, in December 2022.
-  logs-1880k:
-    name: Log ${{ inputs.test_id }} test (1880k)
-    needs: [ logs-1850k ]
-    # If the previous job fails, we still want to show the logs.
-    if: ${{ !cancelled() && inputs.is_long_test }}
-    runs-on: ubuntu-latest
-    permissions:
-      contents: 'read'
-      id-token: 'write'
-    steps:
-      - uses: actions/checkout@v3.5.3
-        with:
-          persist-credentials: false
-          fetch-depth: '2'
-
-      - name: Inject slug/short variables
-        uses: rlespinasse/github-slug-action@v4
-        with:
-          short-length: 7
-
-      # Install our SSH secret
-      - name: Install private SSH key
-        uses: shimataro/ssh-key-action@v2.5.1
-        with:
-          key: ${{ secrets.GCP_SSH_PRIVATE_KEY }}
-          name: google_compute_engine
-          known_hosts: unnecessary
-
-      - name: Generate public SSH key
-        run: ssh-keygen -y -f ~/.ssh/google_compute_engine > ~/.ssh/google_compute_engine.pub
-
-      # Setup gcloud CLI
-      - name: Authenticate to Google Cloud
-        id: auth
-        uses: google-github-actions/auth@v1.1.1
-        with:
-          retries: '3'
-          workload_identity_provider: '${{ vars.GCP_WIF }}'
-          service_account: '${{ vars.GCP_DEPLOYMENTS_SA }}'
-
-      - name: Set up Cloud SDK
-        uses: google-github-actions/setup-gcloud@v1.1.1
-
-      # Show recent logs, following until block 1,880,000 (or the test finishes)
-      - name: Show logs for ${{ inputs.test_id }} test (1880k)
-        run: |
-          gcloud compute ssh ${{ inputs.test_id }}-${{ env.GITHUB_REF_SLUG_URL }}-${{ env.GITHUB_SHA_SHORT }} \
-          --zone ${{ vars.GCP_ZONE }} \
-          --ssh-flag="-o ServerAliveInterval=5" \
-          --ssh-flag="-o ConnectionAttempts=20" \
-          --ssh-flag="-o ConnectTimeout=5" \
-          --command \
-          "\
-          sudo docker logs \
-          --tail all \
-          --follow \
-          ${{ inputs.test_id }} | \
-          tee --output-error=exit /dev/stderr | \
-          grep --max-count=1 --extended-regexp --color=always \
-          -e 'estimated progress.*current_height.*=.*18[8-9][0-9][0-9][0-9][0-9].*remaining_sync_blocks' \
-          -e 'estimated progress.*current_height.*=.*19[0-9][0-9][0-9][0-9][0-9].*remaining_sync_blocks' \
-          -e 'estimated progress.*current_height.*=.*[2-9][0-9][0-9][0-9][0-9][0-9][0-9].*remaining_sync_blocks' \
-          -e 'test result:.*finished in' \
-          "
-
-  # follow the logs of the test we just launched, up to block 1,920,000 or later
-  # (or the test finishing)
-  #
-  # We chose this height because it was about 4 hours from the last job, in February 2023.
-  logs-1920k:
-    name: Log ${{ inputs.test_id }} test (1920k)
-    needs: [ logs-1880k ]
-    # If the previous job fails, we still want to show the logs.
-    if: ${{ !cancelled() && inputs.is_long_test }}
-    runs-on: ubuntu-latest
-    permissions:
-      contents: 'read'
-      id-token: 'write'
-    steps:
-      - uses: actions/checkout@v3.5.3
-        with:
-          persist-credentials: false
-          fetch-depth: '2'
-
-      - name: Inject slug/short variables
-        uses: rlespinasse/github-slug-action@v4
-        with:
-          short-length: 7
-
-      # Install our SSH secret
-      - name: Install private SSH key
-        uses: shimataro/ssh-key-action@v2.5.1
-        with:
-          key: ${{ secrets.GCP_SSH_PRIVATE_KEY }}
-          name: google_compute_engine
-          known_hosts: unnecessary
-
-      - name: Generate public SSH key
-        run: ssh-keygen -y -f ~/.ssh/google_compute_engine > ~/.ssh/google_compute_engine.pub
-
-      # Setup gcloud CLI
-      - name: Authenticate to Google Cloud
-        id: auth
-        uses: google-github-actions/auth@v1.1.1
-        with:
-          retries: '3'
-          workload_identity_provider: '${{ vars.GCP_WIF }}'
-          service_account: '${{ vars.GCP_DEPLOYMENTS_SA }}'
-
-      - name: Set up Cloud SDK
-        uses: google-github-actions/setup-gcloud@v1.1.1
-
-      # Show recent logs, following until block 1,920,000 (or the test finishes)
-      - name: Show logs for ${{ inputs.test_id }} test (1920k)
-        run: |
-          gcloud compute ssh ${{ inputs.test_id }}-${{ env.GITHUB_REF_SLUG_URL }}-${{ env.GITHUB_SHA_SHORT }} \
-          --zone ${{ vars.GCP_ZONE }} \
-          --ssh-flag="-o ServerAliveInterval=5" \
-          --ssh-flag="-o ConnectionAttempts=20" \
-          --ssh-flag="-o ConnectTimeout=5" \
-          --command \
-          "\
-          sudo docker logs \
-          --tail all \
-          --follow \
-          ${{ inputs.test_id }} | \
-          tee --output-error=exit /dev/stderr | \
-          grep --max-count=1 --extended-regexp --color=always \
-          -e 'estimated progress.*current_height.*=.*19[2-9][0-9][0-9][0-9][0-9].*remaining_sync_blocks' \
-          -e 'estimated progress.*current_height.*=.*[2-9][0-9][0-9][0-9][0-9][0-9][0-9].*remaining_sync_blocks' \
-          -e 'test result:.*finished in' \
-          "
-
-  # follow the logs of the test we just launched, up to block 1,960,000 or later
-  # (or the test finishing)
-  #
-  # We chose this height because it was about 4 hours from the last job, in February 2023.
-  logs-1960k:
-    name: Log ${{ inputs.test_id }} test (1960k)
-    needs: [ logs-1920k ]
-    # If the previous job fails, we still want to show the logs.
-    if: ${{ !cancelled() && inputs.is_long_test }}
-    runs-on: ubuntu-latest
-    permissions:
-      contents: 'read'
-      id-token: 'write'
-    steps:
-      - uses: actions/checkout@v3.5.3
-        with:
-          persist-credentials: false
-          fetch-depth: '2'
-
-      - name: Inject slug/short variables
-        uses: rlespinasse/github-slug-action@v4
-        with:
-          short-length: 7
-
-      # Install our SSH secret
-      - name: Install private SSH key
-        uses: shimataro/ssh-key-action@v2.5.1
-        with:
-          key: ${{ secrets.GCP_SSH_PRIVATE_KEY }}
-          name: google_compute_engine
-          known_hosts: unnecessary
-
-      - name: Generate public SSH key
-        run: ssh-keygen -y -f ~/.ssh/google_compute_engine > ~/.ssh/google_compute_engine.pub
-
-      # Setup gcloud CLI
-      - name: Authenticate to Google Cloud
-        id: auth
-        uses: google-github-actions/auth@v1.1.1
-        with:
-          retries: '3'
-          workload_identity_provider: '${{ vars.GCP_WIF }}'
-          service_account: '${{ vars.GCP_DEPLOYMENTS_SA }}'
-
-      - name: Set up Cloud SDK
-        uses: google-github-actions/setup-gcloud@v1.1.1
-
-      # Show recent logs, following until block 1,960,000 (or the test finishes)
-      - name: Show logs for ${{ inputs.test_id }} test (1920k)
-        run: |
-          gcloud compute ssh ${{ inputs.test_id }}-${{ env.GITHUB_REF_SLUG_URL }}-${{ env.GITHUB_SHA_SHORT }} \
-          --zone ${{ vars.GCP_ZONE }} \
-          --ssh-flag="-o ServerAliveInterval=5" \
-          --ssh-flag="-o ConnectionAttempts=20" \
-          --ssh-flag="-o ConnectTimeout=5" \
-          --command \
-          "\
-          sudo docker logs \
-          --tail all \
-          --follow \
-          ${{ inputs.test_id }} | \
-          tee --output-error=exit /dev/stderr | \
-          grep --max-count=1 --extended-regexp --color=always \
-          -e 'estimated progress.*current_height.*=.*19[6-9][0-9][0-9][0-9][0-9].*remaining_sync_blocks' \
-          -e 'estimated progress.*current_height.*=.*[2-9][0-9][0-9][0-9][0-9][0-9][0-9].*remaining_sync_blocks' \
-          -e 'test result:.*finished in' \
-          "
-
-  # follow the logs of the test we just launched, up to block 2,030,000 or later
-  # (or the test finishing)
-  #
-  # We chose this height because it was about 4.5 hours from the last job, in June 2023.
-  logs-2030k:
-    name: Log ${{ inputs.test_id }} test (2030k)
-    needs: [ logs-1960k ]
-    # If the previous job fails, we still want to show the logs.
-    if: ${{ !cancelled() && inputs.is_long_test }}
-    runs-on: ubuntu-latest
-    permissions:
-      contents: 'read'
-      id-token: 'write'
-    steps:
-      - uses: actions/checkout@v3.5.3
-        with:
-          persist-credentials: false
-          fetch-depth: '2'
-
-      - name: Inject slug/short variables
-        uses: rlespinasse/github-slug-action@v4
-        with:
-          short-length: 7
-
-      # Install our SSH secret
-      - name: Install private SSH key
-        uses: shimataro/ssh-key-action@v2.5.1
-        with:
-          key: ${{ secrets.GCP_SSH_PRIVATE_KEY }}
-          name: google_compute_engine
-          known_hosts: unnecessary
-
-      - name: Generate public SSH key
-        run: ssh-keygen -y -f ~/.ssh/google_compute_engine > ~/.ssh/google_compute_engine.pub
-
-      # Setup gcloud CLI
-      - name: Authenticate to Google Cloud
-        id: auth
-        uses: google-github-actions/auth@v1.1.1
-        with:
-          retries: '3'
-          workload_identity_provider: '${{ vars.GCP_WIF }}'
-          service_account: '${{ vars.GCP_DEPLOYMENTS_SA }}'
-
-      - name: Set up Cloud SDK
-        uses: google-github-actions/setup-gcloud@v1.1.1
-
-      # Show recent logs, following until block 2,030,000 (or the test finishes)
-      - name: Show logs for ${{ inputs.test_id }} test (2030k)
-        run: |
-          gcloud compute ssh ${{ inputs.test_id }}-${{ env.GITHUB_REF_SLUG_URL }}-${{ env.GITHUB_SHA_SHORT }} \
-          --zone ${{ vars.GCP_ZONE }} \
-          --ssh-flag="-o ServerAliveInterval=5" \
-          --ssh-flag="-o ConnectionAttempts=20" \
-          --ssh-flag="-o ConnectTimeout=5" \
-          --command \
-          "\
-          sudo docker logs \
-          --tail all \
-          --follow \
-          ${{ inputs.test_id }} | \
-          tee --output-error=exit /dev/stderr | \
-          grep --max-count=1 --extended-regexp --color=always \
-          -e 'estimated progress.*current_height.*=.*20[3-9][0-9][0-9][0-9][0-9].*remaining_sync_blocks' \
-          -e 'estimated progress.*current_height.*=.*2[1-9][0-9][0-9][0-9][0-9][0-9].*remaining_sync_blocks' \
-          -e 'estimated progress.*current_height.*=.*[3-9][0-9][0-9][0-9][0-9][0-9][0-9].*remaining_sync_blocks' \
-          -e 'test result:.*finished in' \
-          "
-
-  # follow the logs of the test we just launched, up to block 2,100,000 or later
-  # (or the test finishing)
-  #
-  # We chose this height because we guessed it was 4.5 hours from the last job, in June 2023.
-  logs-2100k:
-    name: Log ${{ inputs.test_id }} test (2100k)
-    needs: [ logs-2030k ]
-    # If the previous job fails, we still want to show the logs.
-    if: ${{ !cancelled() && inputs.is_long_test }}
-    runs-on: ubuntu-latest
-    permissions:
-      contents: 'read'
-      id-token: 'write'
-    steps:
-      - uses: actions/checkout@v3.5.3
-        with:
-          persist-credentials: false
-          fetch-depth: '2'
-
-      - name: Inject slug/short variables
-        uses: rlespinasse/github-slug-action@v4
-        with:
-          short-length: 7
-
-      # Install our SSH secret
-      - name: Install private SSH key
-        uses: shimataro/ssh-key-action@v2.5.1
-        with:
-          key: ${{ secrets.GCP_SSH_PRIVATE_KEY }}
-          name: google_compute_engine
-          known_hosts: unnecessary
-
-      - name: Generate public SSH key
-        run: ssh-keygen -y -f ~/.ssh/google_compute_engine > ~/.ssh/google_compute_engine.pub
-
-      # Setup gcloud CLI
-      - name: Authenticate to Google Cloud
-        id: auth
-        uses: google-github-actions/auth@v1.1.1
-        with:
-          retries: '3'
-          workload_identity_provider: '${{ vars.GCP_WIF }}'
-          service_account: '${{ vars.GCP_DEPLOYMENTS_SA }}'
-
-      - name: Set up Cloud SDK
-        uses: google-github-actions/setup-gcloud@v1.1.1
-
-      # Show recent logs, following until block 2,100,000 (or the test finishes)
-      - name: Show logs for ${{ inputs.test_id }} test (2100k)
-        run: |
-          gcloud compute ssh ${{ inputs.test_id }}-${{ env.GITHUB_REF_SLUG_URL }}-${{ env.GITHUB_SHA_SHORT }} \
-          --zone ${{ vars.GCP_ZONE }} \
-          --ssh-flag="-o ServerAliveInterval=5" \
-          --ssh-flag="-o ConnectionAttempts=20" \
-          --ssh-flag="-o ConnectTimeout=5" \
-          --command \
-          "\
-          sudo docker logs \
-          --tail all \
-          --follow \
-          ${{ inputs.test_id }} | \
-          tee --output-error=exit /dev/stderr | \
-          grep --max-count=1 --extended-regexp --color=always \
-          -e 'estimated progress.*current_height.*=.*2[1-9][0-9][0-9][0-9][0-9][0-9].*remaining_sync_blocks' \
-          -e 'estimated progress.*current_height.*=.*[3-9][0-9][0-9][0-9][0-9][0-9][0-9].*remaining_sync_blocks' \
-          -e 'test result:.*finished in' \
-          "
-
-  # follow the logs of the test we just launched, up to the last checkpoint, or the test finishing,
-  # or for lightwalletd tests, about 5 hours into the full lightwalletd sync (block 1880k)
-  logs-checkpoint:
-    name: Log ${{ inputs.test_id }} test (checkpoint)
-    needs: [ logs-2100k ]
-    # If the previous job fails, we still want to show the logs.
-    if: ${{ !cancelled() && inputs.is_long_test }}
-    runs-on: ubuntu-latest
-    permissions:
-      contents: 'read'
-      id-token: 'write'
-    steps:
-      - uses: actions/checkout@v3.5.3
-        with:
-          persist-credentials: false
-          fetch-depth: '2'
-
-      - name: Inject slug/short variables
-        uses: rlespinasse/github-slug-action@v4
-        with:
-          short-length: 7
-
-      # Install our SSH secret
-      - name: Install private SSH key
-        uses: shimataro/ssh-key-action@v2.5.1
-        with:
-          key: ${{ secrets.GCP_SSH_PRIVATE_KEY }}
-          name: google_compute_engine
-          known_hosts: unnecessary
-
-      - name: Generate public SSH key
-        run: ssh-keygen -y -f ~/.ssh/google_compute_engine > ~/.ssh/google_compute_engine.pub
-
-      # Setup gcloud CLI
-      - name: Authenticate to Google Cloud
-        id: auth
-        uses: google-github-actions/auth@v1.1.1
-        with:
-          retries: '3'
-          workload_identity_provider: '${{ vars.GCP_WIF }}'
-          service_account: '${{ vars.GCP_DEPLOYMENTS_SA }}'
-
-      - name: Set up Cloud SDK
-        uses: google-github-actions/setup-gcloud@v1.1.1
-
-      # Show recent logs, following until the last checkpoint, or the test finishes, or 5 hours of lightwalletd sync (1880k)
-      #
-      # TODO: when doing obtain/extend tips, log the verifier in use, and check for full verification here
-      - name: Show logs for ${{ inputs.test_id }} test (checkpoint)
-        run: |
-          gcloud compute ssh ${{ inputs.test_id }}-${{ env.GITHUB_REF_SLUG_URL }}-${{ env.GITHUB_SHA_SHORT }} \
-          --zone ${{ vars.GCP_ZONE }} \
-          --ssh-flag="-o ServerAliveInterval=5" \
-          --ssh-flag="-o ConnectionAttempts=20" \
-          --ssh-flag="-o ConnectTimeout=5" \
-          --command \
-          "\
-          sudo docker logs \
-          --tail ${{ env.EXTRA_LOG_LINES }} \
-          --follow \
-          ${{ inputs.test_id }} | \
-          tee --output-error=exit /dev/stderr | \
-          grep --max-count=1 --extended-regexp --color=always \
-          -e 'verified final checkpoint' \
-          -e 'lightwalletd.*Adding block to cache 18[8-9][0-9][0-9][0-9][0-9]' \
-          -e 'lightwalletd.*Adding block to cache 19[0-9][0-9][0-9][0-9][0-9]' \
-          -e 'lightwalletd.*Adding block to cache [2-9][0-9][0-9][0-9][0-9][0-9][0-9]' \
-          -e 'test result:.*finished in' \
-          "
-
-
->>>>>>> 80726e24
   # Show all the test logs, then follow the logs of the test we just launched, until it finishes.
   # Then check the result of the test.
   #
