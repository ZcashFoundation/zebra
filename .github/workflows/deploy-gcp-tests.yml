--- conflicted
+++ resolved
@@ -89,13 +89,6 @@
 env:
   # where we get the Docker image from
   IMAGE_NAME: zebrad-test
-<<<<<<< HEAD
-=======
-  GAR_BASE: us-docker.pkg.dev/zealous-zebra/zebra
-  # what kind of Google Cloud instance we want to launch
-  ZONE: us-central1-f
-  MACHINE_TYPE: c2d-standard-16
->>>>>>> de0767ed
   # How many previous log lines we show at the start of each new log job.
   # Increase this number if some log lines are skipped between jobs
   #
