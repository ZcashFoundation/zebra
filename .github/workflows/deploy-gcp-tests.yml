--- conflicted
+++ resolved
@@ -233,15 +233,11 @@
           #
           # TODO: require ${NETWORK} in the name after PR #4391 merges to main, and runs a full sync
           #       network should replace [a-z]*
-<<<<<<< HEAD
           if [[ -z "$needs_lwd_state" ]]; then
               CACHED_DISK_NAME=$(gcloud compute images list --filter="name~${{ inputs.lwd_state_dir || inputs.disk_prefix  }}-main-[0-9a-f]+-v${LOCAL_STATE_VERSION}-[a-z]*-${{ inputs.disk_suffix }}" --format="value(NAME)" --sort-by=~creationTimestamp --limit=1)
           else
               CACHED_DISK_NAME=$(gcloud compute images list --filter="name~${{ inputs.zebra_state_dir || inputs.disk_prefix }}-main-[0-9a-f]+-v${LOCAL_STATE_VERSION}-[a-z]*-${{ inputs.disk_suffix }}" --format="value(NAME)" --sort-by=~creationTimestamp --limit=1)
           fi
-=======
-          CACHED_DISK_NAME=$(gcloud compute images list --filter="name~${{ inputs.zebra_state_dir || inputs.disk_prefix }}-main-[0-9a-f]+-v${LOCAL_STATE_VERSION}-[a-z]*-${{ inputs.disk_suffix }}" --format="value(NAME)" --sort-by=~creationTimestamp --limit=1)
->>>>>>> e3a65d86
           echo "main Disk: $CACHED_DISK_NAME"
 
           if [[ -z "$CACHED_DISK_NAME" ]]; then
@@ -249,15 +245,10 @@
               #
               # TODO: require ${NETWORK} in the name after PRs #4391 and #4385 merge to main
               #       network should replace [a-z]*
-<<<<<<< HEAD
               if [[ -z "$needs_lwd_state" ]]; then
                   CACHED_DISK_NAME=$(gcloud compute images list --filter="name~${{ inputs.lwd_state_dir || inputs.disk_prefix  }}-.+-[0-9a-f]+-v${LOCAL_STATE_VERSION}-[a-z]*-${{ inputs.disk_suffix }}" --format="value(NAME)" --sort-by=~creationTimestamp --limit=1)
               else
                   CACHED_DISK_NAME=$(gcloud compute images list --filter="name~${{ inputs.zebra_state_dir || inputs.disk_prefix }}-.+-[0-9a-f]+-v${LOCAL_STATE_VERSION}-[a-z]*-${{ inputs.disk_suffix }}" --format="value(NAME)" --sort-by=~creationTimestamp --limit=1)
-=======
-              CACHED_DISK_NAME=$(gcloud compute images list --filter="name~${{ inputs.zebra_state_dir || inputs.disk_prefix }}-.+-[0-9a-f]+-v${LOCAL_STATE_VERSION}-[a-z]*-${{ inputs.disk_suffix }}" --format="value(NAME)" --sort-by=~creationTimestamp --limit=1)
-              echo "Disk: $CACHED_DISK_NAME"
->>>>>>> e3a65d86
           fi
           echo "Disk: $CACHED_DISK_NAME"
 
@@ -305,13 +296,9 @@
       # $ZEBRA_CACHED_STATE_DIR. The inputs like ${{ inputs.zebra_state_dir }} are only used
       # to match that variable paths.
       - name: Run ${{ inputs.test_id }} test
-<<<<<<< HEAD
         # This step mounts the volume only when a single cached state is needed, in this case
         # the cached state from Zebra.
         if: ${{ inputs.needs_zebra_state && !inputs.needs_lwd_state }}
-=======
-        if: ${{ !inputs.lwd_state_dir }}
->>>>>>> e3a65d86
         run: |
           gcloud compute ssh \
           ${{ inputs.test_id }}-${{ env.GITHUB_REF_SLUG_URL }}-${{ env.GITHUB_SHA_SHORT }} \
@@ -333,11 +320,7 @@
       # and ${{ inputs.root_state_path }}/${{ inputs.lwd_state_dir }}
       #
       # In this step we're using the same disk for simplicity, as mounting multiple disks to the
-<<<<<<< HEAD
-      # VM and to the cointainer might require more steps in this workflow, and additional
-=======
       # VM and to the container might require more steps in this workflow, and additional
->>>>>>> e3a65d86
       # considerations.
       #
       # The disk mounted in the VM is located at /dev/sdb, we mount the root `/` of this disk to the docker
@@ -356,13 +339,9 @@
       # will only respect the values from $ZEBRA_CACHED_STATE_DIR and $LIGHTWALLETD_DATA_DIR,
       # the inputs like ${{ inputs.lwd_state_dir }} are only used to match those variables paths.
       - name: Run ${{ inputs.test_id }} test
-<<<<<<< HEAD
         # This step mounts the volume only when both cached states are needed, in this case
         # the cached state from Zebra and Lightwalletd
         if: ${{ inputs.needs_zebra_state && inputs.needs_lwd_state }}
-=======
-        if: ${{ inputs.lwd_state_dir }}
->>>>>>> e3a65d86
         run: |
           gcloud compute ssh \
           ${{ inputs.test_id }}-${{ env.GITHUB_REF_SLUG_URL }}-${{ env.GITHUB_SHA_SHORT }} \
