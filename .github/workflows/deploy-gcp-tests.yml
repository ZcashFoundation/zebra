--- conflicted
+++ resolved
@@ -212,40 +212,22 @@
           token_format: 'access_token'
 
       # Find a cached state disk for this job, matching all of:
-<<<<<<< HEAD
       # - disk kind (disk_prefix) - zebra or lwd
-=======
-      # - disk cached state (lwd_state_dir/zebra_state_dir or disk_prefix) - zebrad-cache or lwd-cache
->>>>>>> 065fb857
       # - state version (from the source code) - v{N}
       # - network (network) - mainnet or testnet
       # - disk target height kind (disk_suffix) - checkpoint or tip
       #
-<<<<<<< HEAD
       # If there are multiple disks:
       # - prefer images generated from the `main` branch, then any other branch
       # - prefer newer images to older images
       #
       # Passes the disk name to subsequent steps using an environmental variable.
-=======
-      # If the test needs a lightwalletd state (needs_lwd_state) set the variable DISK_PREFIX accordingly
-      # - To ${{ inputs.lwd_state_dir }}" if needed
-      # - To ${{ inputs.zebra_state_dir || inputs.disk_prefix }} if not
-      #
-      # If there are multiple disks:
-      # - prefer images generated from the `main` branch, then any other branch
-      # - prefer newer images to older images
-      #
-      # Passes the disk name to subsequent steps using $CACHED_DISK_NAME env variable
-      # Passes the state version to subsequent steps using $STATE_VERSION env variable
->>>>>>> 065fb857
       - name: Find cached state disk
         id: get-disk-name
         run: |
           LOCAL_STATE_VERSION=$(grep -oE "DATABASE_FORMAT_VERSION: .* [0-9]+" "$GITHUB_WORKSPACE/zebra-state/src/constants.rs" | grep -oE "[0-9]+" | tail -n1)
           echo "STATE_VERSION: $LOCAL_STATE_VERSION"
 
-<<<<<<< HEAD
           # Try to find an image generated from the main branch
           # Fields are listed in the "Create image from state disk" step
           CACHED_DISK_NAME=$(gcloud compute images list --verbosity=debug --filter="name~${{ inputs.disk_prefix }}-main-[0-9a-f]+-v${LOCAL_STATE_VERSION}-${NETWORK}-${{ inputs.disk_suffix }}" --format="value(NAME)" --sort-by=~creationTimestamp --limit=1)
@@ -267,37 +249,6 @@
           echo "Description: $(gcloud compute images describe $CACHED_DISK_NAME --format='value(DESCRIPTION)')"
 
           echo "CACHED_DISK_NAME=$CACHED_DISK_NAME" >> $GITHUB_ENV
-=======
-          if [[ "${{ inputs.needs_lwd_state }}" == "true" ]]; then
-              DISK_PREFIX=${{ inputs.lwd_state_dir }}
-          else
-              DISK_PREFIX=${{ inputs.zebra_state_dir || inputs.disk_prefix }}
-          fi
-
-          # Try to find an image generated from the main branch
-          # Fields are listed in the "Create image from state disk" step
-          #
-          # TODO: require ${NETWORK} in the name after PR #4391 merges to main, and runs a full sync
-          #       network should replace [a-z]*
-          CACHED_DISK_NAME=$(gcloud compute images list --filter="name~${DISK_PREFIX}-main-[0-9a-f]+-v${LOCAL_STATE_VERSION}-[a-z]*-${{ inputs.disk_suffix }}" --format="value(NAME)" --sort-by=~creationTimestamp --limit=1)
-          echo "main Disk: $CACHED_DISK_NAME"
-
-          if [[ -z "$CACHED_DISK_NAME" ]]; then
-              # Try to find an image generated from any other branch
-              #
-              # TODO: require ${NETWORK} in the name after PRs #4391 and #4385 merge to main
-              #       network should replace [a-z]*
-              CACHED_DISK_NAME=$(gcloud compute images list --filter="name~${DISK_PREFIX}-.+-[0-9a-f]+-v${LOCAL_STATE_VERSION}-[a-z]*-${{ inputs.disk_suffix }}" --format="value(NAME)" --sort-by=~creationTimestamp --limit=1)
-              echo "Disk: $CACHED_DISK_NAME"
-          fi
-
-          if [[ -z "$CACHED_DISK_NAME" ]]; then
-              echo "No cached state disk available"
-              echo "Expected ${{ inputs.disk_prefix }}-(branch)-[0-9a-f]+-v${LOCAL_STATE_VERSION}-${NETWORK}-${{ inputs.disk_suffix }}"
-              echo "Cached state test jobs must depend on the cached state rebuild job"
-              exit 1
-          fi
->>>>>>> 065fb857
 
           echo "Description: $(gcloud compute images describe $CACHED_DISK_NAME --format='value(DESCRIPTION)')"
 
