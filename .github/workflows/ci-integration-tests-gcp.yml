<<<<<<< HEAD
# This workflow performs a series of integration tests on GCP, primarily focusing on Zebra, but it also tests with Lightwalletd
#
# Specific conditions and dependencies are set for each job to ensure they are executed in the correct sequence and under the right circumstances.
# Each test has a description of the conditions under which it runs.
=======
# Google Cloud integration tests that run when Rust code or dependencies are modified,
# but only on PRs from the ZcashFoundation/zebra repository. (External PRs are tested by mergify.)
>>>>>>> 775d72c7
name: Integration Tests on GCP

# Ensures that only one workflow task will run at a time. Previous builds, if
# already in process, will get cancelled. Only the latest commit will be allowed
# to run, cancelling any workflows in between
concurrency:
  group: ${{ github.workflow }}-${{ github.head_ref || github.run_id }}
  cancel-in-progress: true

on:
  schedule:
    # Run this job every Friday at mid-day UTC
    # This is limited to the Zebra and lightwalletd Full Sync jobs
    # TODO: we should move this behavior to a separate workflow
    - cron:  '0 12 * * 5'

  workflow_dispatch:
    inputs:
      network:
        default: 'Mainnet'
        description: 'Network to deploy: Mainnet or Testnet'
        required: true
      regenerate-disks:
        type: boolean
        default: false
        description: 'Just run a Zebra checkpoint sync and update checkpoint disks'
        required: true
      run-full-sync:
        type: boolean
        default: false
        description: 'Just run a Zebra full sync on `network`, and update tip disks'
        required: true
      run-lwd-sync:
        type: boolean
        default: false
        description: 'Just run a lightwalletd full sync and update tip disks'
        required: true
      force_save_to_disk:
        required: false
        type: boolean
        default: false
        description: 'Force tests to always create a cached state disk, if they already create disks'
      no_cache:
        description: 'Disable the Docker cache for this build'
        required: false
        type: boolean
        default: false

  pull_request:
    # Skip PRs where Rust code and dependencies aren't modified.
    paths:
      # code and tests
      - '**/*.rs'
      # hard-coded checkpoints and proptest regressions
      - '**/*.txt'
      # test data snapshots
      - '**/*.snap'
      # dependencies
      - '**/Cargo.toml'
      - '**/Cargo.lock'
      # configuration files
      - '.cargo/config.toml'
      - '**/clippy.toml'
      # workflow definitions
      - 'docker/**'
      - '.github/workflows/ci-integration-tests-gcp.yml'
      - '.github/workflows/sub-deploy-integration-tests-gcp.yml'
      - '.github/workflows/sub-build-docker-image.yml'
      - '.github/workflows/sub-find-cached-disks.yml'

  push:
    # Skip main branch updates where Rust code and dependencies aren't modified.
    branches:
      - main
    paths:
      # code and tests
      - '**/*.rs'
      # hard-coded checkpoints and proptest regressions
      - '**/*.txt'
      # test data snapshots
      - '**/*.snap'
      # dependencies
      - '**/Cargo.toml'
      - '**/Cargo.lock'
      # configuration files
      - '.cargo/config.toml'
      - '**/clippy.toml'
      # workflow definitions
      - 'docker/**'
      - '.dockerignore'
      - '.github/workflows/ci-integration-tests-gcp.yml'
      - '.github/workflows/sub-deploy-integration-tests-gcp.yml'
      - '.github/workflows/sub-find-cached-disks.yml'
      - '.github/workflows/sub-build-docker-image.yml'

# IMPORTANT
#
# The job names in `ci-integration-tests-gcp.yml`, `ci-integration-tests-gcp.patch.yml` and
# `ci-integration-tests-gcp.patch-external.yml` must be kept in sync.
jobs:
  # to also run a job on Mergify head branches,
  # add `|| (github.event_name == 'push' && startsWith(github.head_ref, 'mergify/merge-queue/'))`:
  # https://docs.github.com/en/actions/using-workflows/events-that-trigger-workflows#running-your-workflow-based-on-the-head-or-base-branch-of-a-pull-request-1

  # Check if the cached state disks used by the tests are available for the default network.
  #
  # The default network is mainnet unless a manually triggered workflow or repository variable
  # is configured differently.
  #
  # The outputs for this job have the same names as the workflow outputs in sub-find-cached-disks.yml
  get-available-disks:
    name: Check if cached state disks exist for ${{ inputs.network || vars.ZCASH_NETWORK }}
    # Skip PRs from external repositories, let them pass, and then Mergify will check them
    if: ${{ !startsWith(github.event_name, 'pull') || !github.event.pull_request.head.repo.fork }}
    uses: ./.github/workflows/sub-find-cached-disks.yml
    with:
      network: ${{ inputs.network || vars.ZCASH_NETWORK }}

  # Check if the cached state disks used by the tests are available for testnet.
  #
  # The outputs for this job have the same names as the workflow outputs in sub-find-cached-disks.yml
  # Some outputs are ignored, because we don't run those jobs on testnet.
  get-available-disks-testnet:
    name: Check if cached state disks exist for testnet
    if: ${{ !startsWith(github.event_name, 'pull') || !github.event.pull_request.head.repo.fork }}
    uses: ./.github/workflows/sub-find-cached-disks.yml
    with:
      network: 'Testnet'

  # Build the docker image used by the tests.
  #
  # The default network in the Zebra config in the image is mainnet, unless a manually triggered
  # workflow or repository variable is configured differently. Testnet jobs change that config to
  # testnet when running the image.
  build:
    name: Build CI Docker
    if: ${{ !startsWith(github.event_name, 'pull') || !github.event.pull_request.head.repo.fork }}
    uses: ./.github/workflows/sub-build-docker-image.yml
    with:
      dockerfile_path: ./docker/Dockerfile
      dockerfile_target: tests
      image_name: ${{ vars.CI_IMAGE_NAME }}
      no_cache: ${{ inputs.no_cache || false }}
      rust_backtrace: full
      rust_lib_backtrace: full
      rust_log: info

  # zebrad cached checkpoint state tests

  # Regenerate mandatory checkpoint Zebra cached state disks.
  #
  # Runs:
  # - on every PR update, but only if there's no available disk matching the actual state version from constants.rs
  # - on request, using workflow_dispatch with regenerate-disks
  #
  # Note: the output from get-available-disks should match with the caller workflow inputs
  regenerate-stateful-disks:
    name: Zebra checkpoint
    needs: [ build, get-available-disks ]
    uses: ./.github/workflows/sub-deploy-integration-tests-gcp.yml
    if: ${{ !fromJSON(needs.get-available-disks.outputs.zebra_checkpoint_disk) || github.event.inputs.regenerate-disks == 'true' }}
    with:
      app_name: zebrad
      test_id: sync-to-checkpoint
      test_description: Test sync up to mandatory checkpoint
      test_variables: '-e NETWORK=${{ inputs.network || vars.ZCASH_NETWORK }} -e TEST_DISK_REBUILD=1 -e ZEBRA_FORCE_USE_COLOR=1'
      needs_zebra_state: false
      saves_to_disk: true
      force_save_to_disk: ${{ inputs.force_save_to_disk || false }}
      disk_suffix: checkpoint
      height_grep_text: 'flushing database to disk .*height.*=.*Height.*\('
    secrets: inherit
    # We want to prevent multiple checkpoint syncs running at the same time,
    # but we don't want to cancel running syncs on `main` if a new PR gets merged,
    # because we might never get a finished sync.
    #
    # See the concurrency comment on the zebrad test-full-sync job for details.
    concurrency:
      group: ${{ github.workflow }}−manual-${{ format('{0}', github.event.inputs.regenerate-disks == 'true') }}-regenerate-stateful-disks
      cancel-in-progress: false

  # Test that Zebra syncs and fully validates a few thousand blocks from a cached mandatory checkpoint disk
  #
  # If the state version has changed, waits for the new cached state to be created.
  # Otherwise, if the state rebuild was skipped, runs immediately after the build job.
  test-stateful-sync:
    name: Zebra checkpoint update
    needs: [ regenerate-stateful-disks, get-available-disks ]
    uses: ./.github/workflows/sub-deploy-integration-tests-gcp.yml
    if: ${{ !cancelled() && !failure() && (fromJSON(needs.get-available-disks.outputs.zebra_checkpoint_disk) || needs.regenerate-stateful-disks.result == 'success') && github.event.inputs.regenerate-disks != 'true' && github.event.inputs.run-full-sync != 'true' && github.event.inputs.run-lwd-sync != 'true' }}
    with:
      app_name: zebrad
      test_id: sync-past-checkpoint
      test_description: Test full validation sync from a cached state
      test_variables: '-e NETWORK=${{ inputs.network || vars.ZCASH_NETWORK }} -e TEST_CHECKPOINT_SYNC=1 -e ZEBRA_FORCE_USE_COLOR=1'
      needs_zebra_state: true
      saves_to_disk: false
      disk_suffix: checkpoint
    secrets: inherit

  # zebrad cached tip state tests

  # Test that Zebra can run a full sync on mainnet,
  # and regenerate chain tip Zebra cached state disks.
  #
  # This test always runs on mainnet.
  #
  # Runs:
  # - on schedule, as defined at the top of the workflow
  # - on every PR update, but only if the state version in constants.rs has no cached disk
  # - in manual workflow runs, when run-full-sync is 'true' and network is 'Mainnet'
  #
  # Note: the output from get-available-disks should match with the caller workflow inputs
  test-full-sync:
    name: Zebra tip
    needs: [ build, get-available-disks ]
    uses: ./.github/workflows/sub-deploy-integration-tests-gcp.yml
    if: ${{ github.event_name == 'schedule' || !fromJSON(needs.get-available-disks.outputs.zebra_tip_disk) || (github.event.inputs.run-full-sync == 'true' && (inputs.network || vars.ZCASH_NETWORK) == 'Mainnet') }}
    with:
      app_name: zebrad
      test_id: full-sync
      test_description: Test a full sync up to the tip
      # The value of FULL_SYNC_MAINNET_TIMEOUT_MINUTES is currently ignored.
      # TODO: update the test to use {{ input.network }} instead?
      test_variables: '-e NETWORK=Mainnet -e FULL_SYNC_MAINNET_TIMEOUT_MINUTES=0 -e ZEBRA_FORCE_USE_COLOR=1'
      # This test runs for longer than 6 hours, so it needs multiple jobs
      is_long_test: true
      needs_zebra_state: false
      saves_to_disk: true
      force_save_to_disk: ${{ inputs.force_save_to_disk || false }}
      disk_suffix: tip
      height_grep_text: 'current_height.*=.*Height.*\('
    secrets: inherit
    # We want to prevent multiple full zebrad syncs running at the same time,
    # but we don't want to cancel running syncs on `main` if a new PR gets merged,
    # because we might never get a finished sync.
    #
    # Instead, we let the first sync complete, then queue the latest pending sync, cancelling any syncs in between.
    # (As the general workflow concurrency group just gets matched in Pull Requests,
    # it has no impact on this job.)
    #
    # TODO:
    # - allow multiple manual syncs on a branch by adding '-${{ github.run_id }}' when github.event.inputs.run-full-sync is true
    concurrency:
      group: ${{ github.workflow }}−manual-${{ format('{0}', github.event.inputs.run-full-sync == 'true') }}-test-full-sync
      cancel-in-progress: false

  # Test that Zebra can sync to the chain tip, using a cached Zebra tip state,
  # without launching `lightwalletd`.
  #
  # Runs:
  # - after every PR is merged to `main`
  # - on every PR update
  #
  # If the state version has changed, waits for the new cached state to be created.
  # Otherwise, if the state rebuild was skipped, runs immediately after the build job.
  test-update-sync:
    name: Zebra tip update
    needs: [ test-full-sync, get-available-disks ]
    uses: ./.github/workflows/sub-deploy-integration-tests-gcp.yml
    if: ${{ !cancelled() && !failure() && (fromJSON(needs.get-available-disks.outputs.zebra_tip_disk) || needs.test-full-sync.result == 'success') && github.event.inputs.regenerate-disks != 'true' && github.event.inputs.run-full-sync != 'true' && github.event.inputs.run-lwd-sync != 'true' }}
    with:
      app_name: zebrad
      test_id: update-to-tip
      test_description: Test syncing to tip with a Zebra tip state
      test_variables: '-e NETWORK=${{ inputs.network || vars.ZCASH_NETWORK }} -e TEST_UPDATE_SYNC=1 -e ZEBRA_FORCE_USE_COLOR=1 -e ZEBRA_CACHED_STATE_DIR=/var/cache/zebrad-cache'
      needs_zebra_state: true
      # update the disk on every PR, to increase CI speed
      saves_to_disk: true
      force_save_to_disk: ${{ inputs.force_save_to_disk || false }}
      disk_suffix: tip
      root_state_path: '/var/cache'
      zebra_state_dir: 'zebrad-cache'
      height_grep_text: 'current_height.*=.*Height.*\('
    secrets: inherit

  # zebra mainnet checkpoint generation tests

  # Test that Zebra can generate mainnet checkpoints after syncing to the chain tip,
  # using a cached Zebra tip state,
  #
  # This test always runs on mainnet.
  #
  # Runs:
  # - after every PR is merged to `main`
  # - on every PR update
  #
  # If the state version has changed, waits for the new cached state to be created.
  # Otherwise, if the state rebuild was skipped, runs immediately after the build job.
  checkpoints-mainnet:
    name: Generate checkpoints mainnet
    needs: [ test-full-sync, get-available-disks ]
    uses: ./.github/workflows/sub-deploy-integration-tests-gcp.yml
    if: ${{ !cancelled() && !failure() && (fromJSON(needs.get-available-disks.outputs.zebra_tip_disk) || needs.test-full-sync.result == 'success') && github.event.inputs.regenerate-disks != 'true' && github.event.inputs.run-full-sync != 'true' && github.event.inputs.run-lwd-sync != 'true' }}
    with:
      app_name: zebrad
      test_id: checkpoints-mainnet
      test_description: Generate Zebra checkpoints on mainnet
      # TODO: update the test to use {{ input.network }} instead?
      test_variables: '-e NETWORK=Mainnet -e GENERATE_CHECKPOINTS_MAINNET=1 -e ZEBRA_FORCE_USE_COLOR=1 -e ZEBRA_CACHED_STATE_DIR=/var/cache/zebrad-cache'
      needs_zebra_state: true
      # test-update-sync updates the disk on every PR, so we don't need to do it here
      saves_to_disk: false
      disk_suffix: tip
      root_state_path: '/var/cache'
      zebra_state_dir: 'zebrad-cache'
      height_grep_text: 'current_height.*=.*Height.*\('
    secrets: inherit

  # zebra testnet checkpoint generation tests
  #
  # These tests will fail when testnet is unstable, they should not be required to merge.
  #
  # TODO: ignore failures on testnet, so any failures don't appear in the GitHub interface.

  # Test that Zebra can run a full testnet sync, and regenerate chain tip Zebra cached state disks.
  # This job always runs on testnet, regardless of any inputs or variable settings.
  #
  # Runs:
  # - on schedule, as defined at the top of the workflow
  # - on every PR update, but only if the state version in constants.rs has no cached disk
  # - in manual workflow runs, when run-full-sync is 'true' and network is 'Testnet'
  #
  # Note: the output from get-available-disks-testnet should match with the caller workflow inputs
  test-full-sync-testnet:
    name: Zebra tip on testnet
    needs: [ build, get-available-disks-testnet ]
    uses: ./.github/workflows/sub-deploy-integration-tests-gcp.yml
    if: ${{ (github.event_name == 'schedule' && vars.SCHEDULE_TESTNET_FULL_SYNC == 'true') || !fromJSON(needs.get-available-disks-testnet.outputs.zebra_tip_disk) || (github.event.inputs.run-full-sync == 'true' && (inputs.network || vars.ZCASH_NETWORK) == 'Testnet') }}
    with:
      app_name: zebrad
      test_id: full-sync-testnet
      test_description: Test a full sync up to the tip on testnet
      # The value of FULL_SYNC_TESTNET_TIMEOUT_MINUTES is currently ignored.
      test_variables: '-e NETWORK=Testnet -e FULL_SYNC_TESTNET_TIMEOUT_MINUTES=0 -e ZEBRA_FORCE_USE_COLOR=1'
      network: "Testnet"
      # A full testnet sync could take 2-10 hours in April 2023.
      # The time varies a lot due to the small number of nodes.
      is_long_test: true
      needs_zebra_state: false
      saves_to_disk: true
      force_save_to_disk: ${{ inputs.force_save_to_disk || false }}
      disk_suffix: tip
      height_grep_text: 'current_height.*=.*Height.*\('
    secrets: inherit
    # We want to prevent multiple full zebrad syncs running at the same time,
    # but we don't want to cancel running syncs on `main` if a new PR gets merged,
    # because we might never get a finished sync.
    #
    # Instead, we let the first sync complete, then queue the latest pending sync, cancelling any syncs in between.
    # (As the general workflow concurrency group just gets matched in Pull Requests,
    # it has no impact on this job.)
    #
    # TODO:
    # - allow multiple manual syncs on a branch by adding '-${{ github.run_id }}' when github.event.inputs.run-full-sync is true
    concurrency:
      group: ${{ github.workflow }}−manual-${{ format('{0}', github.event.inputs.run-full-sync == 'true') }}-test-full-sync-testnet
      cancel-in-progress: false

  # Test that Zebra can generate testnet checkpoints after syncing to the chain tip,
  # using a cached Zebra tip state.
  #
  # This test always runs on testnet.
  #
  # Runs:
  # - after every PR is merged to `main`
  # - on every PR update
  #
  # If the state version has changed, waits for the new cached state to be created.
  # Otherwise, if the state rebuild was skipped, runs immediately after the build job.
  checkpoints-testnet:
    name: Generate checkpoints testnet
    needs: [ test-full-sync-testnet, get-available-disks-testnet ]
    uses: ./.github/workflows/sub-deploy-integration-tests-gcp.yml
    if: ${{ !cancelled() && !failure() && (fromJSON(needs.get-available-disks-testnet.outputs.zebra_tip_disk) || needs.test-full-sync-testnet.result == 'success') && github.event.inputs.regenerate-disks != 'true' && github.event.inputs.run-full-sync != 'true' && github.event.inputs.run-lwd-sync != 'true' }}
    with:
      app_name: zebrad
      test_id: checkpoints-testnet
      test_description: Generate Zebra checkpoints on testnet
      test_variables: '-e NETWORK=Testnet -e GENERATE_CHECKPOINTS_TESTNET=1 -e ZEBRA_FORCE_USE_COLOR=1 -e ZEBRA_CACHED_STATE_DIR=/var/cache/zebrad-cache'
      network: "Testnet"
      needs_zebra_state: true
      # update the disk on every PR, to increase CI speed
      # we don't have a test-update-sync-testnet job, so we need to update the disk here
      saves_to_disk: true
      force_save_to_disk: ${{ inputs.force_save_to_disk || false }}
      disk_suffix: tip
      root_state_path: '/var/cache'
      zebra_state_dir: 'zebrad-cache'
      height_grep_text: 'zebra_tip_height.*=.*Height.*\('
    secrets: inherit

  # lightwalletd cached tip state tests

  # Test full sync of lightwalletd with a Zebra tip state
  #
  # Runs:
  # - on schedule, as defined at the top of the workflow
  # - on every PR update, but only if the state version in constants.rs has no cached disk
  # - in manual workflow runs, when run-lwd-sync is 'true' and network is 'Mainnet' (the network is required by the test-full-sync job)
  #
  # If the state version has changed, waits for the new cached state to be created.
  # Otherwise, if the state rebuild was skipped, runs immediately after the build job.
  lightwalletd-full-sync:
    name: lightwalletd tip
    needs: [ test-full-sync, get-available-disks ]
    uses: ./.github/workflows/sub-deploy-integration-tests-gcp.yml
    # Currently the lightwalletd tests only work on Mainnet
    if: ${{ !cancelled() && !failure() && (inputs.network || vars.ZCASH_NETWORK) == 'Mainnet' && (fromJSON(needs.get-available-disks.outputs.zebra_tip_disk) || needs.test-full-sync.result == 'success') && (github.event_name == 'schedule' || !fromJSON(needs.get-available-disks.outputs.lwd_tip_disk) || github.event.inputs.run-lwd-sync == 'true' ) }}
    with:
      app_name: lightwalletd
      test_id: lwd-full-sync
      test_description: Test lightwalletd full sync
      test_variables: '-e NETWORK=${{ inputs.network || vars.ZCASH_NETWORK }} -e TEST_LWD_FULL_SYNC=1 -e ZEBRA_TEST_LIGHTWALLETD=1 -e ZEBRA_FORCE_USE_COLOR=1 -e ZEBRA_CACHED_STATE_DIR=/var/cache/zebrad-cache -e LIGHTWALLETD_DATA_DIR=/var/cache/lwd-cache'
      # This test runs for longer than 6 hours, so it needs multiple jobs
      is_long_test: true
      needs_zebra_state: true
      needs_lwd_state: false
      saves_to_disk: true
      force_save_to_disk: ${{ inputs.force_save_to_disk || false }}
      disk_prefix: lwd-cache
      disk_suffix: tip
      root_state_path: '/var/cache'
      zebra_state_dir: 'zebrad-cache'
      lwd_state_dir: 'lwd-cache'
      height_grep_text: 'Waiting for block: '
    secrets: inherit
    # We want to prevent multiple lightwalletd full syncs running at the same time,
    # but we don't want to cancel running syncs on `main` if a new PR gets merged,
    # because we might never get a finished sync.
    #
    # See the concurrency comment on the zebrad test-full-sync job for details.
    concurrency:
      group: ${{ github.workflow }}−manual-${{ format('{0}', github.event.inputs.run-lwd-sync == 'true') }}-lightwalletd-full-sync
      cancel-in-progress: false

  # Test update sync of lightwalletd with a lightwalletd and Zebra tip state
  # Runs:
  # - after every PR is merged to `main`
  # - on every PR update
  #
  # If the state version has changed, waits for the new cached states to be created.
  # Otherwise, if the state rebuild was skipped, runs immediately after the build job.
  lightwalletd-update-sync:
    name: lightwalletd tip update
    needs: [ lightwalletd-full-sync, get-available-disks ]
    uses: ./.github/workflows/sub-deploy-integration-tests-gcp.yml
    if: ${{ !cancelled() && !failure() && (inputs.network || vars.ZCASH_NETWORK) == 'Mainnet' && (fromJSON(needs.get-available-disks.outputs.lwd_tip_disk) || needs.lightwalletd-full-sync.result == 'success') && github.event.inputs.regenerate-disks != 'true' && github.event.inputs.run-full-sync != 'true' && github.event.inputs.run-lwd-sync != 'true' }}
    with:
      app_name: lightwalletd
      test_id: lwd-update-sync
      test_description: Test lightwalletd update sync with both states
      test_variables: '-e NETWORK=${{ inputs.network || vars.ZCASH_NETWORK }} -e TEST_LWD_UPDATE_SYNC=1 -e ZEBRA_TEST_LIGHTWALLETD=1 -e ZEBRA_FORCE_USE_COLOR=1 -e ZEBRA_CACHED_STATE_DIR=/var/cache/zebrad-cache -e LIGHTWALLETD_DATA_DIR=/var/cache/lwd-cache'
      needs_zebra_state: true
      needs_lwd_state: true
      saves_to_disk: true
      force_save_to_disk: ${{ inputs.force_save_to_disk || false }}
      disk_prefix: lwd-cache
      disk_suffix: tip
      root_state_path: '/var/cache'
      zebra_state_dir: 'zebrad-cache'
      lwd_state_dir: 'lwd-cache'
      height_grep_text: 'Waiting for block: '
    secrets: inherit

  # Test that Zebra can answer a synthetic RPC call, using a cached Zebra tip state
  #
  # Runs:
  # - after every PR is merged to `main`
  # - on every PR update
  #
  # If the state version has changed, waits for the new cached state to be created.
  # Otherwise, if the state rebuild was skipped, runs immediately after the build job.
  #
  # TODO: move this job below the rest of the mainnet jobs that just use Zebra cached state
  lightwalletd-rpc-test:
    name: Zebra tip JSON-RPC
    needs: [ test-full-sync, get-available-disks ]
    uses: ./.github/workflows/sub-deploy-integration-tests-gcp.yml
    if: ${{ !cancelled() && !failure() && (inputs.network || vars.ZCASH_NETWORK) == 'Mainnet' && (fromJSON(needs.get-available-disks.outputs.zebra_tip_disk) || needs.test-full-sync.result == 'success') && github.event.inputs.regenerate-disks != 'true' && github.event.inputs.run-full-sync != 'true' && github.event.inputs.run-lwd-sync != 'true' }}
    with:
      app_name: lightwalletd
      test_id: fully-synced-rpc
      test_description: Test lightwalletd RPC with a Zebra tip state
      test_variables: '-e NETWORK=${{ inputs.network || vars.ZCASH_NETWORK }} -e TEST_LWD_RPC_CALL=1 -e ZEBRA_TEST_LIGHTWALLETD=1 -e ZEBRA_FORCE_USE_COLOR=1 -e ZEBRA_CACHED_STATE_DIR=/var/cache/zebrad-cache'
      needs_zebra_state: true
      saves_to_disk: false
      disk_suffix: tip
      root_state_path: '/var/cache'
      zebra_state_dir: 'zebrad-cache'
    secrets: inherit

  # Test that Zebra can handle a lightwalletd send transaction RPC call, using a cached Zebra tip state
  #
  # Runs:
  # - after every PR is merged to `main`
  # - on every PR update
  #
  # If the state version has changed, waits for the new cached states to be created.
  # Otherwise, if the state rebuild was skipped, runs immediately after the build job.
  lightwalletd-transactions-test:
    name: lightwalletd tip send
    needs: [ lightwalletd-full-sync, get-available-disks ]
    uses: ./.github/workflows/sub-deploy-integration-tests-gcp.yml
    if: ${{ !cancelled() && !failure() && (inputs.network || vars.ZCASH_NETWORK) == 'Mainnet' && (fromJSON(needs.get-available-disks.outputs.lwd_tip_disk) || needs.lightwalletd-full-sync.result == 'success') && github.event.inputs.regenerate-disks != 'true' && github.event.inputs.run-full-sync != 'true' && github.event.inputs.run-lwd-sync != 'true' }}
    with:
      app_name: lightwalletd
      test_id: lwd-send-transactions
      test_description: Test sending transactions via lightwalletd
      test_variables: '-e NETWORK=${{ inputs.network || vars.ZCASH_NETWORK }} -e TEST_LWD_TRANSACTIONS=1 -e ZEBRA_TEST_LIGHTWALLETD=1 -e ZEBRA_FORCE_USE_COLOR=1 -e ZEBRA_CACHED_STATE_DIR=/var/cache/zebrad-cache -e LIGHTWALLETD_DATA_DIR=/var/cache/lwd-cache'
      needs_zebra_state: true
      needs_lwd_state: true
      saves_to_disk: false
      disk_suffix: tip
      root_state_path: '/var/cache'
      zebra_state_dir: 'zebrad-cache'
      lwd_state_dir: 'lwd-cache'
    secrets: inherit

  # Test that Zebra can handle gRPC wallet calls, using a cached Zebra tip state
  #
  # Runs:
  # - after every PR is merged to `main`
  # - on every PR update
  #
  # If the state version has changed, waits for the new cached states to be created.
  # Otherwise, if the state rebuild was skipped, runs immediately after the build job.
  lightwalletd-grpc-test:
    name: lightwalletd GRPC tests
    needs: [ lightwalletd-full-sync, get-available-disks ]
    uses: ./.github/workflows/sub-deploy-integration-tests-gcp.yml
    if: ${{ !cancelled() && !failure() && (inputs.network || vars.ZCASH_NETWORK) == 'Mainnet' && (fromJSON(needs.get-available-disks.outputs.lwd_tip_disk) || needs.lightwalletd-full-sync.result == 'success') && github.event.inputs.regenerate-disks != 'true' && github.event.inputs.run-full-sync != 'true' && github.event.inputs.run-lwd-sync != 'true' }}
    with:
      app_name: lightwalletd
      test_id: lwd-grpc-wallet
      test_description: Test gRPC calls via lightwalletd
      test_variables: '-e NETWORK=${{ inputs.network || vars.ZCASH_NETWORK }} -e TEST_LWD_GRPC=1 -e ZEBRA_TEST_LIGHTWALLETD=1 -e ZEBRA_FORCE_USE_COLOR=1 -e ZEBRA_CACHED_STATE_DIR=/var/cache/zebrad-cache -e LIGHTWALLETD_DATA_DIR=/var/cache/lwd-cache'
      needs_zebra_state: true
      needs_lwd_state: true
      saves_to_disk: false
      disk_suffix: tip
      root_state_path: '/var/cache'
      zebra_state_dir: 'zebrad-cache'
      lwd_state_dir: 'lwd-cache'
    secrets: inherit

  ## getblocktemplate-rpcs using cached Zebra state on mainnet
  #
  # TODO: move these below the rest of the mainnet jobs that just use Zebra cached state

  # Test that Zebra can handle a getblocktemplate RPC call, using a cached Zebra tip state
  #
  # Runs:
  # - after every PR is merged to `main`
  # - on every PR update
  #
  # If the state version has changed, waits for the new cached states to be created.
  # Otherwise, if the state rebuild was skipped, runs immediately after the build job.
  get-block-template-test:
    name: get block template
    needs: [ test-full-sync, get-available-disks ]
    uses: ./.github/workflows/sub-deploy-integration-tests-gcp.yml
    if: ${{ !cancelled() && !failure() && (fromJSON(needs.get-available-disks.outputs.zebra_tip_disk) || needs.test-full-sync.result == 'success') && github.event.inputs.regenerate-disks != 'true' && github.event.inputs.run-full-sync != 'true' && github.event.inputs.run-lwd-sync != 'true' }}
    with:
      app_name: zebrad
      test_id: get-block-template
      test_description: Test getblocktemplate RPC method via Zebra's rpc server
      test_variables: '-e NETWORK=${{ inputs.network || vars.ZCASH_NETWORK }} -e TEST_GET_BLOCK_TEMPLATE=1 -e ZEBRA_FORCE_USE_COLOR=1 -e ZEBRA_CACHED_STATE_DIR=/var/cache/zebrad-cache'
      needs_zebra_state: true
      needs_lwd_state: false
      saves_to_disk: false
      disk_suffix: tip
      root_state_path: '/var/cache'
      zebra_state_dir: 'zebrad-cache'
    secrets: inherit

  # Test that Zebra can handle a submit block RPC call, using a cached Zebra tip state
  #
  # Runs:
  # - after every PR is merged to `main`
  # - on every PR update
  #
  # If the state version has changed, waits for the new cached states to be created.
  # Otherwise, if the state rebuild was skipped, runs immediately after the build job.
  submit-block-test:
    name: submit block
    needs: [ test-full-sync, get-available-disks ]
    uses: ./.github/workflows/sub-deploy-integration-tests-gcp.yml
    if: ${{ !cancelled() && !failure() && (fromJSON(needs.get-available-disks.outputs.zebra_tip_disk) || needs.test-full-sync.result == 'success') && github.event.inputs.regenerate-disks != 'true' && github.event.inputs.run-full-sync != 'true' && github.event.inputs.run-lwd-sync != 'true' }}
    with:
      app_name: zebrad
      test_id: submit-block
      test_description: Test submitting blocks via Zebra's rpc server
      test_variables: '-e NETWORK=${{ inputs.network || vars.ZCASH_NETWORK }} -e TEST_SUBMIT_BLOCK=1 -e ZEBRA_FORCE_USE_COLOR=1 -e ZEBRA_CACHED_STATE_DIR=/var/cache/zebrad-cache'
      needs_zebra_state: true
      needs_lwd_state: false
      saves_to_disk: false
      disk_suffix: tip
      root_state_path: '/var/cache'
      zebra_state_dir: 'zebrad-cache'
    secrets: inherit

  failure-issue:
    name: Open or update issues for main branch failures
    # When a new test is added to this workflow, add it to this list.
    #
    # This list is for reliable tests that are run on the `main` branch.
    # Testnet jobs are not in this list, because we expect testnet to fail occasionally.
    needs: [ regenerate-stateful-disks, test-full-sync, lightwalletd-full-sync, test-stateful-sync, test-update-sync, checkpoints-mainnet, lightwalletd-update-sync, lightwalletd-rpc-test, lightwalletd-transactions-test, lightwalletd-grpc-test, get-block-template-test, submit-block-test ]
    # Only open tickets for failed scheduled jobs, manual workflow runs, or `main` branch merges.
    # (PR statuses are already reported in the PR jobs list, and checked by Mergify.)
    if: (failure() && github.event.pull_request == null) || (cancelled() && github.event.pull_request == null)
    runs-on: ubuntu-latest
    steps:
      - uses: jayqi/failed-build-issue-action@v1
        with:
          title-template: "{{refname}} branch CI failed: {{eventName}} in {{workflow}}"
          # New failures open an issue with this label.
          label-name: S-ci-fail-main-branch-auto-issue
          # If there is already an open issue with this label, any failures become comments on that issue.
          always-create-new-issue: false
          github-token: ${{ secrets.GITHUB_TOKEN }}<|MERGE_RESOLUTION|>--- conflicted
+++ resolved
@@ -1,12 +1,8 @@
-<<<<<<< HEAD
-# This workflow performs a series of integration tests on GCP, primarily focusing on Zebra, but it also tests with Lightwalletd
+# Google Cloud integration tests that run when Rust code or dependencies are modified,
+# but only on PRs from the ZcashFoundation/zebra repository. (External PRs are tested by mergify.)
 #
 # Specific conditions and dependencies are set for each job to ensure they are executed in the correct sequence and under the right circumstances.
 # Each test has a description of the conditions under which it runs.
-=======
-# Google Cloud integration tests that run when Rust code or dependencies are modified,
-# but only on PRs from the ZcashFoundation/zebra repository. (External PRs are tested by mergify.)
->>>>>>> 775d72c7
 name: Integration Tests on GCP
 
 # Ensures that only one workflow task will run at a time. Previous builds, if
