name: Deploy Tests to GCP

on:
  workflow_call:
    inputs:
      # Status and logging
      test_id:
        required: true
        type: string
        description: 'Unique identifier for the test'
      test_description:
        required: true
        type: string
        description: 'Explains what the test does'
      height_grep_text:
        required: false
        type: string
        description: 'Regular expression to find the tip height in test logs, and add it to newly created cached state image metadata'

      # Test selection and parameters
      test_variables:
        required: true
        type: string
        description: 'Environmental variables used to select and configure the test'
      network:
        required: false
        type: string
        default: Mainnet
        description: 'Zcash network to test against'
      is_long_test:
        required: false
        type: boolean
        default: false
        description: 'Does this test need multiple run jobs? (Does it run longer than 6 hours?)'

      # Cached state
      #
      # TODO: find a better name
      root_state_path:
        required: false
        type: string
        default: '/zebrad-cache'
        description: 'Cached state base directory path'
      # TODO: find a better name
      zebra_state_dir:
        required: false
        type: string
        default: ''
        description: 'Zebra cached state directory and input image prefix to search in GCP'
      # TODO: find a better name
      lwd_state_dir:
        required: false
        type: string
        default: ''
        description: 'Lightwalletd cached state directory and input image prefix to search in GCP'
      disk_prefix:
        required: false
        type: string
        default: 'zebrad-cache'
        description: 'Image name prefix, and `zebra_state_dir` name for newly created cached states'
      disk_suffix:
        required: false
        type: string
        description: 'Image name suffix'
      needs_zebra_state:
        required: true
        type: boolean
        description: 'Does the test use Zebra cached state?'
      needs_lwd_state:
        required: false
        type: boolean
        description: 'Does the test use Lightwalletd and Zebra cached state?'
      # main branch states can be outdated and slower, but they can also be more reliable
      prefer_main_cached_state:
        required: false
        type: boolean
        default: false
        description: 'Does the test prefer to use a main branch cached state?'
      saves_to_disk:
        required: true
        type: boolean
        description: 'Can this test create new or updated cached state disks?'
      force_save_to_disk:
        required: false
        type: boolean
        default: false
        description: 'Force this test to create a new or updated cached state disk'
      app_name:
        required: false
        type: string
        default: 'zebra'
        description: 'Application name, used to work out when a job is an update job'

env:
  # How many previous log lines we show at the start of each new log job.
  # Increase this number if some log lines are skipped between jobs
  #
  # We want to show all the logs since the last job finished,
  # but we don't know how long it will be between jobs.
  # 200 lines is about 6-15 minutes of sync logs, or one panic log.
  EXTRA_LOG_LINES: 200
  # How many blocks to wait before creating an updated cached state image.
  # 1 day is approximately 1152 blocks.
  CACHED_STATE_UPDATE_LIMIT: 576

jobs:
<<<<<<< HEAD
  # Show all the test logs, then follow the logs of the test we just launched, until it finishes.
  # Then check the result of the test.
  #
  # If `inputs.is_long_test` is `true`, the timeout is 5 days, otherwise it's 3 hours.
  test-result:
    name: Run ${{ inputs.test_id }} test
=======
  # set up and launch the test, if it doesn't use any cached state
  # each test runs one of the *-with/without-cached-state job series, and skips the other
  launch-without-cached-state:
    name: Launch ${{ inputs.test_id }} test
    if: ${{ !inputs.needs_zebra_state }}
    runs-on: zfnd-runners
    permissions:
      contents: 'read'
      id-token: 'write'
    steps:
      - uses: actions/checkout@v4.1.0
        with:
          persist-credentials: false
          fetch-depth: '2'
      - uses: r7kamura/rust-problem-matchers@v1.4.0

      - name: Inject slug/short variables
        uses: rlespinasse/github-slug-action@v4
        with:
          short-length: 7

      # Makes the Zcash network name lowercase.
      #
      # Labels in GCP are required to be in lowercase, but the blockchain network
      # uses sentence case, so we need to downcase ${{ inputs.network }}.
      #
      # Passes ${{ inputs.network }} to subsequent steps using $NETWORK env variable.
      - name: Downcase network name for labels
        run: |
          NETWORK_CAPS="${{ inputs.network }}"
          echo "NETWORK=${NETWORK_CAPS,,}" >> "$GITHUB_ENV"

      # Install our SSH secret
      - name: Install private SSH key
        uses: shimataro/ssh-key-action@v2.5.1
        with:
          key: ${{ secrets.GCP_SSH_PRIVATE_KEY }}
          name: google_compute_engine
          known_hosts: unnecessary

      - name: Generate public SSH key
        run: |
          sudo apt-get update && sudo apt-get -qq install -y --no-install-recommends openssh-client
          ssh-keygen -y -f ~/.ssh/google_compute_engine > ~/.ssh/google_compute_engine.pub

      # Setup gcloud CLI
      - name: Authenticate to Google Cloud
        id: auth
        uses: google-github-actions/auth@v1.1.1
        with:
          retries: '3'
          workload_identity_provider: '${{ vars.GCP_WIF }}'
          service_account: '${{ vars.GCP_DEPLOYMENTS_SA }}'

      - name: Set up Cloud SDK
        uses: google-github-actions/setup-gcloud@v1.1.1

      # Create a Compute Engine virtual machine
      - name: Create ${{ inputs.test_id }} GCP compute instance
        id: create-instance
        run: |
          gcloud compute instances create-with-container "${{ inputs.test_id }}-${{ env.GITHUB_REF_SLUG_URL }}-${{ env.GITHUB_SHA_SHORT }}" \
          --boot-disk-size 50GB \
          --boot-disk-type pd-ssd \
          --image-project=cos-cloud \
          --image-family=cos-stable \
          --create-disk=name="${{ inputs.test_id }}-${{ env.GITHUB_SHA_SHORT }}",device-name="${{ inputs.test_id }}-${{ env.GITHUB_SHA_SHORT }}",size=400GB,type=pd-ssd \
          --container-image=gcr.io/google-containers/busybox \
          --machine-type ${{ vars.GCP_LARGE_MACHINE }} \
          --network-interface=subnet=${{ vars.GCP_SUBNETWORK }} \
          --scopes cloud-platform \
          --metadata=google-monitoring-enabled=TRUE,google-logging-enabled=TRUE \
          --metadata-from-file=startup-script=.github/workflows/scripts/gcp-vm-startup-script.sh \
          --labels=app=${{ inputs.app_name }},environment=test,network=${NETWORK},github_ref=${{ env.GITHUB_REF_SLUG_URL }},test=${{ inputs.test_id }} \
          --tags ${{ inputs.app_name }} \
          --zone ${{ vars.GCP_ZONE }}

      # Format the mounted disk if the test doesn't use a cached state.
      - name: Format ${{ inputs.test_id }} volume
        shell: /usr/bin/bash -exo pipefail {0}
        run: |
          gcloud compute ssh ${{ inputs.test_id }}-${{ env.GITHUB_REF_SLUG_URL }}-${{ env.GITHUB_SHA_SHORT }} \
          --zone ${{ vars.GCP_ZONE }} \
          --ssh-flag="-o ServerAliveInterval=5" \
          --ssh-flag="-o ConnectionAttempts=20" \
          --ssh-flag="-o ConnectTimeout=5" \
          --command=' \
          set -ex;
          # Extract the correct disk name based on the device-name
          DISK_NAME=$(ls -l /dev/disk/by-id | grep -oE "google-${{ inputs.test_id }}-${{ env.GITHUB_SHA_SHORT }} -> ../../[^ ]+" | grep -oE "/[^/]+$" | cut -c 2-);
          sudo mkfs.ext4 -v /dev/$DISK_NAME \
          '

      # Launch the test without any cached state
      - name: Launch ${{ inputs.test_id }} test
        id: launch-test
        shell: /usr/bin/bash -exo pipefail {0}
        run: |
          gcloud compute ssh ${{ inputs.test_id }}-${{ env.GITHUB_REF_SLUG_URL }}-${{ env.GITHUB_SHA_SHORT }} \
          --zone ${{ vars.GCP_ZONE }} \
          --ssh-flag="-o ServerAliveInterval=5" \
          --ssh-flag="-o ConnectionAttempts=20" \
          --ssh-flag="-o ConnectTimeout=5" \
          --command=' \
          set -ex;
          # Extract the correct disk name based on the device-name
          export DISK_NAME=$(ls -l /dev/disk/by-id | grep -oE "google-${{ inputs.test_id }}-${{ env.GITHUB_SHA_SHORT }} -> ../../[^ ]+" | grep -oE "/[^/]+$" | cut -c 2-); \

          sudo docker run \
          --name ${{ inputs.test_id }} \
          --tty \
          --detach \
          ${{ inputs.test_variables }} \
          --mount type=volume,volume-driver=local,volume-opt=device=/dev/$DISK_NAME,volume-opt=type=ext4,dst=${{ inputs.root_state_path }}/${{ inputs.zebra_state_dir }} \
          ${{ vars.GAR_BASE }}/${{ vars.CI_IMAGE_NAME }}:sha-${{ env.GITHUB_SHA_SHORT }} \
          '

      # Show debug logs if previous job failed
      - name: Show debug logs if previous job failed
        if: ${{ failure() }}
        shell: /usr/bin/bash -exo pipefail {0}
        run: |
          gcloud compute ssh ${{ inputs.test_id }}-${{ env.GITHUB_REF_SLUG_URL }}-${{ env.GITHUB_SHA_SHORT }} \
          --zone ${{ vars.GCP_ZONE }} \
          --ssh-flag="-o ServerAliveInterval=5" \
          --ssh-flag="-o ConnectionAttempts=20" \
          --ssh-flag="-o ConnectTimeout=5" \
          --command=' \
          lsblk;
          sudo lsof /dev/$DISK_NAME;
          sudo dmesg;
          sudo journalctl -b \
          '

  # set up and launch the test, if it uses cached state
  # each test runs one of the *-with/without-cached-state job series, and skips the other
  launch-with-cached-state:
    name: Launch ${{ inputs.test_id }} test
    if: ${{ inputs.needs_zebra_state }}
>>>>>>> eac74b8e
    runs-on: zfnd-runners
    timeout-minutes: ${{ inputs.is_long_test && 7200 || 180 }}
    outputs:
      cached_disk_name: ${{ steps.get-disk-name.outputs.cached_disk_name }}
    permissions:
      contents: 'read'
      id-token: 'write'
    steps:
      - uses: actions/checkout@v4.1.0
        with:
          persist-credentials: false
          fetch-depth: '2'
      - uses: r7kamura/rust-problem-matchers@v1.4.0

      - name: Inject slug/short variables
        uses: rlespinasse/github-slug-action@v4
        with:
          short-length: 7

      - name: Downcase network name for disks and labels
        run: |
          NETWORK_CAPS="${{ inputs.network }}"
          echo "NETWORK=${NETWORK_CAPS,,}" >> "$GITHUB_ENV"

      # Install our SSH secret
      - name: Install private SSH key
        uses: shimataro/ssh-key-action@v2.5.1
        with:
          key: ${{ secrets.GCP_SSH_PRIVATE_KEY }}
          name: google_compute_engine
          known_hosts: unnecessary

      - name: Generate public SSH key
        run: |
          sudo apt-get update && sudo apt-get -qq install -y --no-install-recommends openssh-client
          ssh-keygen -y -f ~/.ssh/google_compute_engine > ~/.ssh/google_compute_engine.pub

      # Setup gcloud CLI
      - name: Authenticate to Google Cloud
        id: auth
        uses: google-github-actions/auth@v1.1.1
        with:
          retries: '3'
          workload_identity_provider: '${{ vars.GCP_WIF }}'
          service_account: '${{ vars.GCP_DEPLOYMENTS_SA }}'

      - name: Set up Cloud SDK
        uses: google-github-actions/setup-gcloud@v1.1.1

      # Find a cached state disk for this job, matching all of:
      # - disk cached state (lwd_state_dir/zebra_state_dir or disk_prefix) - zebrad-cache or lwd-cache
      # - state version (from the source code) - v{N}
      # - network (network) - mainnet or testnet
      # - disk target height kind (disk_suffix) - checkpoint or tip
      #
      # If the test needs a lightwalletd state (needs_lwd_state) set the variable DISK_PREFIX accordingly
      # - To ${{ inputs.lwd_state_dir }}" if needed
      # - To ${{ inputs.zebra_state_dir || inputs.disk_prefix }} if not
      #
      # If there are multiple disks:
      # - prefer images generated from the same commit, then
      # - if prefer_main_cached_state is true, prefer images from the `main` branch, then
      # - use any images from any other branch or commit.
      # Within each of these categories:
      # - prefer newer images to older images
      #
      # Passes the disk name to subsequent steps using $CACHED_DISK_NAME env variable
      # Passes the state version to subsequent steps using $STATE_VERSION env variable
      #
      # TODO: move this script into a file, and call it from sub-find-cached-disks.yml as well.
      - name: Find ${{ inputs.test_id }} cached state disk
        id: get-disk-name
        if: ${{ inputs.needs_zebra_state || inputs.needs_lwd_state }}
        run: |
          set -x
          LOCAL_STATE_VERSION=$(grep -oE "DATABASE_FORMAT_VERSION: .* [0-9]+" "$GITHUB_WORKSPACE/zebra-state/src/constants.rs" | grep -oE "[0-9]+" | tail -n1)
          echo "STATE_VERSION: $LOCAL_STATE_VERSION"

          if [[ "${{ inputs.needs_lwd_state }}" == "true" ]]; then
              DISK_PREFIX=${{ inputs.lwd_state_dir }}
          else
              DISK_PREFIX=${{ inputs.zebra_state_dir || inputs.disk_prefix }}
          fi

          # Try to find an image generated from a previous step or run of this commit.
          # Fields are listed in the "Create image from state disk" step.
          #
          # We don't want to match the full branch name here, because:
          # - we want to ignore the different GITHUB_REFs across manually triggered jobs,
          #   pushed branches, and PRs,
          # - previous commits might have been buggy,
          #   or they might have worked and hide bugs in this commit
          #   (we can't avoid this issue entirely, but we don't want to make it more likely), and
          # - the branch name might have been shortened for the image.
          #
          # The probability of two matching short commit hashes within the same month is very low.
          COMMIT_DISK_PREFIX="${DISK_PREFIX}-.+-${{ env.GITHUB_SHA_SHORT }}-v${LOCAL_STATE_VERSION}-${NETWORK}-${{ inputs.disk_suffix }}"
          COMMIT_CACHED_DISK_NAME=$(gcloud compute images list --filter="status=READY AND name~${COMMIT_DISK_PREFIX}" --format="value(NAME)" --sort-by=~creationTimestamp --limit=1)
          echo "${GITHUB_REF_SLUG_URL}-${{ env.GITHUB_SHA_SHORT }} Disk: $COMMIT_CACHED_DISK_NAME"
          if [[ -n "$COMMIT_CACHED_DISK_NAME" ]]; then
              echo "Description: $(gcloud compute images describe $COMMIT_CACHED_DISK_NAME --format='value(DESCRIPTION)')"
          fi

          # Try to find an image generated from the main branch
          MAIN_CACHED_DISK_NAME=$(gcloud compute images list --filter="status=READY AND name~${DISK_PREFIX}-main-[0-9a-f]+-v${LOCAL_STATE_VERSION}-${NETWORK}-${{ inputs.disk_suffix }}" --format="value(NAME)" --sort-by=~creationTimestamp --limit=1)
          echo "main Disk: $MAIN_CACHED_DISK_NAME"
          if [[ -n "$MAIN_CACHED_DISK_NAME" ]]; then
              echo "Description: $(gcloud compute images describe $MAIN_CACHED_DISK_NAME --format='value(DESCRIPTION)')"
          fi

          # Try to find an image generated from any other branch
          ANY_CACHED_DISK_NAME=$(gcloud compute images list --filter="status=READY AND name~${DISK_PREFIX}-.+-[0-9a-f]+-v${LOCAL_STATE_VERSION}-${NETWORK}-${{ inputs.disk_suffix }}" --format="value(NAME)" --sort-by=~creationTimestamp --limit=1)
          echo "any branch Disk: $ANY_CACHED_DISK_NAME"
          if [[ -n "$ANY_CACHED_DISK_NAME" ]]; then
              echo "Description: $(gcloud compute images describe $ANY_CACHED_DISK_NAME --format='value(DESCRIPTION)')"
          fi

          # Select a cached disk based on the job settings
          CACHED_DISK_NAME="$COMMIT_CACHED_DISK_NAME"
          if [[ -z "$CACHED_DISK_NAME" ]] && [[ "${{ inputs.prefer_main_cached_state }}" == "true" ]]; then
              echo "Preferring main branch cached state to other branches..."
              CACHED_DISK_NAME="$MAIN_CACHED_DISK_NAME"
          fi
          if [[ -z "$CACHED_DISK_NAME" ]]; then
              CACHED_DISK_NAME="$ANY_CACHED_DISK_NAME"
          fi

          if [[ -z "$CACHED_DISK_NAME" ]]; then
              echo "No cached state disk available"
              echo "Expected ${COMMIT_DISK_PREFIX}"
              echo "Also searched for cached disks from other branches"
              echo "Cached state test jobs must depend on the cached state rebuild job"
              exit 1
          fi

          echo "Selected Disk: $CACHED_DISK_NAME"
          echo "cached_disk_name=$CACHED_DISK_NAME" >> "$GITHUB_OUTPUT"

          echo "STATE_VERSION=$LOCAL_STATE_VERSION" >> "$GITHUB_ENV"
          echo "CACHED_DISK_NAME=$CACHED_DISK_NAME" >> "$GITHUB_ENV"
          echo "DISK_OPTION=image=$CACHED_DISK_NAME," >> "$GITHUB_ENV"

      # Create a Compute Engine virtual machine and attach a cached state disk using the
      # $CACHED_DISK_NAME variable as the source image to populate the disk cached state
      # if the test needs it.
      - name: Create ${{ inputs.test_id }} GCP compute instance
        id: create-instance
        shell: /usr/bin/bash -ex {0}
        run: |
          gcloud compute instances create-with-container "${{ inputs.test_id }}-${{ env.GITHUB_REF_SLUG_URL }}-${{ env.GITHUB_SHA_SHORT }}" \
          --boot-disk-size 50GB \
          --boot-disk-type pd-ssd \
          --image-project=cos-cloud \
          --image-family=cos-stable \
<<<<<<< HEAD
          --create-disk=${DISK_OPTION}name="${{ inputs.test_id }}-${{ env.GITHUB_SHA_SHORT }}",device-name="${{ inputs.test_id }}-${{ env.GITHUB_SHA_SHORT }}",size=300GB,type=pd-ssd \
=======
          --create-disk=image=${{ env.CACHED_DISK_NAME }},name="${{ inputs.test_id }}-${{ env.GITHUB_SHA_SHORT }}",device-name="${{ inputs.test_id }}-${{ env.GITHUB_SHA_SHORT }}",size=400GB,type=pd-ssd \
>>>>>>> eac74b8e
          --container-image=gcr.io/google-containers/busybox \
          --machine-type ${{ vars.GCP_LARGE_MACHINE }} \
          --network-interface=subnet=${{ vars.GCP_SUBNETWORK }} \
          --scopes cloud-platform \
          --metadata=google-monitoring-enabled=TRUE,google-logging-enabled=TRUE \
          --metadata-from-file=startup-script=.github/workflows/scripts/gcp-vm-startup-script.sh \
          --labels=app=${{ inputs.app_name }},environment=test,network=${NETWORK},github_ref=${{ env.GITHUB_REF_SLUG_URL }},test=${{ inputs.test_id }} \
          --tags ${{ inputs.app_name }} \
          --zone ${{ vars.GCP_ZONE }}
<<<<<<< HEAD

      # Format the mounted disk if the test doesn't use a cached state.
      - name: Format ${{ inputs.test_id }} volume
        if: ${{ !inputs.needs_zebra_state && !inputs.needs_lwd_state }}
        shell: /usr/bin/bash -ex {0}
        run: |
          gcloud compute ssh ${{ inputs.test_id }}-${{ env.GITHUB_REF_SLUG_URL }}-${{ env.GITHUB_SHA_SHORT }} \
          --zone ${{ vars.GCP_ZONE }} \
          --ssh-flag="-o ServerAliveInterval=5" \
          --ssh-flag="-o ConnectionAttempts=20" \
          --ssh-flag="-o ConnectTimeout=5" \
          --command \
          "\
          while sudo lsof /dev/sdb; do \
            echo 'Waiting for /dev/sdb to be free...'; \
            sleep 10; \
          done; \
          sudo mkfs.ext4 -v /dev/sdb \
          "
=======
>>>>>>> eac74b8e

      # Launch the test with the previously created disk or cached state.
      #
<<<<<<< HEAD
      # This step uses a $MOUNT_FLAGS variable to mount the disk to the docker container.
      # If the test needs Lightwalletd state, we add the Lightwalletd state mount to the $MOUNT_FLAGS variable.
=======
      # The disk mounted in the VM is located at /dev/$DISK_NAME, we mount the root `/` of this disk to the docker
      # container in one path:
      # - /var/cache/zebrad-cache -> ${{ inputs.root_state_path }}/${{ inputs.zebra_state_dir }} -> $ZEBRA_CACHED_STATE_DIR
      #
      # This path must match the variable used by the tests in Rust, which are also set in
      # `ci-unit-tests-docker.yml` to be able to run this tests.
      #
      # Although we're mounting the disk root, Zebra will only respect the values from
      # $ZEBRA_CACHED_STATE_DIR. The inputs like ${{ inputs.zebra_state_dir }} are only used
      # to match that variable paths.
      - name: Launch ${{ inputs.test_id }} test
        # This step only runs for tests that just read or write a Zebra state.
        #
        # lightwalletd-full-sync reads Zebra and writes lwd, so it is handled specially.
        # TODO: we should find a better logic for this use cases
        if: ${{ (inputs.needs_zebra_state && !inputs.needs_lwd_state) && inputs.test_id != 'lwd-full-sync' }}
        shell: /usr/bin/bash -exo pipefail {0}
        run: |
          gcloud compute ssh ${{ inputs.test_id }}-${{ env.GITHUB_REF_SLUG_URL }}-${{ env.GITHUB_SHA_SHORT }} \
          --zone ${{ vars.GCP_ZONE }} \
          --ssh-flag="-o ServerAliveInterval=5" \
          --ssh-flag="-o ConnectionAttempts=20" \
          --ssh-flag="-o ConnectTimeout=5" \
          --command=' \
          set -ex;
          # Extract the correct disk name based on the device-name
          export DISK_NAME=$(ls -l /dev/disk/by-id | grep -oE "google-${{ inputs.test_id }}-${{ env.GITHUB_SHA_SHORT }} -> ../../[^ ]+" | grep -oE "/[^/]+$" | cut -c 2-); \

          sudo docker run \
          --name ${{ inputs.test_id }} \
          --tty \
          --detach \
          ${{ inputs.test_variables }} \
          --mount type=volume,volume-driver=local,volume-opt=device=/dev/$DISK_NAME,volume-opt=type=ext4,dst=${{ inputs.root_state_path }}/${{ inputs.zebra_state_dir }} \
          ${{ vars.GAR_BASE }}/${{ vars.CI_IMAGE_NAME }}:sha-${{ env.GITHUB_SHA_SHORT }} \
          '

      # Show debug logs if previous job failed
      - name: Show debug logs if previous job failed
        if: ${{ failure() && (inputs.needs_zebra_state && !inputs.needs_lwd_state) && inputs.test_id != 'lwd-full-sync' }}
        shell: /usr/bin/bash -exo pipefail {0}
        run: |
          gcloud compute ssh ${{ inputs.test_id }}-${{ env.GITHUB_REF_SLUG_URL }}-${{ env.GITHUB_SHA_SHORT }} \
          --zone ${{ vars.GCP_ZONE }} \
          --ssh-flag="-o ServerAliveInterval=5" \
          --ssh-flag="-o ConnectionAttempts=20" \
          --ssh-flag="-o ConnectTimeout=5" \
          --command=' \
          lsblk;
          sudo lsof /dev/$DISK_NAME;
          sudo dmesg;
          sudo journalctl -b \
          '

      # Launch the test with the previously created Lightwalletd and Zebra cached state.
      # Each test runs one of the "Launch test" steps, and skips the other.
>>>>>>> eac74b8e
      #
      # SSH into the just created VM, and create a Docker container to run the incoming test
      # from ${{ inputs.test_id }}, then mount the sudo docker volume created in the previous job.
      #
      # In this step we're using the same disk for simplicity, as mounting multiple disks to the
      # VM and to the container might require more steps in this workflow, and additional
      # considerations.
      #
<<<<<<< HEAD
      # The disk mounted in the VM is located at /dev/sdb, we mount the root `/` of this disk to the docker
      # container, and might have two different paths (if lightwalletd state is needed):
=======
      # The disk mounted in the VM is located at /dev/$DISK_NAME, we want the root `/` of this disk to be
      # available in the docker container at two different paths:
>>>>>>> eac74b8e
      # - /var/cache/zebrad-cache -> ${{ inputs.root_state_path }}/${{ inputs.zebra_state_dir }} -> $ZEBRA_CACHED_STATE_DIR
      # - /var/cache/lwd-cache -> ${{ inputs.root_state_path }}/${{ inputs.lwd_state_dir }} -> $LIGHTWALLETD_DATA_DIR
      #
      # Currently we do this by mounting the same disk at both paths.
      #
      # This doesn't cause any path conflicts, because Zebra and lightwalletd create different
      # subdirectories for their data. (But Zebra, lightwalletd, and the test harness must not
      # delete the whole cache directory.)
      #
      # This path must match the variable used by the tests in Rust, which are also set in
      # `ci-unit-tests-docker.yml` to be able to run this tests.
      #
      # Although we're mounting the disk root to both directories, Zebra and Lightwalletd
      # will only respect the values from $ZEBRA_CACHED_STATE_DIR and $LIGHTWALLETD_DATA_DIR,
      # the inputs like ${{ inputs.zebra_state_dir }} and ${{ inputs.lwd_state_dir }}
      # are only used to match those variables paths.
      - name: Launch ${{ inputs.test_id }} test
<<<<<<< HEAD
        shell: /usr/bin/bash -ex {0}
=======
        # This step only runs for tests that read or write Lightwalletd and Zebra states.
        #
        # lightwalletd-full-sync reads Zebra and writes lwd, so it is handled specially.
        # TODO: we should find a better logic for this use cases
        if: ${{ (inputs.needs_zebra_state && inputs.needs_lwd_state) || inputs.test_id == 'lwd-full-sync' }}
        shell: /usr/bin/bash -exo pipefail {0}
>>>>>>> eac74b8e
        run: |
          MOUNT_FLAGS="--mount type=volume,volume-driver=local,volume-opt=device=/dev/sdb,volume-opt=type=ext4,dst=${{ inputs.root_state_path }}/${{ inputs.zebra_state_dir }}"

          # Check if we need to mount for Lightwalletd state
          if [[ "${{ inputs.needs_lwd_state }}" == "true" || "${{ inputs.test_id }}" == "lwd-full-sync" ]]; then
            MOUNT_FLAGS="$MOUNT_FLAGS --mount type=volume,volume-driver=local,volume-opt=device=/dev/sdb,volume-opt=type=ext4,dst=${{ inputs.root_state_path }}/${{ inputs.lwd_state_dir }}"
          fi

          gcloud compute ssh ${{ inputs.test_id }}-${{ env.GITHUB_REF_SLUG_URL }}-${{ env.GITHUB_SHA_SHORT }} \
          --zone ${{ vars.GCP_ZONE }} \
          --ssh-flag="-o ServerAliveInterval=5" \
          --ssh-flag="-o ConnectionAttempts=20" \
          --ssh-flag="-o ConnectTimeout=5" \
<<<<<<< HEAD
          --command \
          "\
=======
          --command=' \
          set -ex;
          # Extract the correct disk name based on the device-name
          export DISK_NAME=$(ls -l /dev/disk/by-id | grep -oE "google-${{ inputs.test_id }}-${{ env.GITHUB_SHA_SHORT }} -> ../../[^ ]+" | grep -oE "/[^/]+$" | cut -c 2-); \

>>>>>>> eac74b8e
          sudo docker run \
          --name ${{ inputs.test_id }} \
          --tty \
          --detach \
          ${{ inputs.test_variables }} \
<<<<<<< HEAD
          ${MOUNT_FLAGS} \
=======
          --mount type=volume,volume-driver=local,volume-opt=device=/dev/$DISK_NAME,volume-opt=type=ext4,dst=${{ inputs.root_state_path }}/${{ inputs.zebra_state_dir }} \
          --mount type=volume,volume-driver=local,volume-opt=device=/dev/$DISK_NAME,volume-opt=type=ext4,dst=${{ inputs.root_state_path }}/${{ inputs.lwd_state_dir }} \
>>>>>>> eac74b8e
          ${{ vars.GAR_BASE }}/${{ vars.CI_IMAGE_NAME }}:sha-${{ env.GITHUB_SHA_SHORT }} \
          '

      # Show debug logs if previous job failed
      - name: Show debug logs if previous job failed
        if: ${{ failure() && (inputs.needs_zebra_state && inputs.needs_lwd_state) || inputs.test_id == 'lwd-full-sync' }}
        shell: /usr/bin/bash -exo pipefail {0}
        run: |
          gcloud compute ssh ${{ inputs.test_id }}-${{ env.GITHUB_REF_SLUG_URL }}-${{ env.GITHUB_SHA_SHORT }} \
          --zone ${{ vars.GCP_ZONE }} \
          --ssh-flag="-o ServerAliveInterval=5" \
          --ssh-flag="-o ConnectionAttempts=20" \
          --ssh-flag="-o ConnectTimeout=5" \
          --command=' \
          lsblk;
          sudo lsof /dev/$DISK_NAME;
          sudo dmesg;
          sudo journalctl -b \
          '

<<<<<<< HEAD
=======
  # Show all the test logs, then follow the logs of the test we just launched, until it finishes.
  # Then check the result of the test.
  #
  # If `inputs.is_long_test` is `true`, the timeout is 5 days, otherwise it's 3 hours.
  test-result:
    name: Run ${{ inputs.test_id }} test
    # We run exactly one of without-cached-state or with-cached-state, and we always skip the other one.
    needs: [ launch-with-cached-state, launch-without-cached-state ]
    # If the previous job fails, we also want to run and fail this job,
    # so that the branch protection rule fails in Mergify and GitHub.
    if: ${{ !cancelled() }}
    timeout-minutes: ${{ inputs.is_long_test && 7200 || 180 }}
    runs-on: zfnd-runners
    permissions:
      contents: 'read'
      id-token: 'write'
    steps:
      - uses: actions/checkout@v4.1.0
        with:
          persist-credentials: false
          fetch-depth: '2'

      - name: Inject slug/short variables
        uses: rlespinasse/github-slug-action@v4
        with:
          short-length: 7

      # Install our SSH secret
      - name: Install private SSH key
        uses: shimataro/ssh-key-action@v2.5.1
        with:
          key: ${{ secrets.GCP_SSH_PRIVATE_KEY }}
          name: google_compute_engine
          known_hosts: unnecessary

      - name: Generate public SSH key
        run: |
          sudo apt-get update && sudo apt-get -qq install -y --no-install-recommends openssh-client
          ssh-keygen -y -f ~/.ssh/google_compute_engine > ~/.ssh/google_compute_engine.pub

      # Setup gcloud CLI
      - name: Authenticate to Google Cloud
        id: auth
        uses: google-github-actions/auth@v1.1.1
        with:
          retries: '3'
          workload_identity_provider: '${{ vars.GCP_WIF }}'
          service_account: '${{ vars.GCP_DEPLOYMENTS_SA }}'

      - name: Set up Cloud SDK
        uses: google-github-actions/setup-gcloud@v1.1.1

>>>>>>> eac74b8e
      # Show all the logs since the container launched,
      # following until we see zebrad startup messages.
      #
      # This check limits the number of log lines, so tests running on the wrong network don't
      # run until the job timeout. If Zebra does a complete recompile, there are a few hundred log
      # lines before the startup logs. So that's what we use here.
      #
      # The log pipeline ignores the exit status of `docker logs`.
      # It also ignores the expected 'broken pipe' error from `tee`,
      # which happens when `grep` finds a matching output and moves on to the next job.
      #
      # Errors in the tests are caught by the final test status job.
      - name: Check startup logs for ${{ inputs.test_id }}
        shell: /usr/bin/bash -exo pipefail {0}
        run: |
          gcloud compute ssh ${{ inputs.test_id }}-${{ env.GITHUB_REF_SLUG_URL }}-${{ env.GITHUB_SHA_SHORT }} \
          --zone ${{ vars.GCP_ZONE }} \
          --ssh-flag="-o ServerAliveInterval=5" \
          --ssh-flag="-o ConnectionAttempts=20" \
          --ssh-flag="-o ConnectTimeout=5" \
          --command=' \
          trap "" PIPE;

          # Temporarily disable "set -e" to handle the broken pipe error gracefully
          set +e;
          sudo docker logs \
          --tail all \
          --follow \
          ${{ inputs.test_id }} | \
          head -700 | \
          tee --output-error=exit-nopipe /dev/stderr | \
          grep --max-count=1 --extended-regexp --color=always \
          "Zcash network: ${{ inputs.network }}"; \
          '

      # Check that the container executed at least 1 Rust test harness test, and that all tests passed.
      # Then wait for the container to finish, and exit with the test's exit status.
      # Also shows all the test logs.
      #
      # If the container has already finished, `docker wait` should return its status.
      # But sometimes this doesn't work, so we use `docker inspect` as a fallback.
      #
      # `docker wait` prints the container exit status as a string, but we need to exit the `ssh` command
      # with that status.
      # (`docker wait` can also wait for multiple containers, but we only ever wait for a single container.)
      - name: Result of ${{ inputs.test_id }} test
        shell: /usr/bin/bash -exo pipefail {0}
        run: |
          gcloud compute ssh ${{ inputs.test_id }}-${{ env.GITHUB_REF_SLUG_URL }}-${{ env.GITHUB_SHA_SHORT }} \
          --zone ${{ vars.GCP_ZONE }} \
          --ssh-flag="-o ServerAliveInterval=5" \
          --ssh-flag="-o ConnectionAttempts=20" \
          --ssh-flag="-o ConnectTimeout=5" \
          --command=' \
<<<<<<< HEAD
=======
          trap "" PIPE;

          # Temporarily disable "set -e" to handle the broken pipe error gracefully
          set +e;
>>>>>>> eac74b8e
          sudo docker logs \
          --tail all \
          --follow \
          ${{ inputs.test_id }} | \
          tee --output-error=exit-nopipe /dev/stderr | \
          grep --max-count=1 --extended-regexp --color=always \
          "test result: .*ok.* [1-9][0-9]* passed.*finished in";
          LOGS_EXIT_STATUS=$?;
          set -e;

          EXIT_STATUS=$(sudo docker wait ${{ inputs.test_id }} || echo "Error retrieving exit status");
          echo "sudo docker exit status: $EXIT_STATUS";

          # If grep found the pattern, exit with the Docker container"s exit status
          if [ $LOGS_EXIT_STATUS -eq 0 ]; then
              exit $EXIT_STATUS;
          fi

          # Handle other potential errors here
          echo "An error occurred while processing the logs.";
          exit 1; \
          '

  # create a state image from the instance's state disk, if requested by the caller
  create-state-image:
    name: Create ${{ inputs.test_id }} cached state image
    runs-on: ubuntu-latest
    needs: [ test-result ]
    # We run exactly one of without-cached-state or with-cached-state, and we always skip the other one.
    # Normally, if a job is skipped, all the jobs that depend on it are also skipped.
    # So we need to override the default success() check to make this job run.
    if: ${{ !cancelled() && !failure() && (inputs.saves_to_disk || inputs.force_save_to_disk) }}
    permissions:
      contents: 'read'
      id-token: 'write'
    steps:
      - uses: actions/checkout@v4.1.0
        with:
          persist-credentials: false
          fetch-depth: '2'
      - uses: r7kamura/rust-problem-matchers@v1.4.0

      - name: Inject slug/short variables
        uses: rlespinasse/github-slug-action@v4
        with:
          short-length: 7

      # Performs formatting on disk name components.
      #
      # Disk images in GCP are required to be in lowercase, but the blockchain network
      # uses sentence case, so we need to downcase ${{ inputs.network }}.
      #
      # Disk image names in GCP are limited to 63 characters, so we need to limit
      # branch names to 12 characters.
      #
      # Passes ${{ inputs.network }} to subsequent steps using $NETWORK env variable.
      # Passes ${{ env.GITHUB_REF_SLUG_URL }} to subsequent steps using $SHORT_GITHUB_REF env variable.
      - name: Format network name and branch name for disks
        run: |
          NETWORK_CAPS="${{ inputs.network }}"
          echo "NETWORK=${NETWORK_CAPS,,}" >> "$GITHUB_ENV"
          LONG_GITHUB_REF="${{ env.GITHUB_REF_SLUG_URL }}"
          echo "SHORT_GITHUB_REF=${LONG_GITHUB_REF:0:12}" >> "$GITHUB_ENV"

      # Install our SSH secret
      - name: Install private SSH key
        uses: shimataro/ssh-key-action@v2.5.1
        with:
          key: ${{ secrets.GCP_SSH_PRIVATE_KEY }}
          name: google_compute_engine
          known_hosts: unnecessary

      - name: Generate public SSH key
        run: |
          sudo apt-get update && sudo apt-get -qq install -y --no-install-recommends openssh-client
          ssh-keygen -y -f ~/.ssh/google_compute_engine > ~/.ssh/google_compute_engine.pub

      # Setup gcloud CLI
      - name: Authenticate to Google Cloud
        id: auth
        uses: google-github-actions/auth@v1.1.1
        with:
          workload_identity_provider: '${{ vars.GCP_WIF }}'
          service_account: '${{ vars.GCP_DEPLOYMENTS_SA }}'

      - name: Set up Cloud SDK
        uses: google-github-actions/setup-gcloud@v1.1.1

      # Get the state version from the local constants.rs file to be used in the image creation,
      # as the state version is part of the disk image name.
      #
      # Passes the state version to subsequent steps using $STATE_VERSION env variable
      - name: Get state version from constants.rs
        run: |
          LOCAL_STATE_VERSION=$(grep -oE "DATABASE_FORMAT_VERSION: .* [0-9]+" $GITHUB_WORKSPACE/zebra-state/src/constants.rs | grep -oE "[0-9]+" | tail -n1)
          echo "STATE_VERSION: $LOCAL_STATE_VERSION"

          echo "STATE_VERSION=$LOCAL_STATE_VERSION" >> "$GITHUB_ENV"

      # Sets the $UPDATE_SUFFIX env var to "-u" if updating a previous cached state,
      # and the empty string otherwise.
      #
      # Also sets a unique date and time suffix $TIME_SUFFIX.
      - name: Set update and time suffixes
        run: |
          UPDATE_SUFFIX=""

          if [[ "${{ inputs.needs_zebra_state }}" == "true" ]] && [[ "${{ inputs.app_name }}" == "zebrad" ]]; then
              UPDATE_SUFFIX="-u"
          fi

          # TODO: find a better logic for the lwd-full-sync case
          if [[ "${{ inputs.needs_lwd_state }}" == "true" ]] && [[ "${{ inputs.app_name }}" == "lightwalletd" ]] && [[ "${{ inputs.test_id }}" != 'lwd-full-sync' ]]; then
              UPDATE_SUFFIX="-u"
          fi

          # We're going to delete old images after a few days, so we only need the time here
          TIME_SUFFIX=$(date '+%H%M%S' --utc)

          echo "UPDATE_SUFFIX=$UPDATE_SUFFIX" >> "$GITHUB_ENV"
          echo "TIME_SUFFIX=$TIME_SUFFIX" >> "$GITHUB_ENV"

      # Get the full initial and running database versions from the test logs.
      # These versions are used as part of the disk description and labels.
      #
      # If these versions are missing from the logs, the job fails.
      #
      # Typically, the database versions are around line 20 in the logs..
      # But we check the first 1000 log lines, just in case the test harness recompiles all the
      # dependencies before running the test. (This can happen if the cache is invalid.)
      #
      # Passes the versions to subsequent steps using the $INITIAL_DISK_DB_VERSION,
      # $RUNNING_DB_VERSION, and $DB_VERSION_SUMMARY env variables.
      - name: Get database versions from logs
        shell: /usr/bin/bash -exo pipefail {0}
        run: |
          INITIAL_DISK_DB_VERSION=""
          RUNNING_DB_VERSION=""
          DB_VERSION_SUMMARY=""

          DOCKER_LOGS=$( \
          gcloud compute ssh ${{ inputs.test_id }}-${{ env.GITHUB_REF_SLUG_URL }}-${{ env.GITHUB_SHA_SHORT }} \
          --zone ${{ vars.GCP_ZONE }} \
          --ssh-flag="-o ServerAliveInterval=5" \
          --ssh-flag="-o ConnectionAttempts=20" \
          --ssh-flag="-o ConnectTimeout=5" \
          --command=' \
          sudo docker logs ${{ inputs.test_id }} | head -1000 \
          ')

          # either a semantic version or "creating new database"
          INITIAL_DISK_DB_VERSION=$( \
          echo "$DOCKER_LOGS" | \
          grep --extended-regexp --only-matching 'initial disk state version: [0-9a-z\.]+' | \
          grep --extended-regexp --only-matching '[0-9a-z\.]+' | \
          tail -1 || \
          [[ $? == 1 ]] \
          )

          if [[ -z "$INITIAL_DISK_DB_VERSION" ]]; then
              echo "Checked logs:"
              echo ""
              echo "$DOCKER_LOGS"
              echo ""
              echo "Missing initial disk database version in logs: $INITIAL_DISK_DB_VERSION"
              # Fail the tests, because Zebra didn't log the initial disk database version,
              # or the regex in this step is wrong.
              false
          fi

          if [[ "$INITIAL_DISK_DB_VERSION" = "creating.new.database" ]]; then
              INITIAL_DISK_DB_VERSION="new"
          else
              INITIAL_DISK_DB_VERSION="v${INITIAL_DISK_DB_VERSION//./-}"
          fi

          echo "Found initial disk database version in logs: $INITIAL_DISK_DB_VERSION"
          echo "INITIAL_DISK_DB_VERSION=$INITIAL_DISK_DB_VERSION" >> "$GITHUB_ENV"

          RUNNING_DB_VERSION=$( \
          echo "$DOCKER_LOGS" | \
          grep --extended-regexp --only-matching 'running state version: [0-9\.]+' | \
          grep --extended-regexp --only-matching '[0-9\.]+' | \
          tail -1 || \
          [[ $? == 1 ]] \
          )

          if [[ -z "$RUNNING_DB_VERSION" ]]; then
              echo "Checked logs:"
              echo ""
              echo "$DOCKER_LOGS"
              echo ""
              echo "Missing running database version in logs: $RUNNING_DB_VERSION"
              # Fail the tests, because Zebra didn't log the running database version,
              # or the regex in this step is wrong.
              false
          fi

          RUNNING_DB_VERSION="v${RUNNING_DB_VERSION//./-}"
          echo "Found running database version in logs: $RUNNING_DB_VERSION"
          echo "RUNNING_DB_VERSION=$RUNNING_DB_VERSION" >> "$GITHUB_ENV"

          if [[ "$INITIAL_DISK_DB_VERSION" = "$RUNNING_DB_VERSION" ]]; then
              DB_VERSION_SUMMARY="$RUNNING_DB_VERSION"
          elif [[ "$INITIAL_DISK_DB_VERSION" = "new" ]]; then
              DB_VERSION_SUMMARY="$RUNNING_DB_VERSION in new database"
          else
              DB_VERSION_SUMMARY="$INITIAL_DISK_DB_VERSION changing to $RUNNING_DB_VERSION"
          fi

          echo "Summarised database versions from logs: $DB_VERSION_SUMMARY"
          echo "DB_VERSION_SUMMARY=$DB_VERSION_SUMMARY" >> "$GITHUB_ENV"

      # Get the sync height from the test logs, which is later used as part of the
      # disk description and labels.
      #
      # The regex used to grep the sync height is provided by ${{ inputs.height_grep_text }},
      # this allows to dynamically change the height as needed by different situations or
      # based on the logs output from different tests.
      #
      # If the sync height is missing from the logs, the job fails.
      #
      # Passes the sync height to subsequent steps using the $SYNC_HEIGHT env variable.
      - name: Get sync height from logs
        shell: /usr/bin/bash -exo pipefail {0}
        run: |
          SYNC_HEIGHT=""

          DOCKER_LOGS=$( \
          gcloud compute ssh ${{ inputs.test_id }}-${{ env.GITHUB_REF_SLUG_URL }}-${{ env.GITHUB_SHA_SHORT }} \
          --zone ${{ vars.GCP_ZONE }} \
          --ssh-flag="-o ServerAliveInterval=5" \
          --ssh-flag="-o ConnectionAttempts=20" \
          --ssh-flag="-o ConnectTimeout=5" \
          --command=' \
          sudo docker logs ${{ inputs.test_id }} --tail 200 \
          ')

          SYNC_HEIGHT=$( \
          echo "$DOCKER_LOGS" | \
          grep --extended-regexp --only-matching '${{ inputs.height_grep_text }}[0-9]+' | \
          grep --extended-regexp --only-matching '[0-9]+' | \
          tail -1 || \
          [[ $? == 1 ]] \
          )

          if [[ -z "$SYNC_HEIGHT" ]]; then
              echo "Checked logs:"
              echo ""
              echo "$DOCKER_LOGS"
              echo ""
              echo "Missing sync height in logs: $SYNC_HEIGHT"
              # Fail the tests, because Zebra and lightwalletd didn't log their sync heights,
              # or the CI workflow sync height regex is wrong.
              false
          fi

          echo "Found sync height in logs: $SYNC_HEIGHT"
          echo "SYNC_HEIGHT=$SYNC_HEIGHT" >> "$GITHUB_ENV"

      # Get the original cached state height from google cloud.
      #
      # If the height is missing from the image labels, uses zero instead.
      #
      # TODO: fail the job if needs_zebra_state but the height is missing
      #       we can make this change after all the old images have been deleted, this should happen around 15 September 2022
      #       we'll also need to do a manual checkpoint rebuild before opening the PR for this change
      #
      # Passes the original height to subsequent steps using $ORIGINAL_HEIGHT env variable.
      - name: Get original cached state height from google cloud
        run: |
          ORIGINAL_HEIGHT="0"
          ORIGINAL_DISK_NAME="${{ format('{0}', needs.test-result.outputs.cached_disk_name) }}"

          if [[ -n "$ORIGINAL_DISK_NAME" ]]; then
              ORIGINAL_HEIGHT=$(gcloud compute images list --filter="status=READY AND name=$ORIGINAL_DISK_NAME" --format="value(labels.height)")
              ORIGINAL_HEIGHT=${ORIGINAL_HEIGHT:-0}
              echo "$ORIGINAL_DISK_NAME height: $ORIGINAL_HEIGHT"
          else
              ORIGINAL_DISK_NAME="new-disk"
              echo "newly created disk, original height set to 0"
          fi

          echo "ORIGINAL_HEIGHT=$ORIGINAL_HEIGHT" >> "$GITHUB_ENV"
          echo "ORIGINAL_DISK_NAME=$ORIGINAL_DISK_NAME" >> "$GITHUB_ENV"

      # Create an image from the state disk, which will be used for any tests that start
      # after it is created. These tests can be in the same workflow, or in a different PR.
      #
      # Using the newest image makes future jobs faster, because it is closer to the chain tip.
      #
      # Skips creating updated images if the original image is less than $CACHED_STATE_UPDATE_LIMIT behind the current tip.
      # Full sync images are always created.
      #
      # The image can contain:
      # - Zebra cached state, or
      # - Zebra + lightwalletd cached state.
      # Which cached state is being saved to the disk is defined by ${{ inputs.disk_prefix }}.
      #
      # Google Cloud doesn't have an atomic image replacement operation.
      # We don't want to delete and re-create the image, because that causes a ~5 minute
      # window where might be no recent image. So we add an extra image with a unique name,
      # which gets selected because it has a later creation time.
      # This also simplifies the process of deleting old images,
      # because we don't have to worry about accidentally deleting all the images.
      #
      # The timestamp makes images from the same commit unique,
      # as long as they don't finish in the same second.
      # (This is unlikely, because each image created by a workflow has a different name.)
      #
      # The image name must also be 63 characters or less.
      #
      # Force the image creation (--force) as the disk is still attached even though is not being
      # used by the container.
      - name: Create image from state disk
        run: |
          MINIMUM_UPDATE_HEIGHT=$((ORIGINAL_HEIGHT+CACHED_STATE_UPDATE_LIMIT))
          if [[ -z "$UPDATE_SUFFIX" ]] || [[ "$SYNC_HEIGHT" -gt "$MINIMUM_UPDATE_HEIGHT" ]] || [[ "${{ inputs.force_save_to_disk }}" == "true" ]]; then
             gcloud compute images create \
              "${{ inputs.disk_prefix }}-${SHORT_GITHUB_REF}-${{ env.GITHUB_SHA_SHORT }}-v${{ env.STATE_VERSION }}-${NETWORK}-${{ inputs.disk_suffix }}${UPDATE_SUFFIX}-${TIME_SUFFIX}" \
              --force \
              --source-disk=${{ inputs.test_id }}-${{ env.GITHUB_SHA_SHORT }} \
              --source-disk-zone=${{ vars.GCP_ZONE }} \
              --storage-location=us \
              --description="Created from commit ${{ env.GITHUB_SHA_SHORT }} with height ${{ env.SYNC_HEIGHT }} and database format ${{ env.DB_VERSION_SUMMARY }}" \
              --labels="height=${{ env.SYNC_HEIGHT }},purpose=${{ inputs.disk_prefix }},commit=${{ env.GITHUB_SHA_SHORT }},state-version=${{ env.STATE_VERSION }},state-running-version=${RUNNING_DB_VERSION},initial-state-disk-version=${INITIAL_DISK_DB_VERSION},network=${NETWORK},target-height-kind=${{ inputs.disk_suffix }},update-flag=${UPDATE_SUFFIX},force-save=${{ inputs.force_save_to_disk }},updated-from-height=${ORIGINAL_HEIGHT},updated-from-disk=${ORIGINAL_DISK_NAME},test-id=${{ inputs.test_id }},app-name=${{ inputs.app_name }}"
          else
              echo "Skipped cached state update because the new sync height $SYNC_HEIGHT was less than $CACHED_STATE_UPDATE_LIMIT blocks above the original height $ORIGINAL_HEIGHT of $ORIGINAL_DISK_NAME"
          fi

  # delete the Google Cloud instance for this test
  delete-instance:
    name: Delete ${{ inputs.test_id }} instance
    runs-on: ubuntu-latest
    needs: [ create-state-image ]
    # If a disk generation step timeouts (+6 hours) the previous job (creating the image) will be skipped.
    # Even if the instance continues running, no image will be created, so it's better to delete it.
    if: always()
    continue-on-error: true
    permissions:
      contents: 'read'
      id-token: 'write'
    steps:
      - uses: actions/checkout@v4.1.0
        with:
          persist-credentials: false
          fetch-depth: '2'
      - uses: r7kamura/rust-problem-matchers@v1.4.0

      - name: Inject slug/short variables
        uses: rlespinasse/github-slug-action@v4
        with:
          short-length: 7

      # Setup gcloud CLI
      - name: Authenticate to Google Cloud
        id: auth
        uses: google-github-actions/auth@v1.1.1
        with:
          workload_identity_provider: '${{ vars.GCP_WIF }}'
          service_account: '${{ vars.GCP_DEPLOYMENTS_SA }}'

      - name: Set up Cloud SDK
        uses: google-github-actions/setup-gcloud@v1.1.1

      # Deletes the instances that has been recently deployed in the actual commit after all
      # previous jobs have run, no matter the outcome of the job.
      - name: Delete test instance
        continue-on-error: true
        run: |
          INSTANCE=$(gcloud compute instances list --filter=${{ inputs.test_id }}-${{ env.GITHUB_REF_SLUG_URL }}-${{ env.GITHUB_SHA_SHORT }} --format='value(NAME)')
          if [ -z "${INSTANCE}" ]; then
            echo "No instance to delete"
          else
            gcloud compute instances delete "${INSTANCE}" --zone "${{ vars.GCP_ZONE }}" --delete-disks all --quiet
          fi<|MERGE_RESOLUTION|>--- conflicted
+++ resolved
@@ -104,154 +104,12 @@
   CACHED_STATE_UPDATE_LIMIT: 576
 
 jobs:
-<<<<<<< HEAD
   # Show all the test logs, then follow the logs of the test we just launched, until it finishes.
   # Then check the result of the test.
   #
   # If `inputs.is_long_test` is `true`, the timeout is 5 days, otherwise it's 3 hours.
   test-result:
     name: Run ${{ inputs.test_id }} test
-=======
-  # set up and launch the test, if it doesn't use any cached state
-  # each test runs one of the *-with/without-cached-state job series, and skips the other
-  launch-without-cached-state:
-    name: Launch ${{ inputs.test_id }} test
-    if: ${{ !inputs.needs_zebra_state }}
-    runs-on: zfnd-runners
-    permissions:
-      contents: 'read'
-      id-token: 'write'
-    steps:
-      - uses: actions/checkout@v4.1.0
-        with:
-          persist-credentials: false
-          fetch-depth: '2'
-      - uses: r7kamura/rust-problem-matchers@v1.4.0
-
-      - name: Inject slug/short variables
-        uses: rlespinasse/github-slug-action@v4
-        with:
-          short-length: 7
-
-      # Makes the Zcash network name lowercase.
-      #
-      # Labels in GCP are required to be in lowercase, but the blockchain network
-      # uses sentence case, so we need to downcase ${{ inputs.network }}.
-      #
-      # Passes ${{ inputs.network }} to subsequent steps using $NETWORK env variable.
-      - name: Downcase network name for labels
-        run: |
-          NETWORK_CAPS="${{ inputs.network }}"
-          echo "NETWORK=${NETWORK_CAPS,,}" >> "$GITHUB_ENV"
-
-      # Install our SSH secret
-      - name: Install private SSH key
-        uses: shimataro/ssh-key-action@v2.5.1
-        with:
-          key: ${{ secrets.GCP_SSH_PRIVATE_KEY }}
-          name: google_compute_engine
-          known_hosts: unnecessary
-
-      - name: Generate public SSH key
-        run: |
-          sudo apt-get update && sudo apt-get -qq install -y --no-install-recommends openssh-client
-          ssh-keygen -y -f ~/.ssh/google_compute_engine > ~/.ssh/google_compute_engine.pub
-
-      # Setup gcloud CLI
-      - name: Authenticate to Google Cloud
-        id: auth
-        uses: google-github-actions/auth@v1.1.1
-        with:
-          retries: '3'
-          workload_identity_provider: '${{ vars.GCP_WIF }}'
-          service_account: '${{ vars.GCP_DEPLOYMENTS_SA }}'
-
-      - name: Set up Cloud SDK
-        uses: google-github-actions/setup-gcloud@v1.1.1
-
-      # Create a Compute Engine virtual machine
-      - name: Create ${{ inputs.test_id }} GCP compute instance
-        id: create-instance
-        run: |
-          gcloud compute instances create-with-container "${{ inputs.test_id }}-${{ env.GITHUB_REF_SLUG_URL }}-${{ env.GITHUB_SHA_SHORT }}" \
-          --boot-disk-size 50GB \
-          --boot-disk-type pd-ssd \
-          --image-project=cos-cloud \
-          --image-family=cos-stable \
-          --create-disk=name="${{ inputs.test_id }}-${{ env.GITHUB_SHA_SHORT }}",device-name="${{ inputs.test_id }}-${{ env.GITHUB_SHA_SHORT }}",size=400GB,type=pd-ssd \
-          --container-image=gcr.io/google-containers/busybox \
-          --machine-type ${{ vars.GCP_LARGE_MACHINE }} \
-          --network-interface=subnet=${{ vars.GCP_SUBNETWORK }} \
-          --scopes cloud-platform \
-          --metadata=google-monitoring-enabled=TRUE,google-logging-enabled=TRUE \
-          --metadata-from-file=startup-script=.github/workflows/scripts/gcp-vm-startup-script.sh \
-          --labels=app=${{ inputs.app_name }},environment=test,network=${NETWORK},github_ref=${{ env.GITHUB_REF_SLUG_URL }},test=${{ inputs.test_id }} \
-          --tags ${{ inputs.app_name }} \
-          --zone ${{ vars.GCP_ZONE }}
-
-      # Format the mounted disk if the test doesn't use a cached state.
-      - name: Format ${{ inputs.test_id }} volume
-        shell: /usr/bin/bash -exo pipefail {0}
-        run: |
-          gcloud compute ssh ${{ inputs.test_id }}-${{ env.GITHUB_REF_SLUG_URL }}-${{ env.GITHUB_SHA_SHORT }} \
-          --zone ${{ vars.GCP_ZONE }} \
-          --ssh-flag="-o ServerAliveInterval=5" \
-          --ssh-flag="-o ConnectionAttempts=20" \
-          --ssh-flag="-o ConnectTimeout=5" \
-          --command=' \
-          set -ex;
-          # Extract the correct disk name based on the device-name
-          DISK_NAME=$(ls -l /dev/disk/by-id | grep -oE "google-${{ inputs.test_id }}-${{ env.GITHUB_SHA_SHORT }} -> ../../[^ ]+" | grep -oE "/[^/]+$" | cut -c 2-);
-          sudo mkfs.ext4 -v /dev/$DISK_NAME \
-          '
-
-      # Launch the test without any cached state
-      - name: Launch ${{ inputs.test_id }} test
-        id: launch-test
-        shell: /usr/bin/bash -exo pipefail {0}
-        run: |
-          gcloud compute ssh ${{ inputs.test_id }}-${{ env.GITHUB_REF_SLUG_URL }}-${{ env.GITHUB_SHA_SHORT }} \
-          --zone ${{ vars.GCP_ZONE }} \
-          --ssh-flag="-o ServerAliveInterval=5" \
-          --ssh-flag="-o ConnectionAttempts=20" \
-          --ssh-flag="-o ConnectTimeout=5" \
-          --command=' \
-          set -ex;
-          # Extract the correct disk name based on the device-name
-          export DISK_NAME=$(ls -l /dev/disk/by-id | grep -oE "google-${{ inputs.test_id }}-${{ env.GITHUB_SHA_SHORT }} -> ../../[^ ]+" | grep -oE "/[^/]+$" | cut -c 2-); \
-
-          sudo docker run \
-          --name ${{ inputs.test_id }} \
-          --tty \
-          --detach \
-          ${{ inputs.test_variables }} \
-          --mount type=volume,volume-driver=local,volume-opt=device=/dev/$DISK_NAME,volume-opt=type=ext4,dst=${{ inputs.root_state_path }}/${{ inputs.zebra_state_dir }} \
-          ${{ vars.GAR_BASE }}/${{ vars.CI_IMAGE_NAME }}:sha-${{ env.GITHUB_SHA_SHORT }} \
-          '
-
-      # Show debug logs if previous job failed
-      - name: Show debug logs if previous job failed
-        if: ${{ failure() }}
-        shell: /usr/bin/bash -exo pipefail {0}
-        run: |
-          gcloud compute ssh ${{ inputs.test_id }}-${{ env.GITHUB_REF_SLUG_URL }}-${{ env.GITHUB_SHA_SHORT }} \
-          --zone ${{ vars.GCP_ZONE }} \
-          --ssh-flag="-o ServerAliveInterval=5" \
-          --ssh-flag="-o ConnectionAttempts=20" \
-          --ssh-flag="-o ConnectTimeout=5" \
-          --command=' \
-          lsblk;
-          sudo lsof /dev/$DISK_NAME;
-          sudo dmesg;
-          sudo journalctl -b \
-          '
-
-  # set up and launch the test, if it uses cached state
-  # each test runs one of the *-with/without-cached-state job series, and skips the other
-  launch-with-cached-state:
-    name: Launch ${{ inputs.test_id }} test
-    if: ${{ inputs.needs_zebra_state }}
->>>>>>> eac74b8e
     runs-on: zfnd-runners
     timeout-minutes: ${{ inputs.is_long_test && 7200 || 180 }}
     outputs:
@@ -406,11 +264,7 @@
           --boot-disk-type pd-ssd \
           --image-project=cos-cloud \
           --image-family=cos-stable \
-<<<<<<< HEAD
           --create-disk=${DISK_OPTION}name="${{ inputs.test_id }}-${{ env.GITHUB_SHA_SHORT }}",device-name="${{ inputs.test_id }}-${{ env.GITHUB_SHA_SHORT }}",size=300GB,type=pd-ssd \
-=======
-          --create-disk=image=${{ env.CACHED_DISK_NAME }},name="${{ inputs.test_id }}-${{ env.GITHUB_SHA_SHORT }}",device-name="${{ inputs.test_id }}-${{ env.GITHUB_SHA_SHORT }}",size=400GB,type=pd-ssd \
->>>>>>> eac74b8e
           --container-image=gcr.io/google-containers/busybox \
           --machine-type ${{ vars.GCP_LARGE_MACHINE }} \
           --network-interface=subnet=${{ vars.GCP_SUBNETWORK }} \
@@ -420,7 +274,6 @@
           --labels=app=${{ inputs.app_name }},environment=test,network=${NETWORK},github_ref=${{ env.GITHUB_REF_SLUG_URL }},test=${{ inputs.test_id }} \
           --tags ${{ inputs.app_name }} \
           --zone ${{ vars.GCP_ZONE }}
-<<<<<<< HEAD
 
       # Format the mounted disk if the test doesn't use a cached state.
       - name: Format ${{ inputs.test_id }} volume
@@ -440,55 +293,66 @@
           done; \
           sudo mkfs.ext4 -v /dev/sdb \
           "
-=======
->>>>>>> eac74b8e
 
       # Launch the test with the previously created disk or cached state.
       #
-<<<<<<< HEAD
       # This step uses a $MOUNT_FLAGS variable to mount the disk to the docker container.
       # If the test needs Lightwalletd state, we add the Lightwalletd state mount to the $MOUNT_FLAGS variable.
-=======
-      # The disk mounted in the VM is located at /dev/$DISK_NAME, we mount the root `/` of this disk to the docker
-      # container in one path:
+      #
+      # SSH into the just created VM, and create a Docker container to run the incoming test
+      # from ${{ inputs.test_id }}, then mount the sudo docker volume created in the previous job.
+      #
+      # In this step we're using the same disk for simplicity, as mounting multiple disks to the
+      # VM and to the container might require more steps in this workflow, and additional
+      # considerations.
+      #
+      # The disk mounted in the VM is located at /dev/sdb, we mount the root `/` of this disk to the docker
+      # container, and might have two different paths (if lightwalletd state is needed):
       # - /var/cache/zebrad-cache -> ${{ inputs.root_state_path }}/${{ inputs.zebra_state_dir }} -> $ZEBRA_CACHED_STATE_DIR
+      # - /var/cache/lwd-cache -> ${{ inputs.root_state_path }}/${{ inputs.lwd_state_dir }} -> $LIGHTWALLETD_DATA_DIR
+      #
+      # Currently we do this by mounting the same disk at both paths.
+      #
+      # This doesn't cause any path conflicts, because Zebra and lightwalletd create different
+      # subdirectories for their data. (But Zebra, lightwalletd, and the test harness must not
+      # delete the whole cache directory.)
       #
       # This path must match the variable used by the tests in Rust, which are also set in
       # `ci-unit-tests-docker.yml` to be able to run this tests.
       #
-      # Although we're mounting the disk root, Zebra will only respect the values from
-      # $ZEBRA_CACHED_STATE_DIR. The inputs like ${{ inputs.zebra_state_dir }} are only used
-      # to match that variable paths.
+      # Although we're mounting the disk root to both directories, Zebra and Lightwalletd
+      # will only respect the values from $ZEBRA_CACHED_STATE_DIR and $LIGHTWALLETD_DATA_DIR,
+      # the inputs like ${{ inputs.zebra_state_dir }} and ${{ inputs.lwd_state_dir }}
+      # are only used to match those variables paths.
       - name: Launch ${{ inputs.test_id }} test
-        # This step only runs for tests that just read or write a Zebra state.
-        #
-        # lightwalletd-full-sync reads Zebra and writes lwd, so it is handled specially.
-        # TODO: we should find a better logic for this use cases
-        if: ${{ (inputs.needs_zebra_state && !inputs.needs_lwd_state) && inputs.test_id != 'lwd-full-sync' }}
-        shell: /usr/bin/bash -exo pipefail {0}
-        run: |
+        shell: /usr/bin/bash -ex {0}
+        run: |
+          MOUNT_FLAGS="--mount type=volume,volume-driver=local,volume-opt=device=/dev/sdb,volume-opt=type=ext4,dst=${{ inputs.root_state_path }}/${{ inputs.zebra_state_dir }}"
+
+          # Check if we need to mount for Lightwalletd state
+          if [[ "${{ inputs.needs_lwd_state }}" == "true" || "${{ inputs.test_id }}" == "lwd-full-sync" ]]; then
+            MOUNT_FLAGS="$MOUNT_FLAGS --mount type=volume,volume-driver=local,volume-opt=device=/dev/sdb,volume-opt=type=ext4,dst=${{ inputs.root_state_path }}/${{ inputs.lwd_state_dir }}"
+          fi
+
           gcloud compute ssh ${{ inputs.test_id }}-${{ env.GITHUB_REF_SLUG_URL }}-${{ env.GITHUB_SHA_SHORT }} \
           --zone ${{ vars.GCP_ZONE }} \
           --ssh-flag="-o ServerAliveInterval=5" \
           --ssh-flag="-o ConnectionAttempts=20" \
           --ssh-flag="-o ConnectTimeout=5" \
-          --command=' \
-          set -ex;
-          # Extract the correct disk name based on the device-name
-          export DISK_NAME=$(ls -l /dev/disk/by-id | grep -oE "google-${{ inputs.test_id }}-${{ env.GITHUB_SHA_SHORT }} -> ../../[^ ]+" | grep -oE "/[^/]+$" | cut -c 2-); \
-
+          --command \
+          '\
           sudo docker run \
           --name ${{ inputs.test_id }} \
           --tty \
           --detach \
           ${{ inputs.test_variables }} \
-          --mount type=volume,volume-driver=local,volume-opt=device=/dev/$DISK_NAME,volume-opt=type=ext4,dst=${{ inputs.root_state_path }}/${{ inputs.zebra_state_dir }} \
+          ${MOUNT_FLAGS} \
           ${{ vars.GAR_BASE }}/${{ vars.CI_IMAGE_NAME }}:sha-${{ env.GITHUB_SHA_SHORT }} \
           '
 
       # Show debug logs if previous job failed
       - name: Show debug logs if previous job failed
-        if: ${{ failure() && (inputs.needs_zebra_state && !inputs.needs_lwd_state) && inputs.test_id != 'lwd-full-sync' }}
+        if: ${{ failure() && (inputs.needs_zebra_state && inputs.needs_lwd_state) || inputs.test_id == 'lwd-full-sync' }}
         shell: /usr/bin/bash -exo pipefail {0}
         run: |
           gcloud compute ssh ${{ inputs.test_id }}-${{ env.GITHUB_REF_SLUG_URL }}-${{ env.GITHUB_SHA_SHORT }} \
@@ -503,160 +367,6 @@
           sudo journalctl -b \
           '
 
-      # Launch the test with the previously created Lightwalletd and Zebra cached state.
-      # Each test runs one of the "Launch test" steps, and skips the other.
->>>>>>> eac74b8e
-      #
-      # SSH into the just created VM, and create a Docker container to run the incoming test
-      # from ${{ inputs.test_id }}, then mount the sudo docker volume created in the previous job.
-      #
-      # In this step we're using the same disk for simplicity, as mounting multiple disks to the
-      # VM and to the container might require more steps in this workflow, and additional
-      # considerations.
-      #
-<<<<<<< HEAD
-      # The disk mounted in the VM is located at /dev/sdb, we mount the root `/` of this disk to the docker
-      # container, and might have two different paths (if lightwalletd state is needed):
-=======
-      # The disk mounted in the VM is located at /dev/$DISK_NAME, we want the root `/` of this disk to be
-      # available in the docker container at two different paths:
->>>>>>> eac74b8e
-      # - /var/cache/zebrad-cache -> ${{ inputs.root_state_path }}/${{ inputs.zebra_state_dir }} -> $ZEBRA_CACHED_STATE_DIR
-      # - /var/cache/lwd-cache -> ${{ inputs.root_state_path }}/${{ inputs.lwd_state_dir }} -> $LIGHTWALLETD_DATA_DIR
-      #
-      # Currently we do this by mounting the same disk at both paths.
-      #
-      # This doesn't cause any path conflicts, because Zebra and lightwalletd create different
-      # subdirectories for their data. (But Zebra, lightwalletd, and the test harness must not
-      # delete the whole cache directory.)
-      #
-      # This path must match the variable used by the tests in Rust, which are also set in
-      # `ci-unit-tests-docker.yml` to be able to run this tests.
-      #
-      # Although we're mounting the disk root to both directories, Zebra and Lightwalletd
-      # will only respect the values from $ZEBRA_CACHED_STATE_DIR and $LIGHTWALLETD_DATA_DIR,
-      # the inputs like ${{ inputs.zebra_state_dir }} and ${{ inputs.lwd_state_dir }}
-      # are only used to match those variables paths.
-      - name: Launch ${{ inputs.test_id }} test
-<<<<<<< HEAD
-        shell: /usr/bin/bash -ex {0}
-=======
-        # This step only runs for tests that read or write Lightwalletd and Zebra states.
-        #
-        # lightwalletd-full-sync reads Zebra and writes lwd, so it is handled specially.
-        # TODO: we should find a better logic for this use cases
-        if: ${{ (inputs.needs_zebra_state && inputs.needs_lwd_state) || inputs.test_id == 'lwd-full-sync' }}
-        shell: /usr/bin/bash -exo pipefail {0}
->>>>>>> eac74b8e
-        run: |
-          MOUNT_FLAGS="--mount type=volume,volume-driver=local,volume-opt=device=/dev/sdb,volume-opt=type=ext4,dst=${{ inputs.root_state_path }}/${{ inputs.zebra_state_dir }}"
-
-          # Check if we need to mount for Lightwalletd state
-          if [[ "${{ inputs.needs_lwd_state }}" == "true" || "${{ inputs.test_id }}" == "lwd-full-sync" ]]; then
-            MOUNT_FLAGS="$MOUNT_FLAGS --mount type=volume,volume-driver=local,volume-opt=device=/dev/sdb,volume-opt=type=ext4,dst=${{ inputs.root_state_path }}/${{ inputs.lwd_state_dir }}"
-          fi
-
-          gcloud compute ssh ${{ inputs.test_id }}-${{ env.GITHUB_REF_SLUG_URL }}-${{ env.GITHUB_SHA_SHORT }} \
-          --zone ${{ vars.GCP_ZONE }} \
-          --ssh-flag="-o ServerAliveInterval=5" \
-          --ssh-flag="-o ConnectionAttempts=20" \
-          --ssh-flag="-o ConnectTimeout=5" \
-<<<<<<< HEAD
-          --command \
-          "\
-=======
-          --command=' \
-          set -ex;
-          # Extract the correct disk name based on the device-name
-          export DISK_NAME=$(ls -l /dev/disk/by-id | grep -oE "google-${{ inputs.test_id }}-${{ env.GITHUB_SHA_SHORT }} -> ../../[^ ]+" | grep -oE "/[^/]+$" | cut -c 2-); \
-
->>>>>>> eac74b8e
-          sudo docker run \
-          --name ${{ inputs.test_id }} \
-          --tty \
-          --detach \
-          ${{ inputs.test_variables }} \
-<<<<<<< HEAD
-          ${MOUNT_FLAGS} \
-=======
-          --mount type=volume,volume-driver=local,volume-opt=device=/dev/$DISK_NAME,volume-opt=type=ext4,dst=${{ inputs.root_state_path }}/${{ inputs.zebra_state_dir }} \
-          --mount type=volume,volume-driver=local,volume-opt=device=/dev/$DISK_NAME,volume-opt=type=ext4,dst=${{ inputs.root_state_path }}/${{ inputs.lwd_state_dir }} \
->>>>>>> eac74b8e
-          ${{ vars.GAR_BASE }}/${{ vars.CI_IMAGE_NAME }}:sha-${{ env.GITHUB_SHA_SHORT }} \
-          '
-
-      # Show debug logs if previous job failed
-      - name: Show debug logs if previous job failed
-        if: ${{ failure() && (inputs.needs_zebra_state && inputs.needs_lwd_state) || inputs.test_id == 'lwd-full-sync' }}
-        shell: /usr/bin/bash -exo pipefail {0}
-        run: |
-          gcloud compute ssh ${{ inputs.test_id }}-${{ env.GITHUB_REF_SLUG_URL }}-${{ env.GITHUB_SHA_SHORT }} \
-          --zone ${{ vars.GCP_ZONE }} \
-          --ssh-flag="-o ServerAliveInterval=5" \
-          --ssh-flag="-o ConnectionAttempts=20" \
-          --ssh-flag="-o ConnectTimeout=5" \
-          --command=' \
-          lsblk;
-          sudo lsof /dev/$DISK_NAME;
-          sudo dmesg;
-          sudo journalctl -b \
-          '
-
-<<<<<<< HEAD
-=======
-  # Show all the test logs, then follow the logs of the test we just launched, until it finishes.
-  # Then check the result of the test.
-  #
-  # If `inputs.is_long_test` is `true`, the timeout is 5 days, otherwise it's 3 hours.
-  test-result:
-    name: Run ${{ inputs.test_id }} test
-    # We run exactly one of without-cached-state or with-cached-state, and we always skip the other one.
-    needs: [ launch-with-cached-state, launch-without-cached-state ]
-    # If the previous job fails, we also want to run and fail this job,
-    # so that the branch protection rule fails in Mergify and GitHub.
-    if: ${{ !cancelled() }}
-    timeout-minutes: ${{ inputs.is_long_test && 7200 || 180 }}
-    runs-on: zfnd-runners
-    permissions:
-      contents: 'read'
-      id-token: 'write'
-    steps:
-      - uses: actions/checkout@v4.1.0
-        with:
-          persist-credentials: false
-          fetch-depth: '2'
-
-      - name: Inject slug/short variables
-        uses: rlespinasse/github-slug-action@v4
-        with:
-          short-length: 7
-
-      # Install our SSH secret
-      - name: Install private SSH key
-        uses: shimataro/ssh-key-action@v2.5.1
-        with:
-          key: ${{ secrets.GCP_SSH_PRIVATE_KEY }}
-          name: google_compute_engine
-          known_hosts: unnecessary
-
-      - name: Generate public SSH key
-        run: |
-          sudo apt-get update && sudo apt-get -qq install -y --no-install-recommends openssh-client
-          ssh-keygen -y -f ~/.ssh/google_compute_engine > ~/.ssh/google_compute_engine.pub
-
-      # Setup gcloud CLI
-      - name: Authenticate to Google Cloud
-        id: auth
-        uses: google-github-actions/auth@v1.1.1
-        with:
-          retries: '3'
-          workload_identity_provider: '${{ vars.GCP_WIF }}'
-          service_account: '${{ vars.GCP_DEPLOYMENTS_SA }}'
-
-      - name: Set up Cloud SDK
-        uses: google-github-actions/setup-gcloud@v1.1.1
-
->>>>>>> eac74b8e
       # Show all the logs since the container launched,
       # following until we see zebrad startup messages.
       #
@@ -711,13 +421,6 @@
           --ssh-flag="-o ConnectionAttempts=20" \
           --ssh-flag="-o ConnectTimeout=5" \
           --command=' \
-<<<<<<< HEAD
-=======
-          trap "" PIPE;
-
-          # Temporarily disable "set -e" to handle the broken pipe error gracefully
-          set +e;
->>>>>>> eac74b8e
           sudo docker logs \
           --tail all \
           --follow \
