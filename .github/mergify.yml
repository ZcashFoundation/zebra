queue_rules:
  - name: hotfix
    allow_inplace_checks: False
    allow_checks_interruption: False
    speculative_checks: 1
    batch_size: 5
    # Just wait 2 minutes to embark hotfixes together in a merge train
    batch_max_wait_time: 120
    conditions:
      # Mergify automatically applies status check, approval, and conversation rules,
      # which are the same as the GitHub main branch protection rules
      # https://docs.mergify.com/conditions/#about-branch-protection
      - base=main

  - name: high
    allow_inplace_checks: False
    allow_checks_interruption: True
    speculative_checks: 1
    batch_size: 5
    # Wait 10 minutes to embark high priority tickets together in a merge train
    batch_max_wait_time: 300
    conditions:
      - base=main

  - name: low
    allow_inplace_checks: False
    allow_checks_interruption: True
    speculative_checks: 1
    batch_size: 5
    # Wait 10 minutes to embark low priority tickets together in a merge train
    batch_max_wait_time: 300
    conditions:
      - base=main

pull_request_rules:
  - name: move to hotfix queue when CI passes with 1 review and not WIP targeting main
    conditions:
      - base=main
<<<<<<< HEAD
      - 'label~=^P-Critical'
      - label!=do-not-merge
=======
      - -draft
      - label!=do-not-merge
      - or:
          - 'label~=^P-Critical'
          - 'label~=^P-High'
>>>>>>> 7b7d22aa
    actions:
      queue:
        name: hotfix
        method: squash

  - name: move to high queue when CI passes with 1 review and not WIP targeting main
    conditions:
      - base=main
<<<<<<< HEAD
      - or:
          - 'label~=^P-High'
          - 'label~=^P-Medium'
=======
      - -draft
>>>>>>> 7b7d22aa
      - label!=do-not-merge
      - 'label~=^P-Medium'
    actions:
      queue:
        name: high
        method: squash

  - name: move to low queue when CI passes with 1 review and not WIP targeting main
    conditions:
      - base=main
      - -draft
      - label!=do-not-merge
      # This queue handles Low, Optional, and PRs with no priority label,
      # including automated dependabot PRs.
      #
      # We don't need to check priority labels here, because the rules are evaluated in order:
      # https://docs.mergify.com/configuration/#pull-request-rules
    actions:
      queue:
        name: low
        method: squash<|MERGE_RESOLUTION|>--- conflicted
+++ resolved
@@ -36,16 +36,9 @@
   - name: move to hotfix queue when CI passes with 1 review and not WIP targeting main
     conditions:
       - base=main
-<<<<<<< HEAD
-      - 'label~=^P-Critical'
-      - label!=do-not-merge
-=======
       - -draft
       - label!=do-not-merge
-      - or:
-          - 'label~=^P-Critical'
-          - 'label~=^P-High'
->>>>>>> 7b7d22aa
+      - 'label~=^P-Critical'
     actions:
       queue:
         name: hotfix
@@ -54,15 +47,11 @@
   - name: move to high queue when CI passes with 1 review and not WIP targeting main
     conditions:
       - base=main
-<<<<<<< HEAD
+      - -draft
+      - label!=do-not-merge
       - or:
           - 'label~=^P-High'
           - 'label~=^P-Medium'
-=======
-      - -draft
->>>>>>> 7b7d22aa
-      - label!=do-not-merge
-      - 'label~=^P-Medium'
     actions:
       queue:
         name: high
