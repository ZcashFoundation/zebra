---
name: Release Checklist Template
about: Checklist of versioning to create a taggable commit for Zebra
title: ''
labels:
assignees: ''

---

## Versioning

### How to Increment Versions

Zebra follows [semantic versioning](https://semver.org).
Semantic versions look like: MAJOR`.`MINOR`.`PATCH[`-`TAG`.`PRE-RELEASE]

The [draft `zebrad` changelog](https://github.com/ZcashFoundation/zebra/releases) will have an automatic version bump. This version is based on [the labels on the PRs in the release](https://github.com/ZcashFoundation/zebra/blob/main/.github/release-drafter.yml).

Check that the automatic `zebrad` version increment is correct:

If we're releasing a mainnet network upgrade, it is a `major` release:
1. Increment the `major` version of _*all*_ the Zebra crates.
2. Increment the `patch` version of the tower crates.

If we're not releasing a mainnet network upgrade, check for features, major changes, deprecations, and removals. If this release has any, it is a `minor` release:
1. Increment the `minor` version of `zebrad`.
2. Increment the `pre-release` version of the other crates.
3. Increment the `patch` version of the tower crates.

Otherwise, it is a `patch` release:
1. Increment the `patch` version of `zebrad`.
2. Increment the `pre-release` version of the other crates.
3. Increment the `patch` version of the tower crates.

Zebra's Rust API is not stable or supported, so we keep all the crates on the same beta `pre-release` version.

### Version Locations

Once you know which versions you want to increment, you can find them in the:

zebrad (rc):
- [ ] zebrad `Cargo.toml`
- [ ] `zebra-network` protocol user agent: https://github.com/ZcashFoundation/zebra/blob/main/zebra-network/src/constants.rs
- [ ] `README.md`
<<<<<<< HEAD
- [ ] `book/src/user/install.md`
- [ ] `book/src/user/docker.md`
=======
>>>>>>> b66d81a9

crates (pre-release):
- [ ] zebra-* `Cargo.toml`s

tower (patch):
- [ ] tower-* `Cargo.toml`s

auto-generated:
- [ ] `Cargo.lock`: run `cargo build` after updating all the `Cargo.toml`s

#### Version Tooling

You can use `fastmod` to interactively find and replace versions.

For example, you can do something like:
```
fastmod --extensions rs,toml,md --fixed-strings '1.0.0-rc.0' '1.0.0-rc.1' zebrad README.md zebra-network/src/constants.rs
fastmod --extensions rs,toml,md --fixed-strings '1.0.0-beta.15' '1.0.0-beta.16' zebra-*
fastmod --extensions rs,toml,md --fixed-strings '0.2.30' '0.2.31' tower-batch tower-fallback
```

If you use `fastmod`, don't update versions in `CHANGELOG.md`.

## README

Update the README to:
- [ ] Remove any "Known Issues" that have been fixed
- [ ] Update the "Build and Run Instructions" with any new dependencies.
      Check for changes in the `Dockerfile` since the last tag: `git diff <previous-release-tag> docker/Dockerfile`.

## Checkpoints

With every release and for performance reasons, we want to update the zebra checkpoints. More information on how to do this can be found in [the zebra-checkpoints README](https://github.com/ZcashFoundation/zebra/blob/main/zebra-consensus/src/checkpoint/README.md).

To do this you will need a synchronized `zcashd` node. You can request help from other zebra team members to submit this PR if you can't make it yourself at the moment of the release.

## Change Log

**Important**: Any merge into `main` deletes any edits to the draft changelog.
Once you are ready to tag a release, copy the draft changelog into `CHANGELOG.md`.

We use [the Release Drafter workflow](https://github.com/marketplace/actions/release-drafter) to automatically create a [draft changelog](https://github.com/ZcashFoundation/zebra/releases).

We follow the [Keep a Changelog](https://keepachangelog.com/en/1.0.0/) format.

To create the final change log:
- [ ] Copy the draft changelog into `CHANGELOG.md`
- [ ] Delete any trivial changes. Keep the list of those, to include in the PR
- [ ] Combine duplicate changes
- [ ] Edit change descriptions so they are consistent, and make sense to non-developers
- [ ] Check the category for each change
  - Prefer the "Fix" category if you're not sure

<details>

#### Change Categories

From "Keep a Changelog":
* `Added` for new features.
* `Changed` for changes in existing functionality.
* `Deprecated` for soon-to-be removed features.
* `Removed` for now removed features.
* `Fixed` for any bug fixes.
* `Security` in case of vulnerabilities.

</details>

## Create the Release

### Create the Release PR

After you have the version increments, the updated checkpoints and the updated changelog:

- [ ] Make sure the PR with the new checkpoint hashes is already merged, or make it part of the changelog PR
- [ ] Push the version increments and the updated changelog into a branch
      (name suggestion, example: `v1.0.0-rc.X`)
- [ ] Create a release PR by adding `&template=release-checklist.md` to the
      comparing url ([Example](https://github.com/ZcashFoundation/zebra/compare/v100-alpha0-release?expand=1&template=release-checklist.md)).
  - [ ] Add the list of deleted changelog entries as a comment to make reviewing easier.
- [ ] Turn on [Merge Freeze](https://www.mergefreeze.com/installations/3676/branches).
- [ ] Once the PR is ready to be merged, unfreeze it [here](https://www.mergefreeze.com/installations/3676/branches).
      Do not unfreeze the whole repository.

### Create the Release

- [ ] Once the PR has been merged, create a new release using the draft release as a base,
      by clicking the Edit icon in the [draft release](https://github.com/ZcashFoundation/zebra/releases)
- [ ] Set the tag name to the version tag,
      for example: `v1.0.0-rc.0`
- [ ] Set the release to target the `main` branch
- [ ] Set the release title to `Zebra ` followed by the version tag,
      for example: `Zebra 1.0.0-rc.0`
- [ ] Replace the prepopulated draft changelog in the release description by the final
      changelog you created; starting just _after_ the title `## [Zebra ...` of
      the current version being released, and ending just _before_ the title of
      the previous release.
- [ ] Mark the release as 'pre-release', until it has been built and tested
- [ ] Publish the pre-release to GitHub using "Publish Release"

## Binary Testing

- [ ] Wait until the [Docker binaries have been built on `main`](https://github.com/ZcashFoundation/zebra/actions/workflows/continous-integration-docker.yml), and the quick tests have passed.
      (You can ignore the full sync and `lightwalletd` tests, because they take about a day to run.)
- [ ] [Publish the release to GitHub](https://github.com/ZcashFoundation/zebra/releases) by disabling 'pre-release', then clicking "Publish Release"
- [ ] Wait until [the Docker images have been published](https://github.com/ZcashFoundation/zebra/actions/workflows/release-binaries.yml)
- [ ] Test the Docker image using `docker run zfnd/zebra:1.0.0-rc.<version>` <!-- TODO: replace with `docker run zfnd/zebra` when we release 1.0.0 -->
- [ ] Turn off [Merge Freeze](https://www.mergefreeze.com/installations/3676/branches) for the whole repository


## Blog Post

If the release contains new features (`major` or `minor`), or high-priority bug fixes:
- [ ] Ask the team about doing a blog post

If building or running fails after tagging:
1. Fix the bug that caused the failure
2. Increment versions again, following these instructions from the start
3. Update the code and documentation with a **new** git tag
4. Update `CHANGELOG.md` with details about the fix
5. Tag a **new** release<|MERGE_RESOLUTION|>--- conflicted
+++ resolved
@@ -42,11 +42,7 @@
 - [ ] zebrad `Cargo.toml`
 - [ ] `zebra-network` protocol user agent: https://github.com/ZcashFoundation/zebra/blob/main/zebra-network/src/constants.rs
 - [ ] `README.md`
-<<<<<<< HEAD
-- [ ] `book/src/user/install.md`
 - [ ] `book/src/user/docker.md`
-=======
->>>>>>> b66d81a9
 
 crates (pre-release):
 - [ ] zebra-* `Cargo.toml`s
