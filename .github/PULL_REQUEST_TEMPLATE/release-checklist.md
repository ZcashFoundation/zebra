--- conflicted
+++ resolved
@@ -28,7 +28,6 @@
 - [ ] Increment the crates that have new commits since the last version update
 - [ ] Increment any crates that depend on crates that have changed
 - [ ] Keep a list of the crates that haven't been incremented, to include in the PR
-<<<<<<< HEAD
 
 ### How to Increment Versions
 
@@ -44,8 +43,6 @@
 
 If any Zebra or Tower crates have commit messages that are **not** a version bump, we have missed an update.
 Also check for crates that depend on crates that have changed. They should get a version bump as well.
-=======
->>>>>>> 84d79ecd
    
 ### Version Locations
 
