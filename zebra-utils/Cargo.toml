--- conflicted
+++ resolved
@@ -113,15 +113,9 @@
 
 jsonrpc = { version = "0.18.0", optional = true }
 
-<<<<<<< HEAD
-zcash_primitives = { git = "https://github.com/nuttycom/librustzcash", branch = "private-testnet", optional = true }
-zcash_client_backend = { version = "0.12.1", optional = true }
-zcash_protocol = { git = "https://github.com/nuttycom/librustzcash", branch = "private-testnet"}
-=======
 zcash_primitives = { workspace = true, optional = true }
 zcash_client_backend = { workspace = true, optional = true }
 zcash_protocol.workspace = true
->>>>>>> 17d7f914
 
 # For the openapi generator
 rand = "0.8.5"
