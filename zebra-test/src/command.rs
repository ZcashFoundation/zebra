use color_eyre::{
    eyre::{eyre, Context, Report, Result},
    Help, SectionExt,
};
use std::process::{Child, Command, ExitStatus, Output};
use std::{fs, io::Write, path::PathBuf};
use tempdir::TempDir;

#[cfg(unix)]
use std::os::unix::process::ExitStatusExt;

<<<<<<< HEAD
/// Runs a command
pub fn test_cmd(command_path: &str, tempdir: &PathBuf) -> Result<Command> {
    let mut cmd = Command::new(command_path);
    cmd.current_dir(tempdir);

    Ok(cmd)
}

/// Create a temp directory and optional config file
pub fn tempdir(create_config: bool) -> Result<(PathBuf, impl Drop)> {
    let dir = TempDir::new("zebrad_tests")?;

    if create_config {
        let cache_dir = dir.path().join("state");
        fs::create_dir(&cache_dir)?;
        fs::File::create(dir.path().join("zebrad.toml"))?.write_all(
            format!(
                "[state]\ncache_dir = '{}'",
                cache_dir
                    .into_os_string()
                    .into_string()
                    .map_err(|_| eyre!("tmp dir path cannot be encoded as UTF8"))?
            )
            .as_bytes(),
        )?;
    }

    Ok((dir.path().to_path_buf(), dir))
=======
/// Runs a command in a TempDir
pub fn test_cmd(path: &str) -> Result<(Command, impl Drop)> {
    let dir = TempDir::new(path)?;
    let mut cmd = Command::new(path);
    cmd.current_dir(dir.path());

    let cache_dir = dir.path().join("state");
    fs::create_dir(&cache_dir)?;

    fs::File::create(dir.path().join("zebrad.toml"))?.write_all(
        format!(
            "[state]\ncache_dir = '{}'\nmemory_cache_bytes = 256000000",
            cache_dir
                .into_os_string()
                .into_string()
                .map_err(|_| eyre!("tmp dir path cannot be encoded as UTF8"))?
        )
        .as_bytes(),
    )?;

    Ok((cmd, dir))
>>>>>>> a79ce979
}

pub trait CommandExt {
    /// wrapper for `status` fn on `Command` that constructs informative error
    /// reports
    fn status2(&mut self) -> Result<TestStatus, Report>;

    /// wrapper for `output` fn on `Command` that constructs informative error
    /// reports
    fn output2(&mut self) -> Result<TestOutput, Report>;

    /// wrapper for `spawn` fn on `Command` that constructs informative error
    /// reports
    fn spawn2(&mut self) -> Result<TestChild, Report>;
}

impl CommandExt for Command {
    /// wrapper for `status` fn on `Command` that constructs informative error
    /// reports
    fn status2(&mut self) -> Result<TestStatus, Report> {
        let cmd = format!("{:?}", self);
        let status = self.status();

        let command = || cmd.clone().header("Command:");

        let status = status
            .wrap_err("failed to execute process")
            .with_section(command)?;

        Ok(TestStatus { status, cmd })
    }

    /// wrapper for `output` fn on `Command` that constructs informative error
    /// reports
    fn output2(&mut self) -> Result<TestOutput, Report> {
        let output = self.output();

        let output = output
            .wrap_err("failed to execute process")
            .with_section(|| format!("{:?}", self).header("Command:"))?;

        Ok(TestOutput {
            output,
            cmd: format!("{:?}", self),
        })
    }

    /// wrapper for `spawn` fn on `Command` that constructs informative error
    /// reports
    fn spawn2(&mut self) -> Result<TestChild, Report> {
        let cmd = format!("{:?}", self);
        let child = self.spawn();

        let child = child
            .wrap_err("failed to execute process")
            .with_section(|| cmd.clone().header("Command:"))?;

        Ok(TestChild { child, cmd })
    }
}

#[derive(Debug)]
pub struct TestStatus {
    pub cmd: String,
    pub status: ExitStatus,
}

impl TestStatus {
    pub fn assert_success(self) -> Result<Self> {
        assert_success(&self.status, &self.cmd)?;

        Ok(self)
    }

    pub fn assert_failure(self) -> Result<Self> {
        assert_failure(&self.status, &self.cmd)?;

        Ok(self)
    }
}

fn assert_success(status: &ExitStatus, cmd: &str) -> Result<()> {
    if !status.success() {
        let exit_code = || {
            if let Some(code) = status.code() {
                format!("Exit Code: {}", code)
            } else {
                "Exit Code: None".into()
            }
        };

        Err(eyre!("command exited unsuccessfully"))
            .with_section(|| cmd.to_string().header("Command:"))
            .with_section(exit_code)?;
    }

    Ok(())
}

fn assert_failure(status: &ExitStatus, cmd: &str) -> Result<()> {
    if status.success() {
        let exit_code = || {
            if let Some(code) = status.code() {
                format!("Exit Code: {}", code)
            } else {
                "Exit Code: None".into()
            }
        };

        Err(eyre!("command unexpectedly exited successfully"))
            .with_section(|| cmd.to_string().header("Command:"))
            .with_section(exit_code)?;
    }

    Ok(())
}

#[derive(Debug)]
pub struct TestChild {
    pub cmd: String,
    pub child: Child,
}

impl TestChild {
    #[spandoc::spandoc]
    pub fn kill(&mut self) -> Result<()> {
        /// SPANDOC: Killing child process
        self.child
            .kill()
            .with_section(|| self.cmd.clone().header("Child Process:"))?;

        Ok(())
    }

    #[spandoc::spandoc]
    pub fn wait_with_output(self) -> Result<TestOutput> {
        /// SPANDOC: waiting for command to exit
        let output = self.child.wait_with_output().with_section({
            let cmd = self.cmd.clone();
            || cmd.header("Command:")
        })?;

        Ok(TestOutput {
            output,
            cmd: self.cmd,
        })
    }
}

pub struct TestOutput {
    pub cmd: String,
    pub output: Output,
}

impl TestOutput {
    pub fn assert_success(self) -> Result<Self> {
        let output = &self.output;

        assert_success(&self.output.status, &self.cmd)
            .with_section(|| {
                String::from_utf8_lossy(output.stdout.as_slice())
                    .to_string()
                    .header("Stdout:")
            })
            .with_section(|| {
                String::from_utf8_lossy(output.stderr.as_slice())
                    .to_string()
                    .header("Stderr:")
            })?;

        Ok(self)
    }

    pub fn assert_failure(self) -> Result<Self> {
        let output = &self.output;

        assert_failure(&self.output.status, &self.cmd)
            .with_section(|| {
                String::from_utf8_lossy(output.stdout.as_slice())
                    .to_string()
                    .header("Stdout:")
            })
            .with_section(|| {
                String::from_utf8_lossy(output.stderr.as_slice())
                    .to_string()
                    .header("Stderr:")
            })?;

        Ok(self)
    }

    pub fn stdout_contains(&self, regex: &str) -> Result<&Self> {
        let re = regex::Regex::new(regex)?;
        let stdout = String::from_utf8_lossy(&self.output.stdout);

        for line in stdout.lines() {
            if re.is_match(line) {
                return Ok(self);
            }
        }

        let command = || self.cmd.clone().header("Command:");
        let stdout = || stdout.into_owned().header("Stdout:");

        Err(eyre!(
            "stdout of command did not contain any matches for the given regex"
        ))
        .with_section(command)
        .with_section(stdout)
    }

    pub fn stdout_equals(&self, s: &str) -> Result<&Self> {
        let stdout = String::from_utf8_lossy(&self.output.stdout);

        if stdout == s {
            return Ok(self);
        }

        let command = || self.cmd.clone().header("Command:");
        let stdout = || stdout.into_owned().header("Stdout:");

        Err(eyre!("stdout of command is not equal the given string"))
            .with_section(command)
            .with_section(stdout)
    }

    pub fn stdout_matches(&self, regex: &str) -> Result<&Self> {
        let re = regex::Regex::new(regex)?;
        let stdout = String::from_utf8_lossy(&self.output.stdout);

        if re.is_match(&stdout) {
            return Ok(self);
        }

        let command = || self.cmd.clone().header("Command:");
        let stdout = || stdout.into_owned().header("Stdout:");

        Err(eyre!("stdout of command is not equal to the given regex"))
            .with_section(command)
            .with_section(stdout)
    }

    /// Returns true if the program was killed, false if exit was by another reason.
    pub fn was_killed(&self) -> bool {
        #[cfg(unix)]
        return self.output.status.signal() == Some(9);

        #[cfg(not(unix))]
        return self.output.status.code() == Some(1);
    }
}<|MERGE_RESOLUTION|>--- conflicted
+++ resolved
@@ -9,7 +9,6 @@
 #[cfg(unix)]
 use std::os::unix::process::ExitStatusExt;
 
-<<<<<<< HEAD
 /// Runs a command
 pub fn test_cmd(command_path: &str, tempdir: &PathBuf) -> Result<Command> {
     let mut cmd = Command::new(command_path);
@@ -27,7 +26,7 @@
         fs::create_dir(&cache_dir)?;
         fs::File::create(dir.path().join("zebrad.toml"))?.write_all(
             format!(
-                "[state]\ncache_dir = '{}'",
+                "[state]\ncache_dir = '{}'\nmemory_cache_bytes = 256000000",
                 cache_dir
                     .into_os_string()
                     .into_string()
@@ -38,29 +37,6 @@
     }
 
     Ok((dir.path().to_path_buf(), dir))
-=======
-/// Runs a command in a TempDir
-pub fn test_cmd(path: &str) -> Result<(Command, impl Drop)> {
-    let dir = TempDir::new(path)?;
-    let mut cmd = Command::new(path);
-    cmd.current_dir(dir.path());
-
-    let cache_dir = dir.path().join("state");
-    fs::create_dir(&cache_dir)?;
-
-    fs::File::create(dir.path().join("zebrad.toml"))?.write_all(
-        format!(
-            "[state]\ncache_dir = '{}'\nmemory_cache_bytes = 256000000",
-            cache_dir
-                .into_os_string()
-                .into_string()
-                .map_err(|_| eyre!("tmp dir path cannot be encoded as UTF8"))?
-        )
-        .as_bytes(),
-    )?;
-
-    Ok((cmd, dir))
->>>>>>> a79ce979
 }
 
 pub trait CommandExt {
