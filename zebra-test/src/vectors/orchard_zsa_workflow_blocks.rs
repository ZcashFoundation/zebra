//! OrchardZSA workflow test blocks

#![allow(missing_docs)]

use hex::FromHex;
use lazy_static::lazy_static;

/// Represents a serialized block and its validity status.
pub struct OrchardWorkflowBlock {
    /// Serialized byte data of the block.
    pub bytes: Vec<u8>,
    /// Indicates whether the block is valid.
    pub is_valid: bool,
}

fn decode_bytes(hex: &str) -> Vec<u8> {
    <Vec<u8>>::from_hex((hex).trim()).expect("Block bytes are in valid hex representation")
}

lazy_static! {
    /// Test blocks for a Zcash Shielded Assets (ZSA) workflow.
    /// The sequence demonstrates issuing, transferring and burning a custom
    /// asset, then finalising the issuance and attempting an extra issue.
    pub static ref ORCHARD_ZSA_WORKFLOW_BLOCKS: Vec<OrchardWorkflowBlock> = vec![
        // Issue: 1000
<<<<<<< HEAD
        OrchardWorkflowBlock {
            bytes: decode_bytes(include_str!("orchard-zsa-workflow-blocks-1.txt")),
            is_valid: true
        },

        // Transfer
        OrchardWorkflowBlock {
            bytes: decode_bytes(include_str!("orchard-zsa-workflow-blocks-2.txt")),
            is_valid: true
        },

        // Burn: 7, Burn: 2
        OrchardWorkflowBlock {
            bytes: decode_bytes(include_str!("orchard-zsa-workflow-blocks-3.txt")),
            is_valid: true
        },

        // Issue: finalize
        OrchardWorkflowBlock {
            bytes: decode_bytes(include_str!("orchard-zsa-workflow-blocks-4.txt")),
            is_valid: true
        },

        // Try to issue: 2000
        OrchardWorkflowBlock {
            bytes: decode_bytes(include_str!("orchard-zsa-workflow-blocks-5.txt")),
            is_valid: false
        },
    ];
=======
        include_str!("orchard-zsa-workflow-block-1.txt").trim(),
        // Transfer
        include_str!("orchard-zsa-workflow-block-2.txt").trim(),
        // Burn: 7, Burn: 2
        include_str!("orchard-zsa-workflow-block-3.txt").trim(),
        // Issue: finalize
        include_str!("orchard-zsa-workflow-block-4.txt").trim(),
        // Try to issue: 2000
        include_str!("orchard-zsa-workflow-block-5.txt").trim(),
    ]
    .map(|hex| <Vec<u8>>::from_hex(hex).expect("Block bytes are in valid hex representation"));
>>>>>>> 6ea1d702
}<|MERGE_RESOLUTION|>--- conflicted
+++ resolved
@@ -23,47 +23,33 @@
     /// asset, then finalising the issuance and attempting an extra issue.
     pub static ref ORCHARD_ZSA_WORKFLOW_BLOCKS: Vec<OrchardWorkflowBlock> = vec![
         // Issue: 1000
-<<<<<<< HEAD
         OrchardWorkflowBlock {
-            bytes: decode_bytes(include_str!("orchard-zsa-workflow-blocks-1.txt")),
+            bytes: decode_bytes(include_str!("orchard-zsa-workflow-block-1.txt")),
             is_valid: true
         },
 
         // Transfer
         OrchardWorkflowBlock {
-            bytes: decode_bytes(include_str!("orchard-zsa-workflow-blocks-2.txt")),
+            bytes: decode_bytes(include_str!("orchard-zsa-workflow-block-2.txt")),
             is_valid: true
         },
 
         // Burn: 7, Burn: 2
         OrchardWorkflowBlock {
-            bytes: decode_bytes(include_str!("orchard-zsa-workflow-blocks-3.txt")),
+            bytes: decode_bytes(include_str!("orchard-zsa-workflow-block-3.txt")),
             is_valid: true
         },
 
         // Issue: finalize
         OrchardWorkflowBlock {
-            bytes: decode_bytes(include_str!("orchard-zsa-workflow-blocks-4.txt")),
+            bytes: decode_bytes(include_str!("orchard-zsa-workflow-block-4.txt")),
             is_valid: true
         },
 
         // Try to issue: 2000
         OrchardWorkflowBlock {
-            bytes: decode_bytes(include_str!("orchard-zsa-workflow-blocks-5.txt")),
+            bytes: decode_bytes(include_str!("orchard-zsa-workflow-block-5.txt")),
             is_valid: false
         },
     ];
-=======
-        include_str!("orchard-zsa-workflow-block-1.txt").trim(),
-        // Transfer
-        include_str!("orchard-zsa-workflow-block-2.txt").trim(),
-        // Burn: 7, Burn: 2
-        include_str!("orchard-zsa-workflow-block-3.txt").trim(),
-        // Issue: finalize
-        include_str!("orchard-zsa-workflow-block-4.txt").trim(),
-        // Try to issue: 2000
-        include_str!("orchard-zsa-workflow-block-5.txt").trim(),
-    ]
-    .map(|hex| <Vec<u8>>::from_hex(hex).expect("Block bytes are in valid hex representation"));
->>>>>>> 6ea1d702
 }