--- conflicted
+++ resolved
@@ -24,51 +24,31 @@
     pub static ref ORCHARD_ZSA_WORKFLOW_BLOCKS: Vec<OrchardWorkflowBlock> = vec![
         // Issue: 1000
         OrchardWorkflowBlock {
-<<<<<<< HEAD
-            bytes: decode_bytes(include_str!("orchard-zsa-workflow-blocks-1.txt")),
-=======
             bytes: decode_bytes(include_str!("orchard-zsa-workflow-block-1.txt")),
->>>>>>> 47287e36
             is_valid: true
         },
 
         // Transfer
         OrchardWorkflowBlock {
-<<<<<<< HEAD
-            bytes: decode_bytes(include_str!("orchard-zsa-workflow-blocks-2.txt")),
-=======
             bytes: decode_bytes(include_str!("orchard-zsa-workflow-block-2.txt")),
->>>>>>> 47287e36
             is_valid: true
         },
 
         // Burn: 7, Burn: 2
         OrchardWorkflowBlock {
-<<<<<<< HEAD
-            bytes: decode_bytes(include_str!("orchard-zsa-workflow-blocks-3.txt")),
-=======
             bytes: decode_bytes(include_str!("orchard-zsa-workflow-block-3.txt")),
->>>>>>> 47287e36
             is_valid: true
         },
 
         // Issue: finalize
         OrchardWorkflowBlock {
-<<<<<<< HEAD
-            bytes: decode_bytes(include_str!("orchard-zsa-workflow-blocks-4.txt")),
-=======
             bytes: decode_bytes(include_str!("orchard-zsa-workflow-block-4.txt")),
->>>>>>> 47287e36
             is_valid: true
         },
 
         // Try to issue: 2000
         OrchardWorkflowBlock {
-<<<<<<< HEAD
-            bytes: decode_bytes(include_str!("orchard-zsa-workflow-blocks-5.txt")),
-=======
             bytes: decode_bytes(include_str!("orchard-zsa-workflow-block-5.txt")),
->>>>>>> 47287e36
             is_valid: false
         },
     ];
