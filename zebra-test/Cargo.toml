--- conflicted
+++ resolved
@@ -10,11 +10,7 @@
 [dependencies]
 hex = "0.4.3"
 lazy_static = "1.4.0"
-<<<<<<< HEAD
-=======
-once_cell = "1.9"
 insta = "1.12.0"
->>>>>>> a0c45122
 proptest = "0.10.1"
 once_cell = "1.9.0"
 rand = { version = "0.8.5", package = "rand" }
