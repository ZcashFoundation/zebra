[package]
name = "zebra-test"
version = "3.0.0-alpha.0"
authors = ["Zcash Foundation <zebra@zfnd.org>"]
license = "MIT OR Apache-2.0"
edition = "2018"

# See more keys and their definitions at https://doc.rust-lang.org/cargo/reference/manifest.html

[dependencies]
hex = "0.4.2"
lazy_static = "1.4.0"
tower = "0.3.1"
futures = "0.3.5"
color-eyre = "0.5"
tracing = "0.1.17"
tracing-subscriber = "0.2.9"
tracing-error = "0.1.2"
<<<<<<< HEAD
tempdir = "0.3.7"
spandoc = "0.2.0"
regex = "1.3.9"
=======
thiserror = "1.0.20"
>>>>>>> e6b84956

[dev-dependencies]
tokio = { version = "0.2", features = ["full"] }<|MERGE_RESOLUTION|>--- conflicted
+++ resolved
@@ -16,13 +16,10 @@
 tracing = "0.1.17"
 tracing-subscriber = "0.2.9"
 tracing-error = "0.1.2"
-<<<<<<< HEAD
 tempdir = "0.3.7"
 spandoc = "0.2.0"
 regex = "1.3.9"
-=======
 thiserror = "1.0.20"
->>>>>>> e6b84956
 
 [dev-dependencies]
 tokio = { version = "0.2", features = ["full"] }