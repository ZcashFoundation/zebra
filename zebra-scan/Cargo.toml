[package]
name = "zebra-scan"
version = "0.1.0-alpha.3"
authors = ["Zcash Foundation <zebra@zfnd.org>"]
description = "Shielded transaction scanner for the Zcash blockchain"
license = "MIT OR Apache-2.0"
repository = "https://github.com/ZcashFoundation/zebra"
edition = "2021"

readme = "../README.md"
homepage = "https://zfnd.org/zebra/"
# crates.io is limited to 5 keywords and categories
keywords = ["zebra", "zcash"]
# Must be one of <https://crates.io/category_slugs>
categories = ["cryptography::cryptocurrencies"]

[[bin]] # Bin to run the Scanner gRPC server
name = "scanner-grpc-server"
path = "src/bin/rpc_server.rs"
required-features = ["proptest-impl"]

[features]

# Production features that activate extra dependencies, or extra features in dependencies

# Test features

proptest-impl = [
  "proptest",
  "proptest-derive",
  "zebra-state/proptest-impl",
  "zebra-chain/proptest-impl",
  "zebra-test",
  "bls12_381",
  "ff",
  "group",
  "jubjub",
  "rand",
  "zcash_note_encryption",
]

[dependencies]

color-eyre = "0.6.2"
indexmap = { version = "2.2.3", features = ["serde"] }
itertools = "0.12.1"
semver = "1.0.22"
serde = { version = "1.0.196", features = ["serde_derive"] }
tokio = { version = "1.36.0", features = ["time"] }
tower = "0.4.13"
tracing = "0.1.39"
futures = "0.3.30"

zcash_client_backend = "0.10.0-rc.1"
zcash_primitives = "0.13.0-rc.1"

<<<<<<< HEAD
zebra-chain = { path = "../zebra-chain", version = "1.0.0-beta.34" }
zebra-state = { path = "../zebra-state", version = "1.0.0-beta.34", features = [
  "shielded-scan",
] }

zebra-node-services = { path = "../zebra-node-services", version = "1.0.0-beta.33" }
=======
zebra-chain = { path = "../zebra-chain", version = "1.0.0-beta.34", features = ["shielded-scan"] }
zebra-state = { path = "../zebra-state", version = "1.0.0-beta.34", features = ["shielded-scan"] }
zebra-node-services = { path = "../zebra-node-services", version = "1.0.0-beta.34", features = ["shielded-scan"] }
>>>>>>> 91670933
zebra-grpc = { path = "../zebra-grpc", version = "0.1.0-alpha.1" }

chrono = { version = "0.4.34", default-features = false, features = ["clock", "std", "serde"] }

# test feature proptest-impl
proptest = { version = "1.4.0", optional = true }
proptest-derive = { version = "0.4.0", optional = true }

bls12_381 = { version = "0.8.0", optional = true }
ff = { version = "0.13.0", optional = true }
group = { version = "0.13.0", optional = true }
jubjub = { version = "0.10.0", optional = true }
rand = { version = "0.8.5", optional = true }
zcash_note_encryption = { version = "0.4.0", optional = true }

zebra-test = { path = "../zebra-test", version = "1.0.0-beta.34", optional = true }

[dev-dependencies]
insta = { version = "1.33.0", features = ["ron", "redactions"] }
tokio = { version = "1.36.0", features = ["test-util"] }

proptest = "1.4.0"
proptest-derive = "0.4.0"
bls12_381 = "0.8.0"
ff = "0.13.0"
group = "0.13.0"
jubjub = "0.10.0"
rand = "0.8.5"
zcash_note_encryption = "0.4.0"

zebra-state = { path = "../zebra-state", version = "1.0.0-beta.34", features = [
  "proptest-impl",
] }
zebra-test = { path = "../zebra-test", version = "1.0.0-beta.34" }<|MERGE_RESOLUTION|>--- conflicted
+++ resolved
@@ -54,18 +54,10 @@
 zcash_client_backend = "0.10.0-rc.1"
 zcash_primitives = "0.13.0-rc.1"
 
-<<<<<<< HEAD
-zebra-chain = { path = "../zebra-chain", version = "1.0.0-beta.34" }
-zebra-state = { path = "../zebra-state", version = "1.0.0-beta.34", features = [
-  "shielded-scan",
-] }
 
-zebra-node-services = { path = "../zebra-node-services", version = "1.0.0-beta.33" }
-=======
 zebra-chain = { path = "../zebra-chain", version = "1.0.0-beta.34", features = ["shielded-scan"] }
 zebra-state = { path = "../zebra-state", version = "1.0.0-beta.34", features = ["shielded-scan"] }
 zebra-node-services = { path = "../zebra-node-services", version = "1.0.0-beta.34", features = ["shielded-scan"] }
->>>>>>> 91670933
 zebra-grpc = { path = "../zebra-grpc", version = "0.1.0-alpha.1" }
 
 chrono = { version = "0.4.34", default-features = false, features = ["clock", "std", "serde"] }
