[package]
name = "zebra-scan"
version = "0.1.0-alpha.2"
authors = ["Zcash Foundation <zebra@zfnd.org>"]
description = "Shielded transaction scanner for the Zcash blockchain"
license = "MIT OR Apache-2.0"
repository = "https://github.com/ZcashFoundation/zebra"
edition = "2021"

readme = "../README.md"
homepage = "https://zfnd.org/zebra/"
# crates.io is limited to 5 keywords and categories
keywords = ["zebra", "zcash"]
# Must be one of <https://crates.io/category_slugs>
categories = ["cryptography::cryptocurrencies"]

[features]

# Production features that activate extra dependencies, or extra features in dependencies

# Test features

proptest-impl = [
    "proptest",
    "proptest-derive",
    "zebra-state/proptest-impl",
    "zebra-chain/proptest-impl",
    "zebra-test",
    "bls12_381",
    "ff",
    "group",
    "jubjub",
    "rand",
    "zcash_note_encryption",
]

[dependencies]

color-eyre = "0.6.2"
indexmap = { version = "2.0.1", features = ["serde"] }
itertools = "0.12.0"
semver = "1.0.21"
serde = { version = "1.0.193", features = ["serde_derive"] }
tokio = { version = "1.35.1", features = ["time"] }
tower = "0.4.13"
tracing = "0.1.39"

zcash_client_backend = "0.10.0-rc.1"
zcash_primitives = "0.13.0-rc.1"

zebra-chain = { path = "../zebra-chain", version = "1.0.0-beta.33" }
zebra-state = { path = "../zebra-state", version = "1.0.0-beta.33", features = ["shielded-scan"] }

chrono = { version = "0.4.31", default-features = false, features = ["clock", "std", "serde"] }

# test feature proptest-impl
proptest = { version = "1.4.0", optional = true }
proptest-derive = { version = "0.4.0", optional = true }

bls12_381 = { version = "0.8.0", optional = true }
ff = { version = "0.13.0", optional = true }
group = { version = "0.13.0", optional = true }
jubjub = { version = "0.10.0", optional = true }
rand = { version = "0.8.5", optional = true }
zcash_note_encryption = { version = "0.4.0", optional = true }

zebra-test = { path = "../zebra-test", version = "1.0.0-beta.33", optional = true }

[dev-dependencies]

insta = { version = "1.33.0", features = ["ron", "redactions"] }
tokio = { version = "1.35.1", features = ["test-util"] }

proptest = "1.4.0"
proptest-derive = "0.4.0"
bls12_381 = "0.8.0"
ff = "0.13.0"
group = "0.13.0"
jubjub = "0.10.0"
rand = "0.8.5"
zcash_note_encryption = "0.4.0"

<<<<<<< HEAD
zebra-state = { path = "../zebra-state", version = "1.0.0-beta.32", features = ["proptest-impl"] }
zebra-test = { path = "../zebra-test", version = "1.0.0-beta.32" }
=======
zebra-state = { path = "../zebra-state", version = "1.0.0-beta.33", features = ["proptest-impl"] }
zebra-test = { path = "../zebra-test", version = "1.0.0-beta.33" }
>>>>>>> 5824f85b
<|MERGE_RESOLUTION|>--- conflicted
+++ resolved
@@ -21,17 +21,17 @@
 # Test features
 
 proptest-impl = [
-    "proptest",
-    "proptest-derive",
-    "zebra-state/proptest-impl",
-    "zebra-chain/proptest-impl",
-    "zebra-test",
-    "bls12_381",
-    "ff",
-    "group",
-    "jubjub",
-    "rand",
-    "zcash_note_encryption",
+  "proptest",
+  "proptest-derive",
+  "zebra-state/proptest-impl",
+  "zebra-chain/proptest-impl",
+  "zebra-test",
+  "bls12_381",
+  "ff",
+  "group",
+  "jubjub",
+  "rand",
+  "zcash_note_encryption",
 ]
 
 [dependencies]
@@ -49,9 +49,15 @@
 zcash_primitives = "0.13.0-rc.1"
 
 zebra-chain = { path = "../zebra-chain", version = "1.0.0-beta.33" }
-zebra-state = { path = "../zebra-state", version = "1.0.0-beta.33", features = ["shielded-scan"] }
+zebra-state = { path = "../zebra-state", version = "1.0.0-beta.33", features = [
+  "shielded-scan",
+] }
 
-chrono = { version = "0.4.31", default-features = false, features = ["clock", "std", "serde"] }
+chrono = { version = "0.4.31", default-features = false, features = [
+  "clock",
+  "std",
+  "serde",
+] }
 
 # test feature proptest-impl
 proptest = { version = "1.4.0", optional = true }
@@ -80,10 +86,7 @@
 rand = "0.8.5"
 zcash_note_encryption = "0.4.0"
 
-<<<<<<< HEAD
-zebra-state = { path = "../zebra-state", version = "1.0.0-beta.32", features = ["proptest-impl"] }
-zebra-test = { path = "../zebra-test", version = "1.0.0-beta.32" }
-=======
-zebra-state = { path = "../zebra-state", version = "1.0.0-beta.33", features = ["proptest-impl"] }
-zebra-test = { path = "../zebra-test", version = "1.0.0-beta.33" }
->>>>>>> 5824f85b
+zebra-state = { path = "../zebra-state", version = "1.0.0-beta.33", features = [
+  "proptest-impl",
+] }
+zebra-test = { path = "../zebra-test", version = "1.0.0-beta.33" }