//! The scanner task and scanning APIs.

use std::{collections::HashMap, sync::Arc, time::Duration};

use color_eyre::{eyre::eyre, Report};
use itertools::Itertools;
use tower::{buffer::Buffer, util::BoxService, Service, ServiceExt};
use tracing::info;

use zcash_client_backend::{
    data_api::ScannedBlock,
    encoding::decode_extended_full_viewing_key,
    proto::compact_formats::{
        ChainMetadata, CompactBlock, CompactSaplingOutput, CompactSaplingSpend, CompactTx,
    },
    scanning::{ScanError, ScanningKey},
};
use zcash_primitives::{
    constants::*,
    sapling::SaplingIvk,
    zip32::{AccountId, DiversifiableFullViewingKey, Scope},
};

use zebra_chain::{
<<<<<<< HEAD
    block::{Block, Height},
    chain_tip::ChainTip,
    diagnostic::task::WaitForPanics,
    parameters::Network,
    serialization::ZcashSerialize,
    transaction::{self, Transaction},
=======
    block::Block, chain_tip::ChainTip, diagnostic::task::WaitForPanics, parameters::Network,
    serialization::ZcashSerialize, transaction::Transaction,
>>>>>>> d3dc7d0f
};
use zebra_state::{ChainTipChange, SaplingScannedResult};

use crate::storage::{SaplingScanningKey, Storage};

/// The generic state type used by the scanner.
pub type State = Buffer<
    BoxService<zebra_state::Request, zebra_state::Response, zebra_state::BoxError>,
    zebra_state::Request,
>;

/// Wait a few seconds at startup for some blocks to get verified.
///
/// But sometimes the state might be empty if the network is slow.
const INITIAL_WAIT: Duration = Duration::from_secs(15);

/// The amount of time between checking for new blocks and starting new scans.
///
/// This is just under half the target block interval.
const CHECK_INTERVAL: Duration = Duration::from_secs(30);

/// We log an info log with progress after this many blocks.
const INFO_LOG_INTERVAL: u32 = 100_000;

/// Start a scan task that reads blocks from `state`, scans them with the configured keys in
/// `storage`, and then writes the results to `storage`.
pub async fn start(
    state: State,
    chain_tip_change: ChainTipChange,
    storage: Storage,
) -> Result<(), Report> {
    let network = storage.network();
    let mut height = storage.min_sapling_birthday_height();

    // Read keys from the storage on disk, which can block async execution.
    let key_storage = storage.clone();
    let key_birthdays = tokio::task::spawn_blocking(move || key_storage.sapling_keys())
        .wait_for_panics()
        .await;
    let key_birthdays = Arc::new(key_birthdays);

    // Parse and convert keys once, then use them to scan all blocks.
    // There is some cryptography here, but it should be fast even with thousands of keys.
    let parsed_keys: HashMap<
        SaplingScanningKey,
        (Vec<DiversifiableFullViewingKey>, Vec<SaplingIvk>),
    > = key_birthdays
        .keys()
        .map(|key| {
            let parsed_keys = sapling_key_to_scan_block_keys(key, network)?;
            Ok::<_, Report>((key.clone(), parsed_keys))
        })
        .try_collect()?;
    let parsed_keys = Arc::new(parsed_keys);

    // Give empty states time to verify some blocks before we start scanning.
    tokio::time::sleep(INITIAL_WAIT).await;

    loop {
        let scanned_height = scan_height_and_store_results(
            height,
            state.clone(),
            chain_tip_change.clone(),
            storage.clone(),
            key_birthdays.clone(),
            parsed_keys.clone(),
        )
        .await?;

        // If we've reached the tip, sleep for a while then try and get the same block.
        if scanned_height.is_none() {
            tokio::time::sleep(CHECK_INTERVAL).await;
            continue;
        }

        height = height
            .next()
            .expect("a valid blockchain never reaches the max height");
    }
}

/// Get the block at `height` from `state`, scan it with the keys in `parsed_keys`, and store the
/// results in `storage`. If `height` is lower than the `key_birthdays` for that key, skip it.
///
/// Returns:
/// - `Ok(Some(height))` if the height was scanned,
/// - `Ok(None)` if the height was not in the state, and
/// - `Err(error)` on fatal errors.
pub async fn scan_height_and_store_results(
    height: Height,
    mut state: State,
    chain_tip_change: ChainTipChange,
    storage: Storage,
    key_birthdays: Arc<HashMap<SaplingScanningKey, Height>>,
    parsed_keys: Arc<
        HashMap<SaplingScanningKey, (Vec<DiversifiableFullViewingKey>, Vec<SaplingIvk>)>,
    >,
) -> Result<Option<Height>, Report> {
    let network = storage.network();

    // Only log at info level every 100,000 blocks.
    //
    // TODO: also log progress every 5 minutes once we reach the tip?
    let is_info_log =
        height == storage.min_sapling_birthday_height() || height.0 % INFO_LOG_INTERVAL == 0;

    // TODO: add debug logs?
    if is_info_log {
        info!(
            "Scanning the blockchain: now at block {:?}, current tip {:?}",
            height,
            chain_tip_change
                .latest_chain_tip()
                .best_tip_height_and_hash(),
        );
    }

    // Get a block from the state.
    // We can't use ServiceExt::oneshot() here, because it causes lifetime errors in init().
    let block = state
        .ready()
        .await
        .map_err(|e| eyre!(e))?
        .call(zebra_state::Request::Block(height.into()))
        .await
        .map_err(|e| eyre!(e))?;

    let block = match block {
        zebra_state::Response::Block(Some(block)) => block,
        zebra_state::Response::Block(None) => return Ok(None),
        _ => unreachable!("unmatched response to a state::Tip request"),
    };

    // Scan it with all the keys.
    //
    // TODO: scan each key in parallel (after MVP?)
    for (key_num, (sapling_key, birthday_height)) in key_birthdays.iter().enumerate() {
        // # Security
        //
        // We can't log `sapling_key` here because it is a private viewing key. Anyone who reads
        // the logs could use the key to view those transactions.
        if is_info_log {
            info!(
                "Scanning the blockchain for key {}, started at block {:?}",
                key_num, birthday_height,
            );
        }

        // Get the pre-parsed keys for this configured key.
        let (dfvks, ivks) = parsed_keys.get(sapling_key).cloned().unwrap_or_default();

        // Scan the block, which blocks async execution until the scan is complete.
        //
        // TODO: skip scanning before birthday height (#8022)
        let sapling_key = sapling_key.clone();
        let block = block.clone();
        let mut storage = storage.clone();

        // We use a dummy size of the Sapling note commitment tree.
        //
        // We can't set the size to zero, because the underlying scanning function would return
        // `zcash_client_backeng::scanning::ScanError::TreeSizeUnknown`.
        //
        // And we can't set them close to 0, because the scanner subtracts the number of notes
        // in the block, and panics with "attempt to subtract with overflow". The number of
        // notes in a block must be less than this value, this is a consensus rule.
        //
        // TODO: use the real sapling tree size: `zs::Response::SaplingTree().position() + 1`
        let sapling_tree_size = 1 << 16;

        tokio::task::spawn_blocking(move || {
            let dfvk_res =
                scan_block(network, &block, sapling_tree_size, &dfvks).map_err(|e| eyre!(e))?;
            let ivk_res =
                scan_block(network, &block, sapling_tree_size, &ivks).map_err(|e| eyre!(e))?;

            let dfvk_res = scanned_block_to_db_result(dfvk_res);
            let ivk_res = scanned_block_to_db_result(ivk_res);

            storage.add_sapling_result(sapling_key.clone(), height, dfvk_res);
            storage.add_sapling_result(sapling_key, height, ivk_res);

            Ok::<_, Report>(())
        })
        .wait_for_panics()
        .await?;
    }

    Ok(Some(height))
}

/// Returns the transactions from `block` belonging to the given `scanning_keys`.
/// This list of keys should come from a single configured `SaplingScanningKey`.
///
/// For example, there are two individual viewing keys for most shielded transfers:
/// - the payment (external) key, and
/// - the change (internal) key.
///
/// # Performance / Hangs
///
/// This method can block while reading database files, so it must be inside spawn_blocking()
/// in async code.
///
/// TODO:
/// - Pass the real `sapling_tree_size` parameter from the state.
/// - Add other prior block metadata.
pub fn scan_block<K: ScanningKey>(
    network: Network,
    block: &Block,
    sapling_tree_size: u32,
    scanning_keys: &[K],
) -> Result<ScannedBlock<K::Nf>, ScanError> {
    // TODO: Implement a check that returns early when the block height is below the Sapling
    // activation height.

    let network: zcash_primitives::consensus::Network = network.into();

    let chain_metadata = ChainMetadata {
        sapling_commitment_tree_size: sapling_tree_size,
        // Orchard is not supported at the moment so the tree size can be 0.
        orchard_commitment_tree_size: 0,
    };

    // Use a dummy `AccountId` as we don't use accounts yet.
    let dummy_account = AccountId::from(0);
    let scanning_keys: Vec<_> = scanning_keys
        .iter()
        .map(|key| (&dummy_account, key))
        .collect();

    zcash_client_backend::scanning::scan_block(
        &network,
        block_to_compact(block, chain_metadata),
        scanning_keys.as_slice(),
        // Ignore whether notes are change from a viewer's own spends for now.
        &[],
        // Ignore previous blocks for now.
        None,
    )
}

/// Converts a Zebra-format scanning key into some `scan_block()` keys.
///
/// Currently only accepts extended full viewing keys, and returns both their diversifiable full
/// viewing key and their individual viewing key, for testing purposes.
///
/// TODO: work out what string format is used for SaplingIvk, if any, and support it here
///       performance: stop returning both the dfvk and ivk for the same key
pub fn sapling_key_to_scan_block_keys(
    sapling_key: &SaplingScanningKey,
    network: Network,
) -> Result<(Vec<DiversifiableFullViewingKey>, Vec<SaplingIvk>), Report> {
    let hrp = if network.is_a_test_network() {
        // Assume custom testnets have the same HRP
        //
        // TODO: add the regtest HRP here
        testnet::HRP_SAPLING_EXTENDED_FULL_VIEWING_KEY
    } else {
        mainnet::HRP_SAPLING_EXTENDED_FULL_VIEWING_KEY
    };

    let efvk = decode_extended_full_viewing_key(hrp, sapling_key).map_err(|e| eyre!(e))?;

    // Just return all the keys for now, so we can be sure our code supports them.
    let dfvk = efvk.to_diversifiable_full_viewing_key();
    let eivk = dfvk.to_ivk(Scope::External);
    let iivk = dfvk.to_ivk(Scope::Internal);

    Ok((vec![dfvk], vec![eivk, iivk]))
}

/// Converts a zebra block and meta data into a compact block.
pub fn block_to_compact(block: &Block, chain_metadata: ChainMetadata) -> CompactBlock {
    CompactBlock {
        height: block
            .coinbase_height()
            .expect("verified block should have a valid height")
            .0
            .into(),
        // TODO: performance: look up the block hash from the state rather than recalculating it
        hash: block.hash().bytes_in_display_order().to_vec(),
        prev_hash: block
            .header
            .previous_block_hash
            .bytes_in_display_order()
            .to_vec(),
        time: block
            .header
            .time
            .timestamp()
            .try_into()
            .expect("unsigned 32-bit times should work until 2105"),
        header: block
            .header
            .zcash_serialize_to_vec()
            .expect("verified block should serialize"),
        vtx: block
            .transactions
            .iter()
            .cloned()
            .enumerate()
            .map(transaction_to_compact)
            .collect(),
        chain_metadata: Some(chain_metadata),

        // The protocol version is used for the gRPC wire format, so it isn't needed here.
        proto_version: 0,
    }
}

/// Converts a zebra transaction into a compact transaction.
fn transaction_to_compact((index, tx): (usize, Arc<Transaction>)) -> CompactTx {
    CompactTx {
        index: index
            .try_into()
            .expect("tx index in block should fit in u64"),
        // TODO: performance: look up the tx hash from the state rather than recalculating it
        hash: tx.hash().bytes_in_display_order().to_vec(),

        // `fee` is not checked by the `scan_block` function. It is allowed to be unset.
        // <https://docs.rs/zcash_client_backend/latest/zcash_client_backend/proto/compact_formats/struct.CompactTx.html#structfield.fee>
        fee: 0,

        spends: tx
            .sapling_nullifiers()
            .map(|nf| CompactSaplingSpend {
                nf: <[u8; 32]>::from(*nf).to_vec(),
            })
            .collect(),

        // > output encodes the cmu field, ephemeralKey field, and a 52-byte prefix of the encCiphertext field of a Sapling Output
        //
        // <https://docs.rs/zcash_client_backend/latest/zcash_client_backend/proto/compact_formats/struct.CompactSaplingOutput.html>
        outputs: tx
            .sapling_outputs()
            .map(|output| CompactSaplingOutput {
                cmu: output.cm_u.to_bytes().to_vec(),
                ephemeral_key: output
                    .ephemeral_key
                    .zcash_serialize_to_vec()
                    .expect("verified output should serialize successfully"),
                ciphertext: output
                    .enc_ciphertext
                    .zcash_serialize_to_vec()
                    .expect("verified output should serialize successfully")
                    .into_iter()
                    .take(52)
                    .collect(),
            })
            .collect(),

        // `actions` is not checked by the `scan_block` function.
        actions: vec![],
    }
}

/// Convert a scanned block to a list of scanner database results.
fn scanned_block_to_db_result<Nf>(scanned_block: ScannedBlock<Nf>) -> Vec<SaplingScannedResult> {
    scanned_block
        .transactions()
        .iter()
        .map(|tx| SaplingScannedResult::from(tx.txid.as_ref()))
        .collect()
}<|MERGE_RESOLUTION|>--- conflicted
+++ resolved
@@ -22,17 +22,12 @@
 };
 
 use zebra_chain::{
-<<<<<<< HEAD
     block::{Block, Height},
     chain_tip::ChainTip,
     diagnostic::task::WaitForPanics,
     parameters::Network,
     serialization::ZcashSerialize,
     transaction::{self, Transaction},
-=======
-    block::Block, chain_tip::ChainTip, diagnostic::task::WaitForPanics, parameters::Network,
-    serialization::ZcashSerialize, transaction::Transaction,
->>>>>>> d3dc7d0f
 };
 use zebra_state::{ChainTipChange, SaplingScannedResult};
 
