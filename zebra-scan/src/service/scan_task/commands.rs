//! Types and method implementations for [`ScanTaskCommand`]

use std::{
    collections::{HashMap, HashSet},
    sync::mpsc::{self, Receiver, TryRecvError},
};

use color_eyre::{eyre::eyre, Report};
use tokio::sync::oneshot;

use zcash_primitives::{sapling::SaplingIvk, zip32::DiversifiableFullViewingKey};
<<<<<<< HEAD
use zebra_chain::{block::Height, transaction};
=======
use zebra_chain::{block::Height, parameters::Network, transaction::Transaction};
>>>>>>> 6b8cbf99
use zebra_state::SaplingScanningKey;

use crate::scan::sapling_key_to_scan_block_keys;

use super::ScanTask;

#[derive(Debug)]
/// Commands that can be sent to [`ScanTask`]
pub enum ScanTaskCommand {
    /// Start scanning for new viewing keys
    RegisterKeys {
        /// New keys to start scanning for
        keys: Vec<(String, Option<u32>)>,
        /// Returns the set of keys the scanner accepted.
        rsp_tx: oneshot::Sender<Vec<SaplingScanningKey>>,
    },

    /// Stop scanning for deleted viewing keys
    RemoveKeys {
        /// Notify the caller once the key is removed (so the caller can wait before clearing results)
        done_tx: oneshot::Sender<()>,

        /// Key hashes that are to be removed
        keys: Vec<String>,
    },

    /// Start sending results for key hashes to `result_sender`
    // TODO: Implement this command (#8206)
    SubscribeResults {
        /// Sender for results
        // TODO: Update type to return full `WalletTx`
        result_sender: mpsc::Sender<transaction::Hash>,

        /// Key hashes to send the results of to result channel
        keys: HashSet<String>,
    },
}

impl ScanTask {
    /// Accepts the scan task's `parsed_key` collection and a reference to the command channel receiver
    ///
    /// Processes messages in the scan task channel, updating `parsed_keys` if required.
    ///
    /// Returns newly registered keys for scanning.
    pub fn process_messages(
        cmd_receiver: &Receiver<ScanTaskCommand>,
        registered_keys: &mut HashMap<
            SaplingScanningKey,
            (Vec<DiversifiableFullViewingKey>, Vec<SaplingIvk>),
        >,
        network: Network,
    ) -> Result<
        (
            HashMap<
                SaplingScanningKey,
                (Vec<DiversifiableFullViewingKey>, Vec<SaplingIvk>, Height),
            >,
            HashMap<SaplingScanningKey, mpsc::Sender<transaction::Hash>>,
        ),
        Report,
    > {
        let mut new_keys = HashMap::new();
<<<<<<< HEAD
        let mut new_result_senders = HashMap::new();
=======
        let sapling_activation_height = network.sapling_activation_height();
>>>>>>> 6b8cbf99

        loop {
            let cmd = match cmd_receiver.try_recv() {
                Ok(cmd) => cmd,

                Err(TryRecvError::Empty) => break,
                Err(TryRecvError::Disconnected) => {
                    // Return early if the sender has been dropped.
                    return Err(eyre!("command channel disconnected"));
                }
            };

            match cmd {
                ScanTaskCommand::RegisterKeys { keys, rsp_tx } => {
                    // Determine what keys we pass to the scanner.
                    let keys: Vec<_> = keys
                        .into_iter()
<<<<<<< HEAD
                        .filter(|(key, _)| {
                            !registered_keys.contains_key(key) || new_keys.contains_key(key)
=======
                        .filter_map(|key| {
                            // Don't accept keys that:
                            // 1. the scanner already has, and
                            // 2. were already submitted.
                            if parsed_keys.contains_key(&key.0) && !new_keys.contains_key(&key.0) {
                                return None;
                            }

                            let birth_height = if let Some(height) = key.1 {
                                match Height::try_from(height) {
                                    Ok(height) => height,
                                    // Don't accept the key if its birth height is not a valid height.
                                    Err(_) => return None,
                                }
                            } else {
                                // Use the Sapling activation height if the key has no birth height.
                                sapling_activation_height
                            };

                            sapling_key_to_scan_block_keys(&key.0, network)
                                .ok()
                                .map(|parsed| (key.0, (parsed.0, parsed.1, birth_height)))
>>>>>>> 6b8cbf99
                        })
                        .collect();

                    // Send the accepted keys back.
                    let _ = rsp_tx.send(keys.iter().map(|key| key.0.clone()).collect());

                    new_keys.extend(keys.clone());

<<<<<<< HEAD
                        registered_keys.extend(keys);
                    }
=======
                    parsed_keys.extend(
                        keys.into_iter()
                            .map(|(key, (dfvks, ivks, _))| (key, (dfvks, ivks))),
                    );
>>>>>>> 6b8cbf99
                }

                ScanTaskCommand::RemoveKeys { done_tx, keys } => {
                    for key in keys {
                        registered_keys.remove(&key);
                        new_keys.remove(&key);
                    }

                    // Ignore send errors for the done notification, caller is expected to use a timeout.
                    let _ = done_tx.send(());
                }

                ScanTaskCommand::SubscribeResults {
                    result_sender,
                    keys,
                } => {
                    let keys = keys
                        .into_iter()
                        .filter(|key| registered_keys.contains_key(key));

                    for key in keys {
                        new_result_senders.insert(key, result_sender.clone());
                    }
                }
            }
        }

        Ok((new_keys, new_result_senders))
    }

    /// Sends a command to the scan task
    pub fn send(
        &mut self,
        command: ScanTaskCommand,
    ) -> Result<(), mpsc::SendError<ScanTaskCommand>> {
        self.cmd_sender.send(command)
    }

    /// Sends a message to the scan task to remove the provided viewing keys.
    ///
    /// Returns a oneshot channel receiver to notify the caller when the keys have been removed.
    pub fn remove_keys(
        &mut self,
        keys: &[String],
    ) -> Result<oneshot::Receiver<()>, mpsc::SendError<ScanTaskCommand>> {
        let (done_tx, done_rx) = oneshot::channel();

        self.send(ScanTaskCommand::RemoveKeys {
            keys: keys.to_vec(),
            done_tx,
        })?;

        Ok(done_rx)
    }

    /// Sends a message to the scan task to start scanning for the provided viewing keys.
    pub fn register_keys(
        &mut self,
        keys: Vec<(String, Option<u32>)>,
    ) -> Result<oneshot::Receiver<Vec<String>>, mpsc::SendError<ScanTaskCommand>> {
        let (rsp_tx, rsp_rx) = oneshot::channel();

        self.send(ScanTaskCommand::RegisterKeys { keys, rsp_tx })?;

        Ok(rsp_rx)
    }

    /// Sends a message to the scan task to start sending the results for the provided viewing keys to a channel.
    ///
    /// Returns the channel receiver.
    pub fn subscribe(
        &mut self,
        keys: HashSet<SaplingScanningKey>,
    ) -> Result<Receiver<transaction::Hash>, mpsc::SendError<ScanTaskCommand>> {
        // TODO: Use a bounded channel
        let (result_sender, result_receiver) = mpsc::channel();

        self.send(ScanTaskCommand::SubscribeResults {
            result_sender,
            keys,
        })
        .map(|_| result_receiver)
    }
}<|MERGE_RESOLUTION|>--- conflicted
+++ resolved
@@ -9,11 +9,11 @@
 use tokio::sync::oneshot;
 
 use zcash_primitives::{sapling::SaplingIvk, zip32::DiversifiableFullViewingKey};
-<<<<<<< HEAD
-use zebra_chain::{block::Height, transaction};
-=======
-use zebra_chain::{block::Height, parameters::Network, transaction::Transaction};
->>>>>>> 6b8cbf99
+use zebra_chain::{
+    block::Height,
+    parameters::Network,
+    transaction::{self, Transaction},
+};
 use zebra_state::SaplingScanningKey;
 
 use crate::scan::sapling_key_to_scan_block_keys;
@@ -76,11 +76,8 @@
         Report,
     > {
         let mut new_keys = HashMap::new();
-<<<<<<< HEAD
         let mut new_result_senders = HashMap::new();
-=======
         let sapling_activation_height = network.sapling_activation_height();
->>>>>>> 6b8cbf99
 
         loop {
             let cmd = match cmd_receiver.try_recv() {
@@ -98,15 +95,13 @@
                     // Determine what keys we pass to the scanner.
                     let keys: Vec<_> = keys
                         .into_iter()
-<<<<<<< HEAD
-                        .filter(|(key, _)| {
-                            !registered_keys.contains_key(key) || new_keys.contains_key(key)
-=======
                         .filter_map(|key| {
                             // Don't accept keys that:
                             // 1. the scanner already has, and
                             // 2. were already submitted.
-                            if parsed_keys.contains_key(&key.0) && !new_keys.contains_key(&key.0) {
+                            if registered_keys.contains_key(&key.0)
+                                && !new_keys.contains_key(&key.0)
+                            {
                                 return None;
                             }
 
@@ -124,7 +119,6 @@
                             sapling_key_to_scan_block_keys(&key.0, network)
                                 .ok()
                                 .map(|parsed| (key.0, (parsed.0, parsed.1, birth_height)))
->>>>>>> 6b8cbf99
                         })
                         .collect();
 
@@ -133,15 +127,10 @@
 
                     new_keys.extend(keys.clone());
 
-<<<<<<< HEAD
-                        registered_keys.extend(keys);
-                    }
-=======
-                    parsed_keys.extend(
+                    registered_keys.extend(
                         keys.into_iter()
                             .map(|(key, (dfvks, ivks, _))| (key, (dfvks, ivks))),
                     );
->>>>>>> 6b8cbf99
                 }
 
                 ScanTaskCommand::RemoveKeys { done_tx, keys } => {
