--- conflicted
+++ resolved
@@ -135,12 +135,8 @@
             }
         }
 
-<<<<<<< HEAD
         let (new_keys, new_result_senders) =
-            ScanTask::process_messages(&cmd_receiver, &mut parsed_keys)?;
-=======
-        let new_keys = ScanTask::process_messages(&cmd_receiver, &mut parsed_keys, network)?;
->>>>>>> 6b8cbf99
+            ScanTask::process_messages(&cmd_receiver, &mut parsed_keys, network)?;
 
         // TODO: Check if the `start_height` is at or above the current height
         if !new_keys.is_empty() {
